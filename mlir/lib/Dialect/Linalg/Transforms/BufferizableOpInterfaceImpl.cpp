//===- BufferizableOpInterfaceImpl.cpp - Impl. of BufferizableOpInterface -===//
//
// Part of the LLVM Project, under the Apache License v2.0 with LLVM Exceptions.
// See https://llvm.org/LICENSE.txt for license information.
// SPDX-License-Identifier: Apache-2.0 WITH LLVM-exception
//
//===----------------------------------------------------------------------===//

#include "mlir/Dialect/Linalg/Transforms/BufferizableOpInterfaceImpl.h"
#include "mlir/Dialect/Bufferization/IR/BufferizableOpInterface.h"
#include "mlir/Dialect/Bufferization/IR/Bufferization.h"
#include "mlir/Dialect/Linalg/IR/Linalg.h"
#include "mlir/Dialect/Tensor/IR/Tensor.h"
#include "mlir/IR/Dialect.h"
#include "mlir/IR/Operation.h"
#include "mlir/Interfaces/DestinationStyleOpInterface.h"

using namespace mlir;
using namespace linalg;
using namespace mlir::bufferization;

namespace {

/// Generic conversion for any DestinationStyleOpInterface on tensors.
static LogicalResult
bufferizeDestinationStyleOpInterface(RewriterBase &rewriter,
                                     DestinationStyleOpInterface op,
                                     const BufferizationOptions &options) {
  // Take a guard before anything else.
  OpBuilder::InsertionGuard g(rewriter);
  rewriter.setInsertionPoint(op);

  // Nothing to do. This op is already bufferized.
  if (op.hasBufferSemantics())
    return success();

  // Ensure op has only tensors. Allow mixed tensor-buffer mode on a per-need
  // basis.
  if (!op.hasTensorSemantics())
    return op->emitError() << "op does not have tensor semantics";

  // New input operands for the cloned op.
  SmallVector<Value> newInputBuffers;
  newInputBuffers.reserve(op.getNumDpsInputs());
  for (OpOperand *opOperand : op.getDpsInputOperands()) {
    if (op.isScalar(opOperand)) {
      newInputBuffers.push_back(opOperand->get());
      continue;
    }
    FailureOr<Value> buffer = getBuffer(rewriter, opOperand->get(), options);
    if (failed(buffer))
      return failure();
    newInputBuffers.push_back(*buffer);
  }

  // New output operands for the cloned op.
  SmallVector<Value> newOutputBuffers;
  for (OpResult opResult : op->getOpResults()) {
    OpOperand *opOperand = op.getDpsInitOperand(opResult.getResultNumber());
    FailureOr<Value> resultBuffer =
        getBuffer(rewriter, opOperand->get(), options);
    if (failed(resultBuffer))
      return failure();
    newOutputBuffers.push_back(*resultBuffer);
  }

  // Merge input/output operands.
  SmallVector<Value> newOperands = newInputBuffers;
  newOperands.append(newOutputBuffers.begin(), newOutputBuffers.end());

  // Set insertion point now that potential alloc/dealloc are introduced.
  rewriter.setInsertionPoint(op);
  // Clone the op, but use the new operands. Move the existing block into the
  // new op. Since the new op does not have any tensor results, it does not
  // return anything.
  assert(op->getNumRegions() == 1 && "expected that op has 1 region");
  auto newOp = cast<DestinationStyleOpInterface>(op.cloneWithoutRegions(
      rewriter, op.getLoc(), /*resultTypes=*/TypeRange{}, newOperands));
  rewriter.inlineRegionBefore(op->getRegion(0), newOp->getRegion(0),
                              newOp->getRegion(0).begin());

  // Replace the results of the old op with the new output buffers.
  replaceOpWithBufferizedValues(rewriter, op, newOutputBuffers);

  return success();
}

/// Bufferization of linalg.generic. Replace with a new linalg.generic that
/// operates entirely on memrefs.
template <typename OpTy>
struct LinalgOpInterface
    : public BufferizableOpInterface::ExternalModel<LinalgOpInterface<OpTy>,
                                                    OpTy> {
  bool bufferizesToMemoryRead(Operation *op, OpOperand &opOperand,
                              const AnalysisState &state) const {
    // Operand is read if it is used in the computation.
    auto genericOp = cast<linalg::LinalgOp>(op);
    return genericOp.payloadUsesValueFromOperand(&opOperand);
  }

  bool bufferizesToMemoryWrite(Operation *op, OpOperand &opOperand,
                               const AnalysisState &state) const {
    // Operand is written to if it has an aliasing OpResult.
    auto bufferizableOp = cast<BufferizableOpInterface>(op);
    return !bufferizableOp.getAliasingOpResult(opOperand, state).empty();
  }

  SmallVector<OpOperand *>
  getAliasingOpOperand(Operation *op, OpResult opResult,
                       const AnalysisState &state) const {
    auto genericOp = cast<DestinationStyleOpInterface>(op);

    // The i-th OpResult may alias with the i-th "out" tensor.
    return {genericOp.getDpsInitOperand(opResult.getResultNumber())};
  }

  SmallVector<OpResult> getAliasingOpResult(Operation *op, OpOperand &opOperand,
                                            const AnalysisState &state) const {
    auto genericOp = cast<DestinationStyleOpInterface>(op);

    // The i-th "out" tensor may alias with the i-th OpResult.
<<<<<<< HEAD
    if (genericOp.isOutput(&opOperand))
=======
    if (genericOp.isDpsInit(&opOperand))
>>>>>>> e7aa6127
      return {genericOp.getTiedOpResult(&opOperand)};
    return {};
  }

  BufferRelation bufferRelation(Operation *op, OpResult opResult,
                                const AnalysisState &state) const {
    return BufferRelation::Equivalent;
  }

  LogicalResult bufferize(Operation *op, RewriterBase &rewriter,
                          const BufferizationOptions &options) const {
    return bufferizeDestinationStyleOpInterface(
        rewriter, cast<DestinationStyleOpInterface>(op), options);
  }
};

/// Helper structure that iterates over all LinalgOps in `OpTys` and registers
/// the `BufferizableOpInterface` with each of them.
template <typename... Ops>
struct LinalgOpInterfaceHelper {
  static void registerOpInterface(MLIRContext *ctx) {
    (Ops::template attachInterface<LinalgOpInterface<Ops>>(*ctx), ...);
  }
};
} // namespace

void mlir::linalg::registerBufferizableOpInterfaceExternalModels(
    DialectRegistry &registry) {
  registry.addExtension(+[](MLIRContext *ctx, linalg::LinalgDialect *dialect) {
    // Register all Linalg structured ops. `LinalgOp` is an interface and it is
    // not possible to attach an external interface to an existing interface.
    // Therefore, attach the `BufferizableOpInterface` to all ops one-by-one.
    LinalgOpInterfaceHelper<
#define GET_OP_LIST
#include "mlir/Dialect/Linalg/IR/LinalgStructuredOps.cpp.inc"
        >::registerOpInterface(ctx);
  });
}<|MERGE_RESOLUTION|>--- conflicted
+++ resolved
@@ -119,11 +119,7 @@
     auto genericOp = cast<DestinationStyleOpInterface>(op);
 
     // The i-th "out" tensor may alias with the i-th OpResult.
-<<<<<<< HEAD
-    if (genericOp.isOutput(&opOperand))
-=======
     if (genericOp.isDpsInit(&opOperand))
->>>>>>> e7aa6127
       return {genericOp.getTiedOpResult(&opOperand)};
     return {};
   }
