//===- InlineScalarOperands.cpp - Pass to inline scalar operands =============//
//
// Part of the LLVM Project, under the Apache License v2.0 with LLVM Exceptions.
// See https://llvm.org/LICENSE.txt for license information.
// SPDX-License-Identifier: Apache-2.0 WITH LLVM-exception
//
//===----------------------------------------------------------------------===//
//
// This file implements patterns/pass to inline scalar operands into a generic
// operation. A scalar operand is an operand whose indexing map has a constant
// rhs.
//
//===----------------------------------------------------------------------===//

#include "mlir/Dialect/Linalg/Passes.h"

#include "mlir/Dialect/Arith/IR/Arith.h"
#include "mlir/Dialect/Func/IR/FuncOps.h"
#include "mlir/Dialect/Linalg/IR/Linalg.h"
#include "mlir/Dialect/Linalg/Transforms/Transforms.h"
#include "mlir/IR/AffineExpr.h"
#include "mlir/IR/AffineMap.h"
#include "mlir/Transforms/GreedyPatternRewriteDriver.h"

namespace mlir {
#define GEN_PASS_DEF_LINALGINLINESCALAROPERANDS
#include "mlir/Dialect/Linalg/Passes.h.inc"
} // namespace mlir

using namespace mlir;
using namespace mlir::linalg;

namespace {
struct InlineScalarOperands : public OpRewritePattern<GenericOp> {
  using OpRewritePattern<GenericOp>::OpRewritePattern;
  LogicalResult matchAndRewrite(GenericOp genericOp,
                                PatternRewriter &rewriter) const override {
    if (!genericOp.hasTensorSemantics())
      return failure();

    SmallVector<size_t> scalarOperands;
    SmallVector<AffineMap> newIndexingMaps;
    SmallVector<Value> newOperands;
    for (OpOperand *opOperand : genericOp.getDpsInputOperands()) {
      AffineMap map = genericOp.getMatchingIndexingMap(opOperand);
<<<<<<< HEAD
      if (genericOp.isInput(opOperand) && map.isConstant()) {
=======
      if (genericOp.isDpsInput(opOperand) && map.isConstant()) {
>>>>>>> e7aa6127
        scalarOperands.emplace_back(opOperand->getOperandNumber());
      } else {
        newIndexingMaps.emplace_back(map);
        newOperands.emplace_back(opOperand->get());
      }
    }

    if (scalarOperands.empty())
      return failure();

    for (OpOperand *opOperand : genericOp.getDpsInitOperands())
      newIndexingMaps.emplace_back(genericOp.getMatchingIndexingMap(opOperand));

    Location loc = genericOp->getLoc();
    SmallVector<Value> outputOperands = genericOp.getOutputs();
    auto newOp = rewriter.create<GenericOp>(
        loc, genericOp->getResultTypes(), newOperands, outputOperands,
        newIndexingMaps, genericOp.getIteratorTypesArray());
    rewriter.cloneRegionBefore(genericOp.getRegion(), newOp.getRegion(),
                               newOp.getRegion().begin());

    Block *body = newOp.getBody();
    PatternRewriter::InsertionGuard guard(rewriter);
    rewriter.setInsertionPointToStart(body);

    for (auto idx : llvm::reverse(scalarOperands)) {
      OpOperand *opOperand = genericOp.getDpsInputOperand(idx);
      AffineMap map = genericOp.getMatchingIndexingMap(opOperand);
      SmallVector<int64_t> indices = map.getConstantResults();
      SmallVector<Value> indicesValues;
      for (auto idx : indices)
        indicesValues.emplace_back(
            rewriter.create<arith::ConstantIndexOp>(loc, idx));
      Value extractedValue = rewriter.create<tensor::ExtractOp>(
          loc, opOperand->get(), indicesValues);
      body->getArgument(idx).replaceAllUsesWith(extractedValue);
      body->eraseArgument(idx);
    }

    rewriter.replaceOp(genericOp, newOp->getResults());
    return success();
  }
};
} // namespace

/// Patterns that are used to inline constant operands into linalg generic
/// ops.
void mlir::linalg::populateInlineConstantOperandsPatterns(
    RewritePatternSet &patterns) {
  auto *context = patterns.getContext();
  patterns.add<InlineScalarOperands>(context);
}

namespace {
/// Pass that removes unit-extent dims within generic ops.
struct LinalgInlineScalarOperandsPass
    : public impl::LinalgInlineScalarOperandsBase<
          LinalgInlineScalarOperandsPass> {
  void runOnOperation() override {
    func::FuncOp funcOp = getOperation();
    MLIRContext *context = funcOp.getContext();
    RewritePatternSet patterns(context);

    populateInlineConstantOperandsPatterns(patterns);
    (void)applyPatternsAndFoldGreedily(funcOp.getBody(), std::move(patterns));
  }
};
} // namespace

std::unique_ptr<OperationPass<func::FuncOp>>
mlir::createLinalgInlineScalarOperandsPass() {
  return std::make_unique<LinalgInlineScalarOperandsPass>();
}<|MERGE_RESOLUTION|>--- conflicted
+++ resolved
@@ -43,11 +43,7 @@
     SmallVector<Value> newOperands;
     for (OpOperand *opOperand : genericOp.getDpsInputOperands()) {
       AffineMap map = genericOp.getMatchingIndexingMap(opOperand);
-<<<<<<< HEAD
-      if (genericOp.isInput(opOperand) && map.isConstant()) {
-=======
       if (genericOp.isDpsInput(opOperand) && map.isConstant()) {
->>>>>>> e7aa6127
         scalarOperands.emplace_back(opOperand->getOperandNumber());
       } else {
         newIndexingMaps.emplace_back(map);
