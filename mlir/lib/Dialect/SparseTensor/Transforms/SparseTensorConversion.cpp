--- conflicted
+++ resolved
@@ -529,24 +529,13 @@
       encSrc.getPointerBitWidth(), encSrc.getIndexBitWidth());
   SmallVector<Value, 4> srcSizes;
   SmallVector<Value, 8> params;
-<<<<<<< HEAD
-  sizesFromPtr(rewriter, sizes, loc, encSrc, srcTp, adaptor.getSrc());
-  newParams(rewriter, params, loc, srcTp, noPerm, Action::kToIterator, sizes,
-=======
   sizesFromPtr(rewriter, srcSizes, loc, encSrc, srcTp, adaptor.getSrc());
   newParams(rewriter, params, loc, srcTp, noPerm, Action::kToIterator, srcSizes,
->>>>>>> f788a4d7
             adaptor.getSrc());
   Value iter = genNewCall(rewriter, loc, params);
   // Start a new COO for the destination tensor.
   SmallVector<Value, 4> dstSizes;
   params.clear();
-<<<<<<< HEAD
-  // Fills sizes array using the sizes from destination type.
-  assert(dstTp.hasStaticShape());
-  sizesFromType(rewriter, sizes, loc, dstTp);
-  newParams(rewriter, params, loc, dstTp, encDst, Action::kEmptyCOO, sizes);
-=======
   if (dstTp.hasStaticShape()) {
     sizesFromType(rewriter, dstSizes, loc, dstTp);
   } else {
@@ -555,7 +544,6 @@
                        op.getReassociationIndices());
   }
   newParams(rewriter, params, loc, dstTp, encDst, Action::kEmptyCOO, dstSizes);
->>>>>>> f788a4d7
   Value coo = genNewCall(rewriter, loc, params);
   Value dstPerm = params[2];
   // Construct a while loop over the iterator.
@@ -574,11 +562,7 @@
   Block *after = rewriter.createBlock(&whileOp.getAfter(), {}, noTypes);
   rewriter.setInsertionPointToStart(after);
   translateIndices(loc, rewriter, op.getReassociationIndices(), dstTp, srcTp,
-<<<<<<< HEAD
-                   dstIdx, srcIdx);
-=======
                    dstIdx, srcIdx, dstSizes, srcSizes);
->>>>>>> f788a4d7
   genAddEltCall(rewriter, loc, elemTp, coo, elemPtr, dstIdx, dstPerm);
   rewriter.create<scf::YieldOp>(loc);
   // Final call to construct sparse tensor storage and free temporary resources.
@@ -1129,10 +1113,6 @@
   matchAndRewrite(InsertOp op, OpAdaptor adaptor,
                   ConversionPatternRewriter &rewriter) const override {
     // Note that the current regime only allows for strict lexicographic
-<<<<<<< HEAD
-    // index order.
-    Type elemTp = op.getTensor().getType().cast<ShapedType>().getElementType();
-=======
     // index order. All values are passed by reference through stack
     // allocated memrefs.
     Location loc = op->getLoc();
@@ -1145,7 +1125,6 @@
       rewriter.create<memref::StoreOp>(loc, adaptor.getIndices()[i], mref,
                                        constantIndex(rewriter, loc, i));
     rewriter.create<memref::StoreOp>(loc, adaptor.getValue(), vref);
->>>>>>> f788a4d7
     SmallString<12> name{"lexInsert", primaryTypeFunctionSuffix(elemTp)};
     replaceOpWithFuncCall(rewriter, op, name, {},
                           {adaptor.getTensor(), mref, vref},
@@ -1172,13 +1151,7 @@
     // Determine the size for access expansion (always the innermost stored
     // dimension size, translated back to original dimension).
     auto enc = getSparseTensorEncoding(srcType);
-<<<<<<< HEAD
-    unsigned innerDim = srcType.getRank() - 1;
-    if (AffineMap p = enc.getDimOrdering())
-      innerDim = p.getDimPosition(innerDim);
-=======
     unsigned innerDim = toOrigDim(srcType, srcType.getRank() - 1);
->>>>>>> f788a4d7
     auto sz = sizeFromPtrAtDim(rewriter, loc, enc, srcType, adaptor.getTensor(),
                                innerDim);
     // Allocate temporary buffers for values, filled-switch, and indices.
