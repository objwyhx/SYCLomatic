--- conflicted
+++ resolved
@@ -456,10 +456,7 @@
   bool inlinedAnyCalls = false;
   for (unsigned i = 0; i != calls.size(); ++i) {
     ResolvedCall it = calls[i];
-<<<<<<< HEAD
-=======
     bool doInline = shouldInline(it);
->>>>>>> a34309b7
     LLVM_DEBUG({
       if (doInline)
         llvm::dbgs() << "* Inlining call: ";
