--- conflicted
+++ resolved
@@ -39,14 +39,6 @@
 } // namespace detail
 template <typename KeyT, typename ValueT, typename KeyInfoT, typename BucketT>
 class DenseMap;
-<<<<<<< HEAD
-template <typename Fn> class function_ref;
-template <typename IteratorT> class iterator_range;
-template <typename T, typename ResultT> class TypeSwitch;
-class MallocAllocator;
-template <typename AllocatorTy>
-class StringSet;
-=======
 template <typename T>
 struct DenseMapInfo;
 template <typename ValueT, typename ValueInfoT>
@@ -72,7 +64,6 @@
 class TinyPtrVector;
 template <typename T, typename ResultT>
 class TypeSwitch;
->>>>>>> 918d599f
 
 // Other common classes.
 class APInt;
@@ -112,11 +103,6 @@
 using DenseSet = llvm::DenseSet<ValueT, ValueInfoT>;
 template <typename AllocatorTy = llvm::MallocAllocator>
 using StringSet = llvm::StringSet<AllocatorTy>;
-<<<<<<< HEAD
-template <typename Fn> using function_ref = llvm::function_ref<Fn>;
-using llvm::iterator_range;
-=======
->>>>>>> 918d599f
 using llvm::MutableArrayRef;
 using llvm::None;
 using llvm::Optional;
