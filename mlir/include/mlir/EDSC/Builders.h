//===- Builders.h - MLIR Declarative Builder Classes ------------*- C++ -*-===//
//
// Part of the LLVM Project, under the Apache License v2.0 with LLVM Exceptions.
// See https://llvm.org/LICENSE.txt for license information.
// SPDX-License-Identifier: Apache-2.0 WITH LLVM-exception
//
//===----------------------------------------------------------------------===//
//
// Provides intuitive composable interfaces for building structured MLIR
// snippets in a declarative fashion.
//
//===----------------------------------------------------------------------===//

#ifndef MLIR_EDSC_BUILDERS_H_
#define MLIR_EDSC_BUILDERS_H_

#include "mlir/IR/AffineExpr.h"
#include "mlir/IR/Builders.h"
#include "mlir/IR/StandardTypes.h"
#include "mlir/IR/Types.h"

namespace mlir {
class OperationFolder;

namespace edsc {
class BlockHandle;
class NestedBuilder;

/// Helper class to transparently handle builder insertion points by RAII.
/// As its name indicates, a ScopedContext is means to be used locally in a
/// scoped fashion. This abstracts away all the boilerplate related to
/// checking proper usage of captures, NestedBuilders as well as handling the
/// setting and restoring of insertion points.
class ScopedContext {
public:
  ScopedContext(OpBuilder &b, Location location);

  /// Sets the insertion point of the builder to 'newInsertPt' for the duration
  /// of the scope. The existing insertion point of the builder is restored on
  /// destruction.
  ScopedContext(OpBuilder &b, OpBuilder::InsertPoint newInsertPt,
                Location location);
  ~ScopedContext();

  static MLIRContext *getContext();
  static OpBuilder &getBuilderRef();
  static Location getLocation();

private:
  /// Only NestedBuilder (which is used to create an operation with a body)
  /// may access private members in order to implement scoping.
  friend class NestedBuilder;

  ScopedContext() = delete;
  ScopedContext(const ScopedContext &) = delete;
  ScopedContext &operator=(const ScopedContext &) = delete;

  static ScopedContext *&getCurrentScopedContext();

  /// Top level OpBuilder.
  OpBuilder &builder;
  /// Guard to the previous insertion point.
  OpBuilder::InsertionGuard guard;
  /// Current location.
  Location location;
  /// Parent context we return into.
  ScopedContext *enclosingScopedContext;
<<<<<<< HEAD
  /// Defensively keeps track of the current NestedBuilder to ensure proper
  /// scoping usage.
  NestedBuilder *nestedBuilder;
=======
>>>>>>> 918d599f
};

template <typename Op>
struct ValueBuilder {
<<<<<<< HEAD
  // Builder-based
  template <typename... Args>
  ValueBuilder(Args... args) {
    Operation *op = ScopedContext::getBuilder()
                        .create<Op>(ScopedContext::getLocation(), args...)
                        .getOperation();
    if (op->getNumResults() != 1)
      llvm_unreachable("unsupported operation, use OperationBuilder instead");
    value = op->getResult(0);
  }

  operator Value() { return value; }
  Value value;
=======
  template <typename... Args>
  ValueBuilder(Args... args) {
    value = ScopedContext::getBuilderRef()
                .create<Op>(ScopedContext::getLocation(), args...)
                .getResult();
  }
  operator Value() { return value; }
  Value value;
};

template <typename Op>
struct OperationBuilder {
  template <typename... Args>
  OperationBuilder(Args... args) {
    op = ScopedContext::getBuilderRef().create<Op>(ScopedContext::getLocation(),
                                                   args...);
  }
  operator Op() { return op; }
  operator Operation *() { return op.getOperation(); }
  Op op;
>>>>>>> 918d599f
};

/// A NestedBuilder is a scoping abstraction to create an idiomatic syntax
/// embedded in C++ that serves the purpose of building nested MLIR.
/// Nesting and compositionality is obtained by using the strict ordering that
/// exists between object construction and method invocation on said object (in
/// our case, the call to `operator()`).
/// This ordering allows implementing an abstraction that decouples definition
/// from declaration (in a PL sense) on placeholders.
class NestedBuilder {
protected:
  NestedBuilder() = default;
  NestedBuilder(const NestedBuilder &) = delete;
  NestedBuilder(NestedBuilder &&other) : bodyScope(other.bodyScope) {
    other.bodyScope = nullptr;
  }

  NestedBuilder &operator=(const NestedBuilder &) = delete;
  NestedBuilder &operator=(NestedBuilder &&other) {
    std::swap(bodyScope, other.bodyScope);
    return *this;
  }

  /// Enter an mlir::Block and setup a ScopedContext to insert operations at
  /// the end of it. Since we cannot use c++ language-level scoping to implement
  /// scoping itself, we use enter/exit pairs of operations.
  /// As a consequence we must allocate a new OpBuilder + ScopedContext and
  /// let the escape.
  void enter(mlir::Block *block) {
    bodyScope = new ScopedContext(ScopedContext::getBuilderRef(),
                                  OpBuilder::InsertPoint(block, block->end()),
                                  ScopedContext::getLocation());
    if (!block->empty()) {
      auto &termOp = block->back();
      if (termOp.isKnownTerminator())
        ScopedContext::getBuilderRef().setInsertionPoint(&termOp);
    }
  }

  /// Exit the current mlir::Block by explicitly deleting the dynamically
  /// allocated OpBuilder and ScopedContext.
  void exit() {
    delete bodyScope;
    bodyScope = nullptr;
  }

  /// Custom destructor does nothing because we already destroyed bodyScope
  /// manually in `exit`. Insert an assertion to defensively guard against
  /// improper usage of scoping.
  ~NestedBuilder() {
    assert(!bodyScope &&
           "Illegal use of NestedBuilder; must have called exit()");
  }

private:
  ScopedContext *bodyScope = nullptr;
};

/// A LoopBuilder is a generic NestedBuilder for loop-like MLIR operations.
/// More specifically it is meant to be used as a temporary object for
/// representing any nested MLIR construct that is "related to" an mlir::Value
/// (for now an induction variable).
/// This is extensible and will evolve in the future as MLIR evolves, hence
/// the name LoopBuilder (as opposed to say ForBuilder or AffineForBuilder).
class LoopBuilder : public NestedBuilder {
public:
  LoopBuilder(const LoopBuilder &) = delete;
  LoopBuilder(LoopBuilder &&) = default;

  LoopBuilder &operator=(const LoopBuilder &) = delete;
  LoopBuilder &operator=(LoopBuilder &&) = default;

  /// The only purpose of this operator is to serve as a sequence point so that
  /// the evaluation of `fun` (which build IR snippets in a scoped fashion) is
  /// scoped within a LoopBuilder.
  void operator()(function_ref<void(void)> fun = nullptr);
  void setOp(Operation *op) { this->op = op; }
  Operation *getOp() { return op; }

private:
  LoopBuilder() = default;

<<<<<<< HEAD
  friend LoopBuilder makeAffineLoopBuilder(Value *iv, ArrayRef<Value> lbHandles,
                                           ArrayRef<Value> ubHandles,
                                           int64_t step);
  friend LoopBuilder makeParallelLoopBuilder(MutableArrayRef<Value> ivs,
                                             ArrayRef<Value> lbHandles,
                                             ArrayRef<Value> ubHandles,
                                             ArrayRef<Value> steps);
  friend LoopBuilder makeLoopBuilder(Value *iv, Value lbHandle, Value ubHandle,
                                     Value stepHandle,
=======
  friend LoopBuilder makeAffineLoopBuilder(Value *iv, ArrayRef<Value> lbs,
                                           ArrayRef<Value> ubs, int64_t step);
  friend LoopBuilder makeParallelLoopBuilder(MutableArrayRef<Value> ivs,
                                             ArrayRef<Value> lbs,
                                             ArrayRef<Value> ubs,
                                             ArrayRef<Value> steps);
  friend LoopBuilder makeLoopBuilder(Value *iv, Value lb, Value ub, Value step,
>>>>>>> 918d599f
                                     MutableArrayRef<Value> iterArgsHandles,
                                     ValueRange iterArgsInitValues);
  Operation *op;
};

// This class exists solely to handle the C++ vexing parse case when
// trying to enter a Block that has already been constructed.
class Append {};

/// A BlockBuilder is a NestedBuilder for mlir::Block*.
/// This exists by opposition to LoopBuilder which is not related to an
/// mlir::Block* but to a mlir::Value.
/// It is meant to be used as a temporary object for representing any nested
/// MLIR construct that is "related to" an mlir::Block*.
class BlockBuilder : public NestedBuilder {
public:
  /// Enters the mlir::Block* previously captured by `bh` and sets the insertion
  /// point to its end. If the block already contains a terminator, set the
  /// insertion point before the terminator.
  BlockBuilder(BlockHandle bh, Append);

  /// Constructs a new mlir::Block with argument types derived from `args`.
  /// Captures the new block in `bh` and its arguments into `args`.
  /// Enters the new mlir::Block* and sets the insertion point to its end.
  ///
  /// Prerequisites:
  ///   The Value `args` are typed delayed Values; i.e. they are
  ///   not yet bound to mlir::Value.
  BlockBuilder(BlockHandle *bh) : BlockBuilder(bh, {}, {}) {}
  BlockBuilder(BlockHandle *bh, ArrayRef<Type> types,
               MutableArrayRef<Value> args);

  /// Constructs a new mlir::Block with argument types derived from `args` and
  /// appends it as the last block in the region.
  /// Captures the new block in `bh` and its arguments into `args`.
  /// Enters the new mlir::Block* and sets the insertion point to its end.
  ///
  /// Prerequisites:
  ///   The Value `args` are typed delayed Values; i.e. they are
  ///   not yet bound to mlir::Value.
  BlockBuilder(BlockHandle *bh, Region &region, ArrayRef<Type> types,
               MutableArrayRef<Value> args);

  /// The only purpose of this operator is to serve as a sequence point so that
  /// the evaluation of `fun` (which build IR snippets in a scoped fashion) is
  /// scoped within a BlockBuilder.
  void operator()(function_ref<void(void)> fun = nullptr);

private:
  BlockBuilder(BlockBuilder &) = delete;
  BlockBuilder &operator=(BlockBuilder &other) = delete;
};

<<<<<<< HEAD
/// Base class for Value, OperationHandle and BlockHandle.
/// Not meant to be used outside of these classes.
class CapturableHandle {
protected:
  CapturableHandle() = default;
};

/// An OperationHandle can be used in lieu of Value to capture the
/// operation in cases when one does not care about, or cannot extract, a
/// unique Value from the operation.
/// This can be used for capturing zero result operations as well as
/// multi-result operations that are not supported by Value.
/// We do not distinguish further between zero and multi-result operations at
/// this time.
struct OperationHandle : public CapturableHandle {
  OperationHandle() : op(nullptr) {}
  OperationHandle(Operation *op) : op(op) {}

  OperationHandle(const OperationHandle &) = default;
  OperationHandle &operator=(const OperationHandle &) = default;

  /// Generic mlir::Op create. This is the key to being extensible to the whole
  /// of MLIR without duplicating the type system or the op definitions.
  template <typename Op, typename... Args>
  static OperationHandle create(Args... args);
  template <typename Op, typename... Args>
  static Op createOp(Args... args);

  /// Generic create for a named operation.
  static OperationHandle create(StringRef name, ArrayRef<Value> operands,
                                ArrayRef<Type> resultTypes,
                                ArrayRef<NamedAttribute> attributes = {});

  operator Operation *() { return op; }
  Operation *getOperation() const { return op; }

private:
  Operation *op;
};

=======
>>>>>>> 918d599f
/// A BlockHandle represents a (potentially "delayed") Block abstraction.
/// This extra abstraction is necessary because an mlir::Block is not an
/// mlir::Value.
/// A BlockHandle should be captured by pointer but otherwise passed by Value
/// everywhere.
class BlockHandle {
public:
  /// A BlockHandle constructed without an mlir::Block* represents a "delayed"
  /// Block. A delayed Block represents the declaration (in the PL sense) of a
  /// placeholder for an mlir::Block* that will be constructed and captured at
  /// some later point in the program.
  BlockHandle() : block(nullptr) {}

  /// A BlockHandle constructed with an mlir::Block* represents an "eager"
  /// Block. An eager Block represents both the declaration and the definition
  /// (in the PL sense) of a placeholder for an mlir::Block* that has already
  /// been constructed in the past and that is captured "now" in the program.
  BlockHandle(mlir::Block *block) : block(block) {}

  /// BlockHandle is a value type, use the default copy constructor and
  /// assignment operator.
  BlockHandle(const BlockHandle &) = default;
  BlockHandle &operator=(const BlockHandle &) = default;

  /// Delegates block creation to MLIR and wrap the resulting mlir::Block.
  static BlockHandle create(ArrayRef<Type> argTypes);

  /// Delegates block creation to MLIR and wrap the resulting mlir::Block.
  static BlockHandle createInRegion(Region &region, ArrayRef<Type> argTypes);

  operator bool() { return block != nullptr; }
  operator mlir::Block *() { return block; }
  mlir::Block *getBlock() { return block; }

private:
  mlir::Block *block;
};

/// A StructuredIndexed represents an indexable quantity that is either:
/// 1. a captured value, which is suitable for buffer and tensor operands, or;
/// 2. a captured type, which is suitable for tensor return values.
///
/// A StructuredIndexed itself is indexed and passed to `makeGenericLinalgOp`.
/// It enable an idiomatic syntax for index expressions such as:
///
/// ```
///      StructuredIndexed A(buffer_or_tensor_value), B(buffer_or_tensor_value),
///        C(buffer_value_or_tensor_type);
///      makeGenericLinalgOp({A({m, n}), B({k, n})}, {C({m, n})}, ... );
/// ```
struct StructuredIndexed {
  StructuredIndexed(Value v) : value(v) {}
  StructuredIndexed(Type t) : type(t) {}
  StructuredIndexed operator()(ArrayRef<AffineExpr> indexings) {
    return value ? StructuredIndexed(value, indexings)
                 : StructuredIndexed(type, indexings);
  }

  StructuredIndexed(Value v, ArrayRef<AffineExpr> indexings)
      : value(v), exprs(indexings.begin(), indexings.end()) {
    assert((v.getType().isa<MemRefType>() ||
            v.getType().isa<RankedTensorType>() ||
            v.getType().isa<VectorType>()) &&
           "MemRef, RankedTensor or Vector expected");
  }
  StructuredIndexed(Type t, ArrayRef<AffineExpr> indexings)
      : type(t), exprs(indexings.begin(), indexings.end()) {
    assert((t.isa<MemRefType>() || t.isa<RankedTensorType>() ||
            t.isa<VectorType>()) &&
           "MemRef, RankedTensor or Vector expected");
  }

  bool hasValue() const { return value; }
  Value getValue() const {
    assert(value && "StructuredIndexed Value not set.");
    return value;
  }
  Type getType() const {
    assert((value || type) && "StructuredIndexed Value and Type not set.");
    return value ? value.getType() : type;
  }
  ArrayRef<AffineExpr> getExprs() const { return exprs; }
  operator Value() const { return getValue(); }
  operator Type() const { return getType(); }

private:
  // Only one of Value or type may be set.
  Type type;
  Value value;
  SmallVector<AffineExpr, 4> exprs;
};

<<<<<<< HEAD
template <typename Op, typename... Args>
OperationHandle OperationHandle::create(Args... args) {
  return OperationHandle(ScopedContext::getBuilder()
                             .create<Op>(ScopedContext::getLocation(), args...)
                             .getOperation());
}

template <typename Op, typename... Args>
Op OperationHandle::createOp(Args... args) {
  return cast<Op>(
      OperationHandle(ScopedContext::getBuilder()
                          .create<Op>(ScopedContext::getLocation(), args...)
                          .getOperation())
          .getOperation());
}

=======
>>>>>>> 918d599f
/// A TemplatedIndexedValue brings an index notation over the template Load and
/// Store parameters. Assigning to an IndexedValue emits an actual `Store`
/// operation, while converting an IndexedValue to a Value emits an actual
/// `Load` operation.
template <typename Load, typename Store>
class TemplatedIndexedValue {
public:
  explicit TemplatedIndexedValue(Value v) : value(v) {}

  TemplatedIndexedValue(const TemplatedIndexedValue &rhs) = default;

  TemplatedIndexedValue operator()() { return *this; }
  /// Returns a new `TemplatedIndexedValue`.
  TemplatedIndexedValue operator()(Value index) {
    TemplatedIndexedValue res(value);
    res.indices.push_back(index);
    return res;
  }
  template <typename... Args>
  TemplatedIndexedValue operator()(Value index, Args... indices) {
    return TemplatedIndexedValue(value, index).append(indices...);
  }
  TemplatedIndexedValue operator()(ArrayRef<Value> indices) {
    return TemplatedIndexedValue(value, indices);
  }

  /// Emits a `store`.
<<<<<<< HEAD
  OperationHandle operator=(const TemplatedIndexedValue &rhs) {
    return Store(rhs, value, indices);
  }
  OperationHandle operator=(Value rhs) { return Store(rhs, value, indices); }
=======
  Store operator=(const TemplatedIndexedValue &rhs) {
    return Store(rhs, value, indices);
  }
  Store operator=(Value rhs) { return Store(rhs, value, indices); }
>>>>>>> 918d599f

  /// Emits a `load` when converting to a Value.
  operator Value() const { return Load(value, indices); }

  Value getBase() const { return value; }

  /// Arithmetic operator overloadings.
  Value operator+(Value e);
  Value operator-(Value e);
  Value operator*(Value e);
  Value operator/(Value e);
  Value operator%(Value e);
  Value operator^(Value e);
  Value operator+(TemplatedIndexedValue e) {
    return *this + static_cast<Value>(e);
  }
  Value operator-(TemplatedIndexedValue e) {
    return *this - static_cast<Value>(e);
  }
  Value operator*(TemplatedIndexedValue e) {
    return *this * static_cast<Value>(e);
  }
  Value operator/(TemplatedIndexedValue e) {
    return *this / static_cast<Value>(e);
  }
  Value operator%(TemplatedIndexedValue e) {
    return *this % static_cast<Value>(e);
  }
  Value operator^(TemplatedIndexedValue e) {
    return *this ^ static_cast<Value>(e);
  }

  /// Assignment-arithmetic operator overloadings.
<<<<<<< HEAD
  OperationHandle operator+=(Value e);
  OperationHandle operator-=(Value e);
  OperationHandle operator*=(Value e);
  OperationHandle operator/=(Value e);
  OperationHandle operator%=(Value e);
  OperationHandle operator^=(Value e);
  OperationHandle operator+=(TemplatedIndexedValue e) {
    return this->operator+=(static_cast<Value>(e));
  }
  OperationHandle operator-=(TemplatedIndexedValue e) {
    return this->operator-=(static_cast<Value>(e));
  }
  OperationHandle operator*=(TemplatedIndexedValue e) {
    return this->operator*=(static_cast<Value>(e));
  }
  OperationHandle operator/=(TemplatedIndexedValue e) {
    return this->operator/=(static_cast<Value>(e));
  }
  OperationHandle operator%=(TemplatedIndexedValue e) {
    return this->operator%=(static_cast<Value>(e));
  }
  OperationHandle operator^=(TemplatedIndexedValue e) {
=======
  Store operator+=(Value e);
  Store operator-=(Value e);
  Store operator*=(Value e);
  Store operator/=(Value e);
  Store operator%=(Value e);
  Store operator^=(Value e);
  Store operator+=(TemplatedIndexedValue e) {
    return this->operator+=(static_cast<Value>(e));
  }
  Store operator-=(TemplatedIndexedValue e) {
    return this->operator-=(static_cast<Value>(e));
  }
  Store operator*=(TemplatedIndexedValue e) {
    return this->operator*=(static_cast<Value>(e));
  }
  Store operator/=(TemplatedIndexedValue e) {
    return this->operator/=(static_cast<Value>(e));
  }
  Store operator%=(TemplatedIndexedValue e) {
    return this->operator%=(static_cast<Value>(e));
  }
  Store operator^=(TemplatedIndexedValue e) {
>>>>>>> 918d599f
    return this->operator^=(static_cast<Value>(e));
  }

  /// Logical operator overloadings.
  Value operator&&(Value e);
  Value operator||(Value e);
  Value operator&&(TemplatedIndexedValue e) {
    return *this && static_cast<Value>(e);
  }
  Value operator||(TemplatedIndexedValue e) {
    return *this || static_cast<Value>(e);
  }

  /// Comparison operator overloadings.
  Value eq(Value e);
  Value ne(Value e);
  Value operator<(Value e);
  Value operator<=(Value e);
  Value operator>(Value e);
  Value operator>=(Value e);
  Value operator<(TemplatedIndexedValue e) {
    return *this < static_cast<Value>(e);
  }
  Value operator<=(TemplatedIndexedValue e) {
    return *this <= static_cast<Value>(e);
  }
  Value operator>(TemplatedIndexedValue e) {
    return *this > static_cast<Value>(e);
  }
  Value operator>=(TemplatedIndexedValue e) {
    return *this >= static_cast<Value>(e);
  }

private:
  TemplatedIndexedValue(Value value, ArrayRef<Value> indices)
      : value(value), indices(indices.begin(), indices.end()) {}

  TemplatedIndexedValue &append() { return *this; }

  template <typename T, typename... Args>
  TemplatedIndexedValue &append(T index, Args... indices) {
    this->indices.push_back(static_cast<Value>(index));
    append(indices...);
    return *this;
  }
  Value value;
  SmallVector<Value, 8> indices;
};

} // namespace edsc
} // namespace mlir

#endif // MLIR_EDSC_BUILDERS_H_<|MERGE_RESOLUTION|>--- conflicted
+++ resolved
@@ -65,31 +65,10 @@
   Location location;
   /// Parent context we return into.
   ScopedContext *enclosingScopedContext;
-<<<<<<< HEAD
-  /// Defensively keeps track of the current NestedBuilder to ensure proper
-  /// scoping usage.
-  NestedBuilder *nestedBuilder;
-=======
->>>>>>> 918d599f
 };
 
 template <typename Op>
 struct ValueBuilder {
-<<<<<<< HEAD
-  // Builder-based
-  template <typename... Args>
-  ValueBuilder(Args... args) {
-    Operation *op = ScopedContext::getBuilder()
-                        .create<Op>(ScopedContext::getLocation(), args...)
-                        .getOperation();
-    if (op->getNumResults() != 1)
-      llvm_unreachable("unsupported operation, use OperationBuilder instead");
-    value = op->getResult(0);
-  }
-
-  operator Value() { return value; }
-  Value value;
-=======
   template <typename... Args>
   ValueBuilder(Args... args) {
     value = ScopedContext::getBuilderRef()
@@ -110,7 +89,6 @@
   operator Op() { return op; }
   operator Operation *() { return op.getOperation(); }
   Op op;
->>>>>>> 918d599f
 };
 
 /// A NestedBuilder is a scoping abstraction to create an idiomatic syntax
@@ -193,17 +171,6 @@
 private:
   LoopBuilder() = default;
 
-<<<<<<< HEAD
-  friend LoopBuilder makeAffineLoopBuilder(Value *iv, ArrayRef<Value> lbHandles,
-                                           ArrayRef<Value> ubHandles,
-                                           int64_t step);
-  friend LoopBuilder makeParallelLoopBuilder(MutableArrayRef<Value> ivs,
-                                             ArrayRef<Value> lbHandles,
-                                             ArrayRef<Value> ubHandles,
-                                             ArrayRef<Value> steps);
-  friend LoopBuilder makeLoopBuilder(Value *iv, Value lbHandle, Value ubHandle,
-                                     Value stepHandle,
-=======
   friend LoopBuilder makeAffineLoopBuilder(Value *iv, ArrayRef<Value> lbs,
                                            ArrayRef<Value> ubs, int64_t step);
   friend LoopBuilder makeParallelLoopBuilder(MutableArrayRef<Value> ivs,
@@ -211,7 +178,6 @@
                                              ArrayRef<Value> ubs,
                                              ArrayRef<Value> steps);
   friend LoopBuilder makeLoopBuilder(Value *iv, Value lb, Value ub, Value step,
->>>>>>> 918d599f
                                      MutableArrayRef<Value> iterArgsHandles,
                                      ValueRange iterArgsInitValues);
   Operation *op;
@@ -265,49 +231,6 @@
   BlockBuilder &operator=(BlockBuilder &other) = delete;
 };
 
-<<<<<<< HEAD
-/// Base class for Value, OperationHandle and BlockHandle.
-/// Not meant to be used outside of these classes.
-class CapturableHandle {
-protected:
-  CapturableHandle() = default;
-};
-
-/// An OperationHandle can be used in lieu of Value to capture the
-/// operation in cases when one does not care about, or cannot extract, a
-/// unique Value from the operation.
-/// This can be used for capturing zero result operations as well as
-/// multi-result operations that are not supported by Value.
-/// We do not distinguish further between zero and multi-result operations at
-/// this time.
-struct OperationHandle : public CapturableHandle {
-  OperationHandle() : op(nullptr) {}
-  OperationHandle(Operation *op) : op(op) {}
-
-  OperationHandle(const OperationHandle &) = default;
-  OperationHandle &operator=(const OperationHandle &) = default;
-
-  /// Generic mlir::Op create. This is the key to being extensible to the whole
-  /// of MLIR without duplicating the type system or the op definitions.
-  template <typename Op, typename... Args>
-  static OperationHandle create(Args... args);
-  template <typename Op, typename... Args>
-  static Op createOp(Args... args);
-
-  /// Generic create for a named operation.
-  static OperationHandle create(StringRef name, ArrayRef<Value> operands,
-                                ArrayRef<Type> resultTypes,
-                                ArrayRef<NamedAttribute> attributes = {});
-
-  operator Operation *() { return op; }
-  Operation *getOperation() const { return op; }
-
-private:
-  Operation *op;
-};
-
-=======
->>>>>>> 918d599f
 /// A BlockHandle represents a (potentially "delayed") Block abstraction.
 /// This extra abstraction is necessary because an mlir::Block is not an
 /// mlir::Value.
@@ -400,25 +323,6 @@
   SmallVector<AffineExpr, 4> exprs;
 };
 
-<<<<<<< HEAD
-template <typename Op, typename... Args>
-OperationHandle OperationHandle::create(Args... args) {
-  return OperationHandle(ScopedContext::getBuilder()
-                             .create<Op>(ScopedContext::getLocation(), args...)
-                             .getOperation());
-}
-
-template <typename Op, typename... Args>
-Op OperationHandle::createOp(Args... args) {
-  return cast<Op>(
-      OperationHandle(ScopedContext::getBuilder()
-                          .create<Op>(ScopedContext::getLocation(), args...)
-                          .getOperation())
-          .getOperation());
-}
-
-=======
->>>>>>> 918d599f
 /// A TemplatedIndexedValue brings an index notation over the template Load and
 /// Store parameters. Assigning to an IndexedValue emits an actual `Store`
 /// operation, while converting an IndexedValue to a Value emits an actual
@@ -446,17 +350,10 @@
   }
 
   /// Emits a `store`.
-<<<<<<< HEAD
-  OperationHandle operator=(const TemplatedIndexedValue &rhs) {
-    return Store(rhs, value, indices);
-  }
-  OperationHandle operator=(Value rhs) { return Store(rhs, value, indices); }
-=======
   Store operator=(const TemplatedIndexedValue &rhs) {
     return Store(rhs, value, indices);
   }
   Store operator=(Value rhs) { return Store(rhs, value, indices); }
->>>>>>> 918d599f
 
   /// Emits a `load` when converting to a Value.
   operator Value() const { return Load(value, indices); }
@@ -490,30 +387,6 @@
   }
 
   /// Assignment-arithmetic operator overloadings.
-<<<<<<< HEAD
-  OperationHandle operator+=(Value e);
-  OperationHandle operator-=(Value e);
-  OperationHandle operator*=(Value e);
-  OperationHandle operator/=(Value e);
-  OperationHandle operator%=(Value e);
-  OperationHandle operator^=(Value e);
-  OperationHandle operator+=(TemplatedIndexedValue e) {
-    return this->operator+=(static_cast<Value>(e));
-  }
-  OperationHandle operator-=(TemplatedIndexedValue e) {
-    return this->operator-=(static_cast<Value>(e));
-  }
-  OperationHandle operator*=(TemplatedIndexedValue e) {
-    return this->operator*=(static_cast<Value>(e));
-  }
-  OperationHandle operator/=(TemplatedIndexedValue e) {
-    return this->operator/=(static_cast<Value>(e));
-  }
-  OperationHandle operator%=(TemplatedIndexedValue e) {
-    return this->operator%=(static_cast<Value>(e));
-  }
-  OperationHandle operator^=(TemplatedIndexedValue e) {
-=======
   Store operator+=(Value e);
   Store operator-=(Value e);
   Store operator*=(Value e);
@@ -536,7 +409,6 @@
     return this->operator%=(static_cast<Value>(e));
   }
   Store operator^=(TemplatedIndexedValue e) {
->>>>>>> 918d599f
     return this->operator^=(static_cast<Value>(e));
   }
 
