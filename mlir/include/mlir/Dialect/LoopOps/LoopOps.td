--- conflicted
+++ resolved
@@ -259,10 +259,7 @@
 def ParallelOp : Loop_Op<"parallel",
     [AttrSizedOperandSegments,
      DeclareOpInterfaceMethods<LoopLikeOpInterface>,
-<<<<<<< HEAD
-=======
      RecursiveSideEffects,
->>>>>>> a34309b7
      SingleBlockImplicitTerminator<"YieldOp">]> {
   let summary = "parallel for operation";
   let description = [{
@@ -298,16 +295,10 @@
     Example:
 
     ```mlir
-<<<<<<< HEAD
-    loop.parallel (%iv) = (%lb) to (%ub) step (%step) -> f32 {
-      %zero = constant 0.0 : f32
-      loop.reduce(%zero) : f32 {
-=======
     %init = constant 0.0 : f32
     loop.parallel (%iv) = (%lb) to (%ub) step (%step) init (%init) -> f32 {
       %elem_to_reduce = load %buffer[%iv] : memref<100xf32>
       loop.reduce(%elem_to_reduce) : f32 {
->>>>>>> a34309b7
         ^bb0(%lhs : f32, %rhs: f32):
           %res = addf %lhs, %rhs : f32
           loop.reduce.return %res : f32
