//===- BufferizationOps.td - Bufferization op definitions ----------*- tablegen -*-===//
//
// Part of the LLVM Project, under the Apache License v2.0 with LLVM Exceptions.
// See https://llvm.org/LICENSE.txt for license information.
// SPDX-License-Identifier: Apache-2.0 WITH LLVM-exception
//
//===----------------------------------------------------------------------===//

#ifndef BUFFERIZATION_OPS
#define BUFFERIZATION_OPS

include "mlir/Dialect/Bufferization/IR/AllocationOpInterface.td"
include "mlir/Dialect/Bufferization/IR/BufferizableOpInterface.td"
include "mlir/Dialect/Bufferization/IR/BufferizationBase.td"
include "mlir/Interfaces/InferTypeOpInterface.td"
include "mlir/Interfaces/SideEffectInterfaces.td"
include "mlir/Interfaces/CopyOpInterface.td"

class Bufferization_Op<string mnemonic, list<Trait> traits = []>
    : Op<Bufferization_Dialect, mnemonic, traits>;

//===----------------------------------------------------------------------===//
// AllocTensorOp
//===----------------------------------------------------------------------===//

def Bufferization_AllocTensorOp : Bufferization_Op<"alloc_tensor",
    [AttrSizedOperandSegments, BufferizableOpInterface,
     DeclareOpInterfaceMethods<ReifyRankedShapedTypeOpInterface>]> {
  let summary = "buffer allocation in tensor land";

  let description = [{
    `bufferization.alloc_tensor` materializes an uninitialized tensor with a
    given shape (dynamic or static). It always bufferizes to a new buffer
    allocation of the given shape. The optional `copy` operand specifies the
    contents of the tensors. If no `copy` operand is specified, reading from the
    result of an `alloc_tensor` op yields an undefined value.

    If `copy` is specified, no dynamic sizes should be passed, since they are
    the same as the dynamic sizes of the `copy` operand.

    `alloc_tensor` is a helper op for bufferization. The operation is provided
    as an anchor that marks the beginning of a new tensor SSA use-def chain. It
    can be used to control in-place bufferization decisions during One-Shot
    Bufferize: The bufferized result of a `bufferization.alloc_tensor` does not
    alias with any other buffer, so it can be used to resolve read-after-write
    conflicts that would have been introduced by the in-place bufferization of
    another op.

    The optional `memory_space` attribute specifies the memory space when
    bufferizing this op. The memory space is inferred from `copy` if specified.
    If neigher `copy` nor `memory_space` is specified, the default memory space
    is used during bufferization.

    Both dense and sparse tensor types are supported. The result of a
    `bufferization.alloc_tensor` is a tensor value that can be used like any
    other tensor value. In practice, it is often used as the "out" operand of
    another op. Sparse tensor allocations should always be used in a local
    construction operation and never escape the function boundary directly.

    Example:

    ```mlir
    %c = bufferization.alloc_tensor [%d1, %d2] : tensor<?x?xf32, #SparseMatrix>
    %0 = linalg.matmul
      ins(%a, %b: tensor<?x?xf32, #SparseMatrix>, tensor<?x?xf32, #SparseMatrix>)
      outs(%c: tensor<?x?xf32, #SparseMatrix>) -> tensor<?x?xf32, #SparseMatrix>
    return %0 : tensor<?x?xf32, #SparseMatrix>
    ```
  }];

  let arguments = (ins Variadic<Index>:$dynamic_sizes,
<<<<<<< HEAD
                       Optional<AnyTensor>:$copy);
=======
                       Optional<AnyTensor>:$copy,
                       OptionalAttr<UI64Attr>:$memory_space);
>>>>>>> 3de04b6d

  let results = (outs AnyTensor:$result);

  let extraClassDeclaration = [{
    LogicalResult bufferize(RewriterBase &rewriter,
                            const BufferizationOptions &options);

    bool isMemoryWrite(OpResult opResult, const AnalysisState &state);

    bool bufferizesToAllocation(OpResult opResult) { return true; }

<<<<<<< HEAD
=======
    FailureOr<unsigned> getMemorySpace(OpResult opResult) {
      if (getMemorySpace().hasValue())
        return static_cast<unsigned>(*getMemorySpace());
      return failure();
    }

>>>>>>> 3de04b6d
    bool bufferizesToMemoryRead(OpOperand &opOperand,
                                const AnalysisState &state);

    bool bufferizesToMemoryWrite(OpOperand &opOperand,
                                 const AnalysisState &state);

    SmallVector<OpResult> getAliasingOpResult(
        OpOperand &opOperand, const AnalysisState &state);

    RankedTensorType getType() {
      return getResult().getType().cast<RankedTensorType>();
    }

    // Return true if the size of the tensor is dynamic at `idx`
    bool isDynamicDim(unsigned idx) {
      return getType().isDynamicDim(idx);
    }

    // Return the argument position that contains the dynamic size of
    // the tensor at dimension `idx`. Asserts that the shape is
    // dynamic at that `idx`.
    unsigned getIndexOfDynamicSize(unsigned idx) {
      assert(!getCopy() && "no dim sizes specified when copying a tensor");
      assert(isDynamicDim(idx) && "expected dynamic size");
      ArrayRef<int64_t> shape = getType().getShape();
      return std::count_if(
          shape.begin(), shape.begin() + idx,
          [&](int64_t size) { return ShapedType::isDynamic(size); });
    }

    // Return the Value of the dynamic size of the tensor at dimension
    // `idx`. Asserts that the shape is dynamic at that `idx.
    Value getDynamicSize(OpBuilder &b, unsigned idx);

    // Assert that the size of the result tensor is static at `idx`
    // and return the shape.
    int64_t getStaticSize(unsigned idx) {
      assert(!isDynamicDim(idx) && "expected static size");
      return getType().getShape()[idx];
    }
  }];

  let builders = [
<<<<<<< HEAD
    // Build an op without `copy` operand.
    OpBuilder<(ins "RankedTensorType":$type, "ValueRange":$dynamicSizes)>,
=======
    // Build an op without `copy` or `memory_space`.
    OpBuilder<(ins "RankedTensorType":$type, "ValueRange":$dynamicSizes)>,

    // Build an op without `memory_space`.
    OpBuilder<(ins "RankedTensorType":$type, "ValueRange":$dynamicSizes,
                   "Value":$copy)>,
>>>>>>> 3de04b6d
  ];

  let hasCanonicalizer = 1;
  let hasCustomAssemblyFormat = 1;
  let hasVerifier = 1;
}

//===----------------------------------------------------------------------===//
// CloneOp
//===----------------------------------------------------------------------===//

def Bufferization_CloneOp : Bufferization_Op<"clone", [
    CopyOpInterface,
    DeclareOpInterfaceMethods<MemoryEffectsOpInterface>,
    DeclareOpInterfaceMethods<AllocationOpInterface, ["buildDealloc", "buildClone"]>
  ]> {
  let builders = [
    OpBuilder<(ins "Value":$value), [{
      return build($_builder, $_state, value.getType(), value);
    }]>];

  let description = [{
    Clones the data in the input view into an implicitly defined output view.

    Usage:

    ```mlir
    %arg1 = bufferization.clone %arg0 : memref<?xf32> to memref<?xf32>
    ```

    Valid implementations of this operation may alias the input and output
    views or create an actual copy. Mutating the source or result
    of the clone operation after the clone operation thus leads to undefined
    behavior.
  }];

  let arguments = (ins Arg<AnyRankedOrUnrankedMemRef, "", []>:$input);
  let results = (outs Arg<AnyRankedOrUnrankedMemRef, "", []>:$output);

  let extraClassDeclaration = [{
    Value getSource() { return getInput(); }
    Value getTarget() { return getOutput(); }
  }];

  let assemblyFormat = "$input attr-dict `:` type($input) `to` type($output)";

  let hasFolder = 1;
  let hasCanonicalizer = 1;
}
//===----------------------------------------------------------------------===//
// ToTensorOp
//===----------------------------------------------------------------------===//

def Bufferization_ToTensorOp : Bufferization_Op<"to_tensor", [
    BufferizableOpInterface,
    SameOperandsAndResultShape,
    SameOperandsAndResultElementType,
    TypesMatchWith<"result type matches tensor equivalent of 'memref'",
                   "memref", "result",
                   "memref::getTensorTypeFromMemRefType($_self)">
  ]> {
  let summary = "memref to tensor operation";
  let description = [{
    Create a tensor from a memref, making an independent copy of the element
    data. The result value is a tensor whose shape and element type match the
    memref operand.

    The opposite of this op is to_memref. Together, these two ops are
    useful for source/target materializations when doing type conversions
    involving tensors and memrefs.

    Example:

    ```mlir
    // Produces a value of tensor<4x?xf32> type.
    %12 = bufferization.to_tensor %10 : memref<4x?xf32, #layout, memspace0>
    ```

    If tensor load is used in the bufferization steps, mutating the source
    buffer after loading leads to undefined behavior.
  }];

  let arguments = (ins Arg<AnyRankedOrUnrankedMemRef,
                       "the reference to load from", [MemRead]>:$memref);
  let results = (outs AnyTensor:$result);

  let builders = [
    OpBuilder<(ins "Value":$memref), [{
      $_state.addOperands(memref);
      $_state.addTypes(memref::getTensorTypeFromMemRefType(memref.getType()));
    }]>];

  let extraClassDeclaration = [{
    /// The result of a to_tensor is always a tensor.
    TensorType getType() {
      Type resultType = getResult().getType();
      if (resultType.isa<TensorType>())
        return resultType.cast<TensorType>();
      return {};
    }

    //===------------------------------------------------------------------===//
    // BufferizableOpInterface implementation
    //===------------------------------------------------------------------===//

    // ToTensorOp conceptually loads a tensor from a memory location. The
    // One-Shot analysis has no information about the memref that is loaded from
    // by ToTensorOp. We have to assume that the loaded tensor may after
    // bufferization potentially alias with any other bufferized tensor. Since
    // ToTensorOp and ToMemrefOp have no aliasing OpOperand/OpResult pairs, this
    // cannot be encoded directly in the analysis. However, declaring ToTensorOp
    // results as not writable enforces a buffer copy and has the same effect.

    LogicalResult bufferize(RewriterBase &rewriter,
                            const BufferizationOptions &options) const {
      // to_tensor cannot be bufferized. However, other ops that are using
      // to_tensor's result will eventually be bufferized. At that point, they
      // will start using to_tensor's memref operand. Once all users of
      // to_tensor are bufferized, the op will not have any users anymore and
      // DCE away. In case of partial bufferization, to_memref(to_tensor(x))
      // constructs may be left over. These are folded by the canonicalizer or
      // FinalizingBufferize.
      return success();
    }

    bool isWritable(Value value, const AnalysisState &state) const {
      // It is unknown whether the memref operand is writable or not.
      return false;
    }
  }];

  let assemblyFormat = "$memref attr-dict `:` type($memref)";

  let hasCanonicalizer = 1;
  let hasFolder = 1;
}


//===----------------------------------------------------------------------===//
// ToMemrefOp
//===----------------------------------------------------------------------===//

def Bufferization_ToMemrefOp : Bufferization_Op<"to_memref", [
    BufferizableOpInterface,
    SameOperandsAndResultShape,
    SameOperandsAndResultElementType,
    NoSideEffect,
    TypesMatchWith<"type of 'tensor' is the tensor equivalent of 'memref'",
                   "memref", "tensor",
                   "memref::getTensorTypeFromMemRefType($_self)">
  ]> {
  let summary = "tensor to memref cast operation";
  let description = [{
    Casts a tensor to a memref.

    ```mlir
    // Result type is tensor<4x?xf32>
    %12 = bufferization.to_memref %10 : memref<4x?xf32, #map0, 42>
    ```

    Note, that mutating the result of the to_memref operation leads to
    undefined behavior.

    This operation is a specialized variant of the built-in
    unrealized_conversion_cast and is intended for use in the context of
    gradual bufferization.
  }];

  let arguments = (ins AnyTensor:$tensor);
  let results = (outs AnyRankedOrUnrankedMemRef:$memref);

  let extraClassDeclaration = [{
    //===------------------------------------------------------------------===//
    // BufferizableOpInterface implementation
    //===------------------------------------------------------------------===//

    // Note: ToMemrefOp / ToTensorOp are temporary ops that are inserted at the
    // bufferization boundary. When One-Shot bufferization is complete, there
    // should be no such ops left over. If `allowUnknownOps` (or after running a
    // partial bufferization pass), such ops may be part of the resulting IR,
    // but such IR may no longer be analyzable by One-Shot analysis.

    bool bufferizesToMemoryRead(OpOperand &opOperand,
                                const AnalysisState &state) const {
      // It is unknown whether the resulting memref will be read or not.
      return true;
    }

    bool bufferizesToMemoryWrite(OpOperand &opOperand,
                                 const AnalysisState &state) const {
      // It is unknown whether the resulting MemRef will be written or not.
      return true;
    }

    bool mustBufferizeInPlace(OpOperand &opOperand,
                              const AnalysisState &state) const {
      // ToMemrefOps always bufferize inplace.
      return true;
    }

    SmallVector<OpResult> getAliasingOpResult(
        OpOperand &opOperand, const AnalysisState &state) const {
      return {};
    }

    LogicalResult bufferize(RewriterBase &rewriter,
                            const BufferizationOptions &options);
  }];

  let assemblyFormat = "$tensor attr-dict `:` type($memref)";

  let hasFolder = 1;
  let hasCanonicalizer = 1;
}

#endif // BUFFERIZATION_OPS<|MERGE_RESOLUTION|>--- conflicted
+++ resolved
@@ -69,12 +69,8 @@
   }];
 
   let arguments = (ins Variadic<Index>:$dynamic_sizes,
-<<<<<<< HEAD
-                       Optional<AnyTensor>:$copy);
-=======
                        Optional<AnyTensor>:$copy,
                        OptionalAttr<UI64Attr>:$memory_space);
->>>>>>> 3de04b6d
 
   let results = (outs AnyTensor:$result);
 
@@ -86,15 +82,12 @@
 
     bool bufferizesToAllocation(OpResult opResult) { return true; }
 
-<<<<<<< HEAD
-=======
     FailureOr<unsigned> getMemorySpace(OpResult opResult) {
       if (getMemorySpace().hasValue())
         return static_cast<unsigned>(*getMemorySpace());
       return failure();
     }
 
->>>>>>> 3de04b6d
     bool bufferizesToMemoryRead(OpOperand &opOperand,
                                 const AnalysisState &state);
 
@@ -138,17 +131,12 @@
   }];
 
   let builders = [
-<<<<<<< HEAD
-    // Build an op without `copy` operand.
-    OpBuilder<(ins "RankedTensorType":$type, "ValueRange":$dynamicSizes)>,
-=======
     // Build an op without `copy` or `memory_space`.
     OpBuilder<(ins "RankedTensorType":$type, "ValueRange":$dynamicSizes)>,
 
     // Build an op without `memory_space`.
     OpBuilder<(ins "RankedTensorType":$type, "ValueRange":$dynamicSizes,
                    "Value":$copy)>,
->>>>>>> 3de04b6d
   ];
 
   let hasCanonicalizer = 1;
