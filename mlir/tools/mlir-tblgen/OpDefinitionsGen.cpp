//===- OpDefinitionsGen.cpp - MLIR op definitions generator ---------------===//
//
// Part of the LLVM Project, under the Apache License v2.0 with LLVM Exceptions.
// See https://llvm.org/LICENSE.txt for license information.
// SPDX-License-Identifier: Apache-2.0 WITH LLVM-exception
//
//===----------------------------------------------------------------------===//
//
// OpDefinitionsGen uses the description of operations to generate C++
// definitions for ops.
//
//===----------------------------------------------------------------------===//

#include "OpFormatGen.h"
#include "mlir/TableGen/Format.h"
#include "mlir/TableGen/GenInfo.h"
#include "mlir/TableGen/OpClass.h"
#include "mlir/TableGen/OpInterfaces.h"
#include "mlir/TableGen/OpTrait.h"
#include "mlir/TableGen/Operator.h"
#include "mlir/TableGen/SideEffects.h"
#include "llvm/ADT/Sequence.h"
#include "llvm/ADT/StringExtras.h"
#include "llvm/Support/Signals.h"
#include "llvm/TableGen/Error.h"
#include "llvm/TableGen/Record.h"
#include "llvm/TableGen/TableGenBackend.h"

#define DEBUG_TYPE "mlir-tblgen-opdefgen"

using namespace llvm;
using namespace mlir;
using namespace mlir::tblgen;

static const char *const tblgenNamePrefix = "tblgen_";
static const char *const generatedArgName = "odsArg";
static const char *const builderOpState = "odsState";

// The logic to calculate the actual value range for a declared operand/result
// of an op with variadic operands/results. Note that this logic is not for
// general use; it assumes all variadic operands/results must have the same
// number of values.
//
// {0}: The list of whether each declared operand/result is variadic.
// {1}: The total number of non-variadic operands/results.
// {2}: The total number of variadic operands/results.
// {3}: The total number of actual values.
// {4}: "operand" or "result".
const char *sameVariadicSizeValueRangeCalcCode = R"(
  bool isVariadic[] = {{{0}};
  int prevVariadicCount = 0;
  for (unsigned i = 0; i < index; ++i)
    if (isVariadic[i]) ++prevVariadicCount;

  // Calculate how many dynamic values a static variadic {4} corresponds to.
  // This assumes all static variadic {4}s have the same dynamic value count.
  int variadicSize = ({3} - {1}) / {2};
  // `index` passed in as the parameter is the static index which counts each
  // {4} (variadic or not) as size 1. So here for each previous static variadic
  // {4}, we need to offset by (variadicSize - 1) to get where the dynamic
  // value pack for this static {4} starts.
  int start = index + (variadicSize - 1) * prevVariadicCount;
  int size = isVariadic[index] ? variadicSize : 1;
  return {{start, size};
)";

// The logic to calculate the actual value range for a declared operand/result
// of an op with variadic operands/results. Note that this logic is assumes
// the op has an attribute specifying the size of each operand/result segment
// (variadic or not).
//
// {0}: The name of the attribute specifying the segment sizes.
const char *attrSizedSegmentValueRangeCalcCode = R"(
  auto sizeAttr = getAttrOfType<DenseIntElementsAttr>("{0}");
  unsigned start = 0;
  for (unsigned i = 0; i < index; ++i)
    start += (*(sizeAttr.begin() + i)).getZExtValue();
  unsigned size = (*(sizeAttr.begin() + index)).getZExtValue();
  return {{start, size};
)";

// The logic to build a range of either operand or result values.
//
// {0}: The begin iterator of the actual values.
// {1}: The call to generate the start and length of the value range.
const char *valueRangeReturnCode = R"(
  auto valueRange = {1};
  return {{std::next({0}, valueRange.first),
           std::next({0}, valueRange.first + valueRange.second)};
)";

static const char *const opCommentHeader = R"(
//===----------------------------------------------------------------------===//
// {0} {1}
//===----------------------------------------------------------------------===//

)";

//===----------------------------------------------------------------------===//
// Utility structs and functions
//===----------------------------------------------------------------------===//

// Replaces all occurrences of `match` in `str` with `substitute`.
static std::string replaceAllSubstrs(std::string str, const std::string &match,
                                     const std::string &substitute) {
  std::string::size_type scanLoc = 0, matchLoc = std::string::npos;
  while ((matchLoc = str.find(match, scanLoc)) != std::string::npos) {
    str = str.replace(matchLoc, match.size(), substitute);
    scanLoc = matchLoc + substitute.size();
  }
  return str;
}

// Returns whether the record has a value of the given name that can be returned
// via getValueAsString.
static inline bool hasStringAttribute(const Record &record,
                                      StringRef fieldName) {
  auto valueInit = record.getValueInit(fieldName);
  return isa<CodeInit>(valueInit) || isa<StringInit>(valueInit);
}

static std::string getArgumentName(const Operator &op, int index) {
  const auto &operand = op.getOperand(index);
  if (!operand.name.empty())
    return std::string(operand.name);
  else
    return std::string(formatv("{0}_{1}", generatedArgName, index));
}

// Returns true if we can use unwrapped value for the given `attr` in builders.
static bool canUseUnwrappedRawValue(const tblgen::Attribute &attr) {
  return attr.getReturnType() != attr.getStorageType() &&
         // We need to wrap the raw value into an attribute in the builder impl
         // so we need to make sure that the attribute specifies how to do that.
         !attr.getConstBuilderTemplate().empty();
}

//===----------------------------------------------------------------------===//
// Op emitter
//===----------------------------------------------------------------------===//

namespace {
// Simple RAII helper for defining ifdef-undef-endif scopes.
class IfDefScope {
public:
  IfDefScope(StringRef name, raw_ostream &os) : name(name), os(os) {
    os << "#ifdef " << name << "\n"
       << "#undef " << name << "\n\n";
  }

  ~IfDefScope() { os << "\n#endif  // " << name << "\n\n"; }

private:
  StringRef name;
  raw_ostream &os;
};
} // end anonymous namespace

namespace {
// Helper class to emit a record into the given output stream.
class OpEmitter {
public:
  static void emitDecl(const Operator &op, raw_ostream &os);
  static void emitDef(const Operator &op, raw_ostream &os);

private:
  OpEmitter(const Operator &op);

  void emitDecl(raw_ostream &os);
  void emitDef(raw_ostream &os);

  // Generates the OpAsmOpInterface for this operation if possible.
  void genOpAsmInterface();

  // Generates the `getOperationName` method for this op.
  void genOpNameGetter();

  // Generates getters for the attributes.
  void genAttrGetters();

  // Generates setter for the attributes.
  void genAttrSetters();

  // Generates getters for named operands.
  void genNamedOperandGetters();

  // Generates setters for named operands.
  void genNamedOperandSetters();

  // Generates getters for named results.
  void genNamedResultGetters();

  // Generates getters for named regions.
  void genNamedRegionGetters();

  // Generates getters for named successors.
  void genNamedSuccessorGetters();

  // Generates builder methods for the operation.
  void genBuilder();

  // Generates the build() method that takes each operand/attribute
  // as a stand-alone parameter.
  void genSeparateArgParamBuilder();

  // Generates the build() method that takes each operand/attribute as a
  // stand-alone parameter. The generated build() method uses first operand's
  // type as all results' types.
  void genUseOperandAsResultTypeSeparateParamBuilder();

  // Generates the build() method that takes all operands/attributes
  // collectively as one parameter. The generated build() method uses first
  // operand's type as all results' types.
  void genUseOperandAsResultTypeCollectiveParamBuilder();

  // Generates the build() method that takes aggregate operands/attributes
  // parameters. This build() method uses inferred types as result types.
  // Requires: The type needs to be inferable via InferTypeOpInterface.
  void genInferredTypeCollectiveParamBuilder();

  // Generates the build() method that takes each operand/attribute as a
  // stand-alone parameter. The generated build() method uses first attribute's
  // type as all result's types.
  void genUseAttrAsResultTypeBuilder();

  // Generates the build() method that takes all result types collectively as
  // one parameter. Similarly for operands and attributes.
  void genCollectiveParamBuilder();

  // The kind of parameter to generate for result types in builders.
  enum class TypeParamKind {
    None,       // No result type in parameter list.
    Separate,   // A separate parameter for each result type.
    Collective, // An ArrayRef<Type> for all result types.
  };

  // The kind of parameter to generate for attributes in builders.
  enum class AttrParamKind {
    WrappedAttr,    // A wrapped MLIR Attribute instance.
    UnwrappedValue, // A raw value without MLIR Attribute wrapper.
  };

  // Builds the parameter list for build() method of this op. This method writes
  // to `paramList` the comma-separated parameter list and updates
  // `resultTypeNames` with the names for parameters for specifying result
  // types. The given `typeParamKind` and `attrParamKind` controls how result
  // types and attributes are placed in the parameter list.
  void buildParamList(std::string &paramList,
                      SmallVectorImpl<std::string> &resultTypeNames,
                      TypeParamKind typeParamKind,
                      AttrParamKind attrParamKind = AttrParamKind::WrappedAttr);

  // Adds op arguments and regions into operation state for build() methods.
  void genCodeForAddingArgAndRegionForBuilder(OpMethodBody &body,
                                              bool isRawValueAttr = false);

  // Generates canonicalizer declaration for the operation.
  void genCanonicalizerDecls();

  // Generates the folder declaration for the operation.
  void genFolderDecls();

  // Generates the parser for the operation.
  void genParser();

  // Generates the printer for the operation.
  void genPrinter();

  // Generates verify method for the operation.
  void genVerifier();

  // Generates verify statements for operands and results in the operation.
  // The generated code will be attached to `body`.
  void genOperandResultVerifier(OpMethodBody &body,
                                Operator::value_range values,
                                StringRef valueKind);

  // Generates verify statements for regions in the operation.
  // The generated code will be attached to `body`.
  void genRegionVerifier(OpMethodBody &body);

  // Generates verify statements for successors in the operation.
  // The generated code will be attached to `body`.
  void genSuccessorVerifier(OpMethodBody &body);

  // Generates the traits used by the object.
  void genTraits();

  // Generate the OpInterface methods.
  void genOpInterfaceMethods();

  // Generate the side effect interface methods.
  void genSideEffectInterfaceMethods();

private:
  // The TableGen record for this op.
  // TODO(antiagainst,zinenko): OpEmitter should not have a Record directly,
  // it should rather go through the Operator for better abstraction.
  const Record &def;

  // The wrapper operator class for querying information from this op.
  Operator op;

  // The C++ code builder for this op
  OpClass opClass;

  // The format context for verification code generation.
  FmtContext verifyCtx;
};
} // end anonymous namespace

OpEmitter::OpEmitter(const Operator &op)
    : def(op.getDef()), op(op),
      opClass(op.getCppClassName(), op.getExtraClassDeclaration()) {
  verifyCtx.withOp("(*this->getOperation())");

  genTraits();
  // Generate C++ code for various op methods. The order here determines the
  // methods in the generated file.
  genOpAsmInterface();
  genOpNameGetter();
  genNamedOperandGetters();
  genNamedOperandSetters();
  genNamedResultGetters();
  genNamedRegionGetters();
  genNamedSuccessorGetters();
  genAttrGetters();
  genAttrSetters();
  genBuilder();
  genParser();
  genPrinter();
  genVerifier();
  genCanonicalizerDecls();
  genFolderDecls();
  genOpInterfaceMethods();
  generateOpFormat(op, opClass);
  genSideEffectInterfaceMethods();
}

void OpEmitter::emitDecl(const Operator &op, raw_ostream &os) {
  OpEmitter(op).emitDecl(os);
}

void OpEmitter::emitDef(const Operator &op, raw_ostream &os) {
  OpEmitter(op).emitDef(os);
}

void OpEmitter::emitDecl(raw_ostream &os) { opClass.writeDeclTo(os); }

void OpEmitter::emitDef(raw_ostream &os) { opClass.writeDefTo(os); }

void OpEmitter::genAttrGetters() {
  FmtContext fctx;
  fctx.withBuilder("mlir::Builder(this->getContext())");

  // Emit the derived attribute body.
  auto emitDerivedAttr = [&](StringRef name, Attribute attr) {
    auto &method = opClass.newMethod(attr.getReturnType(), name);
    auto &body = method.body();
    body << "  " << attr.getDerivedCodeBody() << "\n";
  };

  // Emit with return type specified.
  auto emitAttrWithReturnType = [&](StringRef name, Attribute attr) {
    auto &method = opClass.newMethod(attr.getReturnType(), name);
    auto &body = method.body();
    body << "  auto attr = " << name << "Attr();\n";
    if (attr.hasDefaultValue()) {
      // Returns the default value if not set.
      // TODO: this is inefficient, we are recreating the attribute for every
      // call. This should be set instead.
      std::string defaultValue = std::string(
          tgfmt(attr.getConstBuilderTemplate(), &fctx, attr.getDefaultValue()));
      body << "    if (!attr)\n      return "
           << tgfmt(attr.getConvertFromStorageCall(),
                    &fctx.withSelf(defaultValue))
           << ";\n";
    }
    body << "  return "
         << tgfmt(attr.getConvertFromStorageCall(), &fctx.withSelf("attr"))
         << ";\n";
  };

  // Generate raw named accessor type. This is a wrapper class that allows
  // referring to the attributes via accessors instead of having to use
  // the string interface for better compile time verification.
  auto emitAttrWithStorageType = [&](StringRef name, Attribute attr) {
    auto &method =
        opClass.newMethod(attr.getStorageType(), (name + "Attr").str());
    auto &body = method.body();
    body << "  return this->getAttr(\"" << name << "\").";
    if (attr.isOptional() || attr.hasDefaultValue())
      body << "dyn_cast_or_null<";
    else
      body << "cast<";
    body << attr.getStorageType() << ">();";
  };

  for (auto &namedAttr : op.getAttributes()) {
    const auto &name = namedAttr.name;
    const auto &attr = namedAttr.attr;
    if (attr.isDerivedAttr()) {
      emitDerivedAttr(name, attr);
    } else {
      emitAttrWithStorageType(name, attr);
      emitAttrWithReturnType(name, attr);
    }
  }

  auto derivedAttrs = make_filter_range(op.getAttributes(),
                                        [](const NamedAttribute &namedAttr) {
                                          return namedAttr.attr.isDerivedAttr();
                                        });
  if (!derivedAttrs.empty()) {
    opClass.addTrait("DerivedAttributeOpInterface::Trait");
    // Generate helper method to query whether a named attribute is a derived
    // attribute. This enables, for example, avoiding adding an attribute that
    // overlaps with a derived attribute.
    {
      auto &method = opClass.newMethod("bool", "isDerivedAttribute",
                                       "StringRef name", OpMethod::MP_Static);
      auto &body = method.body();
      for (auto namedAttr : derivedAttrs)
        body << "  if (name == \"" << namedAttr.name << "\") return true;\n";
      body << " return false;";
    }
    // Generate method to materialize derived attributes as a DictionaryAttr.
    {
      OpMethod &method =
          opClass.newMethod("DictionaryAttr", "materializeDerivedAttributes");
      auto &body = method.body();

      auto nonMaterializable =
          make_filter_range(derivedAttrs, [](const NamedAttribute &namedAttr) {
            return namedAttr.attr.getConvertFromStorageCall().empty();
          });
      if (!nonMaterializable.empty()) {
        std::string attrs;
        llvm::raw_string_ostream os(attrs);
        interleaveComma(nonMaterializable, os,
                        [&](const NamedAttribute &attr) { os << attr.name; });
        PrintWarning(
            op.getLoc(),
            formatv(
                "op has non-materialzable derived attributes '{0}', skipping",
                os.str()));
        body << formatv("  emitOpError(\"op has non-materializable derived "
                        "attributes '{0}'\");\n",
                        attrs);
        body << "  return nullptr;";
        return;
      }

      body << "  MLIRContext* ctx = getContext();\n";
      body << "  Builder odsBuilder(ctx); (void)odsBuilder;\n";
      body << "  return DictionaryAttr::get({\n";
      interleave(
          derivedAttrs, body,
          [&](const NamedAttribute &namedAttr) {
            auto tmpl = namedAttr.attr.getConvertFromStorageCall();
            body << "    {Identifier::get(\"" << namedAttr.name << "\", ctx),\n"
                 << tgfmt(tmpl, &fctx.withSelf(namedAttr.name + "()")
                                     .withBuilder("odsBuilder")
                                     .addSubst("_ctx", "ctx"))
                 << "}";
          },
          ",\n");
      body << "\n    }, ctx);";
    }
  }
}

void OpEmitter::genAttrSetters() {
  // Generate raw named setter type. This is a wrapper class that allows setting
  // to the attributes via setters instead of having to use the string interface
  // for better compile time verification.
  auto emitAttrWithStorageType = [&](StringRef name, Attribute attr) {
    auto &method = opClass.newMethod("void", (name + "Attr").str(),
                                     (attr.getStorageType() + " attr").str());
    auto &body = method.body();
    body << "  this->getOperation()->setAttr(\"" << name << "\", attr);";
  };

  for (auto &namedAttr : op.getAttributes()) {
    const auto &name = namedAttr.name;
    const auto &attr = namedAttr.attr;
    if (!attr.isDerivedAttr())
      emitAttrWithStorageType(name, attr);
  }
}

// Generates the code to compute the start and end index of an operand or result
// range.
template <typename RangeT>
static void
generateValueRangeStartAndEnd(Class &opClass, StringRef methodName,
                              int numVariadic, int numNonVariadic,
                              StringRef rangeSizeCall, bool hasAttrSegmentSize,
                              StringRef segmentSizeAttr, RangeT &&odsValues) {
  auto &method = opClass.newMethod("std::pair<unsigned, unsigned>", methodName,
                                   "unsigned index");

  if (numVariadic == 0) {
    method.body() << "  return {index, 1};\n";
  } else if (hasAttrSegmentSize) {
    method.body() << formatv(attrSizedSegmentValueRangeCalcCode,
                             segmentSizeAttr);
  } else {
    // Because the op can have arbitrarily interleaved variadic and non-variadic
    // operands, we need to embed a list in the "sink" getter method for
    // calculation at run-time.
    llvm::SmallVector<StringRef, 4> isVariadic;
    isVariadic.reserve(llvm::size(odsValues));
    for (auto &it : odsValues)
      isVariadic.push_back(it.isVariableLength() ? "true" : "false");
    std::string isVariadicList = llvm::join(isVariadic, ", ");
    method.body() << formatv(sameVariadicSizeValueRangeCalcCode, isVariadicList,
                             numNonVariadic, numVariadic, rangeSizeCall,
                             "operand");
  }
}

// Generates the named operand getter methods for the given Operator `op` and
// puts them in `opClass`.  Uses `rangeType` as the return type of getters that
// return a range of operands (individual operands are `Value ` and each
// element in the range must also be `Value `); use `rangeBeginCall` to get
// an iterator to the beginning of the operand range; use `rangeSizeCall` to
// obtain the number of operands. `getOperandCallPattern` contains the code
// necessary to obtain a single operand whose position will be substituted
// instead of
// "{0}" marker in the pattern.  Note that the pattern should work for any kind
// of ops, in particular for one-operand ops that may not have the
// `getOperand(unsigned)` method.
static void generateNamedOperandGetters(const Operator &op, Class &opClass,
                                        StringRef rangeType,
                                        StringRef rangeBeginCall,
                                        StringRef rangeSizeCall,
                                        StringRef getOperandCallPattern) {
  const int numOperands = op.getNumOperands();
  const int numVariadicOperands = op.getNumVariableLengthOperands();
  const int numNormalOperands = numOperands - numVariadicOperands;

  const auto *sameVariadicSize =
      op.getTrait("OpTrait::SameVariadicOperandSize");
  const auto *attrSizedOperands =
      op.getTrait("OpTrait::AttrSizedOperandSegments");

  if (numVariadicOperands > 1 && !sameVariadicSize && !attrSizedOperands) {
    PrintFatalError(op.getLoc(), "op has multiple variadic operands but no "
                                 "specification over their sizes");
  }

  if (numVariadicOperands < 2 && attrSizedOperands) {
    PrintFatalError(op.getLoc(), "op must have at least two variadic operands "
                                 "to use 'AttrSizedOperandSegments' trait");
  }

  if (attrSizedOperands && sameVariadicSize) {
    PrintFatalError(op.getLoc(),
                    "op cannot have both 'AttrSizedOperandSegments' and "
                    "'SameVariadicOperandSize' traits");
  }

  // First emit a few "sink" getter methods upon which we layer all nicer named
  // getter methods.
  generateValueRangeStartAndEnd(
      opClass, "getODSOperandIndexAndLength", numVariadicOperands,
      numNormalOperands, rangeSizeCall, attrSizedOperands,
      "operand_segment_sizes", const_cast<Operator &>(op).getOperands());

  auto &m = opClass.newMethod(rangeType, "getODSOperands", "unsigned index");
  m.body() << formatv(valueRangeReturnCode, rangeBeginCall,
                      "getODSOperandIndexAndLength(index)");

  // Then we emit nicer named getter methods by redirecting to the "sink" getter
  // method.

  for (int i = 0; i != numOperands; ++i) {
    const auto &operand = op.getOperand(i);
    if (operand.name.empty())
      continue;

    if (operand.isOptional()) {
      auto &m = opClass.newMethod("Value", operand.name);
      m.body() << "  auto operands = getODSOperands(" << i << ");\n"
               << "  return operands.empty() ? Value() : *operands.begin();";
    } else if (operand.isVariadic()) {
      auto &m = opClass.newMethod(rangeType, operand.name);
      m.body() << "  return getODSOperands(" << i << ");";
    } else {
      auto &m = opClass.newMethod("Value", operand.name);
      m.body() << "  return *getODSOperands(" << i << ").begin();";
    }
  }
}

void OpEmitter::genNamedOperandGetters() {
  if (op.getTrait("OpTrait::AttrSizedOperandSegments"))
    opClass.setHasOperandAdaptorClass(false);

  generateNamedOperandGetters(
      op, opClass, /*rangeType=*/"Operation::operand_range",
      /*rangeBeginCall=*/"getOperation()->operand_begin()",
      /*rangeSizeCall=*/"getOperation()->getNumOperands()",
      /*getOperandCallPattern=*/"getOperation()->getOperand({0})");
}

void OpEmitter::genNamedOperandSetters() {
  auto *attrSizedOperands = op.getTrait("OpTrait::AttrSizedOperandSegments");
  for (int i = 0, e = op.getNumOperands(); i != e; ++i) {
    const auto &operand = op.getOperand(i);
    if (operand.name.empty())
      continue;
    auto &m = opClass.newMethod("::mlir::MutableOperandRange",
                                (operand.name + "Mutable").str());
    auto &body = m.body();
    body << "  auto range = getODSOperandIndexAndLength(" << i << ");\n"
         << "  return ::mlir::MutableOperandRange(getOperation(), "
            "range.first, range.second";
    if (attrSizedOperands)
      body << ", ::mlir::MutableOperandRange::OperandSegment(" << i
           << "u, *getOperation()->getMutableAttrDict().getNamed("
              "\"operand_segment_sizes\"))";
    body << ");\n";
  }
}

void OpEmitter::genNamedResultGetters() {
  const int numResults = op.getNumResults();
  const int numVariadicResults = op.getNumVariableLengthResults();
  const int numNormalResults = numResults - numVariadicResults;

  // If we have more than one variadic results, we need more complicated logic
  // to calculate the value range for each result.

  const auto *sameVariadicSize = op.getTrait("OpTrait::SameVariadicResultSize");
  const auto *attrSizedResults =
      op.getTrait("OpTrait::AttrSizedResultSegments");

  if (numVariadicResults > 1 && !sameVariadicSize && !attrSizedResults) {
    PrintFatalError(op.getLoc(), "op has multiple variadic results but no "
                                 "specification over their sizes");
  }

  if (numVariadicResults < 2 && attrSizedResults) {
    PrintFatalError(op.getLoc(), "op must have at least two variadic results "
                                 "to use 'AttrSizedResultSegments' trait");
  }

  if (attrSizedResults && sameVariadicSize) {
    PrintFatalError(op.getLoc(),
                    "op cannot have both 'AttrSizedResultSegments' and "
                    "'SameVariadicResultSize' traits");
  }

  generateValueRangeStartAndEnd(
      opClass, "getODSResultIndexAndLength", numVariadicResults,
      numNormalResults, "getOperation()->getNumResults()", attrSizedResults,
      "result_segment_sizes", op.getResults());
  auto &m = opClass.newMethod("Operation::result_range", "getODSResults",
                              "unsigned index");
  m.body() << formatv(valueRangeReturnCode, "getOperation()->result_begin()",
                      "getODSResultIndexAndLength(index)");

  for (int i = 0; i != numResults; ++i) {
    const auto &result = op.getResult(i);
    if (result.name.empty())
      continue;

    if (result.isOptional()) {
      auto &m = opClass.newMethod("Value", result.name);
      m.body() << "  auto results = getODSResults(" << i << ");\n"
               << "  return results.empty() ? Value() : *results.begin();";
    } else if (result.isVariadic()) {
      auto &m = opClass.newMethod("Operation::result_range", result.name);
      m.body() << "  return getODSResults(" << i << ");";
    } else {
      auto &m = opClass.newMethod("Value", result.name);
      m.body() << "  return *getODSResults(" << i << ").begin();";
    }
  }
}

void OpEmitter::genNamedRegionGetters() {
  unsigned numRegions = op.getNumRegions();
  for (unsigned i = 0; i < numRegions; ++i) {
    const auto &region = op.getRegion(i);
    if (region.name.empty())
      continue;

    // Generate the accessors for a varidiadic region.
    if (region.isVariadic()) {
      auto &m = opClass.newMethod("MutableArrayRef<Region>", region.name);
      m.body() << formatv(
          "  return this->getOperation()->getRegions().drop_front({0});", i);
      continue;
    }

    auto &m = opClass.newMethod("Region &", region.name);
    m.body() << formatv("  return this->getOperation()->getRegion({0});", i);
  }
}

void OpEmitter::genNamedSuccessorGetters() {
  unsigned numSuccessors = op.getNumSuccessors();
  for (unsigned i = 0; i < numSuccessors; ++i) {
    const NamedSuccessor &successor = op.getSuccessor(i);
    if (successor.name.empty())
      continue;

    // Generate the accessors for a variadic successor list.
    if (successor.isVariadic()) {
      auto &m = opClass.newMethod("SuccessorRange", successor.name);
      m.body() << formatv(
          "  return {std::next(this->getOperation()->successor_begin(), {0}), "
          "this->getOperation()->successor_end()};",
          i);
      continue;
    }

    auto &m = opClass.newMethod("Block *", successor.name);
    m.body() << formatv("  return this->getOperation()->getSuccessor({0});", i);
  }
}

static bool canGenerateUnwrappedBuilder(Operator &op) {
  // If this op does not have native attributes at all, return directly to avoid
  // redefining builders.
  if (op.getNumNativeAttributes() == 0)
    return false;

  bool canGenerate = false;
  // We are generating builders that take raw values for attributes. We need to
  // make sure the native attributes have a meaningful "unwrapped" value type
  // different from the wrapped mlir::Attribute type to avoid redefining
  // builders. This checks for the op has at least one such native attribute.
  for (int i = 0, e = op.getNumNativeAttributes(); i < e; ++i) {
    NamedAttribute &namedAttr = op.getAttribute(i);
    if (canUseUnwrappedRawValue(namedAttr.attr)) {
      canGenerate = true;
      break;
    }
  }
  return canGenerate;
}

void OpEmitter::genSeparateArgParamBuilder() {
  SmallVector<AttrParamKind, 2> attrBuilderType;
  attrBuilderType.push_back(AttrParamKind::WrappedAttr);
  if (canGenerateUnwrappedBuilder(op))
    attrBuilderType.push_back(AttrParamKind::UnwrappedValue);

  // Emit with separate builders with or without unwrapped attributes and/or
  // inferring result type.
  auto emit = [&](AttrParamKind attrType, TypeParamKind paramKind,
                  bool inferType) {
    std::string paramList;
    llvm::SmallVector<std::string, 4> resultNames;
    buildParamList(paramList, resultNames, paramKind, attrType);

    auto &m =
        opClass.newMethod("void", "build", paramList, OpMethod::MP_Static);
    auto &body = m.body();

    genCodeForAddingArgAndRegionForBuilder(
        body, /*isRawValueAttr=*/attrType == AttrParamKind::UnwrappedValue);

    // Push all result types to the operation state

    if (inferType) {
      // Generate builder that infers type too.
      // TODO(jpienaar): Subsume this with general checking if type can be
      // inferred automatically.
      // TODO(jpienaar): Expand to handle regions.
      body << formatv(R"(
        SmallVector<Type, 2> inferredReturnTypes;
        if (succeeded({0}::inferReturnTypes(odsBuilder.getContext(),
                      {1}.location, {1}.operands, {1}.attributes,
                      /*regions=*/{{}, inferredReturnTypes)))
          {1}.addTypes(inferredReturnTypes);
        else
          llvm::report_fatal_error("Failed to infer result type(s).");)",
                      opClass.getClassName(), builderOpState);
      return;
    }

    switch (paramKind) {
    case TypeParamKind::None:
      return;
    case TypeParamKind::Separate:
      for (int i = 0, e = op.getNumResults(); i < e; ++i) {
        if (op.getResult(i).isOptional())
          body << "  if (" << resultNames[i] << ")\n  ";
        body << "  " << builderOpState << ".addTypes(" << resultNames[i]
             << ");\n";
      }
      return;
    case TypeParamKind::Collective:
      body << "  "
           << "assert(resultTypes.size() "
           << (op.getNumVariableLengthResults() == 0 ? "==" : ">=") << " "
           << (op.getNumResults() - op.getNumVariableLengthResults())
           << "u && \"mismatched number of results\");\n";
      body << "  " << builderOpState << ".addTypes(resultTypes);\n";
      return;
    }
    llvm_unreachable("unhandled TypeParamKind");
  };

  bool canInferType =
      op.getTrait("InferTypeOpInterface::Trait") && op.getNumRegions() == 0;
  for (auto attrType : attrBuilderType) {
    emit(attrType, TypeParamKind::Separate, /*inferType=*/false);
    if (canInferType)
      emit(attrType, TypeParamKind::None, /*inferType=*/true);
    // Emit separate arg build with collective type, unless there is only one
    // variadic result, in which case the above would have already generated
    // the same build method.
    if (!(op.getNumResults() == 1 && op.getResult(0).isVariableLength()))
      emit(attrType, TypeParamKind::Collective, /*inferType=*/false);
  }
}

void OpEmitter::genUseOperandAsResultTypeCollectiveParamBuilder() {
  // If this op has a variadic result, we cannot generate this builder because
  // we don't know how many results to create.
  if (op.getNumVariableLengthResults() != 0)
    return;

  int numResults = op.getNumResults();

  // Signature
  std::string params =
      std::string("OpBuilder &odsBuilder, OperationState &") + builderOpState +
      ", ValueRange operands, ArrayRef<NamedAttribute> attributes";
  if (op.getNumVariadicRegions())
    params += ", unsigned numRegions";
  auto &m = opClass.newMethod("void", "build", params, OpMethod::MP_Static);
  auto &body = m.body();

  // Operands
  body << "  " << builderOpState << ".addOperands(operands);\n";

  // Attributes
  body << "  " << builderOpState << ".addAttributes(attributes);\n";

  // Create the correct number of regions
  if (int numRegions = op.getNumRegions()) {
    body << llvm::formatv(
        "  for (unsigned i = 0; i != {0}; ++i)\n",
        (op.getNumVariadicRegions() ? "numRegions" : Twine(numRegions)));
    body << "    (void)" << builderOpState << ".addRegion();\n";
  }

  // Result types
  SmallVector<std::string, 2> resultTypes(numResults, "operands[0].getType()");
  body << "  " << builderOpState << ".addTypes({"
       << llvm::join(resultTypes, ", ") << "});\n\n";
}

void OpEmitter::genInferredTypeCollectiveParamBuilder() {
  // TODO(jpienaar): Expand to support regions.
  const char *params =
      "OpBuilder &odsBuilder, OperationState &{0}, "
      "ValueRange operands, ArrayRef<NamedAttribute> attributes";
  auto &m =
      opClass.newMethod("void", "build", formatv(params, builderOpState).str(),
                        OpMethod::MP_Static);
  auto &body = m.body();
  body << formatv(R"(
    SmallVector<Type, 2> inferredReturnTypes;
    if (succeeded({0}::inferReturnTypes(odsBuilder.getContext(),
                  {1}.location, operands, attributes,
                  /*regions=*/{{}, inferredReturnTypes)))
      build(odsBuilder, odsState, inferredReturnTypes, operands, attributes);
    else
      llvm::report_fatal_error("Failed to infer result type(s).");)",
                  opClass.getClassName(), builderOpState);
}

void OpEmitter::genUseOperandAsResultTypeSeparateParamBuilder() {
  std::string paramList;
  llvm::SmallVector<std::string, 4> resultNames;
  buildParamList(paramList, resultNames, TypeParamKind::None);

  auto &m = opClass.newMethod("void", "build", paramList, OpMethod::MP_Static);
  genCodeForAddingArgAndRegionForBuilder(m.body());

  auto numResults = op.getNumResults();
  if (numResults == 0)
    return;

  // Push all result types to the operation state
  const char *index = op.getOperand(0).isVariadic() ? ".front()" : "";
  std::string resultType =
      formatv("{0}{1}.getType()", getArgumentName(op, 0), index).str();
  m.body() << "  " << builderOpState << ".addTypes({" << resultType;
  for (int i = 1; i != numResults; ++i)
    m.body() << ", " << resultType;
  m.body() << "});\n\n";
}

void OpEmitter::genUseAttrAsResultTypeBuilder() {
  std::string params =
      std::string("OpBuilder &odsBuilder, OperationState &") + builderOpState +
      ", ValueRange operands, ArrayRef<NamedAttribute> attributes";
  auto &m = opClass.newMethod("void", "build", params, OpMethod::MP_Static);
  auto &body = m.body();

  // Push all result types to the operation state
  std::string resultType;
  const auto &namedAttr = op.getAttribute(0);

  body << "  for (auto attr : attributes) {\n";
  body << "    if (attr.first != \"" << namedAttr.name << "\") continue;\n";
  if (namedAttr.attr.isTypeAttr()) {
    resultType = "attr.second.cast<TypeAttr>().getValue()";
  } else {
    resultType = "attr.second.getType()";
  }

  // Operands
  body << "  " << builderOpState << ".addOperands(operands);\n";

  // Attributes
  body << "  " << builderOpState << ".addAttributes(attributes);\n";

  // Result types
  SmallVector<std::string, 2> resultTypes(op.getNumResults(), resultType);
  body << "    " << builderOpState << ".addTypes({"
       << llvm::join(resultTypes, ", ") << "});\n";
  body << "  }\n";
}

void OpEmitter::genBuilder() {
  // Handle custom builders if provided.
  // TODO(antiagainst): Create wrapper class for OpBuilder to hide the native
  // TableGen API calls here.
  {
    auto *listInit = dyn_cast_or_null<ListInit>(def.getValueInit("builders"));
    if (listInit) {
      for (Init *init : listInit->getValues()) {
        Record *builderDef = cast<DefInit>(init)->getDef();
        StringRef params = builderDef->getValueAsString("params");
        StringRef body = builderDef->getValueAsString("body");
        bool hasBody = !body.empty();

        auto &method =
            opClass.newMethod("void", "build", params, OpMethod::MP_Static,
                              /*declOnly=*/!hasBody);
        if (hasBody)
          method.body() << body;
      }
    }
    if (op.skipDefaultBuilders()) {
      if (!listInit || listInit->empty())
        PrintFatalError(
            op.getLoc(),
            "default builders are skipped and no custom builders provided");
      return;
    }
  }

  // Generate default builders that requires all result type, operands, and
  // attributes as parameters.

  // We generate three classes of builders here:
  // 1. one having a stand-alone parameter for each operand / attribute, and
  genSeparateArgParamBuilder();
  // 2. one having an aggregated parameter for all result types / operands /
  //    attributes, and
  genCollectiveParamBuilder();
  // 3. one having a stand-alone parameter for each operand and attribute,
  //    use the first operand or attribute's type as all result types
  //    to facilitate different call patterns.
  if (op.getNumVariableLengthResults() == 0) {
    if (op.getTrait("OpTrait::SameOperandsAndResultType")) {
      genUseOperandAsResultTypeSeparateParamBuilder();
      genUseOperandAsResultTypeCollectiveParamBuilder();
    }
    if (op.getTrait("OpTrait::FirstAttrDerivedResultType"))
      genUseAttrAsResultTypeBuilder();
  }
}

void OpEmitter::genCollectiveParamBuilder() {
  int numResults = op.getNumResults();
  int numVariadicResults = op.getNumVariableLengthResults();
  int numNonVariadicResults = numResults - numVariadicResults;

  int numOperands = op.getNumOperands();
  int numVariadicOperands = op.getNumVariableLengthOperands();
  int numNonVariadicOperands = numOperands - numVariadicOperands;
  // Signature
  std::string params = std::string("OpBuilder &, OperationState &") +
                       builderOpState +
                       ", ArrayRef<Type> resultTypes, ValueRange operands, "
                       "ArrayRef<NamedAttribute> attributes";
  if (op.getNumVariadicRegions())
    params += ", unsigned numRegions";
  auto &m = opClass.newMethod("void", "build", params, OpMethod::MP_Static);
  auto &body = m.body();

  // Operands
  if (numVariadicOperands == 0 || numNonVariadicOperands != 0)
    body << "  assert(operands.size()"
         << (numVariadicOperands != 0 ? " >= " : " == ")
         << numNonVariadicOperands
         << "u && \"mismatched number of parameters\");\n";
  body << "  " << builderOpState << ".addOperands(operands);\n";

  // Attributes
  body << "  " << builderOpState << ".addAttributes(attributes);\n";

  // Create the correct number of regions
  if (int numRegions = op.getNumRegions()) {
    body << llvm::formatv(
        "  for (unsigned i = 0; i != {0}; ++i)\n",
        (op.getNumVariadicRegions() ? "numRegions" : Twine(numRegions)));
    body << "    (void)" << builderOpState << ".addRegion();\n";
  }

  // Result types
  if (numVariadicResults == 0 || numNonVariadicResults != 0)
    body << "  assert(resultTypes.size()"
         << (numVariadicResults != 0 ? " >= " : " == ") << numNonVariadicResults
         << "u && \"mismatched number of return types\");\n";
  body << "  " << builderOpState << ".addTypes(resultTypes);\n";

  // Generate builder that infers type too.
  // TODO(jpienaar): Subsume this with general checking if type can be inferred
  // automatically.
  // TODO(jpienaar): Expand to handle regions and successors.
  if (op.getTrait("InferTypeOpInterface::Trait") && op.getNumRegions() == 0 &&
      op.getNumSuccessors() == 0)
    genInferredTypeCollectiveParamBuilder();
}

void OpEmitter::buildParamList(std::string &paramList,
                               SmallVectorImpl<std::string> &resultTypeNames,
                               TypeParamKind typeParamKind,
                               AttrParamKind attrParamKind) {
  resultTypeNames.clear();
  auto numResults = op.getNumResults();
  resultTypeNames.reserve(numResults);

  paramList = "OpBuilder &odsBuilder, OperationState &";
  paramList.append(builderOpState);

  switch (typeParamKind) {
  case TypeParamKind::None:
    break;
  case TypeParamKind::Separate: {
    // Add parameters for all return types
    for (int i = 0; i < numResults; ++i) {
      const auto &result = op.getResult(i);
      std::string resultName = std::string(result.name);
      if (resultName.empty())
        resultName = std::string(formatv("resultType{0}", i));

      if (result.isOptional())
        paramList.append(", /*optional*/Type ");
      else if (result.isVariadic())
        paramList.append(", ArrayRef<Type> ");
      else
        paramList.append(", Type ");
      paramList.append(resultName);

      resultTypeNames.emplace_back(std::move(resultName));
    }
  } break;
  case TypeParamKind::Collective: {
    paramList.append(", ArrayRef<Type> resultTypes");
    resultTypeNames.push_back("resultTypes");
  } break;
  }

  // Add parameters for all arguments (operands and attributes).

  int numOperands = 0;
  int numAttrs = 0;

  int defaultValuedAttrStartIndex = op.getNumArgs();
  if (attrParamKind == AttrParamKind::UnwrappedValue) {
    // Calculate the start index from which we can attach default values in the
    // builder declaration.
    for (int i = op.getNumArgs() - 1; i >= 0; --i) {
      auto *namedAttr = op.getArg(i).dyn_cast<tblgen::NamedAttribute *>();
      if (!namedAttr || !namedAttr->attr.hasDefaultValue())
        break;

      if (!canUseUnwrappedRawValue(namedAttr->attr))
        break;

      // Creating an APInt requires us to provide bitwidth, value, and
      // signedness, which is complicated compared to others. Similarly
      // for APFloat.
      // TODO(b/144412160) Adjust the 'returnType' field of such attributes
      // to support them.
      StringRef retType = namedAttr->attr.getReturnType();
      if (retType == "APInt" || retType == "APFloat")
        break;

      defaultValuedAttrStartIndex = i;
    }
  }

  for (int i = 0, e = op.getNumArgs(); i < e; ++i) {
    auto argument = op.getArg(i);
    if (argument.is<tblgen::NamedTypeConstraint *>()) {
      const auto &operand = op.getOperand(numOperands);
      if (operand.isOptional())
        paramList.append(", /*optional*/Value ");
      else if (operand.isVariadic())
        paramList.append(", ValueRange ");
      else
        paramList.append(", Value ");
      paramList.append(getArgumentName(op, numOperands));
      ++numOperands;
    } else {
      const auto &namedAttr = op.getAttribute(numAttrs);
      const auto &attr = namedAttr.attr;
      paramList.append(", ");

      if (attr.isOptional())
        paramList.append("/*optional*/");

      switch (attrParamKind) {
      case AttrParamKind::WrappedAttr:
        paramList.append(std::string(attr.getStorageType()));
        break;
      case AttrParamKind::UnwrappedValue:
        if (canUseUnwrappedRawValue(attr)) {
          paramList.append(std::string(attr.getReturnType()));
        } else {
          paramList.append(std::string(attr.getStorageType()));
        }
        break;
      }
      paramList.append(" ");
      paramList.append(std::string(namedAttr.name));

      // Attach default value if requested and possible.
      if (attrParamKind == AttrParamKind::UnwrappedValue &&
          i >= defaultValuedAttrStartIndex) {
        bool isString = attr.getReturnType() == "StringRef";
        paramList.append(" = ");
        if (isString)
          paramList.append("\"");
        paramList.append(std::string(attr.getDefaultValue()));
        if (isString)
          paramList.append("\"");
      }
      ++numAttrs;
    }
  }

  /// Insert parameters for each successor.
  for (const NamedSuccessor &succ : op.getSuccessors()) {
    paramList += (succ.isVariadic() ? ", ArrayRef<Block *> " : ", Block *");
    paramList += succ.name;
  }

  /// Insert parameters for variadic regions.
  for (const NamedRegion &region : op.getRegions()) {
    if (region.isVariadic())
      paramList += llvm::formatv(", unsigned {0}Count", region.name).str();
  }
}

void OpEmitter::genCodeForAddingArgAndRegionForBuilder(OpMethodBody &body,
                                                       bool isRawValueAttr) {
  // Push all operands to the result.
  for (int i = 0, e = op.getNumOperands(); i < e; ++i) {
    std::string argName = getArgumentName(op, i);
    if (op.getOperand(i).isOptional())
      body << "  if (" << argName << ")\n  ";
    body << "  " << builderOpState << ".addOperands(" << argName << ");\n";
  }

  // If the operation has the operand segment size attribute, add it here.
  if (op.getTrait("OpTrait::AttrSizedOperandSegments")) {
    body << "  " << builderOpState
         << ".addAttribute(\"operand_segment_sizes\", "
<<<<<<< HEAD
            "odsBuilder->getI32VectorAttr({";
=======
            "odsBuilder.getI32VectorAttr({";
>>>>>>> 918d599f
    interleaveComma(llvm::seq<int>(0, op.getNumOperands()), body, [&](int i) {
      if (op.getOperand(i).isOptional())
        body << "(" << getArgumentName(op, i) << " ? 1 : 0)";
      else if (op.getOperand(i).isVariadic())
        body << "static_cast<int32_t>(" << getArgumentName(op, i) << ".size())";
      else
        body << "1";
    });
    body << "}));\n";
  }

  // Push all attributes to the result.
  for (const auto &namedAttr : op.getAttributes()) {
    auto &attr = namedAttr.attr;
    if (!attr.isDerivedAttr()) {
      bool emitNotNullCheck = attr.isOptional();
      if (emitNotNullCheck) {
        body << formatv("  if ({0}) ", namedAttr.name) << "{\n";
      }
      if (isRawValueAttr && canUseUnwrappedRawValue(attr)) {
        // If this is a raw value, then we need to wrap it in an Attribute
        // instance.
        FmtContext fctx;
        fctx.withBuilder("odsBuilder");

        std::string builderTemplate =
            std::string(attr.getConstBuilderTemplate());

        // For StringAttr, its constant builder call will wrap the input in
        // quotes, which is correct for normal string literals, but incorrect
        // here given we use function arguments. So we need to strip the
        // wrapping quotes.
        if (StringRef(builderTemplate).contains("\"$0\""))
          builderTemplate = replaceAllSubstrs(builderTemplate, "\"$0\"", "$0");

        std::string value =
            std::string(tgfmt(builderTemplate, &fctx, namedAttr.name));
        body << formatv("  {0}.addAttribute(\"{1}\", {2});\n", builderOpState,
                        namedAttr.name, value);
      } else {
        body << formatv("  {0}.addAttribute(\"{1}\", {1});\n", builderOpState,
                        namedAttr.name);
      }
      if (emitNotNullCheck) {
        body << "  }\n";
      }
    }
  }

  // Create the correct number of regions.
  for (const NamedRegion &region : op.getRegions()) {
    if (region.isVariadic())
      body << formatv("  for (unsigned i = 0; i < {0}Count; ++i)\n  ",
                      region.name);

    body << "  (void)" << builderOpState << ".addRegion();\n";
  }

  // Push all successors to the result.
  for (const NamedSuccessor &namedSuccessor : op.getSuccessors()) {
    body << formatv("  {0}.addSuccessors({1});\n", builderOpState,
                    namedSuccessor.name);
  }
}

void OpEmitter::genCanonicalizerDecls() {
  if (!def.getValueAsBit("hasCanonicalizer"))
    return;

  const char *const params =
      "OwningRewritePatternList &results, MLIRContext *context";
  opClass.newMethod("void", "getCanonicalizationPatterns", params,
                    OpMethod::MP_Static, /*declOnly=*/true);
}

void OpEmitter::genFolderDecls() {
  bool hasSingleResult =
      op.getNumResults() == 1 && op.getNumVariableLengthResults() == 0;

  if (def.getValueAsBit("hasFolder")) {
    if (hasSingleResult) {
      const char *const params = "ArrayRef<Attribute> operands";
      opClass.newMethod("OpFoldResult", "fold", params, OpMethod::MP_None,
                        /*declOnly=*/true);
    } else {
      const char *const params = "ArrayRef<Attribute> operands, "
                                 "SmallVectorImpl<OpFoldResult> &results";
      opClass.newMethod("LogicalResult", "fold", params, OpMethod::MP_None,
                        /*declOnly=*/true);
    }
  }
}

void OpEmitter::genOpInterfaceMethods() {
  for (const auto &trait : op.getTraits()) {
    auto opTrait = dyn_cast<tblgen::InterfaceOpTrait>(&trait);
    if (!opTrait || !opTrait->shouldDeclareMethods())
      continue;
    auto interface = opTrait->getOpInterface();

    // Get the set of methods that should always be declared.
    auto alwaysDeclaredMethodsVec = opTrait->getAlwaysDeclaredMethods();
    llvm::StringSet<> alwaysDeclaredMethods;
    alwaysDeclaredMethods.insert(alwaysDeclaredMethodsVec.begin(),
                                 alwaysDeclaredMethodsVec.end());

    for (const OpInterfaceMethod &method : interface.getMethods()) {
      // Don't declare if the method has a body.
      if (method.getBody())
        continue;
      // Don't declare if the method has a default implementation and the op
      // didn't request that it always be declared.
      if (method.getDefaultImplementation() &&
          !alwaysDeclaredMethods.count(method.getName()))
        continue;

      std::string args;
      llvm::raw_string_ostream os(args);
      interleaveComma(method.getArguments(), os,
                      [&](const OpInterfaceMethod::Argument &arg) {
                        os << arg.type << " " << arg.name;
                      });
      opClass.newMethod(method.getReturnType(), method.getName(), os.str(),
                        method.isStatic() ? OpMethod::MP_Static
                                          : OpMethod::MP_None,
                        /*declOnly=*/true);
    }
  }
}

void OpEmitter::genSideEffectInterfaceMethods() {
  enum EffectKind { Operand, Result, Static };
  struct EffectLocation {
    /// The effect applied.
    SideEffect effect;

    /// The index if the kind is either operand or result.
    unsigned index : 30;

    /// The kind of the location.
    unsigned kind : 2;
  };

  StringMap<SmallVector<EffectLocation, 1>> interfaceEffects;
  auto resolveDecorators = [&](Operator::var_decorator_range decorators,
                               unsigned index, unsigned kind) {
    for (auto decorator : decorators)
      if (SideEffect *effect = dyn_cast<SideEffect>(&decorator)) {
        opClass.addTrait(effect->getInterfaceTrait());
        interfaceEffects[effect->getBaseEffectName()].push_back(
            EffectLocation{*effect, index, kind});
      }
  };

  // Collect effects that were specified via:
  /// Traits.
  for (const auto &trait : op.getTraits()) {
    const auto *opTrait = dyn_cast<tblgen::SideEffectTrait>(&trait);
    if (!opTrait)
      continue;
    auto &effects = interfaceEffects[opTrait->getBaseEffectName()];
    for (auto decorator : opTrait->getEffects())
      effects.push_back(EffectLocation{cast<SideEffect>(decorator),
                                       /*index=*/0, EffectKind::Static});
  }
  /// Operands.
  for (unsigned i = 0, operandIt = 0, e = op.getNumArgs(); i != e; ++i) {
    if (op.getArg(i).is<NamedTypeConstraint *>()) {
      resolveDecorators(op.getArgDecorators(i), operandIt, EffectKind::Operand);
      ++operandIt;
    }
  }
  /// Results.
  for (unsigned i = 0, e = op.getNumResults(); i != e; ++i)
    resolveDecorators(op.getResultDecorators(i), i, EffectKind::Result);

  for (auto &it : interfaceEffects) {
    auto effectsParam =
        llvm::formatv(
            "SmallVectorImpl<SideEffects::EffectInstance<{0}>> &effects",
            it.first())
            .str();

    // Generate the 'getEffects' method.
    auto &getEffects = opClass.newMethod("void", "getEffects", effectsParam);
    auto &body = getEffects.body();

    // Add effect instances for each of the locations marked on the operation.
    for (auto &location : it.second) {
      if (location.kind != EffectKind::Static) {
        body << "  for (Value value : getODS"
             << (location.kind == EffectKind::Operand ? "Operands" : "Results")
             << "(" << location.index << "))\n  ";
      }

      body << "  effects.emplace_back(" << location.effect.getName()
           << "::get()";

      // If the effect isn't static, it has a specific value attached to it.
      if (location.kind != EffectKind::Static)
        body << ", value";
      body << ", " << location.effect.getResource() << "::get());\n";
    }
  }
}

void OpEmitter::genParser() {
  if (!hasStringAttribute(def, "parser") ||
      hasStringAttribute(def, "assemblyFormat"))
    return;

  auto &method = opClass.newMethod(
      "ParseResult", "parse", "OpAsmParser &parser, OperationState &result",
      OpMethod::MP_Static);
  FmtContext fctx;
  fctx.addSubst("cppClass", opClass.getClassName());
  auto parser = def.getValueAsString("parser").ltrim().rtrim(" \t\v\f\r");
  method.body() << "  " << tgfmt(parser, &fctx);
}

void OpEmitter::genPrinter() {
  if (hasStringAttribute(def, "assemblyFormat"))
    return;

  auto valueInit = def.getValueInit("printer");
  CodeInit *codeInit = dyn_cast<CodeInit>(valueInit);
  if (!codeInit)
    return;

  auto &method = opClass.newMethod("void", "print", "OpAsmPrinter &p");
  FmtContext fctx;
  fctx.addSubst("cppClass", opClass.getClassName());
  auto printer = codeInit->getValue().ltrim().rtrim(" \t\v\f\r");
  method.body() << "  " << tgfmt(printer, &fctx);
}

void OpEmitter::genVerifier() {
  auto valueInit = def.getValueInit("verifier");
  CodeInit *codeInit = dyn_cast<CodeInit>(valueInit);
  bool hasCustomVerify = codeInit && !codeInit->getValue().empty();

  auto &method = opClass.newMethod("LogicalResult", "verify", /*params=*/"");
  auto &body = method.body();

  const char *checkAttrSizedValueSegmentsCode = R"(
  auto sizeAttr = getAttrOfType<DenseIntElementsAttr>("{0}");
  auto numElements = sizeAttr.getType().cast<ShapedType>().getNumElements();
  if (numElements != {1}) {{
    return emitOpError("'{0}' attribute for specifying {2} segments "
                       "must have {1} elements");
  }
  )";

  // Verify a few traits first so that we can use
  // getODSOperands()/getODSResults() in the rest of the verifier.
  for (auto &trait : op.getTraits()) {
    if (auto *t = dyn_cast<tblgen::NativeOpTrait>(&trait)) {
      if (t->getTrait() == "OpTrait::AttrSizedOperandSegments") {
        body << formatv(checkAttrSizedValueSegmentsCode,
                        "operand_segment_sizes", op.getNumOperands(),
                        "operand");
      } else if (t->getTrait() == "OpTrait::AttrSizedResultSegments") {
        body << formatv(checkAttrSizedValueSegmentsCode, "result_segment_sizes",
                        op.getNumResults(), "result");
      }
    }
  }

  // Populate substitutions for attributes and named operands and results.
  for (const auto &namedAttr : op.getAttributes())
    verifyCtx.addSubst(namedAttr.name,
                       formatv("this->getAttr(\"{0}\")", namedAttr.name));
  for (int i = 0, e = op.getNumOperands(); i < e; ++i) {
    auto &value = op.getOperand(i);
    if (value.name.empty())
      continue;

    if (value.isVariadic())
      verifyCtx.addSubst(value.name, formatv("this->getODSOperands({0})", i));
    else
      verifyCtx.addSubst(value.name,
                         formatv("(*this->getODSOperands({0}).begin())", i));
  }
  for (int i = 0, e = op.getNumResults(); i < e; ++i) {
    auto &value = op.getResult(i);
    if (value.name.empty())
      continue;

    if (value.isVariadic())
      verifyCtx.addSubst(value.name, formatv("this->getODSResults({0})", i));
    else
      verifyCtx.addSubst(value.name,
                         formatv("(*this->getODSResults({0}).begin())", i));
  }

  // Verify the attributes have the correct type.
  for (const auto &namedAttr : op.getAttributes()) {
    const auto &attr = namedAttr.attr;
    if (attr.isDerivedAttr())
      continue;

    auto attrName = namedAttr.name;
    // Prefix with `tblgen_` to avoid hiding the attribute accessor.
    auto varName = tblgenNamePrefix + attrName;
    body << formatv("  auto {0} = this->getAttr(\"{1}\");\n", varName,
                    attrName);

    bool allowMissingAttr = attr.hasDefaultValue() || attr.isOptional();
    if (allowMissingAttr) {
      // If the attribute has a default value, then only verify the predicate if
      // set. This does effectively assume that the default value is valid.
      // TODO: verify the debug value is valid (perhaps in debug mode only).
      body << "  if (" << varName << ") {\n";
    } else {
      body << "  if (!" << varName
           << ") return emitOpError(\"requires attribute '" << attrName
           << "'\");\n  {\n";
    }

    auto attrPred = attr.getPredicate();
    if (!attrPred.isNull()) {
      body << tgfmt(
          "    if (!($0)) return emitOpError(\"attribute '$1' "
          "failed to satisfy constraint: $2\");\n",
          /*ctx=*/nullptr,
          tgfmt(attrPred.getCondition(), &verifyCtx.withSelf(varName)),
          attrName, attr.getDescription());
    }

    body << "  }\n";
  }

  genOperandResultVerifier(body, op.getOperands(), "operand");
  genOperandResultVerifier(body, op.getResults(), "result");

  for (auto &trait : op.getTraits()) {
    if (auto *t = dyn_cast<tblgen::PredOpTrait>(&trait)) {
      body << tgfmt("  if (!($0)) {\n    "
                    "return emitOpError(\"failed to verify that $1\");\n  }\n",
                    &verifyCtx, tgfmt(t->getPredTemplate(), &verifyCtx),
                    t->getDescription());
    }
  }

  genRegionVerifier(body);
  genSuccessorVerifier(body);

  if (hasCustomVerify) {
    FmtContext fctx;
    fctx.addSubst("cppClass", opClass.getClassName());
    auto printer = codeInit->getValue().ltrim().rtrim(" \t\v\f\r");
    body << "  " << tgfmt(printer, &fctx);
  } else {
    body << "  return mlir::success();\n";
  }
}

void OpEmitter::genOperandResultVerifier(OpMethodBody &body,
                                         Operator::value_range values,
                                         StringRef valueKind) {
  FmtContext fctx;

  body << "  {\n";
  body << "    unsigned index = 0; (void)index;\n";

  for (auto staticValue : llvm::enumerate(values)) {
    bool hasPredicate = staticValue.value().hasPredicate();
    bool isOptional = staticValue.value().isOptional();
    if (!hasPredicate && !isOptional)
      continue;
    body << formatv("    auto valueGroup{2} = getODS{0}{1}s({2});\n",
                    // Capitalize the first letter to match the function name
                    valueKind.substr(0, 1).upper(), valueKind.substr(1),
                    staticValue.index());

    // If the constraint is optional check that the value group has at most 1
    // value.
    if (isOptional) {
      body << formatv("    if (valueGroup{0}.size() > 1)\n"
                      "      return emitOpError(\"{1} group starting at #\") "
                      "<< index << \" requires 0 or 1 element, but found \" << "
                      "valueGroup{0}.size();\n",
                      staticValue.index(), valueKind);
    }

    // Otherwise, if there is no predicate there is nothing left to do.
    if (!hasPredicate)
      continue;

    // Emit a loop to check all the dynamic values in the pack.
    body << "    for (Value v : valueGroup" << staticValue.index() << ") {\n";

    auto constraint = staticValue.value().constraint;
    body << "      (void)v;\n"
         << "      if (!("
         << tgfmt(constraint.getConditionTemplate(),
                  &fctx.withSelf("v.getType()"))
         << ")) {\n"
         << formatv("        return emitOpError(\"{0} #\") << index "
                    "<< \" must be {1}, but got \" << v.getType();\n",
                    valueKind, constraint.getDescription())
         << "      }\n" // if
         << "      ++index;\n"
         << "    }\n"; // for
  }

  body << "  }\n";
}

void OpEmitter::genRegionVerifier(OpMethodBody &body) {
  // If we have no regions, there is nothing more to do.
  unsigned numRegions = op.getNumRegions();
  if (numRegions == 0)
    return;

  body << "{\n";
  body << "    unsigned index = 0; (void)index;\n";

  for (unsigned i = 0; i < numRegions; ++i) {
    const auto &region = op.getRegion(i);
    if (region.constraint.getPredicate().isNull())
      continue;

    body << "    for (Region &region : ";
    body << formatv(
        region.isVariadic()
            ? "{0}()"
            : "MutableArrayRef<Region>(this->getOperation()->getRegion({1}))",
        region.name, i);
    body << ") {\n";
    auto constraint = tgfmt(region.constraint.getConditionTemplate(),
                            &verifyCtx.withSelf("region"))
                          .str();

    body << formatv("      (void)region;\n"
                    "      if (!({0})) {\n        "
                    "return emitOpError(\"region #\") << index << \" {1}"
                    "failed to "
                    "verify constraint: {2}\";\n      }\n",
                    constraint,
                    region.name.empty() ? "" : "('" + region.name + "') ",
                    region.constraint.getDescription())
         << "      ++index;\n"
         << "    }\n";
  }
  body << "  }\n";
}

void OpEmitter::genSuccessorVerifier(OpMethodBody &body) {
  // If we have no successors, there is nothing more to do.
  unsigned numSuccessors = op.getNumSuccessors();
  if (numSuccessors == 0)
    return;

  body << "{\n";
  body << "    unsigned index = 0; (void)index;\n";

  for (unsigned i = 0; i < numSuccessors; ++i) {
    const auto &successor = op.getSuccessor(i);
    if (successor.constraint.getPredicate().isNull())
      continue;

    body << "    for (Block *successor : ";
    body << formatv(successor.isVariadic() ? "{0}()"
                                           : "ArrayRef<Block *>({0}())",
                    successor.name);
    body << ") {\n";
    auto constraint = tgfmt(successor.constraint.getConditionTemplate(),
                            &verifyCtx.withSelf("successor"))
                          .str();

    body << formatv("      (void)successor;\n"
                    "      if (!({0})) {\n        "
                    "return emitOpError(\"successor #\") << index << \"('{1}') "
                    "failed to "
                    "verify constraint: {2}\";\n      }\n",
                    constraint, successor.name,
                    successor.constraint.getDescription())
         << "      ++index;\n"
         << "    }\n";
  }
  body << "  }\n";
}

/// Add a size count trait to the given operation class.
static void addSizeCountTrait(OpClass &opClass, StringRef traitKind,
                              int numTotal, int numVariadic) {
  if (numVariadic != 0) {
    if (numTotal == numVariadic)
      opClass.addTrait("OpTrait::Variadic" + traitKind + "s");
    else
      opClass.addTrait("OpTrait::AtLeastN" + traitKind + "s<" +
                       Twine(numTotal - numVariadic) + ">::Impl");
    return;
  }
  switch (numTotal) {
  case 0:
    opClass.addTrait("OpTrait::Zero" + traitKind);
    break;
  case 1:
    opClass.addTrait("OpTrait::One" + traitKind);
    break;
  default:
    opClass.addTrait("OpTrait::N" + traitKind + "s<" + Twine(numTotal) +
                     ">::Impl");
    break;
  }
}

void OpEmitter::genTraits() {
  // Add region size trait.
  unsigned numRegions = op.getNumRegions();
  unsigned numVariadicRegions = op.getNumVariadicRegions();
  addSizeCountTrait(opClass, "Region", numRegions, numVariadicRegions);

  // Add result size trait.
  int numResults = op.getNumResults();
  int numVariadicResults = op.getNumVariableLengthResults();
  addSizeCountTrait(opClass, "Result", numResults, numVariadicResults);

  // Add successor size trait.
  unsigned numSuccessors = op.getNumSuccessors();
  unsigned numVariadicSuccessors = op.getNumVariadicSuccessors();
  addSizeCountTrait(opClass, "Successor", numSuccessors, numVariadicSuccessors);

  // Add variadic size trait and normal op traits.
  int numOperands = op.getNumOperands();
  int numVariadicOperands = op.getNumVariableLengthOperands();

  // Add operand size trait.
  if (numVariadicOperands != 0) {
    if (numOperands == numVariadicOperands)
      opClass.addTrait("OpTrait::VariadicOperands");
    else
      opClass.addTrait("OpTrait::AtLeastNOperands<" +
                       Twine(numOperands - numVariadicOperands) + ">::Impl");
  } else {
    switch (numOperands) {
    case 0:
      opClass.addTrait("OpTrait::ZeroOperands");
      break;
    case 1:
      opClass.addTrait("OpTrait::OneOperand");
      break;
    default:
      opClass.addTrait("OpTrait::NOperands<" + Twine(numOperands) + ">::Impl");
      break;
    }
  }

  // Add the native and interface traits.
  for (const auto &trait : op.getTraits()) {
    if (auto opTrait = dyn_cast<tblgen::NativeOpTrait>(&trait))
      opClass.addTrait(opTrait->getTrait());
    else if (auto opTrait = dyn_cast<tblgen::InterfaceOpTrait>(&trait))
      opClass.addTrait(opTrait->getTrait());
  }
}

void OpEmitter::genOpNameGetter() {
  auto &method = opClass.newMethod("StringRef", "getOperationName",
                                   /*params=*/"", OpMethod::MP_Static);
  method.body() << "  return \"" << op.getOperationName() << "\";\n";
}

void OpEmitter::genOpAsmInterface() {
  // If the user only has one results or specifically added the Asm trait,
  // then don't generate it for them. We specifically only handle multi result
  // operations, because the name of a single result in the common case is not
  // interesting(generally 'result'/'output'/etc.).
  // TODO: We could also add a flag to allow operations to opt in to this
  // generation, even if they only have a single operation.
  int numResults = op.getNumResults();
  if (numResults <= 1 || op.getTrait("OpAsmOpInterface::Trait"))
    return;

  SmallVector<StringRef, 4> resultNames(numResults);
  for (int i = 0; i != numResults; ++i)
    resultNames[i] = op.getResultName(i);

  // Don't add the trait if none of the results have a valid name.
  if (llvm::all_of(resultNames, [](StringRef name) { return name.empty(); }))
    return;
  opClass.addTrait("OpAsmOpInterface::Trait");

  // Generate the right accessor for the number of results.
  auto &method = opClass.newMethod("void", "getAsmResultNames",
                                   "OpAsmSetValueNameFn setNameFn");
  auto &body = method.body();
  for (int i = 0; i != numResults; ++i) {
    body << "  auto resultGroup" << i << " = getODSResults(" << i << ");\n"
         << "  if (!llvm::empty(resultGroup" << i << "))\n"
         << "    setNameFn(*resultGroup" << i << ".begin(), \""
         << resultNames[i] << "\");\n";
  }
}

//===----------------------------------------------------------------------===//
// OpOperandAdaptor emitter
//===----------------------------------------------------------------------===//

namespace {
// Helper class to emit Op operand adaptors to an output stream.  Operand
// adaptors are wrappers around ArrayRef<Value> that provide named operand
// getters identical to those defined in the Op.
class OpOperandAdaptorEmitter {
public:
  static void emitDecl(const Operator &op, raw_ostream &os);
  static void emitDef(const Operator &op, raw_ostream &os);

private:
  explicit OpOperandAdaptorEmitter(const Operator &op);

  Class adapterClass;
};
} // end namespace

OpOperandAdaptorEmitter::OpOperandAdaptorEmitter(const Operator &op)
    : adapterClass(op.getCppClassName().str() + "OperandAdaptor") {
  adapterClass.newField("ArrayRef<Value>", "tblgen_operands");
  auto &constructor = adapterClass.newConstructor("ArrayRef<Value> values");
  constructor.body() << "  tblgen_operands = values;\n";

  generateNamedOperandGetters(op, adapterClass,
                              /*rangeType=*/"ArrayRef<Value>",
                              /*rangeBeginCall=*/"tblgen_operands.begin()",
                              /*rangeSizeCall=*/"tblgen_operands.size()",
                              /*getOperandCallPattern=*/"tblgen_operands[{0}]");
}

void OpOperandAdaptorEmitter::emitDecl(const Operator &op, raw_ostream &os) {
  OpOperandAdaptorEmitter(op).adapterClass.writeDeclTo(os);
}

void OpOperandAdaptorEmitter::emitDef(const Operator &op, raw_ostream &os) {
  OpOperandAdaptorEmitter(op).adapterClass.writeDefTo(os);
}

// Emits the opcode enum and op classes.
static void emitOpClasses(const std::vector<Record *> &defs, raw_ostream &os,
                          bool emitDecl) {
  IfDefScope scope("GET_OP_CLASSES", os);
  // First emit forward declaration for each class, this allows them to refer
  // to each others in traits for example.
  if (emitDecl) {
    for (auto *def : defs) {
      Operator op(*def);
      os << "class " << op.getCppClassName() << ";\n";
    }
  }
  for (auto *def : defs) {
    Operator op(*def);
    const auto *attrSizedOperands =
        op.getTrait("OpTrait::AttrSizedOperandSegments");
    if (emitDecl) {
      os << formatv(opCommentHeader, op.getQualCppClassName(), "declarations");
      // We cannot generate the operand adaptor class if operand getters depend
      // on an attribute.
      if (!attrSizedOperands)
        OpOperandAdaptorEmitter::emitDecl(op, os);
      OpEmitter::emitDecl(op, os);
    } else {
      os << formatv(opCommentHeader, op.getQualCppClassName(), "definitions");
      if (!attrSizedOperands)
        OpOperandAdaptorEmitter::emitDef(op, os);
      OpEmitter::emitDef(op, os);
    }
  }
}

// Emits a comma-separated list of the ops.
static void emitOpList(const std::vector<Record *> &defs, raw_ostream &os) {
  IfDefScope scope("GET_OP_LIST", os);

  interleave(
      // TODO: We are constructing the Operator wrapper instance just for
      // getting it's qualified class name here. Reduce the overhead by having a
      // lightweight version of Operator class just for that purpose.
      defs, [&os](Record *def) { os << Operator(def).getQualCppClassName(); },
      [&os]() { os << ",\n"; });
}

static bool emitOpDecls(const RecordKeeper &recordKeeper, raw_ostream &os) {
  emitSourceFileHeader("Op Declarations", os);

  const auto &defs = recordKeeper.getAllDerivedDefinitions("Op");
  emitOpClasses(defs, os, /*emitDecl=*/true);

  return false;
}

static bool emitOpDefs(const RecordKeeper &recordKeeper, raw_ostream &os) {
  emitSourceFileHeader("Op Definitions", os);

  const auto &defs = recordKeeper.getAllDerivedDefinitions("Op");
  emitOpList(defs, os);
  emitOpClasses(defs, os, /*emitDecl=*/false);

  return false;
}

static mlir::GenRegistration
    genOpDecls("gen-op-decls", "Generate op declarations",
               [](const RecordKeeper &records, raw_ostream &os) {
                 return emitOpDecls(records, os);
               });

static mlir::GenRegistration genOpDefs("gen-op-defs", "Generate op definitions",
                                       [](const RecordKeeper &records,
                                          raw_ostream &os) {
                                         return emitOpDefs(records, os);
                                       });<|MERGE_RESOLUTION|>--- conflicted
+++ resolved
@@ -1182,11 +1182,7 @@
   if (op.getTrait("OpTrait::AttrSizedOperandSegments")) {
     body << "  " << builderOpState
          << ".addAttribute(\"operand_segment_sizes\", "
-<<<<<<< HEAD
-            "odsBuilder->getI32VectorAttr({";
-=======
             "odsBuilder.getI32VectorAttr({";
->>>>>>> 918d599f
     interleaveComma(llvm::seq<int>(0, op.getNumOperands()), body, [&](int i) {
       if (op.getOperand(i).isOptional())
         body << "(" << getArgumentName(op, i) << " ? 1 : 0)";
