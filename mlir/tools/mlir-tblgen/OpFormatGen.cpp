//===- OpFormatGen.cpp - MLIR operation asm format generator --------------===//
//
// Part of the LLVM Project, under the Apache License v2.0 with LLVM Exceptions.
// See https://llvm.org/LICENSE.txt for license information.
// SPDX-License-Identifier: Apache-2.0 WITH LLVM-exception
//
//===----------------------------------------------------------------------===//

#include "OpFormatGen.h"
#include "FormatGen.h"
#include "OpClass.h"
#include "mlir/Support/LogicalResult.h"
#include "mlir/TableGen/Class.h"
#include "mlir/TableGen/Format.h"
#include "mlir/TableGen/GenInfo.h"
#include "mlir/TableGen/Interfaces.h"
#include "mlir/TableGen/Operator.h"
#include "mlir/TableGen/Trait.h"
#include "llvm/ADT/MapVector.h"
#include "llvm/ADT/Sequence.h"
#include "llvm/ADT/SetVector.h"
#include "llvm/ADT/SmallBitVector.h"
#include "llvm/ADT/StringExtras.h"
#include "llvm/ADT/TypeSwitch.h"
#include "llvm/Support/Signals.h"
#include "llvm/TableGen/Error.h"
#include "llvm/TableGen/Record.h"

#define DEBUG_TYPE "mlir-tblgen-opformatgen"

using namespace mlir;
using namespace mlir::tblgen;

//===----------------------------------------------------------------------===//
// Element
//===----------------------------------------------------------------------===//

namespace {
/// This class represents a single format element.
class Element {
public:
  enum class Kind {
    /// This element is a directive.
    AttrDictDirective,
    CustomDirective,
    FunctionalTypeDirective,
    OperandsDirective,
    RefDirective,
    RegionsDirective,
    ResultsDirective,
    SuccessorsDirective,
    TypeDirective,

    /// This element is a literal.
    Literal,

    /// This element is a whitespace.
    Newline,
    Space,

    /// This element is an variable value.
    AttributeVariable,
    OperandVariable,
    RegionVariable,
    ResultVariable,
    SuccessorVariable,

    /// This element is an optional element.
    Optional,
  };
  Element(Kind kind) : kind(kind) {}
  virtual ~Element() = default;

  /// Return the kind of this element.
  Kind getKind() const { return kind; }

private:
  /// The kind of this element.
  Kind kind;
};
} // namespace

//===----------------------------------------------------------------------===//
// VariableElement

namespace {
/// This class represents an instance of an variable element. A variable refers
/// to something registered on the operation itself, e.g. an argument, result,
/// etc.
template <typename VarT, Element::Kind kindVal>
class VariableElement : public Element {
public:
  VariableElement(const VarT *var) : Element(kindVal), var(var) {}
  static bool classof(const Element *element) {
    return element->getKind() == kindVal;
  }
  const VarT *getVar() { return var; }

protected:
  const VarT *var;
};

/// This class represents a variable that refers to an attribute argument.
struct AttributeVariable
    : public VariableElement<NamedAttribute, Element::Kind::AttributeVariable> {
  using VariableElement<NamedAttribute,
                        Element::Kind::AttributeVariable>::VariableElement;

  /// Return the constant builder call for the type of this attribute, or None
  /// if it doesn't have one.
  Optional<StringRef> getTypeBuilder() const {
    Optional<Type> attrType = var->attr.getValueType();
    return attrType ? attrType->getBuilderCall() : llvm::None;
  }

  /// Return if this attribute refers to a UnitAttr.
  bool isUnitAttr() const {
    return var->attr.getBaseAttr().getAttrDefName() == "UnitAttr";
  }

  /// Indicate if this attribute is printed "qualified" (that is it is
  /// prefixed with the `#dialect.mnemonic`).
  bool shouldBeQualified() { return shouldBeQualifiedFlag; }
  void setShouldBeQualified(bool qualified = true) {
    shouldBeQualifiedFlag = qualified;
  }

private:
  bool shouldBeQualifiedFlag = false;
};

/// This class represents a variable that refers to an operand argument.
using OperandVariable =
    VariableElement<NamedTypeConstraint, Element::Kind::OperandVariable>;

/// This class represents a variable that refers to a region.
using RegionVariable =
    VariableElement<NamedRegion, Element::Kind::RegionVariable>;

/// This class represents a variable that refers to a result.
using ResultVariable =
    VariableElement<NamedTypeConstraint, Element::Kind::ResultVariable>;

/// This class represents a variable that refers to a successor.
using SuccessorVariable =
    VariableElement<NamedSuccessor, Element::Kind::SuccessorVariable>;
} // namespace

//===----------------------------------------------------------------------===//
// DirectiveElement

namespace {
/// This class implements single kind directives.
template <Element::Kind type> class DirectiveElement : public Element {
public:
  DirectiveElement() : Element(type){};
  static bool classof(const Element *ele) { return ele->getKind() == type; }
};
/// This class represents the `operands` directive. This directive represents
/// all of the operands of an operation.
using OperandsDirective = DirectiveElement<Element::Kind::OperandsDirective>;

/// This class represents the `regions` directive. This directive represents
/// all of the regions of an operation.
using RegionsDirective = DirectiveElement<Element::Kind::RegionsDirective>;

/// This class represents the `results` directive. This directive represents
/// all of the results of an operation.
using ResultsDirective = DirectiveElement<Element::Kind::ResultsDirective>;

/// This class represents the `successors` directive. This directive represents
/// all of the successors of an operation.
using SuccessorsDirective =
    DirectiveElement<Element::Kind::SuccessorsDirective>;

/// This class represents the `attr-dict` directive. This directive represents
/// the attribute dictionary of the operation.
class AttrDictDirective
    : public DirectiveElement<Element::Kind::AttrDictDirective> {
public:
  explicit AttrDictDirective(bool withKeyword) : withKeyword(withKeyword) {}
  bool isWithKeyword() const { return withKeyword; }

private:
  /// If the dictionary should be printed with the 'attributes' keyword.
  bool withKeyword;
};

/// This class represents a custom format directive that is implemented by the
/// user in C++.
class CustomDirective : public Element {
public:
  CustomDirective(StringRef name,
                  std::vector<std::unique_ptr<Element>> &&arguments)
      : Element{Kind::CustomDirective}, name(name),
        arguments(std::move(arguments)) {}

  static bool classof(const Element *element) {
    return element->getKind() == Kind::CustomDirective;
  }

  /// Return the name of the custom directive.
  StringRef getName() const { return name; }

  /// Return the arguments to the custom directive.
  auto getArguments() const { return llvm::make_pointee_range(arguments); }

private:
  /// The user provided name of the directive.
  StringRef name;

  /// The arguments to the custom directive.
  std::vector<std::unique_ptr<Element>> arguments;
};

/// This class represents the `functional-type` directive. This directive takes
/// two arguments and formats them, respectively, as the inputs and results of a
/// FunctionType.
class FunctionalTypeDirective
    : public DirectiveElement<Element::Kind::FunctionalTypeDirective> {
public:
  FunctionalTypeDirective(std::unique_ptr<Element> inputs,
                          std::unique_ptr<Element> results)
      : inputs(std::move(inputs)), results(std::move(results)) {}
  Element *getInputs() const { return inputs.get(); }
  Element *getResults() const { return results.get(); }

private:
  /// The input and result arguments.
  std::unique_ptr<Element> inputs, results;
};

/// This class represents the `ref` directive.
class RefDirective : public DirectiveElement<Element::Kind::RefDirective> {
public:
  RefDirective(std::unique_ptr<Element> arg) : operand(std::move(arg)) {}
  Element *getOperand() const { return operand.get(); }

private:
  /// The operand that is used to format the directive.
  std::unique_ptr<Element> operand;
};

/// This class represents the `type` directive.
class TypeDirective : public DirectiveElement<Element::Kind::TypeDirective> {
public:
  TypeDirective(std::unique_ptr<Element> arg) : operand(std::move(arg)) {}
  Element *getOperand() const { return operand.get(); }

  /// Indicate if this type is printed "qualified" (that is it is
  /// prefixed with the `!dialect.mnemonic`).
  bool shouldBeQualified() { return shouldBeQualifiedFlag; }
  void setShouldBeQualified(bool qualified = true) {
    shouldBeQualifiedFlag = qualified;
  }

private:
  /// The operand that is used to format the directive.
  std::unique_ptr<Element> operand;

  bool shouldBeQualifiedFlag = false;
};
} // namespace

//===----------------------------------------------------------------------===//
// LiteralElement

namespace {
/// This class represents an instance of a literal element.
class LiteralElement : public Element {
public:
  LiteralElement(StringRef literal)
      : Element{Kind::Literal}, literal(literal) {}
  static bool classof(const Element *element) {
    return element->getKind() == Kind::Literal;
  }

  /// Return the literal for this element.
  StringRef getLiteral() const { return literal; }

private:
  /// The spelling of the literal for this element.
  StringRef literal;
};
} // namespace

//===----------------------------------------------------------------------===//
// WhitespaceElement

namespace {
/// This class represents a whitespace element, e.g. newline or space. It's a
/// literal that is printed but never parsed.
class WhitespaceElement : public Element {
public:
  WhitespaceElement(Kind kind) : Element{kind} {}
  static bool classof(const Element *element) {
    Kind kind = element->getKind();
    return kind == Kind::Newline || kind == Kind::Space;
  }
};

/// This class represents an instance of a newline element. It's a literal that
/// prints a newline. It is ignored by the parser.
class NewlineElement : public WhitespaceElement {
public:
  NewlineElement() : WhitespaceElement(Kind::Newline) {}
  static bool classof(const Element *element) {
    return element->getKind() == Kind::Newline;
  }
};

/// This class represents an instance of a space element. It's a literal that
/// prints or omits printing a space. It is ignored by the parser.
class SpaceElement : public WhitespaceElement {
public:
  SpaceElement(bool value) : WhitespaceElement(Kind::Space), value(value) {}
  static bool classof(const Element *element) {
    return element->getKind() == Kind::Space;
  }

  /// Returns true if this element should print as a space. Otherwise, the
  /// element should omit printing a space between the surrounding elements.
  bool getValue() const { return value; }

private:
  bool value;
};
} // namespace

//===----------------------------------------------------------------------===//
// OptionalElement

namespace {
/// This class represents a group of elements that are optionally emitted based
/// upon an optional variable of the operation, and a group of elements that are
/// emotted when the anchor element is not present.
class OptionalElement : public Element {
public:
  OptionalElement(std::vector<std::unique_ptr<Element>> &&thenElements,
                  std::vector<std::unique_ptr<Element>> &&elseElements,
                  unsigned anchor, unsigned parseStart)
      : Element{Kind::Optional}, thenElements(std::move(thenElements)),
        elseElements(std::move(elseElements)), anchor(anchor),
        parseStart(parseStart) {}
  static bool classof(const Element *element) {
    return element->getKind() == Kind::Optional;
  }

  /// Return the `then` elements of this grouping.
  auto getThenElements() const {
    return llvm::make_pointee_range(thenElements);
  }

  /// Return the `else` elements of this grouping.
  auto getElseElements() const {
    return llvm::make_pointee_range(elseElements);
  }

  /// Return the anchor of this optional group.
  Element *getAnchor() const { return thenElements[anchor].get(); }

  /// Return the index of the first element that needs to be parsed.
  unsigned getParseStart() const { return parseStart; }

private:
  /// The child elements of `then` branch of this optional.
  std::vector<std::unique_ptr<Element>> thenElements;
  /// The child elements of `else` branch of this optional.
  std::vector<std::unique_ptr<Element>> elseElements;
  /// The index of the element that acts as the anchor for the optional group.
  unsigned anchor;
  /// The index of the first element that is parsed (is not a
  /// WhitespaceElement).
  unsigned parseStart;
};
} // namespace

//===----------------------------------------------------------------------===//
// OperationFormat
//===----------------------------------------------------------------------===//

namespace {

using ConstArgument =
    llvm::PointerUnion<const NamedAttribute *, const NamedTypeConstraint *>;

struct OperationFormat {
  /// This class represents a specific resolver for an operand or result type.
  class TypeResolution {
  public:
    TypeResolution() = default;

    /// Get the index into the buildable types for this type, or None.
    Optional<int> getBuilderIdx() const { return builderIdx; }
    void setBuilderIdx(int idx) { builderIdx = idx; }

    /// Get the variable this type is resolved to, or nullptr.
    const NamedTypeConstraint *getVariable() const {
      return resolver.dyn_cast<const NamedTypeConstraint *>();
    }
    /// Get the attribute this type is resolved to, or nullptr.
    const NamedAttribute *getAttribute() const {
      return resolver.dyn_cast<const NamedAttribute *>();
    }
    /// Get the transformer for the type of the variable, or None.
    Optional<StringRef> getVarTransformer() const {
      return variableTransformer;
    }
    void setResolver(ConstArgument arg, Optional<StringRef> transformer) {
      resolver = arg;
      variableTransformer = transformer;
      assert(getVariable() || getAttribute());
    }

  private:
    /// If the type is resolved with a buildable type, this is the index into
    /// 'buildableTypes' in the parent format.
    Optional<int> builderIdx;
    /// If the type is resolved based upon another operand or result, this is
    /// the variable or the attribute that this type is resolved to.
    ConstArgument resolver;
    /// If the type is resolved based upon another operand or result, this is
    /// a transformer to apply to the variable when resolving.
    Optional<StringRef> variableTransformer;
  };

  OperationFormat(const Operator &op)
      : allOperands(false), allOperandTypes(false), allResultTypes(false),
        infersResultTypes(false) {
    operandTypes.resize(op.getNumOperands(), TypeResolution());
    resultTypes.resize(op.getNumResults(), TypeResolution());

    hasImplicitTermTrait = llvm::any_of(op.getTraits(), [](const Trait &trait) {
      return trait.getDef().isSubClassOf("SingleBlockImplicitTerminator");
    });

    hasSingleBlockTrait =
        hasImplicitTermTrait || op.getTrait("::mlir::OpTrait::SingleBlock");
  }

  /// Generate the operation parser from this format.
  void genParser(Operator &op, OpClass &opClass);
  /// Generate the parser code for a specific format element.
  void genElementParser(Element *element, MethodBody &body,
                        FmtContext &attrTypeCtx);
  /// Generate the C++ to resolve the types of operands and results during
  /// parsing.
  void genParserTypeResolution(Operator &op, MethodBody &body);
  /// Generate the C++ to resolve the types of the operands during parsing.
  void genParserOperandTypeResolution(
      Operator &op, MethodBody &body,
      function_ref<void(TypeResolution &, StringRef)> emitTypeResolver);
  /// Generate the C++ to resolve regions during parsing.
  void genParserRegionResolution(Operator &op, MethodBody &body);
  /// Generate the C++ to resolve successors during parsing.
  void genParserSuccessorResolution(Operator &op, MethodBody &body);
  /// Generate the C++ to handling variadic segment size traits.
  void genParserVariadicSegmentResolution(Operator &op, MethodBody &body);

  /// Generate the operation printer from this format.
  void genPrinter(Operator &op, OpClass &opClass);

  /// Generate the printer code for a specific format element.
  void genElementPrinter(Element *element, MethodBody &body, Operator &op,
                         bool &shouldEmitSpace, bool &lastWasPunctuation);

  /// The various elements in this format.
  std::vector<std::unique_ptr<Element>> elements;

  /// A flag indicating if all operand/result types were seen. If the format
  /// contains these, it can not contain individual type resolvers.
  bool allOperands, allOperandTypes, allResultTypes;

  /// A flag indicating if this operation infers its result types
  bool infersResultTypes;

  /// A flag indicating if this operation has the SingleBlockImplicitTerminator
  /// trait.
  bool hasImplicitTermTrait;

  /// A flag indicating if this operation has the SingleBlock trait.
  bool hasSingleBlockTrait;

  /// A map of buildable types to indices.
  llvm::MapVector<StringRef, int, llvm::StringMap<int>> buildableTypes;

  /// The index of the buildable type, if valid, for every operand and result.
  std::vector<TypeResolution> operandTypes, resultTypes;

  /// The set of attributes explicitly used within the format.
  SmallVector<const NamedAttribute *, 8> usedAttributes;
  llvm::StringSet<> inferredAttributes;
};
} // namespace

//===----------------------------------------------------------------------===//
// Parser Gen

/// Returns true if we can format the given attribute as an EnumAttr in the
/// parser format.
static bool canFormatEnumAttr(const NamedAttribute *attr) {
  Attribute baseAttr = attr->attr.getBaseAttr();
  const EnumAttr *enumAttr = dyn_cast<EnumAttr>(&baseAttr);
  if (!enumAttr)
    return false;

  // The attribute must have a valid underlying type and a constant builder.
  return !enumAttr->getUnderlyingType().empty() &&
         !enumAttr->getConstBuilderTemplate().empty();
}

/// Returns if we should format the given attribute as an SymbolNameAttr.
static bool shouldFormatSymbolNameAttr(const NamedAttribute *attr) {
  return attr->attr.getBaseAttr().getAttrDefName() == "SymbolNameAttr";
}

/// The code snippet used to generate a parser call for an attribute.
///
/// {0}: The name of the attribute.
/// {1}: The type for the attribute.
const char *const attrParserCode = R"(
  if (parser.parseCustomAttributeWithFallback({0}Attr, {1}, "{0}",
          result.attributes)) {{
    return ::mlir::failure();
  }
)";

/// The code snippet used to generate a parser call for an attribute.
///
/// {0}: The name of the attribute.
/// {1}: The type for the attribute.
const char *const genericAttrParserCode = R"(
  if (parser.parseAttribute({0}Attr, {1}, "{0}", result.attributes))
    return ::mlir::failure();
)";

const char *const optionalAttrParserCode = R"(
  {
    ::mlir::OptionalParseResult parseResult =
      parser.parseOptionalAttribute({0}Attr, {1}, "{0}", result.attributes);
    if (parseResult.hasValue() && failed(*parseResult))
      return ::mlir::failure();
  }
)";

/// The code snippet used to generate a parser call for a symbol name attribute.
///
/// {0}: The name of the attribute.
const char *const symbolNameAttrParserCode = R"(
  if (parser.parseSymbolName({0}Attr, "{0}", result.attributes))
    return ::mlir::failure();
)";
const char *const optionalSymbolNameAttrParserCode = R"(
  // Parsing an optional symbol name doesn't fail, so no need to check the
  // result.
  (void)parser.parseOptionalSymbolName({0}Attr, "{0}", result.attributes);
)";

/// The code snippet used to generate a parser call for an enum attribute.
///
/// {0}: The name of the attribute.
/// {1}: The c++ namespace for the enum symbolize functions.
/// {2}: The function to symbolize a string of the enum.
/// {3}: The constant builder call to create an attribute of the enum type.
/// {4}: The set of allowed enum keywords.
/// {5}: The error message on failure when the enum isn't present.
const char *const enumAttrParserCode = R"(
  {
    ::llvm::StringRef attrStr;
    ::mlir::NamedAttrList attrStorage;
    auto loc = parser.getCurrentLocation();
    if (parser.parseOptionalKeyword(&attrStr, {4})) {
      ::mlir::StringAttr attrVal;
      ::mlir::OptionalParseResult parseResult =
        parser.parseOptionalAttribute(attrVal,
                                      parser.getBuilder().getNoneType(),
                                      "{0}", attrStorage);
      if (parseResult.hasValue()) {{
        if (failed(*parseResult))
          return ::mlir::failure();
        attrStr = attrVal.getValue();
      } else {
        {5}
      }
    }
    if (!attrStr.empty()) {
      auto attrOptional = {1}::{2}(attrStr);
      if (!attrOptional)
        return parser.emitError(loc, "invalid ")
               << "{0} attribute specification: \"" << attrStr << '"';;

      {0}Attr = {3};
      result.addAttribute("{0}", {0}Attr);
    }
  }
)";

/// The code snippet used to generate a parser call for an operand.
///
/// {0}: The name of the operand.
const char *const variadicOperandParserCode = R"(
  {0}OperandsLoc = parser.getCurrentLocation();
  if (parser.parseOperandList({0}Operands))
    return ::mlir::failure();
)";
const char *const optionalOperandParserCode = R"(
  {
    {0}OperandsLoc = parser.getCurrentLocation();
    ::mlir::OpAsmParser::OperandType operand;
    ::mlir::OptionalParseResult parseResult =
                                    parser.parseOptionalOperand(operand);
    if (parseResult.hasValue()) {
      if (failed(*parseResult))
        return ::mlir::failure();
      {0}Operands.push_back(operand);
    }
  }
)";
const char *const operandParserCode = R"(
  {0}OperandsLoc = parser.getCurrentLocation();
  if (parser.parseOperand({0}RawOperands[0]))
    return ::mlir::failure();
)";
/// The code snippet used to generate a parser call for a VariadicOfVariadic
/// operand.
///
/// {0}: The name of the operand.
/// {1}: The name of segment size attribute.
const char *const variadicOfVariadicOperandParserCode = R"(
  {
    {0}OperandsLoc = parser.getCurrentLocation();
    int32_t curSize = 0;
    do {
      if (parser.parseOptionalLParen())
        break;
      if (parser.parseOperandList({0}Operands) || parser.parseRParen())
        return ::mlir::failure();
      {0}OperandGroupSizes.push_back({0}Operands.size() - curSize);
      curSize = {0}Operands.size();
    } while (succeeded(parser.parseOptionalComma()));
  }
)";

/// The code snippet used to generate a parser call for a type list.
///
/// {0}: The name for the type list.
const char *const variadicOfVariadicTypeParserCode = R"(
  do {
    if (parser.parseOptionalLParen())
      break;
    if (parser.parseOptionalRParen() &&
        (parser.parseTypeList({0}Types) || parser.parseRParen()))
      return ::mlir::failure();
  } while (succeeded(parser.parseOptionalComma()));
)";
const char *const variadicTypeParserCode = R"(
  if (parser.parseTypeList({0}Types))
    return ::mlir::failure();
)";
const char *const optionalTypeParserCode = R"(
  {
    ::mlir::Type optionalType;
    ::mlir::OptionalParseResult parseResult =
                                    parser.parseOptionalType(optionalType);
    if (parseResult.hasValue()) {
      if (failed(*parseResult))
        return ::mlir::failure();
      {0}Types.push_back(optionalType);
    }
  }
)";
const char *const typeParserCode = R"(
  {
    {0} type;
    if (parser.parseCustomTypeWithFallback(type))
      return ::mlir::failure();
    {1}RawTypes[0] = type;
  }
)";
const char *const qualifiedTypeParserCode = R"(
  if (parser.parseType({1}RawTypes[0]))
    return ::mlir::failure();
)";

/// The code snippet used to generate a parser call for a functional type.
///
/// {0}: The name for the input type list.
/// {1}: The name for the result type list.
const char *const functionalTypeParserCode = R"(
  ::mlir::FunctionType {0}__{1}_functionType;
  if (parser.parseType({0}__{1}_functionType))
    return ::mlir::failure();
  {0}Types = {0}__{1}_functionType.getInputs();
  {1}Types = {0}__{1}_functionType.getResults();
)";

/// The code snippet used to generate a parser call to infer return types.
///
/// {0}: The operation class name
const char *const inferReturnTypesParserCode = R"(
  ::llvm::SmallVector<::mlir::Type> inferredReturnTypes;
  if (::mlir::failed({0}::inferReturnTypes(parser.getContext(),
      result.location, result.operands,
      result.attributes.getDictionary(parser.getContext()),
      result.regions, inferredReturnTypes)))
    return ::mlir::failure();
  result.addTypes(inferredReturnTypes);
)";

/// The code snippet used to generate a parser call for a region list.
///
/// {0}: The name for the region list.
const char *regionListParserCode = R"(
  {
    std::unique_ptr<::mlir::Region> region;
    auto firstRegionResult = parser.parseOptionalRegion(region);
    if (firstRegionResult.hasValue()) {
      if (failed(*firstRegionResult))
        return ::mlir::failure();
      {0}Regions.emplace_back(std::move(region));

      // Parse any trailing regions.
      while (succeeded(parser.parseOptionalComma())) {
        region = std::make_unique<::mlir::Region>();
        if (parser.parseRegion(*region))
          return ::mlir::failure();
        {0}Regions.emplace_back(std::move(region));
      }
    }
  }
)";

/// The code snippet used to ensure a list of regions have terminators.
///
/// {0}: The name of the region list.
const char *regionListEnsureTerminatorParserCode = R"(
  for (auto &region : {0}Regions)
    ensureTerminator(*region, parser.getBuilder(), result.location);
)";

/// The code snippet used to ensure a list of regions have a block.
///
/// {0}: The name of the region list.
const char *regionListEnsureSingleBlockParserCode = R"(
  for (auto &region : {0}Regions)
    if (region->empty()) region->emplaceBlock();
)";

/// The code snippet used to generate a parser call for an optional region.
///
/// {0}: The name of the region.
const char *optionalRegionParserCode = R"(
  {
     auto parseResult = parser.parseOptionalRegion(*{0}Region);
     if (parseResult.hasValue() && failed(*parseResult))
       return ::mlir::failure();
  }
)";

/// The code snippet used to generate a parser call for a region.
///
/// {0}: The name of the region.
const char *regionParserCode = R"(
  if (parser.parseRegion(*{0}Region))
    return ::mlir::failure();
)";

/// The code snippet used to ensure a region has a terminator.
///
/// {0}: The name of the region.
const char *regionEnsureTerminatorParserCode = R"(
  ensureTerminator(*{0}Region, parser.getBuilder(), result.location);
)";

/// The code snippet used to ensure a region has a block.
///
/// {0}: The name of the region.
const char *regionEnsureSingleBlockParserCode = R"(
  if ({0}Region->empty()) {0}Region->emplaceBlock();
)";

/// The code snippet used to generate a parser call for a successor list.
///
/// {0}: The name for the successor list.
const char *successorListParserCode = R"(
  {
    ::mlir::Block *succ;
    auto firstSucc = parser.parseOptionalSuccessor(succ);
    if (firstSucc.hasValue()) {
      if (failed(*firstSucc))
        return ::mlir::failure();
      {0}Successors.emplace_back(succ);

      // Parse any trailing successors.
      while (succeeded(parser.parseOptionalComma())) {
        if (parser.parseSuccessor(succ))
          return ::mlir::failure();
        {0}Successors.emplace_back(succ);
      }
    }
  }
)";

/// The code snippet used to generate a parser call for a successor.
///
/// {0}: The name of the successor.
const char *successorParserCode = R"(
  if (parser.parseSuccessor({0}Successor))
    return ::mlir::failure();
)";

namespace {
/// The type of length for a given parse argument.
enum class ArgumentLengthKind {
  /// The argument is a variadic of a variadic, and may contain 0->N range
  /// elements.
  VariadicOfVariadic,
  /// The argument is variadic, and may contain 0->N elements.
  Variadic,
  /// The argument is optional, and may contain 0 or 1 elements.
  Optional,
  /// The argument is a single element, i.e. always represents 1 element.
  Single
};
} // namespace

/// Get the length kind for the given constraint.
static ArgumentLengthKind
getArgumentLengthKind(const NamedTypeConstraint *var) {
  if (var->isOptional())
    return ArgumentLengthKind::Optional;
  if (var->isVariadicOfVariadic())
    return ArgumentLengthKind::VariadicOfVariadic;
  if (var->isVariadic())
    return ArgumentLengthKind::Variadic;
  return ArgumentLengthKind::Single;
}

/// Get the name used for the type list for the given type directive operand.
/// 'lengthKind' to the corresponding kind for the given argument.
static StringRef getTypeListName(Element *arg, ArgumentLengthKind &lengthKind) {
  if (auto *operand = dyn_cast<OperandVariable>(arg)) {
    lengthKind = getArgumentLengthKind(operand->getVar());
    return operand->getVar()->name;
  }
  if (auto *result = dyn_cast<ResultVariable>(arg)) {
    lengthKind = getArgumentLengthKind(result->getVar());
    return result->getVar()->name;
  }
  lengthKind = ArgumentLengthKind::Variadic;
  if (isa<OperandsDirective>(arg))
    return "allOperand";
  if (isa<ResultsDirective>(arg))
    return "allResult";
  llvm_unreachable("unknown 'type' directive argument");
}

/// Generate the parser for a literal value.
static void genLiteralParser(StringRef value, MethodBody &body) {
  // Handle the case of a keyword/identifier.
  if (value.front() == '_' || isalpha(value.front())) {
    body << "Keyword(\"" << value << "\")";
    return;
  }
  body << (StringRef)StringSwitch<StringRef>(value)
              .Case("->", "Arrow()")
              .Case(":", "Colon()")
              .Case(",", "Comma()")
              .Case("=", "Equal()")
              .Case("<", "Less()")
              .Case(">", "Greater()")
              .Case("{", "LBrace()")
              .Case("}", "RBrace()")
              .Case("(", "LParen()")
              .Case(")", "RParen()")
              .Case("[", "LSquare()")
              .Case("]", "RSquare()")
              .Case("?", "Question()")
              .Case("+", "Plus()")
              .Case("*", "Star()");
}

/// Generate the storage code required for parsing the given element.
static void genElementParserStorage(Element *element, const Operator &op,
                                    MethodBody &body) {
  if (auto *optional = dyn_cast<OptionalElement>(element)) {
    auto elements = optional->getThenElements();

    // If the anchor is a unit attribute, it won't be parsed directly so elide
    // it.
    auto *anchor = dyn_cast<AttributeVariable>(optional->getAnchor());
    Element *elidedAnchorElement = nullptr;
    if (anchor && anchor != &*elements.begin() && anchor->isUnitAttr())
      elidedAnchorElement = anchor;
    for (auto &childElement : elements)
      if (&childElement != elidedAnchorElement)
        genElementParserStorage(&childElement, op, body);
    for (auto &childElement : optional->getElseElements())
      genElementParserStorage(&childElement, op, body);

  } else if (auto *custom = dyn_cast<CustomDirective>(element)) {
    for (auto &paramElement : custom->getArguments())
      genElementParserStorage(&paramElement, op, body);

  } else if (isa<OperandsDirective>(element)) {
    body << "  ::mlir::SmallVector<::mlir::OpAsmParser::OperandType, 4> "
            "allOperands;\n";

  } else if (isa<RegionsDirective>(element)) {
    body << "  ::llvm::SmallVector<std::unique_ptr<::mlir::Region>, 2> "
            "fullRegions;\n";

  } else if (isa<SuccessorsDirective>(element)) {
    body << "  ::llvm::SmallVector<::mlir::Block *, 2> fullSuccessors;\n";

  } else if (auto *attr = dyn_cast<AttributeVariable>(element)) {
    const NamedAttribute *var = attr->getVar();
    body << llvm::formatv("  {0} {1}Attr;\n", var->attr.getStorageType(),
                          var->name);

  } else if (auto *operand = dyn_cast<OperandVariable>(element)) {
    StringRef name = operand->getVar()->name;
    if (operand->getVar()->isVariableLength()) {
      body << "  ::mlir::SmallVector<::mlir::OpAsmParser::OperandType, 4> "
           << name << "Operands;\n";
      if (operand->getVar()->isVariadicOfVariadic()) {
        body << "    llvm::SmallVector<int32_t> " << name
             << "OperandGroupSizes;\n";
      }
    } else {
      body << "  ::mlir::OpAsmParser::OperandType " << name
           << "RawOperands[1];\n"
           << "  ::llvm::ArrayRef<::mlir::OpAsmParser::OperandType> " << name
           << "Operands(" << name << "RawOperands);";
    }
    body << llvm::formatv("  ::llvm::SMLoc {0}OperandsLoc;\n"
                          "  (void){0}OperandsLoc;\n",
                          name);

  } else if (auto *region = dyn_cast<RegionVariable>(element)) {
    StringRef name = region->getVar()->name;
    if (region->getVar()->isVariadic()) {
      body << llvm::formatv(
          "  ::llvm::SmallVector<std::unique_ptr<::mlir::Region>, 2> "
          "{0}Regions;\n",
          name);
    } else {
      body << llvm::formatv("  std::unique_ptr<::mlir::Region> {0}Region = "
                            "std::make_unique<::mlir::Region>();\n",
                            name);
    }

  } else if (auto *successor = dyn_cast<SuccessorVariable>(element)) {
    StringRef name = successor->getVar()->name;
    if (successor->getVar()->isVariadic()) {
      body << llvm::formatv("  ::llvm::SmallVector<::mlir::Block *, 2> "
                            "{0}Successors;\n",
                            name);
    } else {
      body << llvm::formatv("  ::mlir::Block *{0}Successor = nullptr;\n", name);
    }

  } else if (auto *dir = dyn_cast<TypeDirective>(element)) {
    ArgumentLengthKind lengthKind;
    StringRef name = getTypeListName(dir->getOperand(), lengthKind);
    if (lengthKind != ArgumentLengthKind::Single)
      body << "  ::mlir::SmallVector<::mlir::Type, 1> " << name << "Types;\n";
    else
      body << llvm::formatv("  ::mlir::Type {0}RawTypes[1];\n", name)
           << llvm::formatv(
                  "  ::llvm::ArrayRef<::mlir::Type> {0}Types({0}RawTypes);\n",
                  name);
  } else if (auto *dir = dyn_cast<FunctionalTypeDirective>(element)) {
    ArgumentLengthKind ignored;
    body << "  ::llvm::ArrayRef<::mlir::Type> "
         << getTypeListName(dir->getInputs(), ignored) << "Types;\n";
    body << "  ::llvm::ArrayRef<::mlir::Type> "
         << getTypeListName(dir->getResults(), ignored) << "Types;\n";
  }
}

/// Generate the parser for a parameter to a custom directive.
static void genCustomParameterParser(Element &param, MethodBody &body) {
  if (auto *attr = dyn_cast<AttributeVariable>(&param)) {
    body << attr->getVar()->name << "Attr";
  } else if (isa<AttrDictDirective>(&param)) {
    body << "result.attributes";
  } else if (auto *operand = dyn_cast<OperandVariable>(&param)) {
    StringRef name = operand->getVar()->name;
    ArgumentLengthKind lengthKind = getArgumentLengthKind(operand->getVar());
    if (lengthKind == ArgumentLengthKind::VariadicOfVariadic)
      body << llvm::formatv("{0}OperandGroups", name);
    else if (lengthKind == ArgumentLengthKind::Variadic)
      body << llvm::formatv("{0}Operands", name);
    else if (lengthKind == ArgumentLengthKind::Optional)
      body << llvm::formatv("{0}Operand", name);
    else
      body << formatv("{0}RawOperands[0]", name);

  } else if (auto *region = dyn_cast<RegionVariable>(&param)) {
    StringRef name = region->getVar()->name;
    if (region->getVar()->isVariadic())
      body << llvm::formatv("{0}Regions", name);
    else
      body << llvm::formatv("*{0}Region", name);

  } else if (auto *successor = dyn_cast<SuccessorVariable>(&param)) {
    StringRef name = successor->getVar()->name;
    if (successor->getVar()->isVariadic())
      body << llvm::formatv("{0}Successors", name);
    else
      body << llvm::formatv("{0}Successor", name);

  } else if (auto *dir = dyn_cast<RefDirective>(&param)) {
    genCustomParameterParser(*dir->getOperand(), body);

  } else if (auto *dir = dyn_cast<TypeDirective>(&param)) {
    ArgumentLengthKind lengthKind;
    StringRef listName = getTypeListName(dir->getOperand(), lengthKind);
    if (lengthKind == ArgumentLengthKind::VariadicOfVariadic)
      body << llvm::formatv("{0}TypeGroups", listName);
    else if (lengthKind == ArgumentLengthKind::Variadic)
      body << llvm::formatv("{0}Types", listName);
    else if (lengthKind == ArgumentLengthKind::Optional)
      body << llvm::formatv("{0}Type", listName);
    else
      body << formatv("{0}RawTypes[0]", listName);
  } else {
    llvm_unreachable("unknown custom directive parameter");
  }
}

/// Generate the parser for a custom directive.
static void genCustomDirectiveParser(CustomDirective *dir, MethodBody &body) {
  body << "  {\n";

  // Preprocess the directive variables.
  // * Add a local variable for optional operands and types. This provides a
  //   better API to the user defined parser methods.
  // * Set the location of operand variables.
  for (Element &param : dir->getArguments()) {
    if (auto *operand = dyn_cast<OperandVariable>(&param)) {
      auto *var = operand->getVar();
      body << "    " << var->name
           << "OperandsLoc = parser.getCurrentLocation();\n";
      if (var->isOptional()) {
        body << llvm::formatv(
            "    llvm::Optional<::mlir::OpAsmParser::OperandType> "
            "{0}Operand;\n",
            var->name);
      } else if (var->isVariadicOfVariadic()) {
        body << llvm::formatv("    "
                              "llvm::SmallVector<llvm::SmallVector<::mlir::"
                              "OpAsmParser::OperandType>> "
                              "{0}OperandGroups;\n",
                              var->name);
      }
    } else if (auto *dir = dyn_cast<TypeDirective>(&param)) {
      ArgumentLengthKind lengthKind;
      StringRef listName = getTypeListName(dir->getOperand(), lengthKind);
      if (lengthKind == ArgumentLengthKind::Optional) {
        body << llvm::formatv("    ::mlir::Type {0}Type;\n", listName);
      } else if (lengthKind == ArgumentLengthKind::VariadicOfVariadic) {
        body << llvm::formatv(
            "    llvm::SmallVector<llvm::SmallVector<::mlir::Type>> "
            "{0}TypeGroups;\n",
            listName);
      }
    } else if (auto *dir = dyn_cast<RefDirective>(&param)) {
      Element *input = dir->getOperand();
      if (auto *operand = dyn_cast<OperandVariable>(input)) {
        if (!operand->getVar()->isOptional())
          continue;
        body << llvm::formatv(
            "    {0} {1}Operand = {1}Operands.empty() ? {0}() : "
            "{1}Operands[0];\n",
            "llvm::Optional<::mlir::OpAsmParser::OperandType>",
            operand->getVar()->name);

      } else if (auto *type = dyn_cast<TypeDirective>(input)) {
        ArgumentLengthKind lengthKind;
        StringRef listName = getTypeListName(type->getOperand(), lengthKind);
        if (lengthKind == ArgumentLengthKind::Optional) {
          body << llvm::formatv("    ::mlir::Type {0}Type = {0}Types.empty() ? "
                                "::mlir::Type() : {0}Types[0];\n",
                                listName);
        }
      }
    }
  }

  body << "    if (parse" << dir->getName() << "(parser";
  for (Element &param : dir->getArguments()) {
    body << ", ";
    genCustomParameterParser(param, body);
  }

  body << "))\n"
       << "      return ::mlir::failure();\n";

  // After parsing, add handling for any of the optional constructs.
  for (Element &param : dir->getArguments()) {
    if (auto *attr = dyn_cast<AttributeVariable>(&param)) {
      const NamedAttribute *var = attr->getVar();
      if (var->attr.isOptional())
        body << llvm::formatv("    if ({0}Attr)\n  ", var->name);

      body << llvm::formatv("    result.addAttribute(\"{0}\", {0}Attr);\n",
                            var->name);
    } else if (auto *operand = dyn_cast<OperandVariable>(&param)) {
      const NamedTypeConstraint *var = operand->getVar();
      if (var->isOptional()) {
        body << llvm::formatv("    if ({0}Operand.hasValue())\n"
                              "      {0}Operands.push_back(*{0}Operand);\n",
                              var->name);
      } else if (var->isVariadicOfVariadic()) {
        body << llvm::formatv(
            "    for (const auto &subRange : {0}OperandGroups) {{\n"
            "      {0}Operands.append(subRange.begin(), subRange.end());\n"
            "      {0}OperandGroupSizes.push_back(subRange.size());\n"
            "    }\n",
            var->name, var->constraint.getVariadicOfVariadicSegmentSizeAttr());
      }
    } else if (auto *dir = dyn_cast<TypeDirective>(&param)) {
      ArgumentLengthKind lengthKind;
      StringRef listName = getTypeListName(dir->getOperand(), lengthKind);
      if (lengthKind == ArgumentLengthKind::Optional) {
        body << llvm::formatv("    if ({0}Type)\n"
                              "      {0}Types.push_back({0}Type);\n",
                              listName);
      } else if (lengthKind == ArgumentLengthKind::VariadicOfVariadic) {
        body << llvm::formatv(
            "    for (const auto &subRange : {0}TypeGroups)\n"
            "      {0}Types.append(subRange.begin(), subRange.end());\n",
            listName);
      }
    }
  }

  body << "  }\n";
}

/// Generate the parser for a enum attribute.
static void genEnumAttrParser(const NamedAttribute *var, MethodBody &body,
                              FmtContext &attrTypeCtx) {
  Attribute baseAttr = var->attr.getBaseAttr();
  const EnumAttr &enumAttr = cast<EnumAttr>(baseAttr);
  std::vector<EnumAttrCase> cases = enumAttr.getAllCases();

  // Generate the code for building an attribute for this enum.
  std::string attrBuilderStr;
  {
    llvm::raw_string_ostream os(attrBuilderStr);
    os << tgfmt(enumAttr.getConstBuilderTemplate(), &attrTypeCtx,
                "attrOptional.getValue()");
  }

  // Build a string containing the cases that can be formatted as a keyword.
  std::string validCaseKeywordsStr = "{";
  llvm::raw_string_ostream validCaseKeywordsOS(validCaseKeywordsStr);
  for (const EnumAttrCase &attrCase : cases)
    if (canFormatStringAsKeyword(attrCase.getStr()))
      validCaseKeywordsOS << '"' << attrCase.getStr() << "\",";
  validCaseKeywordsOS.str().back() = '}';

  // If the attribute is not optional, build an error message for the missing
  // attribute.
  std::string errorMessage;
  if (!var->attr.isOptional()) {
    llvm::raw_string_ostream errorMessageOS(errorMessage);
    errorMessageOS
        << "return parser.emitError(loc, \"expected string or "
           "keyword containing one of the following enum values for attribute '"
        << var->name << "' [";
    llvm::interleaveComma(cases, errorMessageOS, [&](const auto &attrCase) {
      errorMessageOS << attrCase.getStr();
    });
    errorMessageOS << "]\");";
  }

  body << formatv(enumAttrParserCode, var->name, enumAttr.getCppNamespace(),
                  enumAttr.getStringToSymbolFnName(), attrBuilderStr,
                  validCaseKeywordsStr, errorMessage);
}

void OperationFormat::genParser(Operator &op, OpClass &opClass) {
  SmallVector<MethodParameter> paramList;
  paramList.emplace_back("::mlir::OpAsmParser &", "parser");
  paramList.emplace_back("::mlir::OperationState &", "result");

  auto *method = opClass.addStaticMethod("::mlir::ParseResult", "parse",
                                         std::move(paramList));
  auto &body = method->body();

  // Generate variables to store the operands and type within the format. This
  // allows for referencing these variables in the presence of optional
  // groupings.
  for (auto &element : elements)
    genElementParserStorage(&*element, op, body);

  // A format context used when parsing attributes with buildable types.
  FmtContext attrTypeCtx;
  attrTypeCtx.withBuilder("parser.getBuilder()");

  // Generate parsers for each of the elements.
  for (auto &element : elements)
    genElementParser(element.get(), body, attrTypeCtx);

  // Generate the code to resolve the operand/result types and successors now
  // that they have been parsed.
  genParserRegionResolution(op, body);
  genParserSuccessorResolution(op, body);
  genParserVariadicSegmentResolution(op, body);
  genParserTypeResolution(op, body);

  body << "  return ::mlir::success();\n";
}

void OperationFormat::genElementParser(Element *element, MethodBody &body,
                                       FmtContext &attrTypeCtx) {
  /// Optional Group.
  if (auto *optional = dyn_cast<OptionalElement>(element)) {
    auto elements = llvm::drop_begin(optional->getThenElements(),
                                     optional->getParseStart());

    // Generate a special optional parser for the first element to gate the
    // parsing of the rest of the elements.
    Element *firstElement = &*elements.begin();
    if (auto *attrVar = dyn_cast<AttributeVariable>(firstElement)) {
      genElementParser(attrVar, body, attrTypeCtx);
      body << "  if (" << attrVar->getVar()->name << "Attr) {\n";
    } else if (auto *literal = dyn_cast<LiteralElement>(firstElement)) {
      body << "  if (succeeded(parser.parseOptional";
      genLiteralParser(literal->getLiteral(), body);
      body << ")) {\n";
    } else if (auto *opVar = dyn_cast<OperandVariable>(firstElement)) {
      genElementParser(opVar, body, attrTypeCtx);
      body << "  if (!" << opVar->getVar()->name << "Operands.empty()) {\n";
    } else if (auto *regionVar = dyn_cast<RegionVariable>(firstElement)) {
      const NamedRegion *region = regionVar->getVar();
      if (region->isVariadic()) {
        genElementParser(regionVar, body, attrTypeCtx);
        body << "  if (!" << region->name << "Regions.empty()) {\n";
      } else {
        body << llvm::formatv(optionalRegionParserCode, region->name);
        body << "  if (!" << region->name << "Region->empty()) {\n  ";
        if (hasImplicitTermTrait)
          body << llvm::formatv(regionEnsureTerminatorParserCode, region->name);
        else if (hasSingleBlockTrait)
          body << llvm::formatv(regionEnsureSingleBlockParserCode,
                                region->name);
      }
    }

    // If the anchor is a unit attribute, we don't need to print it. When
    // parsing, we will add this attribute if this group is present.
    Element *elidedAnchorElement = nullptr;
    auto *anchorAttr = dyn_cast<AttributeVariable>(optional->getAnchor());
    if (anchorAttr && anchorAttr != firstElement && anchorAttr->isUnitAttr()) {
      elidedAnchorElement = anchorAttr;

      // Add the anchor unit attribute to the operation state.
      body << "    result.addAttribute(\"" << anchorAttr->getVar()->name
           << "\", parser.getBuilder().getUnitAttr());\n";
    }

    // Generate the rest of the elements normally.
    for (Element &childElement : llvm::drop_begin(elements, 1)) {
      if (&childElement != elidedAnchorElement)
        genElementParser(&childElement, body, attrTypeCtx);
    }
    body << "  }";

    // Generate the else elements.
    auto elseElements = optional->getElseElements();
    if (!elseElements.empty()) {
      body << " else {\n";
      for (Element &childElement : elseElements)
        genElementParser(&childElement, body, attrTypeCtx);
      body << "  }";
    }
    body << "\n";

    /// Literals.
  } else if (LiteralElement *literal = dyn_cast<LiteralElement>(element)) {
    body << "  if (parser.parse";
    genLiteralParser(literal->getLiteral(), body);
    body << ")\n    return ::mlir::failure();\n";

    /// Whitespaces.
  } else if (isa<WhitespaceElement>(element)) {
    // Nothing to parse.

    /// Arguments.
  } else if (auto *attr = dyn_cast<AttributeVariable>(element)) {
    const NamedAttribute *var = attr->getVar();

    // Check to see if we can parse this as an enum attribute.
    if (canFormatEnumAttr(var))
      return genEnumAttrParser(var, body, attrTypeCtx);

    // Check to see if we should parse this as a symbol name attribute.
    if (shouldFormatSymbolNameAttr(var)) {
      body << formatv(var->attr.isOptional() ? optionalSymbolNameAttrParserCode
                                             : symbolNameAttrParserCode,
                      var->name);
      return;
    }

    // If this attribute has a buildable type, use that when parsing the
    // attribute.
    std::string attrTypeStr;
    if (Optional<StringRef> typeBuilder = attr->getTypeBuilder()) {
      llvm::raw_string_ostream os(attrTypeStr);
      os << tgfmt(*typeBuilder, &attrTypeCtx);
    } else {
      attrTypeStr = "::mlir::Type{}";
    }
    if (var->attr.isOptional()) {
      body << formatv(optionalAttrParserCode, var->name, attrTypeStr);
    } else {
      if (attr->shouldBeQualified() ||
          var->attr.getStorageType() == "::mlir::Attribute")
        body << formatv(genericAttrParserCode, var->name, attrTypeStr);
      else
        body << formatv(attrParserCode, var->name, attrTypeStr);
    }

  } else if (auto *operand = dyn_cast<OperandVariable>(element)) {
    ArgumentLengthKind lengthKind = getArgumentLengthKind(operand->getVar());
    StringRef name = operand->getVar()->name;
    if (lengthKind == ArgumentLengthKind::VariadicOfVariadic)
      body << llvm::formatv(
          variadicOfVariadicOperandParserCode, name,
          operand->getVar()->constraint.getVariadicOfVariadicSegmentSizeAttr());
    else if (lengthKind == ArgumentLengthKind::Variadic)
      body << llvm::formatv(variadicOperandParserCode, name);
    else if (lengthKind == ArgumentLengthKind::Optional)
      body << llvm::formatv(optionalOperandParserCode, name);
    else
      body << formatv(operandParserCode, name);

  } else if (auto *region = dyn_cast<RegionVariable>(element)) {
    bool isVariadic = region->getVar()->isVariadic();
    body << llvm::formatv(isVariadic ? regionListParserCode : regionParserCode,
                          region->getVar()->name);
    if (hasImplicitTermTrait)
      body << llvm::formatv(isVariadic ? regionListEnsureTerminatorParserCode
                                       : regionEnsureTerminatorParserCode,
                            region->getVar()->name);
    else if (hasSingleBlockTrait)
      body << llvm::formatv(isVariadic ? regionListEnsureSingleBlockParserCode
                                       : regionEnsureSingleBlockParserCode,
                            region->getVar()->name);

  } else if (auto *successor = dyn_cast<SuccessorVariable>(element)) {
    bool isVariadic = successor->getVar()->isVariadic();
    body << formatv(isVariadic ? successorListParserCode : successorParserCode,
                    successor->getVar()->name);

    /// Directives.
  } else if (auto *attrDict = dyn_cast<AttrDictDirective>(element)) {
    body << "  if (parser.parseOptionalAttrDict"
         << (attrDict->isWithKeyword() ? "WithKeyword" : "")
         << "(result.attributes))\n"
         << "    return ::mlir::failure();\n";
  } else if (auto *customDir = dyn_cast<CustomDirective>(element)) {
    genCustomDirectiveParser(customDir, body);

  } else if (isa<OperandsDirective>(element)) {
    body << "  ::llvm::SMLoc allOperandLoc = parser.getCurrentLocation();\n"
         << "  if (parser.parseOperandList(allOperands))\n"
         << "    return ::mlir::failure();\n";

  } else if (isa<RegionsDirective>(element)) {
    body << llvm::formatv(regionListParserCode, "full");
    if (hasImplicitTermTrait)
      body << llvm::formatv(regionListEnsureTerminatorParserCode, "full");
    else if (hasSingleBlockTrait)
      body << llvm::formatv(regionListEnsureSingleBlockParserCode, "full");

  } else if (isa<SuccessorsDirective>(element)) {
    body << llvm::formatv(successorListParserCode, "full");

  } else if (auto *dir = dyn_cast<TypeDirective>(element)) {
    ArgumentLengthKind lengthKind;
    StringRef listName = getTypeListName(dir->getOperand(), lengthKind);
    if (lengthKind == ArgumentLengthKind::VariadicOfVariadic) {
      body << llvm::formatv(variadicOfVariadicTypeParserCode, listName);
    } else if (lengthKind == ArgumentLengthKind::Variadic) {
      body << llvm::formatv(variadicTypeParserCode, listName);
    } else if (lengthKind == ArgumentLengthKind::Optional) {
      body << llvm::formatv(optionalTypeParserCode, listName);
    } else {
      const char *parserCode =
          dir->shouldBeQualified() ? qualifiedTypeParserCode : typeParserCode;
      TypeSwitch<Element *>(dir->getOperand())
          .Case<OperandVariable, ResultVariable>([&](auto operand) {
            body << formatv(parserCode,
                            operand->getVar()->constraint.getCPPClassName(),
                            listName);
          })
          .Default([&](auto operand) {
<<<<<<< HEAD
            body << formatv(typeParserCode, "::mlir::Type", listName);
=======
            body << formatv(parserCode, "::mlir::Type", listName);
>>>>>>> 1e8336c5
          });
    }
  } else if (auto *dir = dyn_cast<FunctionalTypeDirective>(element)) {
    ArgumentLengthKind ignored;
    body << formatv(functionalTypeParserCode,
                    getTypeListName(dir->getInputs(), ignored),
                    getTypeListName(dir->getResults(), ignored));
  } else {
    llvm_unreachable("unknown format element");
  }
}

void OperationFormat::genParserTypeResolution(Operator &op, MethodBody &body) {
  // If any of type resolutions use transformed variables, make sure that the
  // types of those variables are resolved.
  SmallPtrSet<const NamedTypeConstraint *, 8> verifiedVariables;
  FmtContext verifierFCtx;
  for (TypeResolution &resolver :
       llvm::concat<TypeResolution>(resultTypes, operandTypes)) {
    Optional<StringRef> transformer = resolver.getVarTransformer();
    if (!transformer)
      continue;
    // Ensure that we don't verify the same variables twice.
    const NamedTypeConstraint *variable = resolver.getVariable();
    if (!variable || !verifiedVariables.insert(variable).second)
      continue;

    auto constraint = variable->constraint;
    body << "  for (::mlir::Type type : " << variable->name << "Types) {\n"
         << "    (void)type;\n"
         << "    if (!("
         << tgfmt(constraint.getConditionTemplate(),
                  &verifierFCtx.withSelf("type"))
         << ")) {\n"
         << formatv("      return parser.emitError(parser.getNameLoc()) << "
                    "\"'{0}' must be {1}, but got \" << type;\n",
                    variable->name, constraint.getSummary())
         << "    }\n"
         << "  }\n";
  }

  // Initialize the set of buildable types.
  if (!buildableTypes.empty()) {
    FmtContext typeBuilderCtx;
    typeBuilderCtx.withBuilder("parser.getBuilder()");
    for (auto &it : buildableTypes)
      body << "  ::mlir::Type odsBuildableType" << it.second << " = "
           << tgfmt(it.first, &typeBuilderCtx) << ";\n";
  }

  // Emit the code necessary for a type resolver.
  auto emitTypeResolver = [&](TypeResolution &resolver, StringRef curVar) {
    if (Optional<int> val = resolver.getBuilderIdx()) {
      body << "odsBuildableType" << *val;
    } else if (const NamedTypeConstraint *var = resolver.getVariable()) {
      if (Optional<StringRef> tform = resolver.getVarTransformer()) {
        FmtContext fmtContext;
        fmtContext.addSubst("_ctxt", "parser.getContext()");
        if (var->isVariadic())
          fmtContext.withSelf(var->name + "Types");
        else
          fmtContext.withSelf(var->name + "Types[0]");
        body << tgfmt(*tform, &fmtContext);
      } else {
        body << var->name << "Types";
      }
    } else if (const NamedAttribute *attr = resolver.getAttribute()) {
      if (Optional<StringRef> tform = resolver.getVarTransformer())
        body << tgfmt(*tform,
                      &FmtContext().withSelf(attr->name + "Attr.getType()"));
      else
        body << attr->name << "Attr.getType()";
    } else {
      body << curVar << "Types";
    }
  };

  // Resolve each of the result types.
  if (!infersResultTypes) {
    if (allResultTypes) {
      body << "  result.addTypes(allResultTypes);\n";
    } else {
      for (unsigned i = 0, e = op.getNumResults(); i != e; ++i) {
        body << "  result.addTypes(";
        emitTypeResolver(resultTypes[i], op.getResultName(i));
        body << ");\n";
      }
    }
  }

  // Emit the operand type resolutions.
  genParserOperandTypeResolution(op, body, emitTypeResolver);

  // Handle return type inference once all operands have been resolved
  if (infersResultTypes)
    body << formatv(inferReturnTypesParserCode, op.getCppClassName());
}

void OperationFormat::genParserOperandTypeResolution(
    Operator &op, MethodBody &body,
    function_ref<void(TypeResolution &, StringRef)> emitTypeResolver) {
  // Early exit if there are no operands.
  if (op.getNumOperands() == 0)
    return;

  // Handle the case where all operand types are grouped together with
  // "types(operands)".
  if (allOperandTypes) {
    // If `operands` was specified, use the full operand list directly.
    if (allOperands) {
      body << "  if (parser.resolveOperands(allOperands, allOperandTypes, "
              "allOperandLoc, result.operands))\n"
              "    return ::mlir::failure();\n";
      return;
    }

    // Otherwise, use llvm::concat to merge the disjoint operand lists together.
    // llvm::concat does not allow the case of a single range, so guard it here.
    body << "  if (parser.resolveOperands(";
    if (op.getNumOperands() > 1) {
      body << "::llvm::concat<const ::mlir::OpAsmParser::OperandType>(";
      llvm::interleaveComma(op.getOperands(), body, [&](auto &operand) {
        body << operand.name << "Operands";
      });
      body << ")";
    } else {
      body << op.operand_begin()->name << "Operands";
    }
    body << ", allOperandTypes, parser.getNameLoc(), result.operands))\n"
         << "    return ::mlir::failure();\n";
    return;
  }

  // Handle the case where all operands are grouped together with "operands".
  if (allOperands) {
    body << "  if (parser.resolveOperands(allOperands, ";

    // Group all of the operand types together to perform the resolution all at
    // once. Use llvm::concat to perform the merge. llvm::concat does not allow
    // the case of a single range, so guard it here.
    if (op.getNumOperands() > 1) {
      body << "::llvm::concat<const ::mlir::Type>(";
      llvm::interleaveComma(
          llvm::seq<int>(0, op.getNumOperands()), body, [&](int i) {
            body << "::llvm::ArrayRef<::mlir::Type>(";
            emitTypeResolver(operandTypes[i], op.getOperand(i).name);
            body << ")";
          });
      body << ")";
    } else {
      emitTypeResolver(operandTypes.front(), op.getOperand(0).name);
    }

    body << ", allOperandLoc, result.operands))\n"
         << "    return ::mlir::failure();\n";
    return;
  }

  // The final case is the one where each of the operands types are resolved
  // separately.
  for (unsigned i = 0, e = op.getNumOperands(); i != e; ++i) {
    NamedTypeConstraint &operand = op.getOperand(i);
    body << "  if (parser.resolveOperands(" << operand.name << "Operands, ";

    // Resolve the type of this operand.
    TypeResolution &operandType = operandTypes[i];
    emitTypeResolver(operandType, operand.name);

    // If the type is resolved by a non-variadic variable, index into the
    // resolved type list. This allows for resolving the types of a variadic
    // operand list from a non-variadic variable.
    bool verifyOperandAndTypeSize = true;
    if (auto *resolverVar = operandType.getVariable()) {
      if (!resolverVar->isVariadic() && !operandType.getVarTransformer()) {
        body << "[0]";
        verifyOperandAndTypeSize = false;
      }
    } else {
      verifyOperandAndTypeSize = !operandType.getBuilderIdx();
    }

    // Check to see if the sizes between the types and operands must match. If
    // they do, provide the operand location to select the proper resolution
    // overload.
    if (verifyOperandAndTypeSize)
      body << ", " << operand.name << "OperandsLoc";
    body << ", result.operands))\n    return ::mlir::failure();\n";
  }
}

void OperationFormat::genParserRegionResolution(Operator &op,
                                                MethodBody &body) {
  // Check for the case where all regions were parsed.
  bool hasAllRegions = llvm::any_of(
      elements, [](auto &elt) { return isa<RegionsDirective>(elt.get()); });
  if (hasAllRegions) {
    body << "  result.addRegions(fullRegions);\n";
    return;
  }

  // Otherwise, handle each region individually.
  for (const NamedRegion &region : op.getRegions()) {
    if (region.isVariadic())
      body << "  result.addRegions(" << region.name << "Regions);\n";
    else
      body << "  result.addRegion(std::move(" << region.name << "Region));\n";
  }
}

void OperationFormat::genParserSuccessorResolution(Operator &op,
                                                   MethodBody &body) {
  // Check for the case where all successors were parsed.
  bool hasAllSuccessors = llvm::any_of(
      elements, [](auto &elt) { return isa<SuccessorsDirective>(elt.get()); });
  if (hasAllSuccessors) {
    body << "  result.addSuccessors(fullSuccessors);\n";
    return;
  }

  // Otherwise, handle each successor individually.
  for (const NamedSuccessor &successor : op.getSuccessors()) {
    if (successor.isVariadic())
      body << "  result.addSuccessors(" << successor.name << "Successors);\n";
    else
      body << "  result.addSuccessors(" << successor.name << "Successor);\n";
  }
}

void OperationFormat::genParserVariadicSegmentResolution(Operator &op,
                                                         MethodBody &body) {
  if (!allOperands) {
    if (op.getTrait("::mlir::OpTrait::AttrSizedOperandSegments")) {
      body << "  result.addAttribute(\"operand_segment_sizes\", "
           << "parser.getBuilder().getI32VectorAttr({";
      auto interleaveFn = [&](const NamedTypeConstraint &operand) {
        // If the operand is variadic emit the parsed size.
        if (operand.isVariableLength())
          body << "static_cast<int32_t>(" << operand.name << "Operands.size())";
        else
          body << "1";
      };
      llvm::interleaveComma(op.getOperands(), body, interleaveFn);
      body << "}));\n";
    }
    for (const NamedTypeConstraint &operand : op.getOperands()) {
      if (!operand.isVariadicOfVariadic())
        continue;
      body << llvm::formatv(
          "  result.addAttribute(\"{0}\", "
          "parser.getBuilder().getI32TensorAttr({1}OperandGroupSizes));\n",
          operand.constraint.getVariadicOfVariadicSegmentSizeAttr(),
          operand.name);
    }
  }

  if (!allResultTypes &&
      op.getTrait("::mlir::OpTrait::AttrSizedResultSegments")) {
    body << "  result.addAttribute(\"result_segment_sizes\", "
         << "parser.getBuilder().getI32VectorAttr({";
    auto interleaveFn = [&](const NamedTypeConstraint &result) {
      // If the result is variadic emit the parsed size.
      if (result.isVariableLength())
        body << "static_cast<int32_t>(" << result.name << "Types.size())";
      else
        body << "1";
    };
    llvm::interleaveComma(op.getResults(), body, interleaveFn);
    body << "}));\n";
  }
}

//===----------------------------------------------------------------------===//
// PrinterGen

/// The code snippet used to generate a printer call for a region of an
// operation that has the SingleBlockImplicitTerminator trait.
///
/// {0}: The name of the region.
const char *regionSingleBlockImplicitTerminatorPrinterCode = R"(
  {
    bool printTerminator = true;
    if (auto *term = {0}.empty() ? nullptr : {0}.begin()->getTerminator()) {{
      printTerminator = !term->getAttrDictionary().empty() ||
                        term->getNumOperands() != 0 ||
                        term->getNumResults() != 0;
    }
    _odsPrinter.printRegion({0}, /*printEntryBlockArgs=*/true,
      /*printBlockTerminators=*/printTerminator);
  }
)";

/// The code snippet used to generate a printer call for an enum that has cases
/// that can't be represented with a keyword.
///
/// {0}: The name of the enum attribute.
/// {1}: The name of the enum attributes symbolToString function.
const char *enumAttrBeginPrinterCode = R"(
  {
    auto caseValue = {0}();
    auto caseValueStr = {1}(caseValue);
)";

/// Generate the printer for the 'attr-dict' directive.
static void genAttrDictPrinter(OperationFormat &fmt, Operator &op,
                               MethodBody &body, bool withKeyword) {
  body << "  _odsPrinter.printOptionalAttrDict"
       << (withKeyword ? "WithKeyword" : "")
       << "((*this)->getAttrs(), /*elidedAttrs=*/{";
  // Elide the variadic segment size attributes if necessary.
  if (!fmt.allOperands &&
      op.getTrait("::mlir::OpTrait::AttrSizedOperandSegments"))
    body << "\"operand_segment_sizes\", ";
  if (!fmt.allResultTypes &&
      op.getTrait("::mlir::OpTrait::AttrSizedResultSegments"))
    body << "\"result_segment_sizes\", ";
  if (!fmt.inferredAttributes.empty()) {
    for (const auto &attr : fmt.inferredAttributes)
      body << "\"" << attr.getKey() << "\", ";
  }
  llvm::interleaveComma(
      fmt.usedAttributes, body,
      [&](const NamedAttribute *attr) { body << "\"" << attr->name << "\""; });
  body << "});\n";
}

/// Generate the printer for a literal value. `shouldEmitSpace` is true if a
/// space should be emitted before this element. `lastWasPunctuation` is true if
/// the previous element was a punctuation literal.
static void genLiteralPrinter(StringRef value, MethodBody &body,
                              bool &shouldEmitSpace, bool &lastWasPunctuation) {
  body << "  _odsPrinter";

  // Don't insert a space for certain punctuation.
  if (shouldEmitSpace && shouldEmitSpaceBefore(value, lastWasPunctuation))
    body << " << ' '";
  body << " << \"" << value << "\";\n";

  // Insert a space after certain literals.
  shouldEmitSpace =
      value.size() != 1 || !StringRef("<({[").contains(value.front());
  lastWasPunctuation = !(value.front() == '_' || isalpha(value.front()));
}

/// Generate the printer for a space. `shouldEmitSpace` and `lastWasPunctuation`
/// are set to false.
static void genSpacePrinter(bool value, MethodBody &body, bool &shouldEmitSpace,
                            bool &lastWasPunctuation) {
  if (value) {
    body << "  _odsPrinter << ' ';\n";
    lastWasPunctuation = false;
  } else {
    lastWasPunctuation = true;
  }
  shouldEmitSpace = false;
}

/// Generate the printer for a custom directive parameter.
static void genCustomDirectiveParameterPrinter(Element *element,
                                               const Operator &op,
                                               MethodBody &body) {
  if (auto *attr = dyn_cast<AttributeVariable>(element)) {
    body << op.getGetterName(attr->getVar()->name) << "Attr()";

  } else if (isa<AttrDictDirective>(element)) {
    body << "getOperation()->getAttrDictionary()";

  } else if (auto *operand = dyn_cast<OperandVariable>(element)) {
    body << op.getGetterName(operand->getVar()->name) << "()";

  } else if (auto *region = dyn_cast<RegionVariable>(element)) {
    body << op.getGetterName(region->getVar()->name) << "()";

  } else if (auto *successor = dyn_cast<SuccessorVariable>(element)) {
    body << op.getGetterName(successor->getVar()->name) << "()";

  } else if (auto *dir = dyn_cast<RefDirective>(element)) {
    genCustomDirectiveParameterPrinter(dir->getOperand(), op, body);

  } else if (auto *dir = dyn_cast<TypeDirective>(element)) {
    auto *typeOperand = dir->getOperand();
    auto *operand = dyn_cast<OperandVariable>(typeOperand);
    auto *var = operand ? operand->getVar()
                        : cast<ResultVariable>(typeOperand)->getVar();
    std::string name = op.getGetterName(var->name);
    if (var->isVariadic())
      body << name << "().getTypes()";
    else if (var->isOptional())
      body << llvm::formatv("({0}() ? {0}().getType() : Type())", name);
    else
      body << name << "().getType()";
  } else {
    llvm_unreachable("unknown custom directive parameter");
  }
}

/// Generate the printer for a custom directive.
static void genCustomDirectivePrinter(CustomDirective *customDir,
                                      const Operator &op, MethodBody &body) {
  body << "  print" << customDir->getName() << "(_odsPrinter, *this";
  for (Element &param : customDir->getArguments()) {
    body << ", ";
    genCustomDirectiveParameterPrinter(&param, op, body);
  }
  body << ");\n";
}

/// Generate the printer for a region with the given variable name.
static void genRegionPrinter(const Twine &regionName, MethodBody &body,
                             bool hasImplicitTermTrait) {
  if (hasImplicitTermTrait)
    body << llvm::formatv(regionSingleBlockImplicitTerminatorPrinterCode,
                          regionName);
  else
    body << "  _odsPrinter.printRegion(" << regionName << ");\n";
}
static void genVariadicRegionPrinter(const Twine &regionListName,
                                     MethodBody &body,
                                     bool hasImplicitTermTrait) {
  body << "    llvm::interleaveComma(" << regionListName
       << ", _odsPrinter, [&](::mlir::Region &region) {\n      ";
  genRegionPrinter("region", body, hasImplicitTermTrait);
  body << "    });\n";
}

/// Generate the C++ for an operand to a (*-)type directive.
static MethodBody &genTypeOperandPrinter(Element *arg, const Operator &op,
                                         MethodBody &body,
                                         bool useArrayRef = true) {
  if (isa<OperandsDirective>(arg))
    return body << "getOperation()->getOperandTypes()";
  if (isa<ResultsDirective>(arg))
    return body << "getOperation()->getResultTypes()";
  auto *operand = dyn_cast<OperandVariable>(arg);
  auto *var = operand ? operand->getVar() : cast<ResultVariable>(arg)->getVar();
  if (var->isVariadicOfVariadic())
    return body << llvm::formatv("{0}().join().getTypes()",
                                 op.getGetterName(var->name));
  if (var->isVariadic())
    return body << op.getGetterName(var->name) << "().getTypes()";
  if (var->isOptional())
    return body << llvm::formatv(
               "({0}() ? ::llvm::ArrayRef<::mlir::Type>({0}().getType()) : "
               "::llvm::ArrayRef<::mlir::Type>())",
               op.getGetterName(var->name));
  if (useArrayRef)
    return body << "::llvm::ArrayRef<::mlir::Type>("
                << op.getGetterName(var->name) << "().getType())";
  return body << op.getGetterName(var->name) << "().getType()";
}

/// Generate the printer for an enum attribute.
static void genEnumAttrPrinter(const NamedAttribute *var, const Operator &op,
                               MethodBody &body) {
  Attribute baseAttr = var->attr.getBaseAttr();
  const EnumAttr &enumAttr = cast<EnumAttr>(baseAttr);
  std::vector<EnumAttrCase> cases = enumAttr.getAllCases();

  body << llvm::formatv(enumAttrBeginPrinterCode,
                        (var->attr.isOptional() ? "*" : "") +
                            op.getGetterName(var->name),
                        enumAttr.getSymbolToStringFnName());

  // Get a string containing all of the cases that can't be represented with a
  // keyword.
  llvm::BitVector nonKeywordCases(cases.size());
  bool hasStrCase = false;
  for (auto &it : llvm::enumerate(cases)) {
    hasStrCase = it.value().isStrCase();
    if (!canFormatStringAsKeyword(it.value().getStr()))
      nonKeywordCases.set(it.index());
  }

  // If this is a string enum, use the case string to determine which cases
  // need to use the string form.
  if (hasStrCase) {
    if (nonKeywordCases.any()) {
      body << "    if (llvm::is_contained(llvm::ArrayRef<llvm::StringRef>(";
      llvm::interleaveComma(nonKeywordCases.set_bits(), body, [&](unsigned it) {
        body << '"' << cases[it].getStr() << '"';
      });
      body << ")))\n"
              "      _odsPrinter << '\"' << caseValueStr << '\"';\n"
              "    else\n  ";
    }
    body << "    _odsPrinter << caseValueStr;\n"
            "  }\n";
    return;
  }

  // Otherwise if this is a bit enum attribute, don't allow cases that may
  // overlap with other cases. For simplicity sake, only allow cases with a
  // single bit value.
  if (enumAttr.isBitEnum()) {
    for (auto &it : llvm::enumerate(cases)) {
      int64_t value = it.value().getValue();
      if (value < 0 || !llvm::isPowerOf2_64(value))
        nonKeywordCases.set(it.index());
    }
  }

  // If there are any cases that can't be used with a keyword, switch on the
  // case value to determine when to print in the string form.
  if (nonKeywordCases.any()) {
    body << "    switch (caseValue) {\n";
    StringRef cppNamespace = enumAttr.getCppNamespace();
    StringRef enumName = enumAttr.getEnumClassName();
    for (auto &it : llvm::enumerate(cases)) {
      if (nonKeywordCases.test(it.index()))
        continue;
      StringRef symbol = it.value().getSymbol();
      body << llvm::formatv("    case {0}::{1}::{2}:\n", cppNamespace, enumName,
                            llvm::isDigit(symbol.front()) ? ("_" + symbol)
                                                          : symbol);
    }
    body << "      _odsPrinter << caseValueStr;\n"
            "      break;\n"
            "    default:\n"
            "      _odsPrinter << '\"' << caseValueStr << '\"';\n"
            "      break;\n"
            "    }\n"
            "  }\n";
    return;
  }

  body << "    _odsPrinter << caseValueStr;\n"
          "  }\n";
}

/// Generate the check for the anchor of an optional group.
static void genOptionalGroupPrinterAnchor(Element *anchor, const Operator &op,
                                          MethodBody &body) {
  TypeSwitch<Element *>(anchor)
      .Case<OperandVariable, ResultVariable>([&](auto *element) {
        const NamedTypeConstraint *var = element->getVar();
        std::string name = op.getGetterName(var->name);
        if (var->isOptional())
          body << "  if (" << name << "()) {\n";
        else if (var->isVariadic())
          body << "  if (!" << name << "().empty()) {\n";
      })
      .Case<RegionVariable>([&](RegionVariable *element) {
        const NamedRegion *var = element->getVar();
        std::string name = op.getGetterName(var->name);
        // TODO: Add a check for optional regions here when ODS supports it.
        body << "  if (!" << name << "().empty()) {\n";
      })
      .Case<TypeDirective>([&](TypeDirective *element) {
        genOptionalGroupPrinterAnchor(element->getOperand(), op, body);
      })
      .Case<FunctionalTypeDirective>([&](FunctionalTypeDirective *element) {
        genOptionalGroupPrinterAnchor(element->getInputs(), op, body);
      })
      .Case<AttributeVariable>([&](AttributeVariable *attr) {
        body << "  if ((*this)->getAttr(\"" << attr->getVar()->name
             << "\")) {\n";
      });
}

void OperationFormat::genElementPrinter(Element *element, MethodBody &body,
                                        Operator &op, bool &shouldEmitSpace,
                                        bool &lastWasPunctuation) {
  if (LiteralElement *literal = dyn_cast<LiteralElement>(element))
    return genLiteralPrinter(literal->getLiteral(), body, shouldEmitSpace,
                             lastWasPunctuation);

  // Emit a whitespace element.
  if (isa<NewlineElement>(element)) {
    body << "  _odsPrinter.printNewline();\n";
    return;
  }
  if (SpaceElement *space = dyn_cast<SpaceElement>(element))
    return genSpacePrinter(space->getValue(), body, shouldEmitSpace,
                           lastWasPunctuation);

  // Emit an optional group.
  if (OptionalElement *optional = dyn_cast<OptionalElement>(element)) {
    // Emit the check for the presence of the anchor element.
    Element *anchor = optional->getAnchor();
    genOptionalGroupPrinterAnchor(anchor, op, body);

    // If the anchor is a unit attribute, we don't need to print it. When
    // parsing, we will add this attribute if this group is present.
    auto elements = optional->getThenElements();
    Element *elidedAnchorElement = nullptr;
    auto *anchorAttr = dyn_cast<AttributeVariable>(anchor);
    if (anchorAttr && anchorAttr != &*elements.begin() &&
        anchorAttr->isUnitAttr()) {
      elidedAnchorElement = anchorAttr;
    }

    // Emit each of the elements.
    for (Element &childElement : elements) {
      if (&childElement != elidedAnchorElement) {
        genElementPrinter(&childElement, body, op, shouldEmitSpace,
                          lastWasPunctuation);
      }
    }
    body << "  }";

    // Emit each of the else elements.
    auto elseElements = optional->getElseElements();
    if (!elseElements.empty()) {
      body << " else {\n";
      for (Element &childElement : elseElements) {
        genElementPrinter(&childElement, body, op, shouldEmitSpace,
                          lastWasPunctuation);
      }
      body << "  }";
    }

    body << "\n";
    return;
  }

  // Emit the attribute dictionary.
  if (auto *attrDict = dyn_cast<AttrDictDirective>(element)) {
    genAttrDictPrinter(*this, op, body, attrDict->isWithKeyword());
    lastWasPunctuation = false;
    return;
  }

  // Optionally insert a space before the next element. The AttrDict printer
  // already adds a space as necessary.
  if (shouldEmitSpace || !lastWasPunctuation)
    body << "  _odsPrinter << ' ';\n";
  lastWasPunctuation = false;
  shouldEmitSpace = true;

  if (auto *attr = dyn_cast<AttributeVariable>(element)) {
    const NamedAttribute *var = attr->getVar();

    // If we are formatting as an enum, symbolize the attribute as a string.
    if (canFormatEnumAttr(var))
      return genEnumAttrPrinter(var, op, body);

    // If we are formatting as a symbol name, handle it as a symbol name.
    if (shouldFormatSymbolNameAttr(var)) {
      body << "  _odsPrinter.printSymbolName(" << op.getGetterName(var->name)
           << "Attr().getValue());\n";
      return;
    }

    // Elide the attribute type if it is buildable.
    if (attr->getTypeBuilder())
      body << "  _odsPrinter.printAttributeWithoutType("
           << op.getGetterName(var->name) << "Attr());\n";
    else if (var->attr.isOptional())
      body << "_odsPrinter.printAttribute(" << op.getGetterName(var->name)
           << "Attr());\n";
    else if (attr->shouldBeQualified() ||
             var->attr.getStorageType() == "::mlir::Attribute")
      body << "  _odsPrinter.printAttribute(" << op.getGetterName(var->name)
           << "Attr());\n";
    else
      body << "_odsPrinter.printStrippedAttrOrType("
           << op.getGetterName(var->name) << "Attr());\n";
  } else if (auto *operand = dyn_cast<OperandVariable>(element)) {
    if (operand->getVar()->isVariadicOfVariadic()) {
      body << "  ::llvm::interleaveComma("
           << op.getGetterName(operand->getVar()->name)
           << "(), _odsPrinter, [&](const auto &operands) { _odsPrinter << "
              "\"(\" << operands << "
              "\")\"; });\n";

    } else if (operand->getVar()->isOptional()) {
      body << "  if (::mlir::Value value = "
           << op.getGetterName(operand->getVar()->name) << "())\n"
           << "    _odsPrinter << value;\n";
    } else {
      body << "  _odsPrinter << " << op.getGetterName(operand->getVar()->name)
           << "();\n";
    }
  } else if (auto *region = dyn_cast<RegionVariable>(element)) {
    const NamedRegion *var = region->getVar();
    std::string name = op.getGetterName(var->name);
    if (var->isVariadic()) {
      genVariadicRegionPrinter(name + "()", body, hasImplicitTermTrait);
    } else {
      genRegionPrinter(name + "()", body, hasImplicitTermTrait);
    }
  } else if (auto *successor = dyn_cast<SuccessorVariable>(element)) {
    const NamedSuccessor *var = successor->getVar();
    std::string name = op.getGetterName(var->name);
    if (var->isVariadic())
      body << "  ::llvm::interleaveComma(" << name << "(), _odsPrinter);\n";
    else
      body << "  _odsPrinter << " << name << "();\n";
  } else if (auto *dir = dyn_cast<CustomDirective>(element)) {
    genCustomDirectivePrinter(dir, op, body);
  } else if (isa<OperandsDirective>(element)) {
    body << "  _odsPrinter << getOperation()->getOperands();\n";
  } else if (isa<RegionsDirective>(element)) {
    genVariadicRegionPrinter("getOperation()->getRegions()", body,
                             hasImplicitTermTrait);
  } else if (isa<SuccessorsDirective>(element)) {
    body << "  ::llvm::interleaveComma(getOperation()->getSuccessors(), "
            "_odsPrinter);\n";
  } else if (auto *dir = dyn_cast<TypeDirective>(element)) {
    if (auto *operand = dyn_cast<OperandVariable>(dir->getOperand())) {
      if (operand->getVar()->isVariadicOfVariadic()) {
        body << llvm::formatv(
            "  ::llvm::interleaveComma({0}().getTypes(), _odsPrinter, "
            "[&](::mlir::TypeRange types) {{ _odsPrinter << \"(\" << "
            "types << \")\"; });\n",
            op.getGetterName(operand->getVar()->name));
        return;
      }
    }
    const NamedTypeConstraint *var = nullptr;
    {
      if (auto *operand = dyn_cast<OperandVariable>(dir->getOperand()))
        var = operand->getVar();
      else if (auto *operand = dyn_cast<ResultVariable>(dir->getOperand()))
        var = operand->getVar();
    }
    if (var && !var->isVariadicOfVariadic() && !var->isVariadic() &&
        !var->isOptional()) {
      std::string cppClass = var->constraint.getCPPClassName();
      if (dir->shouldBeQualified()) {
        body << "   _odsPrinter << " << op.getGetterName(var->name)
             << "().getType();\n";
        return;
      }
      body << "  {\n"
           << "    auto type = " << op.getGetterName(var->name)
           << "().getType();\n"
           << "    if (auto validType = type.dyn_cast<" << cppClass << ">())\n"
           << "      _odsPrinter.printStrippedAttrOrType(validType);\n"
           << "   else\n"
           << "     _odsPrinter << type;\n"
           << "  }\n";
      return;
    }
    body << "  _odsPrinter << ";
    genTypeOperandPrinter(dir->getOperand(), op, body, /*useArrayRef=*/false)
        << ";\n";
  } else if (auto *dir = dyn_cast<FunctionalTypeDirective>(element)) {
    body << "  _odsPrinter.printFunctionalType(";
    genTypeOperandPrinter(dir->getInputs(), op, body) << ", ";
    genTypeOperandPrinter(dir->getResults(), op, body) << ");\n";
  } else {
    llvm_unreachable("unknown format element");
  }
}

void OperationFormat::genPrinter(Operator &op, OpClass &opClass) {
  auto *method = opClass.addMethod(
      "void", "print",
      MethodParameter("::mlir::OpAsmPrinter &", "_odsPrinter"));
  auto &body = method->body();

  // Flags for if we should emit a space, and if the last element was
  // punctuation.
  bool shouldEmitSpace = true, lastWasPunctuation = false;
  for (auto &element : elements)
    genElementPrinter(element.get(), body, op, shouldEmitSpace,
                      lastWasPunctuation);
}

//===----------------------------------------------------------------------===//
// FormatParser
//===----------------------------------------------------------------------===//

/// Function to find an element within the given range that has the same name as
/// 'name'.
template <typename RangeT> static auto findArg(RangeT &&range, StringRef name) {
  auto it = llvm::find_if(range, [=](auto &arg) { return arg.name == name; });
  return it != range.end() ? &*it : nullptr;
}

namespace {
/// This class implements a parser for an instance of an operation assembly
/// format.
class FormatParser {
public:
  FormatParser(llvm::SourceMgr &mgr, OperationFormat &format, Operator &op)
      : lexer(mgr, op.getLoc()[0]), curToken(lexer.lexToken()), fmt(format),
        op(op), seenOperandTypes(op.getNumOperands()),
        seenResultTypes(op.getNumResults()) {}

  /// Parse the operation assembly format.
  LogicalResult parse();

private:
  /// The current context of the parser when parsing an element.
  enum ParserContext {
    /// The element is being parsed in a "top-level" context, i.e. at the top of
    /// the format or in an optional group.
    TopLevelContext,
    /// The element is being parsed as a custom directive child.
    CustomDirectiveContext,
    /// The element is being parsed as a type directive child.
    TypeDirectiveContext,
    /// The element is being parsed as a reference directive child.
    RefDirectiveContext
  };

  /// This struct represents a type resolution instance. It includes a specific
  /// type as well as an optional transformer to apply to that type in order to
  /// properly resolve the type of a variable.
  struct TypeResolutionInstance {
    ConstArgument resolver;
    Optional<StringRef> transformer;
  };

  /// An iterator over the elements of a format group.
  using ElementsIterT = llvm::pointee_iterator<
      std::vector<std::unique_ptr<Element>>::const_iterator>;

  /// Verify the state of operation attributes within the format.
  LogicalResult verifyAttributes(llvm::SMLoc loc);
  /// Verify the attribute elements at the back of the given stack of iterators.
  LogicalResult verifyAttributes(
      llvm::SMLoc loc,
      SmallVectorImpl<std::pair<ElementsIterT, ElementsIterT>> &iteratorStack);

  /// Verify the state of operation operands within the format.
  LogicalResult
  verifyOperands(llvm::SMLoc loc,
                 llvm::StringMap<TypeResolutionInstance> &variableTyResolver);

  /// Verify the state of operation regions within the format.
  LogicalResult verifyRegions(llvm::SMLoc loc);

  /// Verify the state of operation results within the format.
  LogicalResult
  verifyResults(llvm::SMLoc loc,
                llvm::StringMap<TypeResolutionInstance> &variableTyResolver);

  /// Verify the state of operation successors within the format.
  LogicalResult verifySuccessors(llvm::SMLoc loc);

  /// Given the values of an `AllTypesMatch` trait, check for inferable type
  /// resolution.
  void handleAllTypesMatchConstraint(
      ArrayRef<StringRef> values,
      llvm::StringMap<TypeResolutionInstance> &variableTyResolver);
  /// Check for inferable type resolution given all operands, and or results,
  /// have the same type. If 'includeResults' is true, the results also have the
  /// same type as all of the operands.
  void handleSameTypesConstraint(
      llvm::StringMap<TypeResolutionInstance> &variableTyResolver,
      bool includeResults);
  /// Check for inferable type resolution based on another operand, result, or
  /// attribute.
  void handleTypesMatchConstraint(
      llvm::StringMap<TypeResolutionInstance> &variableTyResolver,
      const llvm::Record &def);

  /// Returns an argument or attribute with the given name that has been seen
  /// within the format.
  ConstArgument findSeenArg(StringRef name);

  /// Parse a specific element.
  LogicalResult parseElement(std::unique_ptr<Element> &element,
                             ParserContext context);
  LogicalResult parseVariable(std::unique_ptr<Element> &element,
                              ParserContext context);
  LogicalResult parseDirective(std::unique_ptr<Element> &element,
                               ParserContext context);
  LogicalResult parseLiteral(std::unique_ptr<Element> &element,
                             ParserContext context);
  LogicalResult parseOptional(std::unique_ptr<Element> &element,
                              ParserContext context);
  LogicalResult parseOptionalChildElement(
      std::vector<std::unique_ptr<Element>> &childElements,
      Optional<unsigned> &anchorIdx);
  LogicalResult verifyOptionalChildElement(Element *element,
                                           llvm::SMLoc childLoc, bool isAnchor);

  /// Parse the various different directives.
  LogicalResult parseAttrDictDirective(std::unique_ptr<Element> &element,
                                       llvm::SMLoc loc, ParserContext context,
                                       bool withKeyword);
  LogicalResult parseCustomDirective(std::unique_ptr<Element> &element,
                                     llvm::SMLoc loc, ParserContext context);
  LogicalResult parseCustomDirectiveParameter(
      std::vector<std::unique_ptr<Element>> &parameters);
  LogicalResult parseFunctionalTypeDirective(std::unique_ptr<Element> &element,
                                             FormatToken tok,
                                             ParserContext context);
  LogicalResult parseOperandsDirective(std::unique_ptr<Element> &element,
                                       llvm::SMLoc loc, ParserContext context);
  LogicalResult parseQualifiedDirective(std::unique_ptr<Element> &element,
                                        FormatToken tok, ParserContext context);
  LogicalResult parseReferenceDirective(std::unique_ptr<Element> &element,
                                        llvm::SMLoc loc, ParserContext context);
  LogicalResult parseRegionsDirective(std::unique_ptr<Element> &element,
                                      llvm::SMLoc loc, ParserContext context);
  LogicalResult parseResultsDirective(std::unique_ptr<Element> &element,
                                      llvm::SMLoc loc, ParserContext context);
  LogicalResult parseSuccessorsDirective(std::unique_ptr<Element> &element,
                                         llvm::SMLoc loc,
                                         ParserContext context);
  LogicalResult parseTypeDirective(std::unique_ptr<Element> &element,
                                   FormatToken tok, ParserContext context);
  LogicalResult parseTypeDirectiveOperand(std::unique_ptr<Element> &element,
                                          bool isRefChild = false);

  //===--------------------------------------------------------------------===//
  // Lexer Utilities
  //===--------------------------------------------------------------------===//

  /// Advance the current lexer onto the next token.
  void consumeToken() {
    assert(curToken.getKind() != FormatToken::eof &&
           curToken.getKind() != FormatToken::error &&
           "shouldn't advance past EOF or errors");
    curToken = lexer.lexToken();
  }
  LogicalResult parseToken(FormatToken::Kind kind, const Twine &msg) {
    if (curToken.getKind() != kind)
      return emitError(curToken.getLoc(), msg);
    consumeToken();
    return ::mlir::success();
  }
  LogicalResult emitError(llvm::SMLoc loc, const Twine &msg) {
    lexer.emitError(loc, msg);
    return ::mlir::failure();
  }
  LogicalResult emitErrorAndNote(llvm::SMLoc loc, const Twine &msg,
                                 const Twine &note) {
    lexer.emitErrorAndNote(loc, msg, note);
    return ::mlir::failure();
  }

  //===--------------------------------------------------------------------===//
  // Fields
  //===--------------------------------------------------------------------===//

  FormatLexer lexer;
  FormatToken curToken;
  OperationFormat &fmt;
  Operator &op;

  // The following are various bits of format state used for verification
  // during parsing.
  bool hasAttrDict = false;
  bool hasAllRegions = false, hasAllSuccessors = false;
  bool canInferResultTypes = false;
  llvm::SmallBitVector seenOperandTypes, seenResultTypes;
  llvm::SmallSetVector<const NamedAttribute *, 8> seenAttrs;
  llvm::DenseSet<const NamedTypeConstraint *> seenOperands;
  llvm::DenseSet<const NamedRegion *> seenRegions;
  llvm::DenseSet<const NamedSuccessor *> seenSuccessors;
};
} // namespace

LogicalResult FormatParser::parse() {
  llvm::SMLoc loc = curToken.getLoc();

  // Parse each of the format elements into the main format.
  while (curToken.getKind() != FormatToken::eof) {
    std::unique_ptr<Element> element;
    if (failed(parseElement(element, TopLevelContext)))
      return ::mlir::failure();
    fmt.elements.push_back(std::move(element));
  }

  // Check that the attribute dictionary is in the format.
  if (!hasAttrDict)
    return emitError(loc, "'attr-dict' directive not found in "
                          "custom assembly format");

  // Check for any type traits that we can use for inferring types.
  llvm::StringMap<TypeResolutionInstance> variableTyResolver;
  for (const Trait &trait : op.getTraits()) {
    const llvm::Record &def = trait.getDef();
    if (def.isSubClassOf("AllTypesMatch")) {
      handleAllTypesMatchConstraint(def.getValueAsListOfStrings("values"),
                                    variableTyResolver);
    } else if (def.getName() == "SameTypeOperands") {
      handleSameTypesConstraint(variableTyResolver, /*includeResults=*/false);
    } else if (def.getName() == "SameOperandsAndResultType") {
      handleSameTypesConstraint(variableTyResolver, /*includeResults=*/true);
    } else if (def.isSubClassOf("TypesMatchWith")) {
      handleTypesMatchConstraint(variableTyResolver, def);
    } else if (!op.allResultTypesKnown()) {
      // This doesn't check the name directly to handle
      //    DeclareOpInterfaceMethods<InferTypeOpInterface>
      // and the like.
      // TODO: Add hasCppInterface check.
      if (auto name = def.getValueAsOptionalString("cppClassName")) {
        if (*name == "InferTypeOpInterface" &&
            def.getValueAsString("cppNamespace") == "::mlir")
          canInferResultTypes = true;
      }
    }
  }

  // Verify the state of the various operation components.
  if (failed(verifyAttributes(loc)) ||
      failed(verifyResults(loc, variableTyResolver)) ||
      failed(verifyOperands(loc, variableTyResolver)) ||
      failed(verifyRegions(loc)) || failed(verifySuccessors(loc)))
    return ::mlir::failure();

  // Collect the set of used attributes in the format.
  fmt.usedAttributes = seenAttrs.takeVector();
  return ::mlir::success();
}

LogicalResult FormatParser::verifyAttributes(llvm::SMLoc loc) {
  // Check that there are no `:` literals after an attribute without a constant
  // type. The attribute grammar contains an optional trailing colon type, which
  // can lead to unexpected and generally unintended behavior. Given that, it is
  // better to just error out here instead.
  using ElementsIterT = llvm::pointee_iterator<
      std::vector<std::unique_ptr<Element>>::const_iterator>;
  SmallVector<std::pair<ElementsIterT, ElementsIterT>, 1> iteratorStack;
  iteratorStack.emplace_back(fmt.elements.begin(), fmt.elements.end());
  while (!iteratorStack.empty())
    if (failed(verifyAttributes(loc, iteratorStack)))
      return ::mlir::failure();

  // Check for VariadicOfVariadic variables. The segment attribute of those
  // variables will be infered.
  for (const NamedTypeConstraint *var : seenOperands) {
    if (var->constraint.isVariadicOfVariadic()) {
      fmt.inferredAttributes.insert(
          var->constraint.getVariadicOfVariadicSegmentSizeAttr());
    }
  }

  return ::mlir::success();
}
/// Verify the attribute elements at the back of the given stack of iterators.
LogicalResult FormatParser::verifyAttributes(
    llvm::SMLoc loc,
    SmallVectorImpl<std::pair<ElementsIterT, ElementsIterT>> &iteratorStack) {
  auto &stackIt = iteratorStack.back();
  ElementsIterT &it = stackIt.first, e = stackIt.second;
  while (it != e) {
    Element *element = &*(it++);

    // Traverse into optional groups.
    if (auto *optional = dyn_cast<OptionalElement>(element)) {
      auto thenElements = optional->getThenElements();
      iteratorStack.emplace_back(thenElements.begin(), thenElements.end());

      auto elseElements = optional->getElseElements();
      iteratorStack.emplace_back(elseElements.begin(), elseElements.end());
      return ::mlir::success();
    }

    // We are checking for an attribute element followed by a `:`, so there is
    // no need to check the end.
    if (it == e && iteratorStack.size() == 1)
      break;

    // Check for an attribute with a constant type builder, followed by a `:`.
    auto *prevAttr = dyn_cast<AttributeVariable>(element);
    if (!prevAttr || prevAttr->getTypeBuilder())
      continue;

    // Check the next iterator within the stack for literal elements.
    for (auto &nextItPair : iteratorStack) {
      ElementsIterT nextIt = nextItPair.first, nextE = nextItPair.second;
      for (; nextIt != nextE; ++nextIt) {
        // Skip any trailing whitespace, attribute dictionaries, or optional
        // groups.
        if (isa<WhitespaceElement>(*nextIt) ||
            isa<AttrDictDirective>(*nextIt) || isa<OptionalElement>(*nextIt))
          continue;

        // We are only interested in `:` literals.
        auto *literal = dyn_cast<LiteralElement>(&*nextIt);
        if (!literal || literal->getLiteral() != ":")
          break;

        // TODO: Use the location of the literal element itself.
        return emitError(
            loc, llvm::formatv("format ambiguity caused by `:` literal found "
                               "after attribute `{0}` which does not have "
                               "a buildable type",
                               prevAttr->getVar()->name));
      }
    }
  }
  iteratorStack.pop_back();
  return ::mlir::success();
}

LogicalResult FormatParser::verifyOperands(
    llvm::SMLoc loc,
    llvm::StringMap<TypeResolutionInstance> &variableTyResolver) {
  // Check that all of the operands are within the format, and their types can
  // be inferred.
  auto &buildableTypes = fmt.buildableTypes;
  for (unsigned i = 0, e = op.getNumOperands(); i != e; ++i) {
    NamedTypeConstraint &operand = op.getOperand(i);

    // Check that the operand itself is in the format.
    if (!fmt.allOperands && !seenOperands.count(&operand)) {
      return emitErrorAndNote(loc,
                              "operand #" + Twine(i) + ", named '" +
                                  operand.name + "', not found",
                              "suggest adding a '$" + operand.name +
                                  "' directive to the custom assembly format");
    }

    // Check that the operand type is in the format, or that it can be inferred.
    if (fmt.allOperandTypes || seenOperandTypes.test(i))
      continue;

    // Check to see if we can infer this type from another variable.
    auto varResolverIt = variableTyResolver.find(op.getOperand(i).name);
    if (varResolverIt != variableTyResolver.end()) {
      TypeResolutionInstance &resolver = varResolverIt->second;
      fmt.operandTypes[i].setResolver(resolver.resolver, resolver.transformer);
      continue;
    }

    // Similarly to results, allow a custom builder for resolving the type if
    // we aren't using the 'operands' directive.
    Optional<StringRef> builder = operand.constraint.getBuilderCall();
    if (!builder || (fmt.allOperands && operand.isVariableLength())) {
      return emitErrorAndNote(
          loc,
          "type of operand #" + Twine(i) + ", named '" + operand.name +
              "', is not buildable and a buildable type cannot be inferred",
          "suggest adding a type constraint to the operation or adding a "
          "'type($" +
              operand.name + ")' directive to the " + "custom assembly format");
    }
    auto it = buildableTypes.insert({*builder, buildableTypes.size()});
    fmt.operandTypes[i].setBuilderIdx(it.first->second);
  }
  return ::mlir::success();
}

LogicalResult FormatParser::verifyRegions(llvm::SMLoc loc) {
  // Check that all of the regions are within the format.
  if (hasAllRegions)
    return ::mlir::success();

  for (unsigned i = 0, e = op.getNumRegions(); i != e; ++i) {
    const NamedRegion &region = op.getRegion(i);
    if (!seenRegions.count(&region)) {
      return emitErrorAndNote(loc,
                              "region #" + Twine(i) + ", named '" +
                                  region.name + "', not found",
                              "suggest adding a '$" + region.name +
                                  "' directive to the custom assembly format");
    }
  }
  return ::mlir::success();
}

LogicalResult FormatParser::verifyResults(
    llvm::SMLoc loc,
    llvm::StringMap<TypeResolutionInstance> &variableTyResolver) {
  // If we format all of the types together, there is nothing to check.
  if (fmt.allResultTypes)
    return ::mlir::success();

  // If no result types are specified and we can infer them, infer all result
  // types
  if (op.getNumResults() > 0 && seenResultTypes.count() == 0 &&
      canInferResultTypes) {
    fmt.infersResultTypes = true;
    return ::mlir::success();
  }

  // Check that all of the result types can be inferred.
  auto &buildableTypes = fmt.buildableTypes;
  for (unsigned i = 0, e = op.getNumResults(); i != e; ++i) {
    if (seenResultTypes.test(i))
      continue;

    // Check to see if we can infer this type from another variable.
    auto varResolverIt = variableTyResolver.find(op.getResultName(i));
    if (varResolverIt != variableTyResolver.end()) {
      TypeResolutionInstance resolver = varResolverIt->second;
      fmt.resultTypes[i].setResolver(resolver.resolver, resolver.transformer);
      continue;
    }

    // If the result is not variable length, allow for the case where the type
    // has a builder that we can use.
    NamedTypeConstraint &result = op.getResult(i);
    Optional<StringRef> builder = result.constraint.getBuilderCall();
    if (!builder || result.isVariableLength()) {
      return emitErrorAndNote(
          loc,
          "type of result #" + Twine(i) + ", named '" + result.name +
              "', is not buildable and a buildable type cannot be inferred",
          "suggest adding a type constraint to the operation or adding a "
          "'type($" +
              result.name + ")' directive to the " + "custom assembly format");
    }
    // Note in the format that this result uses the custom builder.
    auto it = buildableTypes.insert({*builder, buildableTypes.size()});
    fmt.resultTypes[i].setBuilderIdx(it.first->second);
  }
  return ::mlir::success();
}

LogicalResult FormatParser::verifySuccessors(llvm::SMLoc loc) {
  // Check that all of the successors are within the format.
  if (hasAllSuccessors)
    return ::mlir::success();

  for (unsigned i = 0, e = op.getNumSuccessors(); i != e; ++i) {
    const NamedSuccessor &successor = op.getSuccessor(i);
    if (!seenSuccessors.count(&successor)) {
      return emitErrorAndNote(loc,
                              "successor #" + Twine(i) + ", named '" +
                                  successor.name + "', not found",
                              "suggest adding a '$" + successor.name +
                                  "' directive to the custom assembly format");
    }
  }
  return ::mlir::success();
}

void FormatParser::handleAllTypesMatchConstraint(
    ArrayRef<StringRef> values,
    llvm::StringMap<TypeResolutionInstance> &variableTyResolver) {
  for (unsigned i = 0, e = values.size(); i != e; ++i) {
    // Check to see if this value matches a resolved operand or result type.
    ConstArgument arg = findSeenArg(values[i]);
    if (!arg)
      continue;

    // Mark this value as the type resolver for the other variables.
    for (unsigned j = 0; j != i; ++j)
      variableTyResolver[values[j]] = {arg, llvm::None};
    for (unsigned j = i + 1; j != e; ++j)
      variableTyResolver[values[j]] = {arg, llvm::None};
  }
}

void FormatParser::handleSameTypesConstraint(
    llvm::StringMap<TypeResolutionInstance> &variableTyResolver,
    bool includeResults) {
  const NamedTypeConstraint *resolver = nullptr;
  int resolvedIt = -1;

  // Check to see if there is an operand or result to use for the resolution.
  if ((resolvedIt = seenOperandTypes.find_first()) != -1)
    resolver = &op.getOperand(resolvedIt);
  else if (includeResults && (resolvedIt = seenResultTypes.find_first()) != -1)
    resolver = &op.getResult(resolvedIt);
  else
    return;

  // Set the resolvers for each operand and result.
  for (unsigned i = 0, e = op.getNumOperands(); i != e; ++i)
    if (!seenOperandTypes.test(i) && !op.getOperand(i).name.empty())
      variableTyResolver[op.getOperand(i).name] = {resolver, llvm::None};
  if (includeResults) {
    for (unsigned i = 0, e = op.getNumResults(); i != e; ++i)
      if (!seenResultTypes.test(i) && !op.getResultName(i).empty())
        variableTyResolver[op.getResultName(i)] = {resolver, llvm::None};
  }
}

void FormatParser::handleTypesMatchConstraint(
    llvm::StringMap<TypeResolutionInstance> &variableTyResolver,
    const llvm::Record &def) {
  StringRef lhsName = def.getValueAsString("lhs");
  StringRef rhsName = def.getValueAsString("rhs");
  StringRef transformer = def.getValueAsString("transformer");
  if (ConstArgument arg = findSeenArg(lhsName))
    variableTyResolver[rhsName] = {arg, transformer};
}

ConstArgument FormatParser::findSeenArg(StringRef name) {
  if (const NamedTypeConstraint *arg = findArg(op.getOperands(), name))
    return seenOperandTypes.test(arg - op.operand_begin()) ? arg : nullptr;
  if (const NamedTypeConstraint *arg = findArg(op.getResults(), name))
    return seenResultTypes.test(arg - op.result_begin()) ? arg : nullptr;
  if (const NamedAttribute *attr = findArg(op.getAttributes(), name))
    return seenAttrs.count(attr) ? attr : nullptr;
  return nullptr;
}

LogicalResult FormatParser::parseElement(std::unique_ptr<Element> &element,
                                         ParserContext context) {
  // Directives.
  if (curToken.isKeyword())
    return parseDirective(element, context);
  // Literals.
  if (curToken.getKind() == FormatToken::literal)
    return parseLiteral(element, context);
  // Optionals.
  if (curToken.getKind() == FormatToken::l_paren)
    return parseOptional(element, context);
  // Variables.
  if (curToken.getKind() == FormatToken::variable)
    return parseVariable(element, context);
  return emitError(curToken.getLoc(),
                   "expected directive, literal, variable, or optional group");
}

LogicalResult FormatParser::parseVariable(std::unique_ptr<Element> &element,
                                          ParserContext context) {
  FormatToken varTok = curToken;
  consumeToken();

  StringRef name = varTok.getSpelling().drop_front();
  llvm::SMLoc loc = varTok.getLoc();

  // Check that the parsed argument is something actually registered on the
  // op.
  /// Attributes
  if (const NamedAttribute *attr = findArg(op.getAttributes(), name)) {
    if (context == TypeDirectiveContext)
      return emitError(
          loc, "attributes cannot be used as children to a `type` directive");
    if (context == RefDirectiveContext) {
      if (!seenAttrs.count(attr))
        return emitError(loc, "attribute '" + name +
                                  "' must be bound before it is referenced");
    } else if (!seenAttrs.insert(attr)) {
      return emitError(loc, "attribute '" + name + "' is already bound");
    }

    element = std::make_unique<AttributeVariable>(attr);
    return ::mlir::success();
  }
  /// Operands
  if (const NamedTypeConstraint *operand = findArg(op.getOperands(), name)) {
    if (context == TopLevelContext || context == CustomDirectiveContext) {
      if (fmt.allOperands || !seenOperands.insert(operand).second)
        return emitError(loc, "operand '" + name + "' is already bound");
    } else if (context == RefDirectiveContext && !seenOperands.count(operand)) {
      return emitError(loc, "operand '" + name +
                                "' must be bound before it is referenced");
    }
    element = std::make_unique<OperandVariable>(operand);
    return ::mlir::success();
  }
  /// Regions
  if (const NamedRegion *region = findArg(op.getRegions(), name)) {
    if (context == TopLevelContext || context == CustomDirectiveContext) {
      if (hasAllRegions || !seenRegions.insert(region).second)
        return emitError(loc, "region '" + name + "' is already bound");
    } else if (context == RefDirectiveContext && !seenRegions.count(region)) {
      return emitError(loc, "region '" + name +
                                "' must be bound before it is referenced");
    } else {
      return emitError(loc, "regions can only be used at the top level");
    }
    element = std::make_unique<RegionVariable>(region);
    return ::mlir::success();
  }
  /// Results.
  if (const auto *result = findArg(op.getResults(), name)) {
    if (context != TypeDirectiveContext)
      return emitError(loc, "result variables can can only be used as a child "
                            "to a 'type' directive");
    element = std::make_unique<ResultVariable>(result);
    return ::mlir::success();
  }
  /// Successors.
  if (const auto *successor = findArg(op.getSuccessors(), name)) {
    if (context == TopLevelContext || context == CustomDirectiveContext) {
      if (hasAllSuccessors || !seenSuccessors.insert(successor).second)
        return emitError(loc, "successor '" + name + "' is already bound");
    } else if (context == RefDirectiveContext &&
               !seenSuccessors.count(successor)) {
      return emitError(loc, "successor '" + name +
                                "' must be bound before it is referenced");
    } else {
      return emitError(loc, "successors can only be used at the top level");
    }

    element = std::make_unique<SuccessorVariable>(successor);
    return ::mlir::success();
  }
  return emitError(loc, "expected variable to refer to an argument, region, "
                        "result, or successor");
}

LogicalResult FormatParser::parseDirective(std::unique_ptr<Element> &element,
                                           ParserContext context) {
  FormatToken dirTok = curToken;
  consumeToken();

  switch (dirTok.getKind()) {
  case FormatToken::kw_attr_dict:
    return parseAttrDictDirective(element, dirTok.getLoc(), context,
                                  /*withKeyword=*/false);
  case FormatToken::kw_attr_dict_w_keyword:
    return parseAttrDictDirective(element, dirTok.getLoc(), context,
                                  /*withKeyword=*/true);
  case FormatToken::kw_custom:
    return parseCustomDirective(element, dirTok.getLoc(), context);
  case FormatToken::kw_functional_type:
    return parseFunctionalTypeDirective(element, dirTok, context);
  case FormatToken::kw_operands:
    return parseOperandsDirective(element, dirTok.getLoc(), context);
  case FormatToken::kw_qualified:
    return parseQualifiedDirective(element, dirTok, context);
  case FormatToken::kw_regions:
    return parseRegionsDirective(element, dirTok.getLoc(), context);
  case FormatToken::kw_results:
    return parseResultsDirective(element, dirTok.getLoc(), context);
  case FormatToken::kw_successors:
    return parseSuccessorsDirective(element, dirTok.getLoc(), context);
  case FormatToken::kw_ref:
    return parseReferenceDirective(element, dirTok.getLoc(), context);
  case FormatToken::kw_type:
    return parseTypeDirective(element, dirTok, context);

  default:
    llvm_unreachable("unknown directive token");
  }
}

LogicalResult FormatParser::parseLiteral(std::unique_ptr<Element> &element,
                                         ParserContext context) {
  FormatToken literalTok = curToken;
  if (context != TopLevelContext) {
    return emitError(
        literalTok.getLoc(),
        "literals may only be used in a top-level section of the format");
  }
  consumeToken();

  StringRef value = literalTok.getSpelling().drop_front().drop_back();

  // The parsed literal is a space element (`` or ` `).
  if (value.empty() || (value.size() == 1 && value.front() == ' ')) {
    element = std::make_unique<SpaceElement>(!value.empty());
    return ::mlir::success();
  }
  // The parsed literal is a newline element.
  if (value == "\\n") {
    element = std::make_unique<NewlineElement>();
    return ::mlir::success();
  }

  // Check that the parsed literal is valid.
  if (!isValidLiteral(value, [&](Twine diag) {
        (void)emitError(literalTok.getLoc(),
                        "expected valid literal but got '" + value +
                            "': " + diag);
      }))
    return failure();
  element = std::make_unique<LiteralElement>(value);
  return ::mlir::success();
}

LogicalResult FormatParser::parseOptional(std::unique_ptr<Element> &element,
                                          ParserContext context) {
  llvm::SMLoc curLoc = curToken.getLoc();
  if (context != TopLevelContext)
    return emitError(curLoc, "optional groups can only be used as top-level "
                             "elements");
  consumeToken();

  // Parse the child elements for this optional group.
  std::vector<std::unique_ptr<Element>> thenElements, elseElements;
  Optional<unsigned> anchorIdx;
  do {
    if (failed(parseOptionalChildElement(thenElements, anchorIdx)))
      return ::mlir::failure();
  } while (curToken.getKind() != FormatToken::r_paren);
  consumeToken();

  // Parse the `else` elements of this optional group.
  if (curToken.getKind() == FormatToken::colon) {
    consumeToken();
    if (failed(parseToken(FormatToken::l_paren,
                          "expected '(' to start else branch "
                          "of optional group")))
      return failure();
    do {
      llvm::SMLoc childLoc = curToken.getLoc();
      elseElements.push_back({});
      if (failed(parseElement(elseElements.back(), TopLevelContext)) ||
          failed(verifyOptionalChildElement(elseElements.back().get(), childLoc,
                                            /*isAnchor=*/false)))
        return failure();
    } while (curToken.getKind() != FormatToken::r_paren);
    consumeToken();
  }

  if (failed(parseToken(FormatToken::question,
                        "expected '?' after optional group")))
    return ::mlir::failure();

  // The optional group is required to have an anchor.
  if (!anchorIdx)
    return emitError(curLoc, "optional group specified no anchor element");

  // The first parsable element of the group must be able to be parsed in an
  // optional fashion.
  auto parseBegin = llvm::find_if_not(thenElements, [](auto &element) {
    return isa<WhitespaceElement>(element.get());
  });
  Element *firstElement = parseBegin->get();
  if (!isa<AttributeVariable>(firstElement) &&
      !isa<LiteralElement>(firstElement) &&
      !isa<OperandVariable>(firstElement) && !isa<RegionVariable>(firstElement))
    return emitError(curLoc,
                     "first parsable element of an operand group must be "
                     "an attribute, literal, operand, or region");

  auto parseStart = parseBegin - thenElements.begin();
  element = std::make_unique<OptionalElement>(
      std::move(thenElements), std::move(elseElements), *anchorIdx, parseStart);
  return ::mlir::success();
}

LogicalResult FormatParser::parseOptionalChildElement(
    std::vector<std::unique_ptr<Element>> &childElements,
    Optional<unsigned> &anchorIdx) {
  llvm::SMLoc childLoc = curToken.getLoc();
  childElements.push_back({});
  if (failed(parseElement(childElements.back(), TopLevelContext)))
    return ::mlir::failure();

  // Check to see if this element is the anchor of the optional group.
  bool isAnchor = curToken.getKind() == FormatToken::caret;
  if (isAnchor) {
    if (anchorIdx)
      return emitError(childLoc, "only one element can be marked as the anchor "
                                 "of an optional group");
    anchorIdx = childElements.size() - 1;
    consumeToken();
  }

  return verifyOptionalChildElement(childElements.back().get(), childLoc,
                                    isAnchor);
}

LogicalResult FormatParser::verifyOptionalChildElement(Element *element,
                                                       llvm::SMLoc childLoc,
                                                       bool isAnchor) {
  return TypeSwitch<Element *, LogicalResult>(element)
      // All attributes can be within the optional group, but only optional
      // attributes can be the anchor.
      .Case([&](AttributeVariable *attrEle) {
        if (isAnchor && !attrEle->getVar()->attr.isOptional())
          return emitError(childLoc, "only optional attributes can be used to "
                                     "anchor an optional group");
        return ::mlir::success();
      })
      // Only optional-like(i.e. variadic) operands can be within an optional
      // group.
      .Case([&](OperandVariable *ele) {
        if (!ele->getVar()->isVariableLength())
          return emitError(childLoc, "only variable length operands can be "
                                     "used within an optional group");
        return ::mlir::success();
      })
      // Only optional-like(i.e. variadic) results can be within an optional
      // group.
      .Case([&](ResultVariable *ele) {
        if (!ele->getVar()->isVariableLength())
          return emitError(childLoc, "only variable length results can be "
                                     "used within an optional group");
        return ::mlir::success();
      })
      .Case([&](RegionVariable *) {
        // TODO: When ODS has proper support for marking "optional" regions, add
        // a check here.
        return ::mlir::success();
      })
      .Case([&](TypeDirective *ele) {
        return verifyOptionalChildElement(ele->getOperand(), childLoc,
                                          /*isAnchor=*/false);
      })
      .Case([&](FunctionalTypeDirective *ele) {
        if (failed(verifyOptionalChildElement(ele->getInputs(), childLoc,
                                              /*isAnchor=*/false)))
          return failure();
        return verifyOptionalChildElement(ele->getResults(), childLoc,
                                          /*isAnchor=*/false);
      })
      // Literals, whitespace, and custom directives may be used, but they can't
      // anchor the group.
      .Case<LiteralElement, WhitespaceElement, CustomDirective,
            FunctionalTypeDirective, OptionalElement>([&](Element *) {
        if (isAnchor)
          return emitError(childLoc, "only variables and types can be used "
                                     "to anchor an optional group");
        return ::mlir::success();
      })
      .Default([&](Element *) {
        return emitError(childLoc, "only literals, types, and variables can be "
                                   "used within an optional group");
      });
}

LogicalResult
FormatParser::parseAttrDictDirective(std::unique_ptr<Element> &element,
                                     llvm::SMLoc loc, ParserContext context,
                                     bool withKeyword) {
  if (context == TypeDirectiveContext)
    return emitError(loc, "'attr-dict' directive can only be used as a "
                          "top-level directive");

  if (context == RefDirectiveContext) {
    if (!hasAttrDict)
      return emitError(loc, "'ref' of 'attr-dict' is not bound by a prior "
                            "'attr-dict' directive");

    // Otherwise, this is a top-level context.
  } else {
    if (hasAttrDict)
      return emitError(loc, "'attr-dict' directive has already been seen");
    hasAttrDict = true;
  }

  element = std::make_unique<AttrDictDirective>(withKeyword);
  return ::mlir::success();
}

LogicalResult
FormatParser::parseCustomDirective(std::unique_ptr<Element> &element,
                                   llvm::SMLoc loc, ParserContext context) {
  llvm::SMLoc curLoc = curToken.getLoc();
  if (context != TopLevelContext)
    return emitError(loc, "'custom' is only valid as a top-level directive");

  // Parse the custom directive name.
  if (failed(parseToken(FormatToken::less,
                        "expected '<' before custom directive name")))
    return ::mlir::failure();

  FormatToken nameTok = curToken;
  if (failed(parseToken(FormatToken::identifier,
                        "expected custom directive name identifier")) ||
      failed(parseToken(FormatToken::greater,
                        "expected '>' after custom directive name")) ||
      failed(parseToken(FormatToken::l_paren,
                        "expected '(' before custom directive parameters")))
    return ::mlir::failure();

  // Parse the child elements for this optional group.=
  std::vector<std::unique_ptr<Element>> elements;
  do {
    if (failed(parseCustomDirectiveParameter(elements)))
      return ::mlir::failure();
    if (curToken.getKind() != FormatToken::comma)
      break;
    consumeToken();
  } while (true);

  if (failed(parseToken(FormatToken::r_paren,
                        "expected ')' after custom directive parameters")))
    return ::mlir::failure();

  // After parsing all of the elements, ensure that all type directives refer
  // only to variables.
  for (auto &ele : elements) {
    if (auto *typeEle = dyn_cast<TypeDirective>(ele.get())) {
      if (!isa<OperandVariable, ResultVariable>(typeEle->getOperand())) {
        return emitError(curLoc, "type directives within a custom directive "
                                 "may only refer to variables");
      }
    }
  }

  element = std::make_unique<CustomDirective>(nameTok.getSpelling(),
                                              std::move(elements));
  return ::mlir::success();
}

LogicalResult FormatParser::parseCustomDirectiveParameter(
    std::vector<std::unique_ptr<Element>> &parameters) {
  llvm::SMLoc childLoc = curToken.getLoc();
  parameters.push_back({});
  if (failed(parseElement(parameters.back(), CustomDirectiveContext)))
    return ::mlir::failure();

  // Verify that the element can be placed within a custom directive.
  if (!isa<RefDirective, TypeDirective, AttrDictDirective, AttributeVariable,
           OperandVariable, RegionVariable, SuccessorVariable>(
          parameters.back().get())) {
    return emitError(childLoc, "only variables and types may be used as "
                               "parameters to a custom directive");
  }
  return ::mlir::success();
}

LogicalResult FormatParser::parseFunctionalTypeDirective(
    std::unique_ptr<Element> &element, FormatToken tok, ParserContext context) {
  llvm::SMLoc loc = tok.getLoc();
  if (context != TopLevelContext)
    return emitError(
        loc, "'functional-type' is only valid as a top-level directive");

  // Parse the main operand.
  std::unique_ptr<Element> inputs, results;
  if (failed(parseToken(FormatToken::l_paren,
                        "expected '(' before argument list")) ||
      failed(parseTypeDirectiveOperand(inputs)) ||
      failed(parseToken(FormatToken::comma,
                        "expected ',' after inputs argument")) ||
      failed(parseTypeDirectiveOperand(results)) ||
      failed(
          parseToken(FormatToken::r_paren, "expected ')' after argument list")))
    return ::mlir::failure();
  element = std::make_unique<FunctionalTypeDirective>(std::move(inputs),
                                                      std::move(results));
  return ::mlir::success();
}

LogicalResult
FormatParser::parseOperandsDirective(std::unique_ptr<Element> &element,
                                     llvm::SMLoc loc, ParserContext context) {
  if (context == RefDirectiveContext) {
    if (!fmt.allOperands)
      return emitError(loc, "'ref' of 'operands' is not bound by a prior "
                            "'operands' directive");

  } else if (context == TopLevelContext || context == CustomDirectiveContext) {
    if (fmt.allOperands || !seenOperands.empty())
      return emitError(loc, "'operands' directive creates overlap in format");
    fmt.allOperands = true;
  }
  element = std::make_unique<OperandsDirective>();
  return ::mlir::success();
}

LogicalResult
FormatParser::parseReferenceDirective(std::unique_ptr<Element> &element,
                                      llvm::SMLoc loc, ParserContext context) {
  if (context != CustomDirectiveContext)
    return emitError(loc, "'ref' is only valid within a `custom` directive");

  std::unique_ptr<Element> operand;
  if (failed(parseToken(FormatToken::l_paren,
                        "expected '(' before argument list")) ||
      failed(parseElement(operand, RefDirectiveContext)) ||
      failed(
          parseToken(FormatToken::r_paren, "expected ')' after argument list")))
    return ::mlir::failure();

  element = std::make_unique<RefDirective>(std::move(operand));
  return ::mlir::success();
}

LogicalResult
FormatParser::parseRegionsDirective(std::unique_ptr<Element> &element,
                                    llvm::SMLoc loc, ParserContext context) {
  if (context == TypeDirectiveContext)
    return emitError(loc, "'regions' is only valid as a top-level directive");
  if (context == RefDirectiveContext) {
    if (!hasAllRegions)
      return emitError(loc, "'ref' of 'regions' is not bound by a prior "
                            "'regions' directive");

    // Otherwise, this is a TopLevel directive.
  } else {
    if (hasAllRegions || !seenRegions.empty())
      return emitError(loc, "'regions' directive creates overlap in format");
    hasAllRegions = true;
  }
  element = std::make_unique<RegionsDirective>();
  return ::mlir::success();
}

LogicalResult
FormatParser::parseResultsDirective(std::unique_ptr<Element> &element,
                                    llvm::SMLoc loc, ParserContext context) {
  if (context != TypeDirectiveContext)
    return emitError(loc, "'results' directive can can only be used as a child "
                          "to a 'type' directive");
  element = std::make_unique<ResultsDirective>();
  return ::mlir::success();
}

LogicalResult
FormatParser::parseSuccessorsDirective(std::unique_ptr<Element> &element,
                                       llvm::SMLoc loc, ParserContext context) {
  if (context == TypeDirectiveContext)
    return emitError(loc,
                     "'successors' is only valid as a top-level directive");
  if (context == RefDirectiveContext) {
    if (!hasAllSuccessors)
      return emitError(loc, "'ref' of 'successors' is not bound by a prior "
                            "'successors' directive");

    // Otherwise, this is a TopLevel directive.
  } else {
    if (hasAllSuccessors || !seenSuccessors.empty())
      return emitError(loc, "'successors' directive creates overlap in format");
    hasAllSuccessors = true;
  }
  element = std::make_unique<SuccessorsDirective>();
  return ::mlir::success();
}

LogicalResult
FormatParser::parseTypeDirective(std::unique_ptr<Element> &element,
                                 FormatToken tok, ParserContext context) {
  llvm::SMLoc loc = tok.getLoc();
  if (context == TypeDirectiveContext)
    return emitError(loc, "'type' cannot be used as a child of another `type`");

  bool isRefChild = context == RefDirectiveContext;
  std::unique_ptr<Element> operand;
  if (failed(parseToken(FormatToken::l_paren,
                        "expected '(' before argument list")) ||
      failed(parseTypeDirectiveOperand(operand, isRefChild)) ||
      failed(
          parseToken(FormatToken::r_paren, "expected ')' after argument list")))
    return ::mlir::failure();

  element = std::make_unique<TypeDirective>(std::move(operand));
  return ::mlir::success();
}

LogicalResult
FormatParser::parseQualifiedDirective(std::unique_ptr<Element> &element,
                                      FormatToken tok, ParserContext context) {
  if (failed(parseToken(FormatToken::l_paren,
                        "expected '(' before argument list")) ||
      failed(parseElement(element, context)) ||
      failed(
          parseToken(FormatToken::r_paren, "expected ')' after argument list")))
    return failure();
  if (auto *attr = dyn_cast<AttributeVariable>(element.get())) {
    attr->setShouldBeQualified();
  } else if (auto *type = dyn_cast<TypeDirective>(element.get())) {
    type->setShouldBeQualified();
  } else {
    return emitError(
        tok.getLoc(),
        "'qualified' directive expects an attribute or a `type` directive");
  }
  return success();
}

LogicalResult
FormatParser::parseTypeDirectiveOperand(std::unique_ptr<Element> &element,
                                        bool isRefChild) {
  llvm::SMLoc loc = curToken.getLoc();
  if (failed(parseElement(element, TypeDirectiveContext)))
    return ::mlir::failure();
  if (isa<LiteralElement>(element.get()))
    return emitError(
        loc, "'type' directive operand expects variable or directive operand");

  if (auto *var = dyn_cast<OperandVariable>(element.get())) {
    unsigned opIdx = var->getVar() - op.operand_begin();
    if (!isRefChild && (fmt.allOperandTypes || seenOperandTypes.test(opIdx)))
      return emitError(loc, "'type' of '" + var->getVar()->name +
                                "' is already bound");
    if (isRefChild && !(fmt.allOperandTypes || seenOperandTypes.test(opIdx)))
      return emitError(loc, "'ref' of 'type($" + var->getVar()->name +
                                ")' is not bound by a prior 'type' directive");
    seenOperandTypes.set(opIdx);
  } else if (auto *var = dyn_cast<ResultVariable>(element.get())) {
    unsigned resIdx = var->getVar() - op.result_begin();
    if (!isRefChild && (fmt.allResultTypes || seenResultTypes.test(resIdx)))
      return emitError(loc, "'type' of '" + var->getVar()->name +
                                "' is already bound");
    if (isRefChild && !(fmt.allResultTypes || seenResultTypes.test(resIdx)))
      return emitError(loc, "'ref' of 'type($" + var->getVar()->name +
                                ")' is not bound by a prior 'type' directive");
    seenResultTypes.set(resIdx);
  } else if (isa<OperandsDirective>(&*element)) {
    if (!isRefChild && (fmt.allOperandTypes || seenOperandTypes.any()))
      return emitError(loc, "'operands' 'type' is already bound");
    if (isRefChild && !fmt.allOperandTypes)
      return emitError(loc, "'ref' of 'type(operands)' is not bound by a prior "
                            "'type' directive");
    fmt.allOperandTypes = true;
  } else if (isa<ResultsDirective>(&*element)) {
    if (!isRefChild && (fmt.allResultTypes || seenResultTypes.any()))
      return emitError(loc, "'results' 'type' is already bound");
    if (isRefChild && !fmt.allResultTypes)
      return emitError(loc, "'ref' of 'type(results)' is not bound by a prior "
                            "'type' directive");
    fmt.allResultTypes = true;
  } else {
    return emitError(loc, "invalid argument to 'type' directive");
  }
  return ::mlir::success();
}

//===----------------------------------------------------------------------===//
// Interface
//===----------------------------------------------------------------------===//

void mlir::tblgen::generateOpFormat(const Operator &constOp, OpClass &opClass) {
  // TODO: Operator doesn't expose all necessary functionality via
  // the const interface.
  Operator &op = const_cast<Operator &>(constOp);
  if (!op.hasAssemblyFormat())
    return;

  // Parse the format description.
  llvm::SourceMgr mgr;
  mgr.AddNewSourceBuffer(
      llvm::MemoryBuffer::getMemBuffer(op.getAssemblyFormat()), llvm::SMLoc());
  OperationFormat format(op);
  if (failed(FormatParser(mgr, format, op).parse())) {
    // Exit the process if format errors are treated as fatal.
    if (formatErrorIsFatal) {
      // Invoke the interrupt handlers to run the file cleanup handlers.
      llvm::sys::RunInterruptHandlers();
      std::exit(1);
    }
    return;
  }

  // Generate the printer and parser based on the parsed format.
  format.genParser(op, opClass);
  format.genPrinter(op, opClass);
}<|MERGE_RESOLUTION|>--- conflicted
+++ resolved
@@ -1401,11 +1401,7 @@
                             listName);
           })
           .Default([&](auto operand) {
-<<<<<<< HEAD
-            body << formatv(typeParserCode, "::mlir::Type", listName);
-=======
             body << formatv(parserCode, "::mlir::Type", listName);
->>>>>>> 1e8336c5
           });
     }
   } else if (auto *dir = dyn_cast<FunctionalTypeDirective>(element)) {
