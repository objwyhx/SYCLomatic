// RUN: mlir-opt %s -sparsification | FileCheck %s

#CSR = #sparse_tensor.encoding<{
  dimLevelType = [ "dense", "compressed" ],
  dimOrdering = affine_map<(i,j) -> (i,j)>
}>

#DCSR = #sparse_tensor.encoding<{
  dimLevelType = [ "compressed", "compressed" ],
  dimOrdering = affine_map<(i,j) -> (i,j)>
}>

#SparseTensor = #sparse_tensor.encoding<{
  dimLevelType = [ "compressed", "compressed", "compressed" ]
}>

#trait_scale_inpl = {
  indexing_maps = [
    affine_map<(i,j) -> (i,j)>   // X (out)
  ],
  iterator_types = ["parallel", "parallel"],
  doc = "X(i,j) *= 2 or X(i,j) += X(i,j)"
}

// CHECK-LABEL:   func.func @sparse_simply_dynamic1(
// CHECK-SAME:      %[[VAL_0:.*]]: tensor<32x16xf32, #sparse_tensor.encoding<{{.*}}>> {
// CHECK-DAG:       %[[VAL_1:.*]] = arith.constant 2.000000e+00 : f32
// CHECK-DAG:       %[[VAL_2:.*]] = arith.constant 0 : index
// CHECK-DAG:       %[[VAL_3:.*]] = arith.constant 1 : index
// CHECK:           %[[VAL_4:.*]] = sparse_tensor.pointers %[[VAL_0]] {dimension = 0 : index} : tensor<32x16xf32, #sparse_tensor.encoding<{{.*}}>> to memref<?xindex>
// CHECK:           %[[VAL_6:.*]] = sparse_tensor.pointers %[[VAL_0]] {dimension = 1 : index} : tensor<32x16xf32, #sparse_tensor.encoding<{{.*}}>> to memref<?xindex>
// CHECK:           %[[VAL_8:.*]] = sparse_tensor.values %[[VAL_0]] : tensor<32x16xf32, #sparse_tensor.encoding<{{.*}}>> to memref<?xf32>
// CHECK:           %[[VAL_9:.*]] = memref.load %[[VAL_4]]{{\[}}%[[VAL_2]]] : memref<?xindex>
// CHECK:           %[[VAL_10:.*]] = memref.load %[[VAL_4]]{{\[}}%[[VAL_3]]] : memref<?xindex>
// CHECK:           scf.for %[[VAL_11:.*]] = %[[VAL_9]] to %[[VAL_10]] step %[[VAL_3]] {
// CHECK:             %[[VAL_12:.*]] = memref.load %[[VAL_6]]{{\[}}%[[VAL_11]]] : memref<?xindex>
// CHECK:             %[[VAL_13:.*]] = arith.addi %[[VAL_11]], %[[VAL_3]] : index
// CHECK:             %[[VAL_14:.*]] = memref.load %[[VAL_6]]{{\[}}%[[VAL_13]]] : memref<?xindex>
// CHECK:             scf.for %[[VAL_15:.*]] = %[[VAL_12]] to %[[VAL_14]] step %[[VAL_3]] {
// CHECK:               %[[VAL_16:.*]] = memref.load %[[VAL_8]]{{\[}}%[[VAL_15]]] : memref<?xf32>
// CHECK:               %[[VAL_17:.*]] = arith.mulf %[[VAL_16]], %[[VAL_1]] : f32
// CHECK:               memref.store %[[VAL_17]], %[[VAL_8]]{{\[}}%[[VAL_15]]] : memref<?xf32>
// CHECK:             }
// CHECK:           }
// CHECK:           %[[VAL_18:.*]] = sparse_tensor.load %[[VAL_0]] : tensor<32x16xf32, #sparse_tensor.encoding<{{.*}}>>
// CHECK:           return %[[VAL_18]] : tensor<32x16xf32, #sparse_tensor.encoding<{{.*}}>>
// CHECK:         }
func.func @sparse_simply_dynamic1(%argx: tensor<32x16xf32, #DCSR>) -> tensor<32x16xf32, #DCSR> {
  %c = arith.constant 2.0 : f32
  %0 = linalg.generic #trait_scale_inpl
    outs(%argx: tensor<32x16xf32, #DCSR>) {
      ^bb(%x: f32):
        %1 = arith.mulf %x, %c : f32
        linalg.yield %1 : f32
  } -> tensor<32x16xf32, #DCSR>
  return %0 : tensor<32x16xf32, #DCSR>
}

// CHECK-LABEL:   func.func @sparse_simply_dynamic2(
// CHECK-SAME:      %[[VAL_0:.*]]: tensor<32x16xf32, #sparse_tensor.encoding<{{.*}}>>
// CHECK-DAG:       %[[VAL_1:.*]] = arith.constant 0 : index
// CHECK-DAG:       %[[VAL_2:.*]] = arith.constant 1 : index
// CHECK:           %[[VAL_3:.*]] = sparse_tensor.pointers %[[VAL_0]] {dimension = 0 : index} : tensor<32x16xf32, #sparse_tensor.encoding<{{.*}}>>
// CHECK:           %[[VAL_4:.*]] = sparse_tensor.pointers %[[VAL_0]] {dimension = 1 : index} : tensor<32x16xf32, #sparse_tensor.encoding<{{.*}}>>
// CHECK:           %[[VAL_5:.*]] = sparse_tensor.values %[[VAL_0]] : tensor<32x16xf32, #sparse_tensor.encoding<{{.*}}>>
// CHECK:           %[[VAL_6:.*]] = memref.load %[[VAL_3]]{{\[}}%[[VAL_1]]] : memref<?xindex>
// CHECK:           %[[VAL_7:.*]] = memref.load %[[VAL_3]]{{\[}}%[[VAL_2]]] : memref<?xindex>
// CHECK:           scf.for %[[VAL_8:.*]] = %[[VAL_6]] to %[[VAL_7]] step %[[VAL_2]] {
// CHECK:             %[[VAL_9:.*]] = memref.load %[[VAL_4]]{{\[}}%[[VAL_8]]] : memref<?xindex>
// CHECK:             %[[VAL_10:.*]] = arith.addi %[[VAL_8]], %[[VAL_2]] : index
// CHECK:             %[[VAL_11:.*]] = memref.load %[[VAL_4]]{{\[}}%[[VAL_10]]] : memref<?xindex>
// CHECK:             scf.for %[[VAL_12:.*]] = %[[VAL_9]] to %[[VAL_11]] step %[[VAL_2]] {
// CHECK:               %[[VAL_13:.*]] = memref.load %[[VAL_5]]{{\[}}%[[VAL_12]]] : memref<?xf32>
// CHECK:               %[[VAL_14:.*]] = memref.load %[[VAL_5]]{{\[}}%[[VAL_12]]] : memref<?xf32>
// CHECK:               %[[VAL_15:.*]] = arith.addf %[[VAL_13]], %[[VAL_14]] : f32
// CHECK:               memref.store %[[VAL_15]], %[[VAL_5]]{{\[}}%[[VAL_12]]] : memref<?xf32>
// CHECK:             }
// CHECK:           }
// CHECK:           %[[VAL_16:.*]] = sparse_tensor.load %[[VAL_0]] : tensor<32x16xf32, #sparse_tensor.encoding<{{.*}}>>
// CHECK:           return %[[VAL_16]] : tensor<32x16xf32, #sparse_tensor.encoding<{{.*}}>>
// CHECK:         }
func.func @sparse_simply_dynamic2(%argx: tensor<32x16xf32, #DCSR>) -> tensor<32x16xf32, #DCSR> {
  %0 = linalg.generic #trait_scale_inpl
    outs(%argx: tensor<32x16xf32, #DCSR>) {
      ^bb(%x: f32):
        %1 = arith.addf %x, %x : f32
        linalg.yield %1 : f32
  } -> tensor<32x16xf32, #DCSR>
  return %0 : tensor<32x16xf32, #DCSR>
}

#trait_scale = {
  indexing_maps = [
    affine_map<(i,j) -> (i,j)>,  // A
    affine_map<(i,j) -> (i,j)>   // X (out)
  ],
  iterator_types = ["parallel", "parallel"],
  doc = "X(i,j) = A(i,j) * 2.0"
}

<<<<<<< HEAD
// CHECK-LABEL:   func @sparse_truly_dynamic(
// CHECK-SAME:      %[[VAL_0:.*]]: tensor<10x20xf32, #sparse_tensor.encoding<{{.*}}>>
// CHECK-DAG:       %[[VAL_1:.*]] = arith.constant 2.000000e+00 : f32
// CHECK-DAG:       %[[VAL_2:.*]] = arith.constant 10 : index
// CHECK-DAG:       %[[VAL_4:.*]] = arith.constant 1 : index
// CHECK-DAG:       %[[VAL_5:.*]] = arith.constant 2 : index
// CHECK-DAG:       %[[VAL_6:.*]] = arith.constant 0 : index
// CHECK:           %[[VAL_7:.*]] = bufferization.alloc_tensor() : tensor<10x20xf32, #sparse_tensor.encoding<{{.*}}>>
// CHECK:           %[[VAL_8:.*]] = sparse_tensor.pointers %[[VAL_0]] {dimension = 1 : index} : tensor<10x20xf32, #sparse_tensor.encoding<{{.*}}>>
// CHECK:           %[[VAL_9:.*]] = sparse_tensor.indices %[[VAL_0]] {dimension = 1 : index} : tensor<10x20xf32, #sparse_tensor.encoding<{{.*}}>>
// CHECK:           %[[VAL_10:.*]] = sparse_tensor.values %[[VAL_0]] : tensor<10x20xf32, #sparse_tensor.encoding<{{.*}}>>
// CHECK:           %[[VAL_11:.*]] = memref.alloca(%[[VAL_5]]) : memref<?xindex>
// CHECK:           %[[BUF:.*]] = memref.alloca() : memref<f32>
// CHECK:           scf.for %[[VAL_12:.*]] = %[[VAL_6]] to %[[VAL_2]] step %[[VAL_4]] {
// CHECK:             memref.store %[[VAL_12]], %[[VAL_11]]{{\[}}%[[VAL_6]]] : memref<?xindex>
// CHECK:             %[[VAL_13:.*]] = memref.load %[[VAL_8]]{{\[}}%[[VAL_12]]] : memref<?xindex>
// CHECK:             %[[VAL_14:.*]] = arith.addi %[[VAL_12]], %[[VAL_4]] : index
// CHECK:             %[[VAL_15:.*]] = memref.load %[[VAL_8]]{{\[}}%[[VAL_14]]] : memref<?xindex>
// CHECK:             scf.for %[[VAL_16:.*]] = %[[VAL_13]] to %[[VAL_15]] step %[[VAL_4]] {
// CHECK:               %[[VAL_17:.*]] = memref.load %[[VAL_9]]{{\[}}%[[VAL_16]]] : memref<?xindex>
// CHECK:               memref.store %[[VAL_17]], %[[VAL_11]]{{\[}}%[[VAL_4]]] : memref<?xindex>
// CHECK:               %[[VAL_18:.*]] = memref.load %[[VAL_10]]{{\[}}%[[VAL_16]]] : memref<?xf32>
// CHECK:               %[[VAL_19:.*]] = arith.mulf %[[VAL_18]], %[[VAL_1]] : f32
// CHECK:               memref.store %[[VAL_19]], %[[BUF]][] : memref<f32>
// CHECK:               sparse_tensor.insert %[[VAL_7]], %[[VAL_11]], %[[BUF]] : tensor<10x20xf32, #sparse_tensor.encoding<{{.*}}>>
=======
// CHECK-LABEL:   func.func @sparse_truly_dynamic(
// CHECK-SAME:      %[[VAL_0:.*]]: tensor<10x20xf32, #sparse_tensor.encoding<{ dimLevelType = [ "dense", "compressed" ] }>>) -> tensor<10x20xf32, #sparse_tensor.encoding<{ dimLevelType = [ "compressed", "compressed" ] }>> {
// CHECK-DAG:       %[[VAL_1:.*]] = arith.constant 10 : index
// CHECK-DAG:       %[[VAL_2:.*]] = arith.constant 0 : index
// CHECK-DAG:       %[[VAL_3:.*]] = arith.constant 1 : index
// CHECK-DAG:       %[[VAL_4:.*]] = arith.constant 2.000000e+00 : f32
// CHECK:           %[[VAL_5:.*]] = bufferization.alloc_tensor() : tensor<10x20xf32, #sparse_tensor.encoding<{ dimLevelType = [ "compressed", "compressed" ] }>>
// CHECK:           %[[VAL_6:.*]] = sparse_tensor.pointers %[[VAL_0]] {dimension = 1 : index} : tensor<10x20xf32, #sparse_tensor.encoding<{ dimLevelType = [ "dense", "compressed" ] }>> to memref<?xindex>
// CHECK:           %[[VAL_7:.*]] = sparse_tensor.indices %[[VAL_0]] {dimension = 1 : index} : tensor<10x20xf32, #sparse_tensor.encoding<{ dimLevelType = [ "dense", "compressed" ] }>> to memref<?xindex>
// CHECK:           %[[VAL_8:.*]] = sparse_tensor.values %[[VAL_0]] : tensor<10x20xf32, #sparse_tensor.encoding<{ dimLevelType = [ "dense", "compressed" ] }>> to memref<?xf32>
// CHECK:           scf.for %[[VAL_9:.*]] = %[[VAL_2]] to %[[VAL_1]] step %[[VAL_3]] {
// CHECK:             %[[VAL_10:.*]] = memref.load %[[VAL_6]]{{\[}}%[[VAL_9]]] : memref<?xindex>
// CHECK:             %[[VAL_11:.*]] = arith.addi %[[VAL_9]], %[[VAL_3]] : index
// CHECK:             %[[VAL_12:.*]] = memref.load %[[VAL_6]]{{\[}}%[[VAL_11]]] : memref<?xindex>
// CHECK:             scf.for %[[VAL_13:.*]] = %[[VAL_10]] to %[[VAL_12]] step %[[VAL_3]] {
// CHECK:               %[[VAL_14:.*]] = memref.load %[[VAL_7]]{{\[}}%[[VAL_13]]] : memref<?xindex>
// CHECK:               %[[VAL_15:.*]] = memref.load %[[VAL_8]]{{\[}}%[[VAL_13]]] : memref<?xf32>
// CHECK:               %[[VAL_16:.*]] = arith.mulf %[[VAL_15]], %[[VAL_4]] : f32
// CHECK:               sparse_tensor.insert %[[VAL_16]] into %[[VAL_5]]{{\[}}%[[VAL_9]], %[[VAL_14]]] : tensor<10x20xf32, #sparse_tensor.encoding<{ dimLevelType = [ "compressed", "compressed" ] }>>
>>>>>>> f788a4d7
// CHECK:             }
// CHECK:           }
// CHECK:           %[[VAL_17:.*]] = sparse_tensor.load %[[VAL_5]] hasInserts : tensor<10x20xf32, #sparse_tensor.encoding<{ dimLevelType = [ "compressed", "compressed" ] }>>
// CHECK:           return %[[VAL_17]] : tensor<10x20xf32, #sparse_tensor.encoding<{ dimLevelType = [ "compressed", "compressed" ] }>>
// CHECK:         }
func.func @sparse_truly_dynamic(%arga: tensor<10x20xf32, #CSR>) -> tensor<10x20xf32, #DCSR> {
  %s = arith.constant 2.0 : f32
  %xm = bufferization.alloc_tensor() : tensor<10x20xf32, #DCSR>
  %0 = linalg.generic #trait_scale
     ins(%arga: tensor<10x20xf32, #CSR>)
      outs(%xm: tensor<10x20xf32, #DCSR>) {
      ^bb(%a: f32, %x: f32):
        %1 = arith.mulf %a, %s : f32
        linalg.yield %1 : f32
  } -> tensor<10x20xf32, #DCSR>
  return %0 : tensor<10x20xf32, #DCSR>
}

#trait_sumred = {
  indexing_maps = [
    affine_map<(i,j,k) -> (i,j,k)>, // A
    affine_map<(i,j,k) -> (i,j,k)>, // B
    affine_map<(i,j,k) -> (i,j)>    // X (out)
  ],
  iterator_types = ["parallel", "parallel", "reduction"],
  doc = "X(i,j) = SUM_k A(i,j,k) * B(i,j,k)"
}

// CHECK-LABEL:   func.func @sumred(
// CHECK-SAME:      %[[VAL_0:.*]]: tensor<?x?x?xi32, #sparse_tensor.encoding<{ dimLevelType = [ "compressed", "compressed", "compressed" ] }>>,
// CHECK-SAME:      %[[VAL_1:.*]]: tensor<?x?x?xi32, #sparse_tensor.encoding<{ dimLevelType = [ "compressed", "compressed", "compressed" ] }>>) -> tensor<?x?xi32, #sparse_tensor.encoding<{ dimLevelType = [ "compressed", "compressed" ] }>> {
// CHECK-DAG:       %[[VAL_2:.*]] = arith.constant 0 : index
// CHECK-DAG:       %[[VAL_3:.*]] = arith.constant 1 : index
<<<<<<< HEAD
// CHECK-DAG:       %[[VAL_4:.*]] = arith.constant 2 : index
// CHECK-DAG:       %[[VAL_5:.*]] = arith.constant 0 : i32
// CHECK:           %[[VAL_6:.*]] = tensor.dim %[[VAL_0]], %[[VAL_2]] : tensor<?x?x?xi32, #{{.*}}>>
// CHECK:           %[[VAL_7:.*]] = tensor.dim %[[VAL_0]], %[[VAL_3]] : tensor<?x?x?xi32, #{{.*}}>>
// CHECK:           %[[VAL_8:.*]] = bufferization.alloc_tensor(%[[VAL_6]], %[[VAL_7]]) : tensor<?x?xi32, #{{.*}}>>
// CHECK:           %[[VAL_9:.*]] = sparse_tensor.pointers %[[VAL_0]] {dimension = 0 : index} : tensor<?x?x?xi32, #{{.*}}>> to memref<?xindex>
// CHECK:           %[[VAL_10:.*]] = sparse_tensor.indices %[[VAL_0]] {dimension = 0 : index} : tensor<?x?x?xi32, #{{.*}}>> to memref<?xindex>
// CHECK:           %[[VAL_11:.*]] = sparse_tensor.pointers %[[VAL_0]] {dimension = 1 : index} : tensor<?x?x?xi32, #{{.*}}>> to memref<?xindex>
// CHECK:           %[[VAL_12:.*]] = sparse_tensor.indices %[[VAL_0]] {dimension = 1 : index} : tensor<?x?x?xi32, #{{.*}}>> to memref<?xindex>
// CHECK:           %[[VAL_13:.*]] = sparse_tensor.pointers %[[VAL_0]] {dimension = 2 : index} : tensor<?x?x?xi32, #{{.*}}>> to memref<?xindex>
// CHECK:           %[[VAL_14:.*]] = sparse_tensor.indices %[[VAL_0]] {dimension = 2 : index} : tensor<?x?x?xi32, #{{.*}}>> to memref<?xindex>
// CHECK:           %[[VAL_15:.*]] = sparse_tensor.values %[[VAL_0]] : tensor<?x?x?xi32, #{{.*}}>> to memref<?xi32>
// CHECK:           %[[VAL_16:.*]] = sparse_tensor.pointers %[[VAL_1]] {dimension = 0 : index} : tensor<?x?x?xi32, #{{.*}}>> to memref<?xindex>
// CHECK:           %[[VAL_17:.*]] = sparse_tensor.indices %[[VAL_1]] {dimension = 0 : index} : tensor<?x?x?xi32, #{{.*}}>> to memref<?xindex>
// CHECK:           %[[VAL_18:.*]] = sparse_tensor.pointers %[[VAL_1]] {dimension = 1 : index} : tensor<?x?x?xi32, #{{.*}}>> to memref<?xindex>
// CHECK:           %[[VAL_19:.*]] = sparse_tensor.indices %[[VAL_1]] {dimension = 1 : index} : tensor<?x?x?xi32, #{{.*}}>> to memref<?xindex>
// CHECK:           %[[VAL_20:.*]] = sparse_tensor.pointers %[[VAL_1]] {dimension = 2 : index} : tensor<?x?x?xi32, #{{.*}}>> to memref<?xindex>
// CHECK:           %[[VAL_21:.*]] = sparse_tensor.indices %[[VAL_1]] {dimension = 2 : index} : tensor<?x?x?xi32, #{{.*}}>> to memref<?xindex>
// CHECK:           %[[VAL_22:.*]] = sparse_tensor.values %[[VAL_1]] : tensor<?x?x?xi32, #{{.*}}>> to memref<?xi32>
// CHECK:           %[[VAL_23:.*]] = memref.alloca(%[[VAL_4]]) : memref<?xindex>
// CHECK:           %[[BUF:.*]] = memref.alloca() : memref<i32>
// CHECK:           %[[VAL_24:.*]] = memref.load %[[VAL_9]]{{\[}}%[[VAL_2]]] : memref<?xindex>
// CHECK:           %[[VAL_25:.*]] = memref.load %[[VAL_9]]{{\[}}%[[VAL_3]]] : memref<?xindex>
// CHECK:           %[[VAL_26:.*]] = memref.load %[[VAL_16]]{{\[}}%[[VAL_2]]] : memref<?xindex>
// CHECK:           %[[VAL_27:.*]] = memref.load %[[VAL_16]]{{\[}}%[[VAL_3]]] : memref<?xindex>
// CHECK:           %[[VAL_28:.*]]:2 = scf.while (%[[VAL_29:.*]] = %[[VAL_24]], %[[VAL_30:.*]] = %[[VAL_26]]) : (index, index) -> (index, index) {
// CHECK:             %[[VAL_31:.*]] = arith.cmpi ult, %[[VAL_29]], %[[VAL_25]] : index
// CHECK:             %[[VAL_32:.*]] = arith.cmpi ult, %[[VAL_30]], %[[VAL_27]] : index
// CHECK:             %[[VAL_33:.*]] = arith.andi %[[VAL_31]], %[[VAL_32]] : i1
// CHECK:             scf.condition(%[[VAL_33]]) %[[VAL_29]], %[[VAL_30]] : index, index
=======
// CHECK-DAG:       %[[VAL_4:.*]] = arith.constant 0 : i32
// CHECK:           %[[VAL_5:.*]] = tensor.dim %[[VAL_0]], %[[VAL_2]] : tensor<?x?x?xi32, #sparse_tensor.encoding<{ dimLevelType = [ "compressed", "compressed", "compressed" ] }>>
// CHECK:           %[[VAL_6:.*]] = tensor.dim %[[VAL_0]], %[[VAL_3]] : tensor<?x?x?xi32, #sparse_tensor.encoding<{ dimLevelType = [ "compressed", "compressed", "compressed" ] }>>
// CHECK:           %[[VAL_7:.*]] = bufferization.alloc_tensor(%[[VAL_5]], %[[VAL_6]]) : tensor<?x?xi32, #sparse_tensor.encoding<{ dimLevelType = [ "compressed", "compressed" ] }>>
// CHECK:           %[[VAL_8:.*]] = sparse_tensor.pointers %[[VAL_0]] {dimension = 0 : index} : tensor<?x?x?xi32, #sparse_tensor.encoding<{ dimLevelType = [ "compressed", "compressed", "compressed" ] }>> to memref<?xindex>
// CHECK:           %[[VAL_9:.*]] = sparse_tensor.indices %[[VAL_0]] {dimension = 0 : index} : tensor<?x?x?xi32, #sparse_tensor.encoding<{ dimLevelType = [ "compressed", "compressed", "compressed" ] }>> to memref<?xindex>
// CHECK:           %[[VAL_10:.*]] = sparse_tensor.pointers %[[VAL_0]] {dimension = 1 : index} : tensor<?x?x?xi32, #sparse_tensor.encoding<{ dimLevelType = [ "compressed", "compressed", "compressed" ] }>> to memref<?xindex>
// CHECK:           %[[VAL_11:.*]] = sparse_tensor.indices %[[VAL_0]] {dimension = 1 : index} : tensor<?x?x?xi32, #sparse_tensor.encoding<{ dimLevelType = [ "compressed", "compressed", "compressed" ] }>> to memref<?xindex>
// CHECK:           %[[VAL_12:.*]] = sparse_tensor.pointers %[[VAL_0]] {dimension = 2 : index} : tensor<?x?x?xi32, #sparse_tensor.encoding<{ dimLevelType = [ "compressed", "compressed", "compressed" ] }>> to memref<?xindex>
// CHECK:           %[[VAL_13:.*]] = sparse_tensor.indices %[[VAL_0]] {dimension = 2 : index} : tensor<?x?x?xi32, #sparse_tensor.encoding<{ dimLevelType = [ "compressed", "compressed", "compressed" ] }>> to memref<?xindex>
// CHECK:           %[[VAL_14:.*]] = sparse_tensor.values %[[VAL_0]] : tensor<?x?x?xi32, #sparse_tensor.encoding<{ dimLevelType = [ "compressed", "compressed", "compressed" ] }>> to memref<?xi32>
// CHECK:           %[[VAL_15:.*]] = sparse_tensor.pointers %[[VAL_1]] {dimension = 0 : index} : tensor<?x?x?xi32, #sparse_tensor.encoding<{ dimLevelType = [ "compressed", "compressed", "compressed" ] }>> to memref<?xindex>
// CHECK:           %[[VAL_16:.*]] = sparse_tensor.indices %[[VAL_1]] {dimension = 0 : index} : tensor<?x?x?xi32, #sparse_tensor.encoding<{ dimLevelType = [ "compressed", "compressed", "compressed" ] }>> to memref<?xindex>
// CHECK:           %[[VAL_17:.*]] = sparse_tensor.pointers %[[VAL_1]] {dimension = 1 : index} : tensor<?x?x?xi32, #sparse_tensor.encoding<{ dimLevelType = [ "compressed", "compressed", "compressed" ] }>> to memref<?xindex>
// CHECK:           %[[VAL_18:.*]] = sparse_tensor.indices %[[VAL_1]] {dimension = 1 : index} : tensor<?x?x?xi32, #sparse_tensor.encoding<{ dimLevelType = [ "compressed", "compressed", "compressed" ] }>> to memref<?xindex>
// CHECK:           %[[VAL_19:.*]] = sparse_tensor.pointers %[[VAL_1]] {dimension = 2 : index} : tensor<?x?x?xi32, #sparse_tensor.encoding<{ dimLevelType = [ "compressed", "compressed", "compressed" ] }>> to memref<?xindex>
// CHECK:           %[[VAL_20:.*]] = sparse_tensor.indices %[[VAL_1]] {dimension = 2 : index} : tensor<?x?x?xi32, #sparse_tensor.encoding<{ dimLevelType = [ "compressed", "compressed", "compressed" ] }>> to memref<?xindex>
// CHECK:           %[[VAL_21:.*]] = sparse_tensor.values %[[VAL_1]] : tensor<?x?x?xi32, #sparse_tensor.encoding<{ dimLevelType = [ "compressed", "compressed", "compressed" ] }>> to memref<?xi32>
// CHECK:           %[[VAL_22:.*]] = memref.load %[[VAL_8]]{{\[}}%[[VAL_2]]] : memref<?xindex>
// CHECK:           %[[VAL_23:.*]] = memref.load %[[VAL_8]]{{\[}}%[[VAL_3]]] : memref<?xindex>
// CHECK:           %[[VAL_24:.*]] = memref.load %[[VAL_15]]{{\[}}%[[VAL_2]]] : memref<?xindex>
// CHECK:           %[[VAL_25:.*]] = memref.load %[[VAL_15]]{{\[}}%[[VAL_3]]] : memref<?xindex>
// CHECK:           %[[VAL_26:.*]]:2 = scf.while (%[[VAL_27:.*]] = %[[VAL_22]], %[[VAL_28:.*]] = %[[VAL_24]]) : (index, index) -> (index, index) {
// CHECK:             %[[VAL_29:.*]] = arith.cmpi ult, %[[VAL_27]], %[[VAL_23]] : index
// CHECK:             %[[VAL_30:.*]] = arith.cmpi ult, %[[VAL_28]], %[[VAL_25]] : index
// CHECK:             %[[VAL_31:.*]] = arith.andi %[[VAL_29]], %[[VAL_30]] : i1
// CHECK:             scf.condition(%[[VAL_31]]) %[[VAL_27]], %[[VAL_28]] : index, index
>>>>>>> f788a4d7
// CHECK:           } do {
// CHECK:           ^bb0(%[[VAL_32:.*]]: index, %[[VAL_33:.*]]: index):
// CHECK:             %[[VAL_34:.*]] = memref.load %[[VAL_9]]{{\[}}%[[VAL_32]]] : memref<?xindex>
// CHECK:             %[[VAL_35:.*]] = memref.load %[[VAL_16]]{{\[}}%[[VAL_33]]] : memref<?xindex>
// CHECK:             %[[VAL_36:.*]] = arith.cmpi ult, %[[VAL_35]], %[[VAL_34]] : index
// CHECK:             %[[VAL_37:.*]] = arith.select %[[VAL_36]], %[[VAL_35]], %[[VAL_34]] : index
// CHECK:             %[[VAL_38:.*]] = arith.cmpi eq, %[[VAL_34]], %[[VAL_37]] : index
// CHECK:             %[[VAL_39:.*]] = arith.cmpi eq, %[[VAL_35]], %[[VAL_37]] : index
// CHECK:             %[[VAL_40:.*]] = arith.andi %[[VAL_38]], %[[VAL_39]] : i1
// CHECK:             scf.if %[[VAL_40]] {
// CHECK:               %[[VAL_41:.*]] = memref.load %[[VAL_10]]{{\[}}%[[VAL_32]]] : memref<?xindex>
// CHECK:               %[[VAL_42:.*]] = arith.addi %[[VAL_32]], %[[VAL_3]] : index
// CHECK:               %[[VAL_43:.*]] = memref.load %[[VAL_10]]{{\[}}%[[VAL_42]]] : memref<?xindex>
// CHECK:               %[[VAL_44:.*]] = memref.load %[[VAL_17]]{{\[}}%[[VAL_33]]] : memref<?xindex>
// CHECK:               %[[VAL_45:.*]] = arith.addi %[[VAL_33]], %[[VAL_3]] : index
// CHECK:               %[[VAL_46:.*]] = memref.load %[[VAL_17]]{{\[}}%[[VAL_45]]] : memref<?xindex>
// CHECK:               %[[VAL_47:.*]]:2 = scf.while (%[[VAL_48:.*]] = %[[VAL_41]], %[[VAL_49:.*]] = %[[VAL_44]]) : (index, index) -> (index, index) {
// CHECK:                 %[[VAL_50:.*]] = arith.cmpi ult, %[[VAL_48]], %[[VAL_43]] : index
// CHECK:                 %[[VAL_51:.*]] = arith.cmpi ult, %[[VAL_49]], %[[VAL_46]] : index
// CHECK:                 %[[VAL_52:.*]] = arith.andi %[[VAL_50]], %[[VAL_51]] : i1
// CHECK:                 scf.condition(%[[VAL_52]]) %[[VAL_48]], %[[VAL_49]] : index, index
// CHECK:               } do {
// CHECK:               ^bb0(%[[VAL_53:.*]]: index, %[[VAL_54:.*]]: index):
// CHECK:                 %[[VAL_55:.*]] = memref.load %[[VAL_11]]{{\[}}%[[VAL_53]]] : memref<?xindex>
// CHECK:                 %[[VAL_56:.*]] = memref.load %[[VAL_18]]{{\[}}%[[VAL_54]]] : memref<?xindex>
// CHECK:                 %[[VAL_57:.*]] = arith.cmpi ult, %[[VAL_56]], %[[VAL_55]] : index
// CHECK:                 %[[VAL_58:.*]] = arith.select %[[VAL_57]], %[[VAL_56]], %[[VAL_55]] : index
// CHECK:                 %[[VAL_59:.*]] = arith.cmpi eq, %[[VAL_55]], %[[VAL_58]] : index
// CHECK:                 %[[VAL_60:.*]] = arith.cmpi eq, %[[VAL_56]], %[[VAL_58]] : index
// CHECK:                 %[[VAL_61:.*]] = arith.andi %[[VAL_59]], %[[VAL_60]] : i1
// CHECK:                 scf.if %[[VAL_61]] {
// CHECK:                   %[[VAL_62:.*]] = memref.load %[[VAL_12]]{{\[}}%[[VAL_53]]] : memref<?xindex>
// CHECK:                   %[[VAL_63:.*]] = arith.addi %[[VAL_53]], %[[VAL_3]] : index
// CHECK:                   %[[VAL_64:.*]] = memref.load %[[VAL_12]]{{\[}}%[[VAL_63]]] : memref<?xindex>
// CHECK:                   %[[VAL_65:.*]] = memref.load %[[VAL_19]]{{\[}}%[[VAL_54]]] : memref<?xindex>
// CHECK:                   %[[VAL_66:.*]] = arith.addi %[[VAL_54]], %[[VAL_3]] : index
// CHECK:                   %[[VAL_67:.*]] = memref.load %[[VAL_19]]{{\[}}%[[VAL_66]]] : memref<?xindex>
// CHECK:                   %[[VAL_68:.*]]:3 = scf.while (%[[VAL_69:.*]] = %[[VAL_62]], %[[VAL_70:.*]] = %[[VAL_65]], %[[VAL_71:.*]] = %[[VAL_4]]) : (index, index, i32) -> (index, index, i32) {
// CHECK:                     %[[VAL_72:.*]] = arith.cmpi ult, %[[VAL_69]], %[[VAL_64]] : index
// CHECK:                     %[[VAL_73:.*]] = arith.cmpi ult, %[[VAL_70]], %[[VAL_67]] : index
// CHECK:                     %[[VAL_74:.*]] = arith.andi %[[VAL_72]], %[[VAL_73]] : i1
// CHECK:                     scf.condition(%[[VAL_74]]) %[[VAL_69]], %[[VAL_70]], %[[VAL_71]] : index, index, i32
// CHECK:                   } do {
// CHECK:                   ^bb0(%[[VAL_75:.*]]: index, %[[VAL_76:.*]]: index, %[[VAL_77:.*]]: i32):
// CHECK:                     %[[VAL_78:.*]] = memref.load %[[VAL_13]]{{\[}}%[[VAL_75]]] : memref<?xindex>
// CHECK:                     %[[VAL_79:.*]] = memref.load %[[VAL_20]]{{\[}}%[[VAL_76]]] : memref<?xindex>
// CHECK:                     %[[VAL_80:.*]] = arith.cmpi ult, %[[VAL_79]], %[[VAL_78]] : index
// CHECK:                     %[[VAL_81:.*]] = arith.select %[[VAL_80]], %[[VAL_79]], %[[VAL_78]] : index
// CHECK:                     %[[VAL_82:.*]] = arith.cmpi eq, %[[VAL_78]], %[[VAL_81]] : index
// CHECK:                     %[[VAL_83:.*]] = arith.cmpi eq, %[[VAL_79]], %[[VAL_81]] : index
// CHECK:                     %[[VAL_84:.*]] = arith.andi %[[VAL_82]], %[[VAL_83]] : i1
// CHECK:                     %[[VAL_85:.*]] = scf.if %[[VAL_84]] -> (i32) {
// CHECK:                       %[[VAL_86:.*]] = memref.load %[[VAL_14]]{{\[}}%[[VAL_75]]] : memref<?xi32>
// CHECK:                       %[[VAL_87:.*]] = memref.load %[[VAL_21]]{{\[}}%[[VAL_76]]] : memref<?xi32>
// CHECK:                       %[[VAL_88:.*]] = arith.muli %[[VAL_86]], %[[VAL_87]] : i32
// CHECK:                       %[[VAL_89:.*]] = arith.addi %[[VAL_77]], %[[VAL_88]] : i32
// CHECK:                       scf.yield %[[VAL_89]] : i32
// CHECK:                     } else {
// CHECK:                       scf.yield %[[VAL_77]] : i32
// CHECK:                     }
// CHECK:                     %[[VAL_90:.*]] = arith.cmpi eq, %[[VAL_78]], %[[VAL_81]] : index
// CHECK:                     %[[VAL_91:.*]] = arith.addi %[[VAL_75]], %[[VAL_3]] : index
// CHECK:                     %[[VAL_92:.*]] = arith.select %[[VAL_90]], %[[VAL_91]], %[[VAL_75]] : index
// CHECK:                     %[[VAL_93:.*]] = arith.cmpi eq, %[[VAL_79]], %[[VAL_81]] : index
// CHECK:                     %[[VAL_94:.*]] = arith.addi %[[VAL_76]], %[[VAL_3]] : index
// CHECK:                     %[[VAL_95:.*]] = arith.select %[[VAL_93]], %[[VAL_94]], %[[VAL_76]] : index
// CHECK:                     scf.yield %[[VAL_92]], %[[VAL_95]], %[[VAL_96:.*]] : index, index, i32
// CHECK:                   }
<<<<<<< HEAD
// CHECK:                   memref.store %[[VAL_70]]#2, %[[BUF]][] : memref<i32>
// CHECK:                   sparse_tensor.insert %[[VAL_8]], %[[VAL_23]], %[[BUF]] : tensor<?x?xi32, #{{.*}}>, memref<?xindex>, memref<i32>
=======
// CHECK:                   sparse_tensor.insert %[[VAL_97:.*]]#2 into %[[VAL_7]]{{\[}}%[[VAL_37]], %[[VAL_58]]] : tensor<?x?xi32, #sparse_tensor.encoding<{ dimLevelType = [ "compressed", "compressed" ] }>>
>>>>>>> f788a4d7
// CHECK:                 } else {
// CHECK:                 }
// CHECK:                 %[[VAL_98:.*]] = arith.cmpi eq, %[[VAL_55]], %[[VAL_58]] : index
// CHECK:                 %[[VAL_99:.*]] = arith.addi %[[VAL_53]], %[[VAL_3]] : index
// CHECK:                 %[[VAL_100:.*]] = arith.select %[[VAL_98]], %[[VAL_99]], %[[VAL_53]] : index
// CHECK:                 %[[VAL_101:.*]] = arith.cmpi eq, %[[VAL_56]], %[[VAL_58]] : index
// CHECK:                 %[[VAL_102:.*]] = arith.addi %[[VAL_54]], %[[VAL_3]] : index
// CHECK:                 %[[VAL_103:.*]] = arith.select %[[VAL_101]], %[[VAL_102]], %[[VAL_54]] : index
// CHECK:                 scf.yield %[[VAL_100]], %[[VAL_103]] : index, index
// CHECK:               }
// CHECK:             } else {
// CHECK:             }
// CHECK:             %[[VAL_104:.*]] = arith.cmpi eq, %[[VAL_34]], %[[VAL_37]] : index
// CHECK:             %[[VAL_105:.*]] = arith.addi %[[VAL_32]], %[[VAL_3]] : index
// CHECK:             %[[VAL_106:.*]] = arith.select %[[VAL_104]], %[[VAL_105]], %[[VAL_32]] : index
// CHECK:             %[[VAL_107:.*]] = arith.cmpi eq, %[[VAL_35]], %[[VAL_37]] : index
// CHECK:             %[[VAL_108:.*]] = arith.addi %[[VAL_33]], %[[VAL_3]] : index
// CHECK:             %[[VAL_109:.*]] = arith.select %[[VAL_107]], %[[VAL_108]], %[[VAL_33]] : index
// CHECK:             scf.yield %[[VAL_106]], %[[VAL_109]] : index, index
// CHECK:           }
// CHECK:           %[[VAL_110:.*]] = sparse_tensor.load %[[VAL_7]] hasInserts : tensor<?x?xi32, #sparse_tensor.encoding<{ dimLevelType = [ "compressed", "compressed" ] }>>
// CHECK:           return %[[VAL_110]] : tensor<?x?xi32, #sparse_tensor.encoding<{ dimLevelType = [ "compressed", "compressed" ] }>>
// CHECK:         }
func.func @sumred(%arga: tensor<?x?x?xi32, #SparseTensor>,
             %argb: tensor<?x?x?xi32, #SparseTensor>) -> tensor<?x?xi32, #DCSR> {
  %c0 = arith.constant 0 : index
  %c1 = arith.constant 1 : index
  %d0 = tensor.dim %arga, %c0 : tensor<?x?x?xi32, #SparseTensor>
  %d1 = tensor.dim %arga, %c1 : tensor<?x?x?xi32, #SparseTensor>
  %xinit = bufferization.alloc_tensor(%d0, %d1) : tensor<?x?xi32, #DCSR>
  %0 = linalg.generic #trait_sumred
    ins(%arga, %argb: tensor<?x?x?xi32, #SparseTensor>,
                      tensor<?x?x?xi32, #SparseTensor>)
    outs(%xinit: tensor<?x?xi32, #DCSR>) {
      ^bb(%a: i32, %b: i32, %x: i32):
        %0 = arith.muli %a, %b : i32
        %1 = arith.addi %x, %0 : i32
        linalg.yield %1 : i32
  } -> tensor<?x?xi32, #DCSR>
  return %0 : tensor<?x?xi32, #DCSR>
}

#trait_matmat = {
  indexing_maps = [
    affine_map<(i,j,k) -> (i,k)>, // A
    affine_map<(i,j,k) -> (k,j)>, // B
    affine_map<(i,j,k) -> (i,j)>  // C (out)
  ],
  iterator_types = ["parallel", "parallel", "reduction"],
  doc = "C(i,j) = SUM_k A(i,k) * B(k,j)"
}

<<<<<<< HEAD
// CHECK-LABEL:   func @matmat(
// CHECK-SAME:      %[[VAL_0:.*]]: tensor<?x?xf32, #sparse_tensor.encoding<{{{.*}}}>>,
// CHECK-SAME:      %[[VAL_1:.*]]: tensor<?x?xf32, #sparse_tensor.encoding<{{{.*}}}>> {
// CHECK-DAG:       %[[VAL_2:.*]] = arith.constant 0 : index
// CHECK-DAG:       %[[VAL_3:.*]] = arith.constant 1 : index
// CHECK-DAG:       %[[VAL_4:.*]] = arith.constant 2 : index
// CHECK-DAG:       %[[VAL_5:.*]] = arith.constant false
// CHECK-DAG:       %[[VAL_6:.*]] = arith.constant true
// CHECK:           %[[VAL_7:.*]] = tensor.dim %[[VAL_0]], %[[VAL_2]] : tensor<?x?xf32, #sparse_tensor.encoding<{{{.*}}}>>
// CHECK:           %[[VAL_8:.*]] = tensor.dim %[[VAL_1]], %[[VAL_3]] : tensor<?x?xf32, #sparse_tensor.encoding<{{{.*}}}>>
// CHECK:           %[[VAL_9:.*]] = bufferization.alloc_tensor(%[[VAL_7]], %[[VAL_8]]) : tensor<?x?xf32, #sparse_tensor.encoding<{{{.*}}}>>
// CHECK:           %[[VAL_10:.*]] = sparse_tensor.pointers %[[VAL_0]] {dimension = 0 : index} : tensor<?x?xf32, #sparse_tensor.encoding<{{{.*}}}>> to memref<?xindex>
// CHECK:           %[[VAL_11:.*]] = sparse_tensor.indices %[[VAL_0]] {dimension = 0 : index} : tensor<?x?xf32, #sparse_tensor.encoding<{{{.*}}}>> to memref<?xindex>
// CHECK:           %[[VAL_12:.*]] = sparse_tensor.pointers %[[VAL_0]] {dimension = 1 : index} : tensor<?x?xf32, #sparse_tensor.encoding<{{{.*}}}>> to memref<?xindex>
// CHECK:           %[[VAL_13:.*]] = sparse_tensor.indices %[[VAL_0]] {dimension = 1 : index} : tensor<?x?xf32, #sparse_tensor.encoding<{{{.*}}}>> to memref<?xindex>
// CHECK:           %[[VAL_14:.*]] = sparse_tensor.values %[[VAL_0]] : tensor<?x?xf32, #sparse_tensor.encoding<{{{.*}}}>> to memref<?xf32>
// CHECK:           %[[VAL_15:.*]] = sparse_tensor.pointers %[[VAL_1]] {dimension = 0 : index} : tensor<?x?xf32, #sparse_tensor.encoding<{{{.*}}}>> to memref<?xindex>
// CHECK:           %[[VAL_16:.*]] = sparse_tensor.indices %[[VAL_1]] {dimension = 0 : index} : tensor<?x?xf32, #sparse_tensor.encoding<{{{.*}}}>> to memref<?xindex>
// CHECK:           %[[VAL_17:.*]] = sparse_tensor.pointers %[[VAL_1]] {dimension = 1 : index} : tensor<?x?xf32, #sparse_tensor.encoding<{{{.*}}}>> to memref<?xindex>
// CHECK:           %[[VAL_18:.*]] = sparse_tensor.indices %[[VAL_1]] {dimension = 1 : index} : tensor<?x?xf32, #sparse_tensor.encoding<{{{.*}}}>> to memref<?xindex>
// CHECK:           %[[VAL_19:.*]] = sparse_tensor.values %[[VAL_1]] : tensor<?x?xf32, #sparse_tensor.encoding<{{{.*}}}>> to memref<?xf32>
// CHECK:           %[[VAL_20:.*]] = memref.alloca(%[[VAL_4]]) : memref<?xindex>
// CHECK:           %[[VAL_21:.*]] = memref.load %[[VAL_10]]{{\[}}%[[VAL_2]]] : memref<?xindex>
// CHECK:           %[[VAL_22:.*]] = memref.load %[[VAL_10]]{{\[}}%[[VAL_3]]] : memref<?xindex>
// CHECK:           scf.for %[[VAL_23:.*]] = %[[VAL_21]] to %[[VAL_22]] step %[[VAL_3]] {
// CHECK:             %[[VAL_24:.*]] = memref.load %[[VAL_11]]{{\[}}%[[VAL_23]]] : memref<?xindex>
// CHECK:             memref.store %[[VAL_24]], %[[VAL_20]]{{\[}}%[[VAL_2]]] : memref<?xindex>
// CHECK:             %[[VAL_25:.*]], %[[VAL_26:.*]], %[[VAL_27:.*]], %[[VAL_28:.*]] = sparse_tensor.expand %[[VAL_9]] : tensor<?x?xf32, #sparse_tensor.encoding<{{{.*}}}>> to memref<?xf32>, memref<?xi1>, memref<?xindex>, index
// CHECK:             %[[VAL_29:.*]] = memref.load %[[VAL_12]]{{\[}}%[[VAL_23]]] : memref<?xindex>
// CHECK:             %[[VAL_30:.*]] = arith.addi %[[VAL_23]], %[[VAL_3]] : index
// CHECK:             %[[VAL_31:.*]] = memref.load %[[VAL_12]]{{\[}}%[[VAL_30]]] : memref<?xindex>
// CHECK:             %[[VAL_32:.*]] = memref.load %[[VAL_15]]{{\[}}%[[VAL_2]]] : memref<?xindex>
// CHECK:             %[[VAL_33:.*]] = memref.load %[[VAL_15]]{{\[}}%[[VAL_3]]] : memref<?xindex>
// CHECK:             %[[VAL_34:.*]]:3 = scf.while (%[[VAL_35:.*]] = %[[VAL_29]], %[[VAL_36:.*]] = %[[VAL_32]], %[[VAL_37:.*]] = %[[VAL_28]]) : (index, index, index) -> (index, index, index) {
// CHECK:               %[[VAL_38:.*]] = arith.cmpi ult, %[[VAL_35]], %[[VAL_31]] : index
// CHECK:               %[[VAL_39:.*]] = arith.cmpi ult, %[[VAL_36]], %[[VAL_33]] : index
// CHECK:               %[[VAL_40:.*]] = arith.andi %[[VAL_38]], %[[VAL_39]] : i1
// CHECK:               scf.condition(%[[VAL_40]]) %[[VAL_35]], %[[VAL_36]], %[[VAL_37]] : index, index, index
=======
// CHECK-LABEL:   func.func @matmat(
// CHECK-SAME:                      %[[VAL_0:.*]]: tensor<?x?xf32, #sparse_tensor.encoding<{ dimLevelType = [ "compressed", "compressed" ] }>>,
// CHECK-SAME:                      %[[VAL_1:.*]]: tensor<?x?xf32, #sparse_tensor.encoding<{ dimLevelType = [ "compressed", "compressed" ] }>>) -> tensor<?x?xf32, #sparse_tensor.encoding<{ dimLevelType = [ "compressed", "compressed" ] }>> {
// CHECK:           %[[VAL_2:.*]] = arith.constant 0 : index
// CHECK:           %[[VAL_3:.*]] = arith.constant 1 : index
// CHECK:           %[[VAL_4:.*]] = arith.constant false
// CHECK:           %[[VAL_5:.*]] = arith.constant true
// CHECK:           %[[VAL_6:.*]] = tensor.dim %[[VAL_0]], %[[VAL_2]] : tensor<?x?xf32, #sparse_tensor.encoding<{ dimLevelType = [ "compressed", "compressed" ] }>>
// CHECK:           %[[VAL_7:.*]] = tensor.dim %[[VAL_1]], %[[VAL_3]] : tensor<?x?xf32, #sparse_tensor.encoding<{ dimLevelType = [ "compressed", "compressed" ] }>>
// CHECK:           %[[VAL_8:.*]] = bufferization.alloc_tensor(%[[VAL_6]], %[[VAL_7]]) : tensor<?x?xf32, #sparse_tensor.encoding<{ dimLevelType = [ "compressed", "compressed" ] }>>
// CHECK:           %[[VAL_9:.*]] = sparse_tensor.pointers %[[VAL_0]] {dimension = 0 : index} : tensor<?x?xf32, #sparse_tensor.encoding<{ dimLevelType = [ "compressed", "compressed" ] }>> to memref<?xindex>
// CHECK:           %[[VAL_10:.*]] = sparse_tensor.indices %[[VAL_0]] {dimension = 0 : index} : tensor<?x?xf32, #sparse_tensor.encoding<{ dimLevelType = [ "compressed", "compressed" ] }>> to memref<?xindex>
// CHECK:           %[[VAL_11:.*]] = sparse_tensor.pointers %[[VAL_0]] {dimension = 1 : index} : tensor<?x?xf32, #sparse_tensor.encoding<{ dimLevelType = [ "compressed", "compressed" ] }>> to memref<?xindex>
// CHECK:           %[[VAL_12:.*]] = sparse_tensor.indices %[[VAL_0]] {dimension = 1 : index} : tensor<?x?xf32, #sparse_tensor.encoding<{ dimLevelType = [ "compressed", "compressed" ] }>> to memref<?xindex>
// CHECK:           %[[VAL_13:.*]] = sparse_tensor.values %[[VAL_0]] : tensor<?x?xf32, #sparse_tensor.encoding<{ dimLevelType = [ "compressed", "compressed" ] }>> to memref<?xf32>
// CHECK:           %[[VAL_14:.*]] = sparse_tensor.pointers %[[VAL_1]] {dimension = 0 : index} : tensor<?x?xf32, #sparse_tensor.encoding<{ dimLevelType = [ "compressed", "compressed" ] }>> to memref<?xindex>
// CHECK:           %[[VAL_15:.*]] = sparse_tensor.indices %[[VAL_1]] {dimension = 0 : index} : tensor<?x?xf32, #sparse_tensor.encoding<{ dimLevelType = [ "compressed", "compressed" ] }>> to memref<?xindex>
// CHECK:           %[[VAL_16:.*]] = sparse_tensor.pointers %[[VAL_1]] {dimension = 1 : index} : tensor<?x?xf32, #sparse_tensor.encoding<{ dimLevelType = [ "compressed", "compressed" ] }>> to memref<?xindex>
// CHECK:           %[[VAL_17:.*]] = sparse_tensor.indices %[[VAL_1]] {dimension = 1 : index} : tensor<?x?xf32, #sparse_tensor.encoding<{ dimLevelType = [ "compressed", "compressed" ] }>> to memref<?xindex>
// CHECK:           %[[VAL_18:.*]] = sparse_tensor.values %[[VAL_1]] : tensor<?x?xf32, #sparse_tensor.encoding<{ dimLevelType = [ "compressed", "compressed" ] }>> to memref<?xf32>
// CHECK:           %[[VAL_19:.*]] = memref.load %[[VAL_9]]{{\[}}%[[VAL_2]]] : memref<?xindex>
// CHECK:           %[[VAL_20:.*]] = memref.load %[[VAL_9]]{{\[}}%[[VAL_3]]] : memref<?xindex>
// CHECK:           scf.for %[[VAL_21:.*]] = %[[VAL_19]] to %[[VAL_20]] step %[[VAL_3]] {
// CHECK:             %[[VAL_22:.*]] = memref.load %[[VAL_10]]{{\[}}%[[VAL_21]]] : memref<?xindex>
// CHECK:             %[[VAL_23:.*]], %[[VAL_24:.*]], %[[VAL_25:.*]], %[[VAL_26:.*]] = sparse_tensor.expand %[[VAL_8]] : tensor<?x?xf32, #sparse_tensor.encoding<{ dimLevelType = [ "compressed", "compressed" ] }>> to memref<?xf32>, memref<?xi1>, memref<?xindex>
// CHECK:             %[[VAL_27:.*]] = memref.load %[[VAL_11]]{{\[}}%[[VAL_21]]] : memref<?xindex>
// CHECK:             %[[VAL_28:.*]] = arith.addi %[[VAL_21]], %[[VAL_3]] : index
// CHECK:             %[[VAL_29:.*]] = memref.load %[[VAL_11]]{{\[}}%[[VAL_28]]] : memref<?xindex>
// CHECK:             %[[VAL_30:.*]] = memref.load %[[VAL_14]]{{\[}}%[[VAL_2]]] : memref<?xindex>
// CHECK:             %[[VAL_31:.*]] = memref.load %[[VAL_14]]{{\[}}%[[VAL_3]]] : memref<?xindex>
// CHECK:             %[[VAL_32:.*]]:3 = scf.while (%[[VAL_33:.*]] = %[[VAL_27]], %[[VAL_34:.*]] = %[[VAL_30]], %[[VAL_35:.*]] = %[[VAL_26]]) : (index, index, index) -> (index, index, index) {
// CHECK:               %[[VAL_36:.*]] = arith.cmpi ult, %[[VAL_33]], %[[VAL_29]] : index
// CHECK:               %[[VAL_37:.*]] = arith.cmpi ult, %[[VAL_34]], %[[VAL_31]] : index
// CHECK:               %[[VAL_38:.*]] = arith.andi %[[VAL_36]], %[[VAL_37]] : i1
// CHECK:               scf.condition(%[[VAL_38]]) %[[VAL_33]], %[[VAL_34]], %[[VAL_35]] : index, index, index
>>>>>>> f788a4d7
// CHECK:             } do {
// CHECK:             ^bb0(%[[VAL_39:.*]]: index, %[[VAL_40:.*]]: index, %[[VAL_41:.*]]: index):
// CHECK:               %[[VAL_42:.*]] = memref.load %[[VAL_12]]{{\[}}%[[VAL_39]]] : memref<?xindex>
// CHECK:               %[[VAL_43:.*]] = memref.load %[[VAL_15]]{{\[}}%[[VAL_40]]] : memref<?xindex>
// CHECK:               %[[VAL_44:.*]] = arith.cmpi ult, %[[VAL_43]], %[[VAL_42]] : index
// CHECK:               %[[VAL_45:.*]] = arith.select %[[VAL_44]], %[[VAL_43]], %[[VAL_42]] : index
// CHECK:               %[[VAL_46:.*]] = arith.cmpi eq, %[[VAL_42]], %[[VAL_45]] : index
// CHECK:               %[[VAL_47:.*]] = arith.cmpi eq, %[[VAL_43]], %[[VAL_45]] : index
// CHECK:               %[[VAL_48:.*]] = arith.andi %[[VAL_46]], %[[VAL_47]] : i1
// CHECK:               %[[VAL_49:.*]] = scf.if %[[VAL_48]] -> (index) {
// CHECK:                 %[[VAL_50:.*]] = memref.load %[[VAL_13]]{{\[}}%[[VAL_39]]] : memref<?xf32>
// CHECK:                 %[[VAL_51:.*]] = memref.load %[[VAL_16]]{{\[}}%[[VAL_40]]] : memref<?xindex>
// CHECK:                 %[[VAL_52:.*]] = arith.addi %[[VAL_40]], %[[VAL_3]] : index
// CHECK:                 %[[VAL_53:.*]] = memref.load %[[VAL_16]]{{\[}}%[[VAL_52]]] : memref<?xindex>
// CHECK:                 %[[VAL_54:.*]] = scf.for %[[VAL_55:.*]] = %[[VAL_51]] to %[[VAL_53]] step %[[VAL_3]] iter_args(%[[VAL_56:.*]] = %[[VAL_41]]) -> (index) {
// CHECK:                   %[[VAL_57:.*]] = memref.load %[[VAL_17]]{{\[}}%[[VAL_55]]] : memref<?xindex>
// CHECK:                   %[[VAL_58:.*]] = memref.load %[[VAL_23]]{{\[}}%[[VAL_57]]] : memref<?xf32>
// CHECK:                   %[[VAL_59:.*]] = memref.load %[[VAL_18]]{{\[}}%[[VAL_55]]] : memref<?xf32>
// CHECK:                   %[[VAL_60:.*]] = arith.mulf %[[VAL_50]], %[[VAL_59]] : f32
// CHECK:                   %[[VAL_61:.*]] = arith.addf %[[VAL_58]], %[[VAL_60]] : f32
// CHECK:                   %[[VAL_62:.*]] = memref.load %[[VAL_24]]{{\[}}%[[VAL_57]]] : memref<?xi1>
// CHECK:                   %[[VAL_63:.*]] = arith.cmpi eq, %[[VAL_62]], %[[VAL_4]] : i1
// CHECK:                   %[[VAL_64:.*]] = scf.if %[[VAL_63]] -> (index) {
// CHECK:                     memref.store %[[VAL_5]], %[[VAL_24]]{{\[}}%[[VAL_57]]] : memref<?xi1>
// CHECK:                     memref.store %[[VAL_57]], %[[VAL_25]]{{\[}}%[[VAL_56]]] : memref<?xindex>
// CHECK:                     %[[VAL_65:.*]] = arith.addi %[[VAL_56]], %[[VAL_3]] : index
// CHECK:                     scf.yield %[[VAL_65]] : index
// CHECK:                   } else {
// CHECK:                     scf.yield %[[VAL_56]] : index
// CHECK:                   }
// CHECK:                   memref.store %[[VAL_61]], %[[VAL_23]]{{\[}}%[[VAL_57]]] : memref<?xf32>
// CHECK:                   scf.yield %[[VAL_66:.*]] : index
// CHECK:                 }
// CHECK:                 scf.yield %[[VAL_67:.*]] : index
// CHECK:               } else {
// CHECK:                 scf.yield %[[VAL_41]] : index
// CHECK:               }
// CHECK:               %[[VAL_68:.*]] = arith.cmpi eq, %[[VAL_42]], %[[VAL_45]] : index
// CHECK:               %[[VAL_69:.*]] = arith.addi %[[VAL_39]], %[[VAL_3]] : index
// CHECK:               %[[VAL_70:.*]] = arith.select %[[VAL_68]], %[[VAL_69]], %[[VAL_39]] : index
// CHECK:               %[[VAL_71:.*]] = arith.cmpi eq, %[[VAL_43]], %[[VAL_45]] : index
// CHECK:               %[[VAL_72:.*]] = arith.addi %[[VAL_40]], %[[VAL_3]] : index
// CHECK:               %[[VAL_73:.*]] = arith.select %[[VAL_71]], %[[VAL_72]], %[[VAL_40]] : index
// CHECK:               scf.yield %[[VAL_70]], %[[VAL_73]], %[[VAL_74:.*]] : index, index, index
// CHECK:             }
// CHECK:             sparse_tensor.compress %[[VAL_23]], %[[VAL_24]], %[[VAL_25]], %[[VAL_75:.*]]#2 into %[[VAL_8]]{{\[}}%[[VAL_22]]] : memref<?xf32>, memref<?xi1>, memref<?xindex>, tensor<?x?xf32, #sparse_tensor.encoding<{ dimLevelType = [ "compressed", "compressed" ] }>>
// CHECK:           }
// CHECK:           %[[VAL_76:.*]] = sparse_tensor.load %[[VAL_8]] hasInserts : tensor<?x?xf32, #sparse_tensor.encoding<{ dimLevelType = [ "compressed", "compressed" ] }>>
// CHECK:           return %[[VAL_76]] : tensor<?x?xf32, #sparse_tensor.encoding<{ dimLevelType = [ "compressed", "compressed" ] }>>
// CHECK:         }
func.func @matmat(%arga: tensor<?x?xf32, #DCSR>,
             %argb: tensor<?x?xf32, #DCSR>) -> tensor<?x?xf32, #DCSR> {
  %c0 = arith.constant 0 : index
  %c1 = arith.constant 1 : index
  %d0 = tensor.dim %arga, %c0 : tensor<?x?xf32, #DCSR>
  %d1 = tensor.dim %argb, %c1 : tensor<?x?xf32, #DCSR>
  %cinit = bufferization.alloc_tensor(%d0, %d1) : tensor<?x?xf32, #DCSR>
  %0 = linalg.generic #trait_matmat
       ins(%arga, %argb: tensor<?x?xf32, #DCSR>,
                         tensor<?x?xf32, #DCSR>)
      outs(%cinit: tensor<?x?xf32, #DCSR>) {
    ^bb(%a: f32, %b: f32, %c: f32):
      %1 = arith.mulf %a, %b : f32
      %2 = arith.addf %c, %1 : f32
      linalg.yield %2 : f32
  } -> tensor<?x?xf32, #DCSR>
  return %0 : tensor<?x?xf32, #DCSR>
}<|MERGE_RESOLUTION|>--- conflicted
+++ resolved
@@ -98,33 +98,6 @@
   doc = "X(i,j) = A(i,j) * 2.0"
 }
 
-<<<<<<< HEAD
-// CHECK-LABEL:   func @sparse_truly_dynamic(
-// CHECK-SAME:      %[[VAL_0:.*]]: tensor<10x20xf32, #sparse_tensor.encoding<{{.*}}>>
-// CHECK-DAG:       %[[VAL_1:.*]] = arith.constant 2.000000e+00 : f32
-// CHECK-DAG:       %[[VAL_2:.*]] = arith.constant 10 : index
-// CHECK-DAG:       %[[VAL_4:.*]] = arith.constant 1 : index
-// CHECK-DAG:       %[[VAL_5:.*]] = arith.constant 2 : index
-// CHECK-DAG:       %[[VAL_6:.*]] = arith.constant 0 : index
-// CHECK:           %[[VAL_7:.*]] = bufferization.alloc_tensor() : tensor<10x20xf32, #sparse_tensor.encoding<{{.*}}>>
-// CHECK:           %[[VAL_8:.*]] = sparse_tensor.pointers %[[VAL_0]] {dimension = 1 : index} : tensor<10x20xf32, #sparse_tensor.encoding<{{.*}}>>
-// CHECK:           %[[VAL_9:.*]] = sparse_tensor.indices %[[VAL_0]] {dimension = 1 : index} : tensor<10x20xf32, #sparse_tensor.encoding<{{.*}}>>
-// CHECK:           %[[VAL_10:.*]] = sparse_tensor.values %[[VAL_0]] : tensor<10x20xf32, #sparse_tensor.encoding<{{.*}}>>
-// CHECK:           %[[VAL_11:.*]] = memref.alloca(%[[VAL_5]]) : memref<?xindex>
-// CHECK:           %[[BUF:.*]] = memref.alloca() : memref<f32>
-// CHECK:           scf.for %[[VAL_12:.*]] = %[[VAL_6]] to %[[VAL_2]] step %[[VAL_4]] {
-// CHECK:             memref.store %[[VAL_12]], %[[VAL_11]]{{\[}}%[[VAL_6]]] : memref<?xindex>
-// CHECK:             %[[VAL_13:.*]] = memref.load %[[VAL_8]]{{\[}}%[[VAL_12]]] : memref<?xindex>
-// CHECK:             %[[VAL_14:.*]] = arith.addi %[[VAL_12]], %[[VAL_4]] : index
-// CHECK:             %[[VAL_15:.*]] = memref.load %[[VAL_8]]{{\[}}%[[VAL_14]]] : memref<?xindex>
-// CHECK:             scf.for %[[VAL_16:.*]] = %[[VAL_13]] to %[[VAL_15]] step %[[VAL_4]] {
-// CHECK:               %[[VAL_17:.*]] = memref.load %[[VAL_9]]{{\[}}%[[VAL_16]]] : memref<?xindex>
-// CHECK:               memref.store %[[VAL_17]], %[[VAL_11]]{{\[}}%[[VAL_4]]] : memref<?xindex>
-// CHECK:               %[[VAL_18:.*]] = memref.load %[[VAL_10]]{{\[}}%[[VAL_16]]] : memref<?xf32>
-// CHECK:               %[[VAL_19:.*]] = arith.mulf %[[VAL_18]], %[[VAL_1]] : f32
-// CHECK:               memref.store %[[VAL_19]], %[[BUF]][] : memref<f32>
-// CHECK:               sparse_tensor.insert %[[VAL_7]], %[[VAL_11]], %[[BUF]] : tensor<10x20xf32, #sparse_tensor.encoding<{{.*}}>>
-=======
 // CHECK-LABEL:   func.func @sparse_truly_dynamic(
 // CHECK-SAME:      %[[VAL_0:.*]]: tensor<10x20xf32, #sparse_tensor.encoding<{ dimLevelType = [ "dense", "compressed" ] }>>) -> tensor<10x20xf32, #sparse_tensor.encoding<{ dimLevelType = [ "compressed", "compressed" ] }>> {
 // CHECK-DAG:       %[[VAL_1:.*]] = arith.constant 10 : index
@@ -144,7 +117,6 @@
 // CHECK:               %[[VAL_15:.*]] = memref.load %[[VAL_8]]{{\[}}%[[VAL_13]]] : memref<?xf32>
 // CHECK:               %[[VAL_16:.*]] = arith.mulf %[[VAL_15]], %[[VAL_4]] : f32
 // CHECK:               sparse_tensor.insert %[[VAL_16]] into %[[VAL_5]]{{\[}}%[[VAL_9]], %[[VAL_14]]] : tensor<10x20xf32, #sparse_tensor.encoding<{ dimLevelType = [ "compressed", "compressed" ] }>>
->>>>>>> f788a4d7
 // CHECK:             }
 // CHECK:           }
 // CHECK:           %[[VAL_17:.*]] = sparse_tensor.load %[[VAL_5]] hasInserts : tensor<10x20xf32, #sparse_tensor.encoding<{ dimLevelType = [ "compressed", "compressed" ] }>>
@@ -178,38 +150,6 @@
 // CHECK-SAME:      %[[VAL_1:.*]]: tensor<?x?x?xi32, #sparse_tensor.encoding<{ dimLevelType = [ "compressed", "compressed", "compressed" ] }>>) -> tensor<?x?xi32, #sparse_tensor.encoding<{ dimLevelType = [ "compressed", "compressed" ] }>> {
 // CHECK-DAG:       %[[VAL_2:.*]] = arith.constant 0 : index
 // CHECK-DAG:       %[[VAL_3:.*]] = arith.constant 1 : index
-<<<<<<< HEAD
-// CHECK-DAG:       %[[VAL_4:.*]] = arith.constant 2 : index
-// CHECK-DAG:       %[[VAL_5:.*]] = arith.constant 0 : i32
-// CHECK:           %[[VAL_6:.*]] = tensor.dim %[[VAL_0]], %[[VAL_2]] : tensor<?x?x?xi32, #{{.*}}>>
-// CHECK:           %[[VAL_7:.*]] = tensor.dim %[[VAL_0]], %[[VAL_3]] : tensor<?x?x?xi32, #{{.*}}>>
-// CHECK:           %[[VAL_8:.*]] = bufferization.alloc_tensor(%[[VAL_6]], %[[VAL_7]]) : tensor<?x?xi32, #{{.*}}>>
-// CHECK:           %[[VAL_9:.*]] = sparse_tensor.pointers %[[VAL_0]] {dimension = 0 : index} : tensor<?x?x?xi32, #{{.*}}>> to memref<?xindex>
-// CHECK:           %[[VAL_10:.*]] = sparse_tensor.indices %[[VAL_0]] {dimension = 0 : index} : tensor<?x?x?xi32, #{{.*}}>> to memref<?xindex>
-// CHECK:           %[[VAL_11:.*]] = sparse_tensor.pointers %[[VAL_0]] {dimension = 1 : index} : tensor<?x?x?xi32, #{{.*}}>> to memref<?xindex>
-// CHECK:           %[[VAL_12:.*]] = sparse_tensor.indices %[[VAL_0]] {dimension = 1 : index} : tensor<?x?x?xi32, #{{.*}}>> to memref<?xindex>
-// CHECK:           %[[VAL_13:.*]] = sparse_tensor.pointers %[[VAL_0]] {dimension = 2 : index} : tensor<?x?x?xi32, #{{.*}}>> to memref<?xindex>
-// CHECK:           %[[VAL_14:.*]] = sparse_tensor.indices %[[VAL_0]] {dimension = 2 : index} : tensor<?x?x?xi32, #{{.*}}>> to memref<?xindex>
-// CHECK:           %[[VAL_15:.*]] = sparse_tensor.values %[[VAL_0]] : tensor<?x?x?xi32, #{{.*}}>> to memref<?xi32>
-// CHECK:           %[[VAL_16:.*]] = sparse_tensor.pointers %[[VAL_1]] {dimension = 0 : index} : tensor<?x?x?xi32, #{{.*}}>> to memref<?xindex>
-// CHECK:           %[[VAL_17:.*]] = sparse_tensor.indices %[[VAL_1]] {dimension = 0 : index} : tensor<?x?x?xi32, #{{.*}}>> to memref<?xindex>
-// CHECK:           %[[VAL_18:.*]] = sparse_tensor.pointers %[[VAL_1]] {dimension = 1 : index} : tensor<?x?x?xi32, #{{.*}}>> to memref<?xindex>
-// CHECK:           %[[VAL_19:.*]] = sparse_tensor.indices %[[VAL_1]] {dimension = 1 : index} : tensor<?x?x?xi32, #{{.*}}>> to memref<?xindex>
-// CHECK:           %[[VAL_20:.*]] = sparse_tensor.pointers %[[VAL_1]] {dimension = 2 : index} : tensor<?x?x?xi32, #{{.*}}>> to memref<?xindex>
-// CHECK:           %[[VAL_21:.*]] = sparse_tensor.indices %[[VAL_1]] {dimension = 2 : index} : tensor<?x?x?xi32, #{{.*}}>> to memref<?xindex>
-// CHECK:           %[[VAL_22:.*]] = sparse_tensor.values %[[VAL_1]] : tensor<?x?x?xi32, #{{.*}}>> to memref<?xi32>
-// CHECK:           %[[VAL_23:.*]] = memref.alloca(%[[VAL_4]]) : memref<?xindex>
-// CHECK:           %[[BUF:.*]] = memref.alloca() : memref<i32>
-// CHECK:           %[[VAL_24:.*]] = memref.load %[[VAL_9]]{{\[}}%[[VAL_2]]] : memref<?xindex>
-// CHECK:           %[[VAL_25:.*]] = memref.load %[[VAL_9]]{{\[}}%[[VAL_3]]] : memref<?xindex>
-// CHECK:           %[[VAL_26:.*]] = memref.load %[[VAL_16]]{{\[}}%[[VAL_2]]] : memref<?xindex>
-// CHECK:           %[[VAL_27:.*]] = memref.load %[[VAL_16]]{{\[}}%[[VAL_3]]] : memref<?xindex>
-// CHECK:           %[[VAL_28:.*]]:2 = scf.while (%[[VAL_29:.*]] = %[[VAL_24]], %[[VAL_30:.*]] = %[[VAL_26]]) : (index, index) -> (index, index) {
-// CHECK:             %[[VAL_31:.*]] = arith.cmpi ult, %[[VAL_29]], %[[VAL_25]] : index
-// CHECK:             %[[VAL_32:.*]] = arith.cmpi ult, %[[VAL_30]], %[[VAL_27]] : index
-// CHECK:             %[[VAL_33:.*]] = arith.andi %[[VAL_31]], %[[VAL_32]] : i1
-// CHECK:             scf.condition(%[[VAL_33]]) %[[VAL_29]], %[[VAL_30]] : index, index
-=======
 // CHECK-DAG:       %[[VAL_4:.*]] = arith.constant 0 : i32
 // CHECK:           %[[VAL_5:.*]] = tensor.dim %[[VAL_0]], %[[VAL_2]] : tensor<?x?x?xi32, #sparse_tensor.encoding<{ dimLevelType = [ "compressed", "compressed", "compressed" ] }>>
 // CHECK:           %[[VAL_6:.*]] = tensor.dim %[[VAL_0]], %[[VAL_3]] : tensor<?x?x?xi32, #sparse_tensor.encoding<{ dimLevelType = [ "compressed", "compressed", "compressed" ] }>>
@@ -237,7 +177,6 @@
 // CHECK:             %[[VAL_30:.*]] = arith.cmpi ult, %[[VAL_28]], %[[VAL_25]] : index
 // CHECK:             %[[VAL_31:.*]] = arith.andi %[[VAL_29]], %[[VAL_30]] : i1
 // CHECK:             scf.condition(%[[VAL_31]]) %[[VAL_27]], %[[VAL_28]] : index, index
->>>>>>> f788a4d7
 // CHECK:           } do {
 // CHECK:           ^bb0(%[[VAL_32:.*]]: index, %[[VAL_33:.*]]: index):
 // CHECK:             %[[VAL_34:.*]] = memref.load %[[VAL_9]]{{\[}}%[[VAL_32]]] : memref<?xindex>
@@ -306,12 +245,7 @@
 // CHECK:                     %[[VAL_95:.*]] = arith.select %[[VAL_93]], %[[VAL_94]], %[[VAL_76]] : index
 // CHECK:                     scf.yield %[[VAL_92]], %[[VAL_95]], %[[VAL_96:.*]] : index, index, i32
 // CHECK:                   }
-<<<<<<< HEAD
-// CHECK:                   memref.store %[[VAL_70]]#2, %[[BUF]][] : memref<i32>
-// CHECK:                   sparse_tensor.insert %[[VAL_8]], %[[VAL_23]], %[[BUF]] : tensor<?x?xi32, #{{.*}}>, memref<?xindex>, memref<i32>
-=======
 // CHECK:                   sparse_tensor.insert %[[VAL_97:.*]]#2 into %[[VAL_7]]{{\[}}%[[VAL_37]], %[[VAL_58]]] : tensor<?x?xi32, #sparse_tensor.encoding<{ dimLevelType = [ "compressed", "compressed" ] }>>
->>>>>>> f788a4d7
 // CHECK:                 } else {
 // CHECK:                 }
 // CHECK:                 %[[VAL_98:.*]] = arith.cmpi eq, %[[VAL_55]], %[[VAL_58]] : index
@@ -364,46 +298,6 @@
   doc = "C(i,j) = SUM_k A(i,k) * B(k,j)"
 }
 
-<<<<<<< HEAD
-// CHECK-LABEL:   func @matmat(
-// CHECK-SAME:      %[[VAL_0:.*]]: tensor<?x?xf32, #sparse_tensor.encoding<{{{.*}}}>>,
-// CHECK-SAME:      %[[VAL_1:.*]]: tensor<?x?xf32, #sparse_tensor.encoding<{{{.*}}}>> {
-// CHECK-DAG:       %[[VAL_2:.*]] = arith.constant 0 : index
-// CHECK-DAG:       %[[VAL_3:.*]] = arith.constant 1 : index
-// CHECK-DAG:       %[[VAL_4:.*]] = arith.constant 2 : index
-// CHECK-DAG:       %[[VAL_5:.*]] = arith.constant false
-// CHECK-DAG:       %[[VAL_6:.*]] = arith.constant true
-// CHECK:           %[[VAL_7:.*]] = tensor.dim %[[VAL_0]], %[[VAL_2]] : tensor<?x?xf32, #sparse_tensor.encoding<{{{.*}}}>>
-// CHECK:           %[[VAL_8:.*]] = tensor.dim %[[VAL_1]], %[[VAL_3]] : tensor<?x?xf32, #sparse_tensor.encoding<{{{.*}}}>>
-// CHECK:           %[[VAL_9:.*]] = bufferization.alloc_tensor(%[[VAL_7]], %[[VAL_8]]) : tensor<?x?xf32, #sparse_tensor.encoding<{{{.*}}}>>
-// CHECK:           %[[VAL_10:.*]] = sparse_tensor.pointers %[[VAL_0]] {dimension = 0 : index} : tensor<?x?xf32, #sparse_tensor.encoding<{{{.*}}}>> to memref<?xindex>
-// CHECK:           %[[VAL_11:.*]] = sparse_tensor.indices %[[VAL_0]] {dimension = 0 : index} : tensor<?x?xf32, #sparse_tensor.encoding<{{{.*}}}>> to memref<?xindex>
-// CHECK:           %[[VAL_12:.*]] = sparse_tensor.pointers %[[VAL_0]] {dimension = 1 : index} : tensor<?x?xf32, #sparse_tensor.encoding<{{{.*}}}>> to memref<?xindex>
-// CHECK:           %[[VAL_13:.*]] = sparse_tensor.indices %[[VAL_0]] {dimension = 1 : index} : tensor<?x?xf32, #sparse_tensor.encoding<{{{.*}}}>> to memref<?xindex>
-// CHECK:           %[[VAL_14:.*]] = sparse_tensor.values %[[VAL_0]] : tensor<?x?xf32, #sparse_tensor.encoding<{{{.*}}}>> to memref<?xf32>
-// CHECK:           %[[VAL_15:.*]] = sparse_tensor.pointers %[[VAL_1]] {dimension = 0 : index} : tensor<?x?xf32, #sparse_tensor.encoding<{{{.*}}}>> to memref<?xindex>
-// CHECK:           %[[VAL_16:.*]] = sparse_tensor.indices %[[VAL_1]] {dimension = 0 : index} : tensor<?x?xf32, #sparse_tensor.encoding<{{{.*}}}>> to memref<?xindex>
-// CHECK:           %[[VAL_17:.*]] = sparse_tensor.pointers %[[VAL_1]] {dimension = 1 : index} : tensor<?x?xf32, #sparse_tensor.encoding<{{{.*}}}>> to memref<?xindex>
-// CHECK:           %[[VAL_18:.*]] = sparse_tensor.indices %[[VAL_1]] {dimension = 1 : index} : tensor<?x?xf32, #sparse_tensor.encoding<{{{.*}}}>> to memref<?xindex>
-// CHECK:           %[[VAL_19:.*]] = sparse_tensor.values %[[VAL_1]] : tensor<?x?xf32, #sparse_tensor.encoding<{{{.*}}}>> to memref<?xf32>
-// CHECK:           %[[VAL_20:.*]] = memref.alloca(%[[VAL_4]]) : memref<?xindex>
-// CHECK:           %[[VAL_21:.*]] = memref.load %[[VAL_10]]{{\[}}%[[VAL_2]]] : memref<?xindex>
-// CHECK:           %[[VAL_22:.*]] = memref.load %[[VAL_10]]{{\[}}%[[VAL_3]]] : memref<?xindex>
-// CHECK:           scf.for %[[VAL_23:.*]] = %[[VAL_21]] to %[[VAL_22]] step %[[VAL_3]] {
-// CHECK:             %[[VAL_24:.*]] = memref.load %[[VAL_11]]{{\[}}%[[VAL_23]]] : memref<?xindex>
-// CHECK:             memref.store %[[VAL_24]], %[[VAL_20]]{{\[}}%[[VAL_2]]] : memref<?xindex>
-// CHECK:             %[[VAL_25:.*]], %[[VAL_26:.*]], %[[VAL_27:.*]], %[[VAL_28:.*]] = sparse_tensor.expand %[[VAL_9]] : tensor<?x?xf32, #sparse_tensor.encoding<{{{.*}}}>> to memref<?xf32>, memref<?xi1>, memref<?xindex>, index
-// CHECK:             %[[VAL_29:.*]] = memref.load %[[VAL_12]]{{\[}}%[[VAL_23]]] : memref<?xindex>
-// CHECK:             %[[VAL_30:.*]] = arith.addi %[[VAL_23]], %[[VAL_3]] : index
-// CHECK:             %[[VAL_31:.*]] = memref.load %[[VAL_12]]{{\[}}%[[VAL_30]]] : memref<?xindex>
-// CHECK:             %[[VAL_32:.*]] = memref.load %[[VAL_15]]{{\[}}%[[VAL_2]]] : memref<?xindex>
-// CHECK:             %[[VAL_33:.*]] = memref.load %[[VAL_15]]{{\[}}%[[VAL_3]]] : memref<?xindex>
-// CHECK:             %[[VAL_34:.*]]:3 = scf.while (%[[VAL_35:.*]] = %[[VAL_29]], %[[VAL_36:.*]] = %[[VAL_32]], %[[VAL_37:.*]] = %[[VAL_28]]) : (index, index, index) -> (index, index, index) {
-// CHECK:               %[[VAL_38:.*]] = arith.cmpi ult, %[[VAL_35]], %[[VAL_31]] : index
-// CHECK:               %[[VAL_39:.*]] = arith.cmpi ult, %[[VAL_36]], %[[VAL_33]] : index
-// CHECK:               %[[VAL_40:.*]] = arith.andi %[[VAL_38]], %[[VAL_39]] : i1
-// CHECK:               scf.condition(%[[VAL_40]]) %[[VAL_35]], %[[VAL_36]], %[[VAL_37]] : index, index, index
-=======
 // CHECK-LABEL:   func.func @matmat(
 // CHECK-SAME:                      %[[VAL_0:.*]]: tensor<?x?xf32, #sparse_tensor.encoding<{ dimLevelType = [ "compressed", "compressed" ] }>>,
 // CHECK-SAME:                      %[[VAL_1:.*]]: tensor<?x?xf32, #sparse_tensor.encoding<{ dimLevelType = [ "compressed", "compressed" ] }>>) -> tensor<?x?xf32, #sparse_tensor.encoding<{ dimLevelType = [ "compressed", "compressed" ] }>> {
@@ -439,7 +333,6 @@
 // CHECK:               %[[VAL_37:.*]] = arith.cmpi ult, %[[VAL_34]], %[[VAL_31]] : index
 // CHECK:               %[[VAL_38:.*]] = arith.andi %[[VAL_36]], %[[VAL_37]] : i1
 // CHECK:               scf.condition(%[[VAL_38]]) %[[VAL_33]], %[[VAL_34]], %[[VAL_35]] : index, index, index
->>>>>>> f788a4d7
 // CHECK:             } do {
 // CHECK:             ^bb0(%[[VAL_39:.*]]: index, %[[VAL_40:.*]]: index, %[[VAL_41:.*]]: index):
 // CHECK:               %[[VAL_42:.*]] = memref.load %[[VAL_12]]{{\[}}%[[VAL_39]]] : memref<?xindex>
