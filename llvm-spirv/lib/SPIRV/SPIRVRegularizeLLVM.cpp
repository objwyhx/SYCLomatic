//===- SPIRVRegularizeLLVM.cpp - Regularize LLVM for SPIR-V ------- C++ -*-===//
//
//                     The LLVM/SPIRV Translator
//
// This file is distributed under the University of Illinois Open Source
// License. See LICENSE.TXT for details.
//
// Copyright (c) 2014 Advanced Micro Devices, Inc. All rights reserved.
//
// Permission is hereby granted, free of charge, to any person obtaining a
// copy of this software and associated documentation files (the "Software"),
// to deal with the Software without restriction, including without limitation
// the rights to use, copy, modify, merge, publish, distribute, sublicense,
// and/or sell copies of the Software, and to permit persons to whom the
// Software is furnished to do so, subject to the following conditions:
//
// Redistributions of source code must retain the above copyright notice,
// this list of conditions and the following disclaimers.
// Redistributions in binary form must reproduce the above copyright notice,
// this list of conditions and the following disclaimers in the documentation
// and/or other materials provided with the distribution.
// Neither the names of Advanced Micro Devices, Inc., nor the names of its
// contributors may be used to endorse or promote products derived from this
// Software without specific prior written permission.
// THE SOFTWARE IS PROVIDED "AS IS", WITHOUT WARRANTY OF ANY KIND, EXPRESS OR
// IMPLIED, INCLUDING BUT NOT LIMITED TO THE WARRANTIES OF MERCHANTABILITY,
// FITNESS FOR A PARTICULAR PURPOSE AND NONINFRINGEMENT. IN NO EVENT SHALL THE
// CONTRIBUTORS OR COPYRIGHT HOLDERS BE LIABLE FOR ANY CLAIM, DAMAGES OR OTHER
// LIABILITY, WHETHER IN AN ACTION OF CONTRACT, TORT OR OTHERWISE, ARISING FROM,
// OUT OF OR IN CONNECTION WITH THE SOFTWARE OR THE USE OR OTHER DEALINGS WITH
// THE SOFTWARE.
//
//===----------------------------------------------------------------------===//
//
// This file implements regularization of LLVM module for SPIR-V.
//
//===----------------------------------------------------------------------===//
#define DEBUG_TYPE "spvregular"

#include "SPIRVRegularizeLLVM.h"
#include "OCLUtil.h"
#include "SPIRVInternal.h"
#include "libSPIRV/SPIRVDebug.h"

#include "llvm/ADT/StringExtras.h" // llvm::isDigit
#include "llvm/CodeGen/IntrinsicLowering.h"
#include "llvm/Demangle/Demangle.h"
#include "llvm/IR/IntrinsicInst.h"
#include "llvm/IR/Module.h"
#include "llvm/IR/Operator.h"
#include "llvm/Support/Debug.h"
#include "llvm/Transforms/Utils/LowerMemIntrinsics.h" // expandMemSetAsLoop()

#include <set>
#include <vector>

using namespace llvm;
using namespace SPIRV;
using namespace OCLUtil;

namespace SPIRV {

static bool SPIRVDbgSaveRegularizedModule = false;
static std::string RegularizedModuleTmpFile = "regularized.bc";

char SPIRVRegularizeLLVMLegacy::ID = 0;

bool SPIRVRegularizeLLVMLegacy::runOnModule(Module &Module) {
  return runRegularizeLLVM(Module);
}

std::string SPIRVRegularizeLLVMBase::lowerLLVMIntrinsicName(IntrinsicInst *II) {
  Function *IntrinsicFunc = II->getCalledFunction();
  assert(IntrinsicFunc && "Missing function");
  std::string FuncName = IntrinsicFunc->getName().str();
  std::replace(FuncName.begin(), FuncName.end(), '.', '_');
  FuncName = "spirv." + FuncName;
  return FuncName;
}

void SPIRVRegularizeLLVMBase::lowerIntrinsicToFunction(
    IntrinsicInst *Intrinsic) {
  // For @llvm.memset.* intrinsic cases with constant value and length arguments
  // are emulated via "storing" a constant array to the destination. For other
  // cases we wrap the intrinsic in @spirv.llvm_memset_* function and expand the
  // intrinsic to a loop via expandMemSetAsLoop() from
  // llvm/Transforms/Utils/LowerMemIntrinsics.h
  if (auto *MSI = dyn_cast<MemSetInst>(Intrinsic))
    if (isa<Constant>(MSI->getValue()) && isa<ConstantInt>(MSI->getLength()))
      return; // To be handled in LLVMToSPIRV::transIntrinsicInst

  std::string FuncName = lowerLLVMIntrinsicName(Intrinsic);
  if (Intrinsic->isVolatile())
    FuncName += ".volatile";
  // Redirect @llvm.intrinsic.* call to @spirv.llvm_intrinsic_*
  Function *F = M->getFunction(FuncName);
  if (F) {
    // This function is already linked in.
    Intrinsic->setCalledFunction(F);
    return;
  }
  // TODO copy arguments attributes: nocapture writeonly.
  FunctionCallee FC =
      M->getOrInsertFunction(FuncName, Intrinsic->getFunctionType());
  auto IntrinsicID = Intrinsic->getIntrinsicID();
  Intrinsic->setCalledFunction(FC);

  F = dyn_cast<Function>(FC.getCallee());
  assert(F && "must be a function!");

  switch (IntrinsicID) {
  case Intrinsic::memset: {
    auto *MSI = static_cast<MemSetInst *>(Intrinsic);
    Argument *Dest = F->getArg(0);
    Argument *Val = F->getArg(1);
    Argument *Len = F->getArg(2);
    Argument *IsVolatile = F->getArg(3);
    Dest->setName("dest");
    Val->setName("val");
    Len->setName("len");
    IsVolatile->setName("isvolatile");
    IsVolatile->addAttr(Attribute::ImmArg);
    BasicBlock *EntryBB = BasicBlock::Create(M->getContext(), "entry", F);
    IRBuilder<> IRB(EntryBB);
    auto *MemSet = IRB.CreateMemSet(Dest, Val, Len, MSI->getDestAlign(),
                                    MSI->isVolatile());
    IRB.CreateRetVoid();
    expandMemSetAsLoop(cast<MemSetInst>(MemSet));
    MemSet->eraseFromParent();
    break;
  }
  case Intrinsic::bswap: {
    BasicBlock *EntryBB = BasicBlock::Create(M->getContext(), "entry", F);
    IRBuilder<> IRB(EntryBB);
    auto *BSwap = IRB.CreateIntrinsic(Intrinsic::bswap, Intrinsic->getType(),
                                      F->getArg(0));
    IRB.CreateRet(BSwap);
    IntrinsicLowering IL(M->getDataLayout());
    IL.LowerIntrinsicCall(BSwap);
    break;
  }
  default:
    break; // do nothing
  }

  return;
}

void SPIRVRegularizeLLVMBase::lowerFunnelShift(IntrinsicInst *FSHIntrinsic) {
  // Get a separate function - otherwise, we'd have to rework the CFG of the
  // current one. Then simply replace the intrinsic uses with a call to the new
  // function.
  // Expected LLVM IR for the function: i* @spirv.llvm_fsh?_i* (i* %a, i* %b, i*
  // %c)
  FunctionType *FSHFuncTy = FSHIntrinsic->getFunctionType();
  Type *FSHRetTy = FSHFuncTy->getReturnType();
  const std::string FuncName = lowerLLVMIntrinsicName(FSHIntrinsic);
  Function *FSHFunc =
      getOrCreateFunction(M, FSHRetTy, FSHFuncTy->params(), FuncName);

  if (!FSHFunc->empty()) {
    FSHIntrinsic->setCalledFunction(FSHFunc);
    return;
  }
  auto *RotateBB = BasicBlock::Create(M->getContext(), "rotate", FSHFunc);
  IRBuilder<> Builder(RotateBB);
  Type *Ty = FSHFunc->getReturnType();
  // Build the actual funnel shift rotate logic.
  // In the comments, "int" is used interchangeably with "vector of int
  // elements".
  FixedVectorType *VectorTy = dyn_cast<FixedVectorType>(Ty);
  Type *IntTy = VectorTy ? VectorTy->getElementType() : Ty;
  unsigned BitWidth = IntTy->getIntegerBitWidth();
  ConstantInt *BitWidthConstant = Builder.getInt({BitWidth, BitWidth});
  Value *BitWidthForInsts =
      VectorTy ? Builder.CreateVectorSplat(VectorTy->getNumElements(),
                                           BitWidthConstant)
               : BitWidthConstant;
  auto *RotateModVal =
      Builder.CreateURem(/*Rotate*/ FSHFunc->getArg(2), BitWidthForInsts);
  Value *FirstShift = nullptr, *SecShift = nullptr;
  if (FSHIntrinsic->getIntrinsicID() == Intrinsic::fshr)
    // Shift the less significant number right, the "rotate" number of bits
    // will be 0-filled on the left as a result of this regular shift.
    FirstShift = Builder.CreateLShr(FSHFunc->getArg(1), RotateModVal);
  else
    // Shift the more significant number left, the "rotate" number of bits
    // will be 0-filled on the right as a result of this regular shift.
    FirstShift = Builder.CreateShl(FSHFunc->getArg(0), RotateModVal);

  // We want the "rotate" number of the more significant int's LSBs (MSBs) to
  // occupy the leftmost (rightmost) "0 space" left by the previous operation.
  // Therefore, subtract the "rotate" number from the integer bitsize...
  auto *SubRotateVal = Builder.CreateSub(BitWidthForInsts, RotateModVal);
  if (FSHIntrinsic->getIntrinsicID() == Intrinsic::fshr)
    // ...and left-shift the more significant int by this number, zero-filling
    // the LSBs.
    SecShift = Builder.CreateShl(FSHFunc->getArg(0), SubRotateVal);
  else
    // ...and right-shift the less significant int by this number, zero-filling
    // the MSBs.
    SecShift = Builder.CreateLShr(FSHFunc->getArg(1), SubRotateVal);

  // A simple binary addition of the shifted ints yields the final result.
  auto *FunnelShiftRes = Builder.CreateOr(FirstShift, SecShift);
  Builder.CreateRet(FunnelShiftRes);

  FSHIntrinsic->setCalledFunction(FSHFunc);
}

void SPIRVRegularizeLLVMBase::buildUMulWithOverflowFunc(Function *UMulFunc) {
  if (!UMulFunc->empty())
    return;

  BasicBlock *EntryBB = BasicBlock::Create(M->getContext(), "entry", UMulFunc);
  IRBuilder<> Builder(EntryBB);
  // Build the actual unsigned multiplication logic with the overflow
  // indication.
  auto *FirstArg = UMulFunc->getArg(0);
  auto *SecondArg = UMulFunc->getArg(1);

  // Do unsigned multiplication Mul = A * B.
  // Then check if unsigned division Div = Mul / A is not equal to B.
  // If so, then overflow has happened.
  auto *Mul = Builder.CreateNUWMul(FirstArg, SecondArg);
  auto *Div = Builder.CreateUDiv(Mul, FirstArg);
  auto *Overflow = Builder.CreateICmpNE(FirstArg, Div);

  // umul.with.overflow intrinsic return a structure, where the first element
  // is the multiplication result, and the second is an overflow bit.
  auto *StructTy = UMulFunc->getReturnType();
  auto *Agg = Builder.CreateInsertValue(UndefValue::get(StructTy), Mul, {0});
  auto *Res = Builder.CreateInsertValue(Agg, Overflow, {1});
  Builder.CreateRet(Res);
}

void SPIRVRegularizeLLVMBase::lowerUMulWithOverflow(
    IntrinsicInst *UMulIntrinsic) {
  // Get a separate function - otherwise, we'd have to rework the CFG of the
  // current one. Then simply replace the intrinsic uses with a call to the new
  // function.
  FunctionType *UMulFuncTy = UMulIntrinsic->getFunctionType();
  Type *FSHLRetTy = UMulFuncTy->getReturnType();
  const std::string FuncName = lowerLLVMIntrinsicName(UMulIntrinsic);
  Function *UMulFunc =
      getOrCreateFunction(M, FSHLRetTy, UMulFuncTy->params(), FuncName);
  buildUMulWithOverflowFunc(UMulFunc);
  UMulIntrinsic->setCalledFunction(UMulFunc);
}

void SPIRVRegularizeLLVMBase::expandVEDWithSYCLTypeSRetArg(Function *F) {
  auto Attrs = F->getAttributes();
  StructType *SRetTy = cast<StructType>(Attrs.getParamStructRetType(0));
  Attrs = Attrs.removeParamAttribute(F->getContext(), 0, Attribute::StructRet);
  std::string Name = F->getName().str();
  CallInst *OldCall = nullptr;
  mutateFunction(
      F,
      [=, &OldCall](CallInst *CI, std::vector<Value *> &Args, Type *&RetTy) {
        Args.erase(Args.begin());
        RetTy = SRetTy->getElementType(0);
        OldCall = CI;
        return Name;
      },
      [=, &OldCall](CallInst *NewCI) {
        IRBuilder<> Builder(OldCall);
        Value *Target =
            Builder.CreateStructGEP(SRetTy, OldCall->getOperand(0), 0);
        return Builder.CreateStore(NewCI, Target);
      },
      nullptr, &Attrs, true);
}

void SPIRVRegularizeLLVMBase::expandVIDWithSYCLTypeByValComp(Function *F) {
  auto Attrs = F->getAttributes();
  auto *CompPtrTy = cast<StructType>(Attrs.getParamByValType(1));
  Attrs = Attrs.removeParamAttribute(F->getContext(), 1, Attribute::ByVal);
  std::string Name = F->getName().str();
  mutateFunction(
      F,
      [=](CallInst *CI, std::vector<Value *> &Args) {
        Type *HalfTy = CompPtrTy->getElementType(0);
        IRBuilder<> Builder(CI);
        auto *Target = Builder.CreateStructGEP(CompPtrTy, CI->getOperand(1), 0);
        Args[1] = Builder.CreateLoad(HalfTy, Target);
        return Name;
      },
      nullptr, &Attrs, true);
}

void SPIRVRegularizeLLVMBase::expandSYCLTypeUsing(Module *M) {
  std::vector<Function *> ToExpandVEDWithSYCLTypeSRetArg;
  std::vector<Function *> ToExpandVIDWithSYCLTypeByValComp;

  for (auto &F : *M) {
    if (F.getName().starts_with("_Z28__spirv_VectorExtractDynamic") &&
        F.hasStructRetAttr()) {
      auto *SRetTy = F.getParamStructRetType(0);
      if (isSYCLHalfType(SRetTy) || isSYCLBfloat16Type(SRetTy))
        ToExpandVEDWithSYCLTypeSRetArg.push_back(&F);
      else
        llvm_unreachable("The return type of the VectorExtractDynamic "
                         "instruction cannot be a structure other than SYCL "
                         "half.");
    }
    if (F.getName().starts_with("_Z27__spirv_VectorInsertDynamic") &&
        F.getArg(1)->getType()->isPointerTy()) {
      auto *ET = F.getParamByValType(1);
      if (isSYCLHalfType(ET) || isSYCLBfloat16Type(ET))
        ToExpandVIDWithSYCLTypeByValComp.push_back(&F);
      else
        llvm_unreachable("The component argument type of an "
                         "VectorInsertDynamic instruction can't be a "
                         "structure other than SYCL half.");
    }
  }

  for (auto *F : ToExpandVEDWithSYCLTypeSRetArg)
    expandVEDWithSYCLTypeSRetArg(F);
  for (auto *F : ToExpandVIDWithSYCLTypeByValComp)
    expandVIDWithSYCLTypeByValComp(F);
}

bool SPIRVRegularizeLLVMBase::runRegularizeLLVM(Module &Module) {
  M = &Module;
  Ctx = &M->getContext();

  LLVM_DEBUG(dbgs() << "Enter SPIRVRegularizeLLVM:\n");
  regularize();
  LLVM_DEBUG(dbgs() << "After SPIRVRegularizeLLVM:\n" << *M);

  verifyRegularizationPass(*M, "SPIRVRegularizeLLVM");

  return true;
}

// This is a temporary workaround to deal with a graphics driver failure not
// able to support the typed pointer reverse translation of
// getelementptr i8, ptr @__spirv_Builtin* patterns. This replaces such
// accesses with getelementptr i32, ptr @__spirv_Builtin instead.
static void simplifyBuiltinVarAccesses(GlobalValue *GV) {
  // IGC only supports:
  // load GV
  // load (addrspacecast GV)
  // load (gep (addrspacecast GV))
  // load (gep GV)
  // Opaque pointers will cause the optimizer to use i8 geps, or to remove
  // 0-index geps entirely (adding bitcasts to the result). Restore these to
  // avoid bitcasts in the resulting IR.
  if (GV->getContext().supportsTypedPointers())
    return;

  Type *Ty = GV->getValueType();
  Type *ScalarTy = Ty->getScalarType();
  SmallVector<Value *, 4> Users;
  for (auto User : GV->users()) {
    if (auto *LI = dyn_cast<LoadInst>(User)) {
      if (LI->getType() != Ty)
        Users.push_back(LI);
    } else if (auto *GEP = dyn_cast<GEPOperator>(User)) {
      if (GEP->getSourceElementType() != Ty)
        Users.push_back(GEP);
    }
  }

  Type *Int32Ty = Type::getInt32Ty(GV->getContext());
  auto GetGep = [&](unsigned Offset,
                    std::optional<ConstantRange> InRange = std::nullopt) {
    llvm::ConstantRange GepInRange(llvm::APInt(32, -Offset, true),
                                   llvm::APInt(32, Offset, true));
    if (InRange)
      GepInRange = *InRange;
    return ConstantExpr::getGetElementPtr(
        Ty, GV,
        ArrayRef<Constant *>(
            {ConstantInt::get(Int32Ty, 0), ConstantInt::get(Int32Ty, Offset)}),
<<<<<<< HEAD
        true);
=======
        true, GepInRange);
>>>>>>> 4a08a6c9
  };

  const DataLayout &DL = GV->getParent()->getDataLayout();
  for (auto *User : Users) {
    if (auto *LI = dyn_cast<LoadInst>(User)) {
      LI->setOperand(0, GetGep(0));
    } else if (auto *GEP = dyn_cast<GEPOperator>(User)) {
      APInt Offset(64, 0);
      GEP->accumulateConstantOffset(DL, Offset);
      APInt Index;
      uint64_t Remainder;
      APInt::udivrem(Offset, ScalarTy->getScalarSizeInBits() / 8, Index,
                     Remainder);
      assert(Remainder == 0 && "Cannot handle misaligned access to builtins");
      GEP->replaceAllUsesWith(GetGep(Index.getZExtValue(), GEP->getInRange()));
      if (auto *Inst = dyn_cast<Instruction>(GEP))
        Inst->eraseFromParent();
    }
  }
}

namespace {
void regularizeWithOverflowInstrinsics(StringRef MangledName, CallInst *Call,
                                       Module *M,
                                       std::vector<Instruction *> &ToErase) {
  IRBuilder Builder(Call);
  Function *Builtin = Call->getModule()->getFunction(MangledName);
  AllocaInst *A;
  StructType *StructBuiltinTy;
  if (Builtin) {
    StructBuiltinTy = cast<StructType>(Builtin->getParamStructRetType(0));
    {
      IRBuilderBase::InsertPointGuard Guard(Builder);
      Builder.SetInsertPointPastAllocas(Call->getParent()->getParent());
      A = Builder.CreateAlloca(StructBuiltinTy);
    }
    CallInst *C = Builder.CreateCall(
        Builtin, {A, Call->getArgOperand(0), Call->getArgOperand(1)});
    auto SretAttr = Attribute::get(
        Builder.getContext(), Attribute::AttrKind::StructRet, StructBuiltinTy);
    C->addParamAttr(0, SretAttr);
  } else {
    StructBuiltinTy = StructType::create(
        Call->getContext(),
        {Call->getArgOperand(0)->getType(), Call->getArgOperand(1)->getType()});
    {
      IRBuilderBase::InsertPointGuard Guard(Builder);
      Builder.SetInsertPointPastAllocas(Call->getParent()->getParent());
      A = Builder.CreateAlloca(StructBuiltinTy);
    }
    FunctionType *FT =
        FunctionType::get(Builder.getVoidTy(),
                          {A->getType(), Call->getArgOperand(0)->getType(),
                           Call->getArgOperand(1)->getType()},
                          false);
    Builtin =
        Function::Create(FT, GlobalValue::ExternalLinkage, MangledName, M);
    Builtin->setCallingConv(CallingConv::SPIR_FUNC);
    Builtin->addFnAttr(Attribute::NoUnwind);
    auto SretAttr = Attribute::get(
        Builder.getContext(), Attribute::AttrKind::StructRet, StructBuiltinTy);
    Builtin->addParamAttr(0, SretAttr);
    CallInst *C = Builder.CreateCall(
        Builtin, {A, Call->getArgOperand(0), Call->getArgOperand(1)});
    C->addParamAttr(0, SretAttr);
  }
  Type *RetTy = Call->getArgOperand(0)->getType();
  Constant *ConstZero = ConstantInt::get(RetTy, 0);
  Value *L = Builder.CreateLoad(StructBuiltinTy, A);
  Value *V0 = Builder.CreateExtractValue(L, {0});
  Value *V1 = Builder.CreateExtractValue(L, {1});
  Value *V2 = Builder.CreateICmpNE(V1, ConstZero);
  Type *StructI32I1Ty =
      StructType::create(Call->getContext(), {RetTy, V2->getType()});
  Value *Undef = UndefValue::get(StructI32I1Ty);
  Value *V3 = Builder.CreateInsertValue(Undef, V0, {0});
  Value *V4 = Builder.CreateInsertValue(V3, V2, {1});
  SmallVector<User *> Users(Call->users());
  for (User *U : Users) {
    U->replaceUsesOfWith(Call, V4);
  }
  ToErase.push_back(Call);
}
} // namespace

/// Remove entities not representable by SPIR-V
bool SPIRVRegularizeLLVMBase::regularize() {
  eraseUselessFunctions(M);
  expandSYCLTypeUsing(M);

  for (auto &GV : M->globals()) {
    SPIRVBuiltinVariableKind Kind;
    if (isSPIRVBuiltinVariable(&GV, &Kind))
      simplifyBuiltinVarAccesses(&GV);
  }

  // Kernels called by other kernels
  std::vector<Function *> CalledKernels;
  for (auto I = M->begin(), E = M->end(); I != E;) {
    Function *F = &(*I++);
    if (F->isDeclaration() && F->use_empty()) {
      F->eraseFromParent();
      continue;
    }

    std::vector<Instruction *> ToErase;
    for (BasicBlock &BB : *F) {
      for (Instruction &II : BB) {
        if (auto *Call = dyn_cast<CallInst>(&II)) {
          Call->setTailCall(false);
          Function *CF = Call->getCalledFunction();
          if (CF && CF->getCallingConv() == CallingConv::SPIR_KERNEL) {
            CalledKernels.push_back(CF);
          } else if (CF && CF->isIntrinsic()) {
            removeFnAttr(Call, Attribute::NoUnwind);
            auto *II = cast<IntrinsicInst>(Call);
            if (II->getIntrinsicID() == Intrinsic::memset ||
                II->getIntrinsicID() == Intrinsic::bswap)
              lowerIntrinsicToFunction(II);
            else if (II->getIntrinsicID() == Intrinsic::fshl ||
                     II->getIntrinsicID() == Intrinsic::fshr)
              lowerFunnelShift(II);
            else if (II->getIntrinsicID() == Intrinsic::umul_with_overflow)
              lowerUMulWithOverflow(II);
            else if (II->getIntrinsicID() == Intrinsic::uadd_with_overflow) {
              BuiltinFuncMangleInfo Info;
              std::string MangledName =
                  mangleBuiltin("__spirv_IAddCarry",
                                {Call->getArgOperand(0)->getType(),
                                 Call->getArgOperand(1)->getType()},
                                &Info);
              regularizeWithOverflowInstrinsics(MangledName, Call, M, ToErase);
            } else if (II->getIntrinsicID() == Intrinsic::usub_with_overflow) {
              BuiltinFuncMangleInfo Info;
              std::string MangledName =
                  mangleBuiltin("__spirv_ISubBorrow",
                                {Call->getArgOperand(0)->getType(),
                                 Call->getArgOperand(1)->getType()},
                                &Info);
              regularizeWithOverflowInstrinsics(MangledName, Call, M, ToErase);
            }
          }
        }

        if (II.isLogicalShift()) {
          // Translator treats i1 as boolean, but bit instructions take
          // a scalar/vector integers, so we have to extend such arguments.
          // shl i1 %a %b and lshr i1 %a %b are now converted on:
          // %0 = select i1 %a, i32 1, i32 0
          // %1 = select i1 %b, i32 1, i32 0
          // %2 = lshr i32 %0, %1
          // if any other instruction other than zext was dependant:
          // %3 = icmp ne i32 %2, 0
          // which converts it back to i1 and replace original result with %3
          // to dependant instructions.
          if (II.getOperand(0)->getType()->isIntOrIntVectorTy(1)) {
            IRBuilder<> Builder(&II);
            Value *CmpNEInst = nullptr;
            Constant *ConstZero = ConstantInt::get(Builder.getInt32Ty(), 0);
            Constant *ConstOne = ConstantInt::get(Builder.getInt32Ty(), 1);
            if (auto *VecTy =
                    dyn_cast<FixedVectorType>(II.getOperand(0)->getType())) {
              const unsigned NumElements = VecTy->getNumElements();
              ConstZero = ConstantVector::getSplat(
                  ElementCount::getFixed(NumElements), ConstZero);
              ConstOne = ConstantVector::getSplat(
                  ElementCount::getFixed(NumElements), ConstOne);
            }
            Value *ExtendedBase =
                Builder.CreateSelect(II.getOperand(0), ConstOne, ConstZero);
            Value *ExtendedShift =
                Builder.CreateSelect(II.getOperand(1), ConstOne, ConstZero);
            Value *ExtendedShiftedVal =
                Builder.CreateLShr(ExtendedBase, ExtendedShift);
            SmallVector<User *, 8> Users(II.users());
            for (User *U : Users) {
              if (auto *UI = dyn_cast<Instruction>(U)) {
                if (UI->getOpcode() == Instruction::ZExt) {
                  UI->dropAllReferences();
                  UI->replaceAllUsesWith(ExtendedShiftedVal);
                  ToErase.push_back(UI);
                  continue;
                }
              }
              if (!CmpNEInst) {
                CmpNEInst = Builder.CreateICmpNE(ExtendedShiftedVal, ConstZero);
              }
              U->replaceUsesOfWith(&II, CmpNEInst);
            }
            ToErase.push_back(&II);
          }
        }

        // Remove optimization info not supported by SPIRV
        if (auto *BO = dyn_cast<BinaryOperator>(&II)) {
          if (isa<PossiblyExactOperator>(BO) && BO->isExact())
            BO->setIsExact(false);
        }

        // FIXME: This is not valid handling for freeze instruction
        if (auto *FI = dyn_cast<FreezeInst>(&II)) {
          auto *V = FI->getOperand(0);
          if (isa<UndefValue>(V))
            V = Constant::getNullValue(V->getType());
          FI->replaceAllUsesWith(V);
          FI->dropAllReferences();
          ToErase.push_back(FI);
        }

        // Remove metadata not supported by SPIRV
        static const char *MDs[] = {
            "tbaa",
            "range",
        };
        for (auto &MDName : MDs) {
          if (II.getMetadata(MDName)) {
            II.setMetadata(MDName, nullptr);
          }
        }
        if (auto *Cmpxchg = dyn_cast<AtomicCmpXchgInst>(&II)) {
          // Transform:
          // %1 = cmpxchg i32* %ptr, i32 %comparator, i32 %0 seq_cst acquire
          // To:
          // %cmpxchg.res = call spir_func
          //   i32 @_Z29__spirv_AtomicCompareExchangePiiiiii(
          //   i32* %ptr, i32 1, i32 16, i32 2, i32 %0, i32 %comparator)
          // %cmpxchg.success = icmp eq i32 %cmpxchg.res, %comparator
          // %1 = insertvalue { i32, i1 } undef, i32 %cmpxchg.res, 0
          // %2 = insertvalue { i32, i1 } %1, i1 %cmpxchg.success, 1

          // To get memory scope argument we use Cmpxchg->getSyncScopeID()
          // but LLVM's cmpxchg instruction is not aware of OpenCL(or SPIR-V)
          // memory scope enumeration. If the scope is not set and assuming the
          // produced SPIR-V module will be consumed in an OpenCL environment,
          // we can use the same memory scope as OpenCL atomic functions that do
          // not have memory_scope argument, i.e. memory_scope_device. See the
          // OpenCL C specification p6.13.11. Atomic Functions

          // cmpxchg LLVM instruction returns a pair {i32, i1}: the original
          // value and a flag indicating success (true) or failure (false).
          // OpAtomicCompareExchange SPIR-V instruction returns only the
          // original value. To keep the return type({i32, i1}) we construct
          // a composite. The first element of the composite holds result of
          // OpAtomicCompareExchange, i.e. the original value. The second
          // element holds result of comparison of the returned value and the
          // comparator, which matches with semantics of the flag returned by
          // cmpxchg.
          Value *Ptr = Cmpxchg->getPointerOperand();
          SmallVector<StringRef> SSIDs;
          Cmpxchg->getContext().getSyncScopeNames(SSIDs);

          spv::Scope S;
          // Fill unknown syncscope value to default Device scope.
          if (!OCLStrMemScopeMap::find(SSIDs[Cmpxchg->getSyncScopeID()].str(),
                                       &S)) {
            S = ScopeDevice;
          }
          Value *MemoryScope = getInt32(M, S);
          auto SuccessOrder = static_cast<OCLMemOrderKind>(
              llvm::toCABI(Cmpxchg->getSuccessOrdering()));
          auto FailureOrder = static_cast<OCLMemOrderKind>(
              llvm::toCABI(Cmpxchg->getFailureOrdering()));
          Value *EqualSem = getInt32(M, OCLMemOrderMap::map(SuccessOrder));
          Value *UnequalSem = getInt32(M, OCLMemOrderMap::map(FailureOrder));
          Value *Val = Cmpxchg->getNewValOperand();
          Value *Comparator = Cmpxchg->getCompareOperand();

          Type *MemType = Cmpxchg->getCompareOperand()->getType();

          llvm::Value *Args[] = {Ptr,        MemoryScope, EqualSem,
                                 UnequalSem, Val,         Comparator};
          auto *Res =
              addCallInstSPIRV(M, "__spirv_AtomicCompareExchange", MemType,
                               Args, nullptr, {MemType}, &II, "cmpxchg.res");
          IRBuilder<> Builder(Cmpxchg);
          auto *Cmp = Builder.CreateICmpEQ(Res, Comparator, "cmpxchg.success");
          auto *V1 = Builder.CreateInsertValue(
              UndefValue::get(Cmpxchg->getType()), Res, 0);
          auto *V2 = Builder.CreateInsertValue(V1, Cmp, 1, Cmpxchg->getName());
          Cmpxchg->replaceAllUsesWith(V2);
          ToErase.push_back(Cmpxchg);
        }
      }
    }
    for (Instruction *V : ToErase) {
      assert(V->user_empty() && "User non-empty\n");
      V->eraseFromParent();
    }
  }

  if (SPIRVDbgSaveRegularizedModule)
    saveLLVMModule(M, RegularizedModuleTmpFile);
  return true;
}

} // namespace SPIRV

INITIALIZE_PASS(SPIRVRegularizeLLVMLegacy, "spvregular",
                "Regularize LLVM for SPIR-V", false, false)

ModulePass *llvm::createSPIRVRegularizeLLVMLegacy() {
  return new SPIRVRegularizeLLVMLegacy();
}<|MERGE_RESOLUTION|>--- conflicted
+++ resolved
@@ -374,11 +374,7 @@
         Ty, GV,
         ArrayRef<Constant *>(
             {ConstantInt::get(Int32Ty, 0), ConstantInt::get(Int32Ty, Offset)}),
-<<<<<<< HEAD
-        true);
-=======
         true, GepInRange);
->>>>>>> 4a08a6c9
   };
 
   const DataLayout &DL = GV->getParent()->getDataLayout();
