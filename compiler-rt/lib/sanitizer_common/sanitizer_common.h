--- conflicted
+++ resolved
@@ -1086,11 +1086,7 @@
   ArrayRef(const T *begin, const T *end) : begin_(begin), end_(end) {}
 
   template <typename C>
-<<<<<<< HEAD
-  ArrayRef(const C &src) : begin_(src.data()), end_(src.data() + src.size()) {}
-=======
   ArrayRef(const C &src) : ArrayRef(src.data(), src.data() + src.size()) {}
->>>>>>> cd92bbcb
 
   const T *begin() const { return begin_; }
   const T *end() const { return end_; }
