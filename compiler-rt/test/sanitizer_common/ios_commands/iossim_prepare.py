--- conflicted
+++ resolved
@@ -1,21 +1,5 @@
 #!/usr/bin/python
 
 import json
-<<<<<<< HEAD
-import os
-import subprocess
-
-
-device_id = os.environ.get('SANITIZER_IOSSIM_TEST_DEVICE_IDENTIFIER')
-if not device_id:
-    raise EnvironmentError('Specify SANITIZER_IOSSIM_TEST_DEVICE_IDENTIFIER to select which simulator to use.')
-
-DEVNULL = open(os.devnull, 'w')
-subprocess.call(['xcrun', 'simctl', 'shutdown', device_id], stderr=DEVNULL)
-subprocess.check_call(['xcrun', 'simctl', 'boot', device_id])
-# TODO(rdar58118442): we start the simulator here, but we never tear it down
-
-=======
->>>>>>> a34309b7
 
 print(json.dumps({"env": {}}))