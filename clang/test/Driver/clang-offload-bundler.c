--- conflicted
+++ resolved
@@ -338,10 +338,9 @@
 // RUN: diff %t.empty %t.res.tgt1
 // RUN: diff %t.empty %t.res.tgt2
 
-<<<<<<< HEAD
-//
+
 // Check target checking
-//
+
 // RUN: clang-offload-bundler -type=bc -targets=host-%itanium_abi_triple -inputs=%t.bundle3.bc -check-section
 // RUN: clang-offload-bundler -type=bc -targets=openmp-powerpc64le-ibm-linux-gnu -inputs=%t.bundle3.bc -check-section
 // RUN: clang-offload-bundler -type=bc -targets=openmp-x86_64-pc-linux-gnu -inputs=%t.bundle3.bc -check-section
@@ -349,9 +348,9 @@
 // RUN: not clang-offload-bundler -type=bc -targets=fpga-fpga_aoco-intel-linux -inputs=%t.bundle3.bc -check-section
 // RUN: not clang-offload-bundler -type=bc -targets=fpga-fpga_aocx-intel-linux -inputs=%t.bundle3.bc -check-section
 
-//
+
 // Check archive bundle.
-//
+
 
 // Check file-list mode.
 // RUN: echo 'Invalid object' > %t.invalid.o
@@ -380,9 +379,6 @@
 // RUN:   | FileCheck %s --check-prefix CHECK-MULTI-FILE-AR-ERROR
 
 // CHECK-MULTI-FILE-AR-ERROR: 'ao' file type is requested, but the archive contains multiple device objects; use 'aoo' instead
-=======
-
->>>>>>> 4817b772
 // Check -bundle-align option
 
 
@@ -392,7 +388,6 @@
 // RUN: diff %t.tgt1 %t.res.tgt1
 // RUN: diff %t.tgt2 %t.res.tgt2
 
-<<<<<<< HEAD
 // Check archive mode.
 // RUN: clang-offload-bundler -type=a -targets=host-%itanium_abi_triple,openmp-powerpc64le-ibm-linux-gnu,openmp-x86_64-pc-linux-gnu -outputs=%t.host.a,%t.tgt1.a,%t.tgt2.a -inputs=%t.a -unbundle
 // RUN: cmp %t.host.a %t.a
@@ -404,10 +399,7 @@
 // CHECK-AR-TGT2-LIST: openmp-x86_64-pc-linux-gnu.{{.+}}.bundle3.o
 // CHECK-AR-TGT2-LIST: openmp-x86_64-pc-linux-gnu.{{.+}}.bundle4.o
 
-//
-=======
-
->>>>>>> 4817b772
+
 // Check error due to missing bundles
 
 // RUN: clang-offload-bundler -type=bc -targets=host-%itanium_abi_triple,hip-amdgcn-amd-amdhsa--gfx900 -input=%t.bc -input=%t.tgt1 -output=%t.hip.bundle.bc
