<<<<<<< HEAD
// INTEL RUN: %clang -Xclang -opaque-pointers -std=c++11 --target=aarch64-arm--eabi -S -emit-llvm %s -o - | FileCheck %s  --check-prefix=CHECK --check-prefix=CHECK-AARCH64
=======
// RUN: %clang -std=c++11 --target=aarch64-none-elf -S -emit-llvm %s -o - | FileCheck %s  --check-prefix=CHECK --check-prefix=CHECK-AARCH64
>>>>>>> 041ffc15

/*  Various contexts where type _Float16 can appear. */


/*  Namespace */

namespace {
  _Float16 f1n;
// CHECK-DAG: @_ZN12_GLOBAL__N_13f1nE = internal global half 0xH0000, align 2

  _Float16 f2n = 33.f16;
// CHECK-DAG: @_ZN12_GLOBAL__N_13f2nE = internal global half 0xH5020, align 2

  _Float16 arr1n[10];
// CHECK-AARCH64-DAG: @_ZN12_GLOBAL__N_15arr1nE = internal global [10 x half] zeroinitializer, align 2

  _Float16 arr2n[] = { 1.2, 3.0, 3.e4 };
// CHECK-DAG: @_ZN12_GLOBAL__N_15arr2nE = internal global [3 x half] [half 0xH3CCD, half 0xH4200, half 0xH7753], align 2

  const volatile _Float16 func1n(const _Float16 &arg) {
    return arg + f2n + arr1n[4] - arr2n[1];
  }
}


/* File */

_Float16 f1f;
// CHECK-AARCH64-DAG: @f1f = dso_local global half 0xH0000, align 2

_Float16 f2f = 32.4;
// CHECK-DAG: @f2f = dso_local global half 0xH500D, align 2

_Float16 arr1f[10];
// CHECK-AARCH64-DAG: @arr1f = dso_local global [10 x half] zeroinitializer, align 2

_Float16 arr2f[] = { -1.2, -3.0, -3.e4 };
// CHECK-DAG: @arr2f = dso_local global [3 x half] [half 0xHBCCD, half 0xHC200, half 0xHF753], align 2

_Float16 func1f(_Float16 arg);


/* Class */

class C1 {
  _Float16 f1c;

  static const _Float16 f2c;
// CHECK-DAG: @_ZN2C13f2cE = external dso_local constant half, align 2

  volatile _Float16 f3c;

public:
  C1(_Float16 arg) : f1c(arg), f3c(arg) { }
// Check that we mangle _Float16 to DF16_
// CHECK-DAG: define linkonce_odr dso_local void @_ZN2C1C2EDF16_(ptr{{.*}}, half{{.*}})

  _Float16 func1c(_Float16 arg ) {
    return f1c + arg;
  }
// CHECK-DAG: define linkonce_odr dso_local noundef half @_ZN2C16func1cEDF16_(ptr{{.*}}, half{{.*}})

  static _Float16 func2c(_Float16 arg) {
    return arg * C1::f2c;
  }
// CHECK-DAG: define linkonce_odr dso_local noundef half @_ZN2C16func2cEDF16_(half{{.*}})
};

/*  Template */

template <class C> C func1t(C arg) {
  return arg * 2.f16;
}
// CHECK-DAG: define linkonce_odr dso_local noundef half @_Z6func1tIDF16_ET_S0_(half{{.*}})

template <class C> struct S1 {
  C mem1;
};

template <> struct S1<_Float16> {
  _Float16 mem2;
};


/* Local */

extern int printf (const char *__restrict __format, ...);

int main(void) {
  _Float16 f1l = 1e3f16;
// CHECK-DAG: store half 0xH63D0, ptr %{{.*}}, align 2

  _Float16 f2l = -0.f16;
// CHECK-DAG: store half 0xH8000, ptr %{{.*}}, align 2

  _Float16 f3l = 1.000976562;
// CHECK-DAG: store half 0xH3C01, ptr %{{.*}}, align 2

  C1 c1(f1l);
// CHECK-DAG:  [[F1L:%[a-z0-9]+]] = load half, ptr %{{.*}}, align 2
// CHECK-DAG:  call void @_ZN2C1C2EDF16_(ptr {{[^,]*}} %{{.*}}, half noundef %{{.*}})

  S1<_Float16> s1 = { 132.f16 };
// CHECK-DAG: @__const.main.s1 = private unnamed_addr constant %struct.S1 { half 0xH5820 }, align 2
// CHECK-DAG: call void @llvm.memcpy.p0.p0.i64(ptr align 2 %{{.*}}, ptr align 2 @__const.main.s1, i64 2, i1 false)

  _Float16 f4l = func1n(f1l)  + func1f(f2l) + c1.func1c(f3l) + c1.func2c(f1l) +
    func1t(f1l) + s1.mem2 - f1n + f2n;

  auto f5l = -1.f16, *f6l = &f2l, f7l = func1t(f3l);
// CHECK-DAG:  store half 0xHBC00, ptr %{{.*}}, align 2
// CHECK-DAG:  store ptr %{{.*}}, ptr %{{.*}}, align 8

  _Float16 f8l = f4l++;
// CHECK-DAG:  %{{.*}} = load half, ptr %{{.*}}, align 2
// CHECK-DAG:  [[INC:%[a-z0-9]+]] = fadd half {{.*}}, 0xH3C00
// CHECK-DAG:  store half [[INC]], ptr %{{.*}}, align 2

  _Float16 arr1l[] = { -1.f16, -0.f16, -11.f16 };
// CHECK-DAG: @__const.main.arr1l = private unnamed_addr constant [3 x half] [half 0xHBC00, half 0xH8000, half 0xHC980], align 2

  float cvtf = f2n;
//CHECK-DAG: [[H2F:%[a-z0-9]+]] = fpext half {{%[0-9]+}} to float
//CHECK-DAG:  store float [[H2F]], ptr %{{.*}}, align 4

  double cvtd = f2n;
//CHECK-DAG: [[H2D:%[a-z0-9]+]] = fpext half {{%[0-9]+}} to double
//CHECK-DAG: store double [[H2D]], ptr %{{.*}}, align 8


  long double cvtld = f2n;
//CHECK-AARCh64-DAG: [[H2LD:%[a-z0-9]+]] = fpext half {{%[0-9]+}} to fp128
//CHECK-AARCh64-DAG: store fp128 [[H2LD]], ptr %{{.*}}, align 16

  _Float16 f2h = 42.0f;
//CHECK-DAG: store half 0xH5140, ptr %{{.*}}, align 2
  _Float16 d2h = 42.0;
//CHECK-DAG: store half 0xH5140, ptr %{{.*}}, align 2
  _Float16 ld2h = 42.0l;
//CHECK-DAG:store half 0xH5140, ptr %{{.*}}, align 2
}<|MERGE_RESOLUTION|>--- conflicted
+++ resolved
@@ -1,8 +1,4 @@
-<<<<<<< HEAD
-// INTEL RUN: %clang -Xclang -opaque-pointers -std=c++11 --target=aarch64-arm--eabi -S -emit-llvm %s -o - | FileCheck %s  --check-prefix=CHECK --check-prefix=CHECK-AARCH64
-=======
-// RUN: %clang -std=c++11 --target=aarch64-none-elf -S -emit-llvm %s -o - | FileCheck %s  --check-prefix=CHECK --check-prefix=CHECK-AARCH64
->>>>>>> 041ffc15
+// INTEL RUN: %clang -Xclang -opaque-pointers -std=c++11 --target=aarch64-none-elf -S -emit-llvm %s -o - | FileCheck %s  --check-prefix=CHECK --check-prefix=CHECK-AARCH64
 
 /*  Various contexts where type _Float16 can appear. */
 
