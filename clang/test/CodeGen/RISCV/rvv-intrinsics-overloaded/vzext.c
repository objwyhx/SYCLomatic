// NOTE: Assertions have been autogenerated by utils/update_cc_test_checks.py
// REQUIRES: riscv-registered-target
// RUN: %clang_cc1 -triple riscv64 -target-feature +experimental-v -disable-O0-optnone -emit-llvm %s -o - | opt -S -mem2reg | FileCheck --check-prefix=CHECK-RV64 %s

#include <riscv_vector.h>

//
// CHECK-RV64-LABEL: @test_vzext_vf2_u16mf4(
// CHECK-RV64-NEXT:  entry:
// CHECK-RV64-NEXT:    [[TMP0:%.*]] = call <vscale x 1 x i16> @llvm.riscv.vzext.nxv1i16.nxv1i8.i64(<vscale x 1 x i8> [[OP1:%.*]], i64 [[VL:%.*]])
// CHECK-RV64-NEXT:    ret <vscale x 1 x i16> [[TMP0]]
//
vuint16mf4_t test_vzext_vf2_u16mf4(vuint8mf8_t op1, size_t vl) {
  return vzext_vf2(op1, vl);
}

//
// CHECK-RV64-LABEL: @test_vzext_vf2_u16mf2(
// CHECK-RV64-NEXT:  entry:
// CHECK-RV64-NEXT:    [[TMP0:%.*]] = call <vscale x 2 x i16> @llvm.riscv.vzext.nxv2i16.nxv2i8.i64(<vscale x 2 x i8> [[OP1:%.*]], i64 [[VL:%.*]])
// CHECK-RV64-NEXT:    ret <vscale x 2 x i16> [[TMP0]]
//
vuint16mf2_t test_vzext_vf2_u16mf2(vuint8mf4_t op1, size_t vl) {
  return vzext_vf2(op1, vl);
}

//
// CHECK-RV64-LABEL: @test_vzext_vf2_u16m1(
// CHECK-RV64-NEXT:  entry:
// CHECK-RV64-NEXT:    [[TMP0:%.*]] = call <vscale x 4 x i16> @llvm.riscv.vzext.nxv4i16.nxv4i8.i64(<vscale x 4 x i8> [[OP1:%.*]], i64 [[VL:%.*]])
// CHECK-RV64-NEXT:    ret <vscale x 4 x i16> [[TMP0]]
//
vuint16m1_t test_vzext_vf2_u16m1(vuint8mf2_t op1, size_t vl) {
  return vzext_vf2(op1, vl);
}

//
// CHECK-RV64-LABEL: @test_vzext_vf2_u16m2(
// CHECK-RV64-NEXT:  entry:
// CHECK-RV64-NEXT:    [[TMP0:%.*]] = call <vscale x 8 x i16> @llvm.riscv.vzext.nxv8i16.nxv8i8.i64(<vscale x 8 x i8> [[OP1:%.*]], i64 [[VL:%.*]])
// CHECK-RV64-NEXT:    ret <vscale x 8 x i16> [[TMP0]]
//
vuint16m2_t test_vzext_vf2_u16m2(vuint8m1_t op1, size_t vl) {
  return vzext_vf2(op1, vl);
}

//
// CHECK-RV64-LABEL: @test_vzext_vf2_u16m4(
// CHECK-RV64-NEXT:  entry:
// CHECK-RV64-NEXT:    [[TMP0:%.*]] = call <vscale x 16 x i16> @llvm.riscv.vzext.nxv16i16.nxv16i8.i64(<vscale x 16 x i8> [[OP1:%.*]], i64 [[VL:%.*]])
// CHECK-RV64-NEXT:    ret <vscale x 16 x i16> [[TMP0]]
//
vuint16m4_t test_vzext_vf2_u16m4(vuint8m2_t op1, size_t vl) {
  return vzext_vf2(op1, vl);
}

//
// CHECK-RV64-LABEL: @test_vzext_vf2_u16m8(
// CHECK-RV64-NEXT:  entry:
// CHECK-RV64-NEXT:    [[TMP0:%.*]] = call <vscale x 32 x i16> @llvm.riscv.vzext.nxv32i16.nxv32i8.i64(<vscale x 32 x i8> [[OP1:%.*]], i64 [[VL:%.*]])
// CHECK-RV64-NEXT:    ret <vscale x 32 x i16> [[TMP0]]
//
vuint16m8_t test_vzext_vf2_u16m8(vuint8m4_t op1, size_t vl) {
  return vzext_vf2(op1, vl);
}

//
// CHECK-RV64-LABEL: @test_vzext_vf4_u32mf2(
// CHECK-RV64-NEXT:  entry:
// CHECK-RV64-NEXT:    [[TMP0:%.*]] = call <vscale x 1 x i32> @llvm.riscv.vzext.nxv1i32.nxv1i8.i64(<vscale x 1 x i8> [[OP1:%.*]], i64 [[VL:%.*]])
// CHECK-RV64-NEXT:    ret <vscale x 1 x i32> [[TMP0]]
//
vuint32mf2_t test_vzext_vf4_u32mf2(vuint8mf8_t op1, size_t vl) {
  return vzext_vf4(op1, vl);
}

//
// CHECK-RV64-LABEL: @test_vzext_vf4_u32m1(
// CHECK-RV64-NEXT:  entry:
// CHECK-RV64-NEXT:    [[TMP0:%.*]] = call <vscale x 2 x i32> @llvm.riscv.vzext.nxv2i32.nxv2i8.i64(<vscale x 2 x i8> [[OP1:%.*]], i64 [[VL:%.*]])
// CHECK-RV64-NEXT:    ret <vscale x 2 x i32> [[TMP0]]
//
vuint32m1_t test_vzext_vf4_u32m1(vuint8mf4_t op1, size_t vl) {
  return vzext_vf4(op1, vl);
}

//
// CHECK-RV64-LABEL: @test_vzext_vf4_u32m2(
// CHECK-RV64-NEXT:  entry:
// CHECK-RV64-NEXT:    [[TMP0:%.*]] = call <vscale x 4 x i32> @llvm.riscv.vzext.nxv4i32.nxv4i8.i64(<vscale x 4 x i8> [[OP1:%.*]], i64 [[VL:%.*]])
// CHECK-RV64-NEXT:    ret <vscale x 4 x i32> [[TMP0]]
//
vuint32m2_t test_vzext_vf4_u32m2(vuint8mf2_t op1, size_t vl) {
  return vzext_vf4(op1, vl);
}

//
// CHECK-RV64-LABEL: @test_vzext_vf4_u32m4(
// CHECK-RV64-NEXT:  entry:
// CHECK-RV64-NEXT:    [[TMP0:%.*]] = call <vscale x 8 x i32> @llvm.riscv.vzext.nxv8i32.nxv8i8.i64(<vscale x 8 x i8> [[OP1:%.*]], i64 [[VL:%.*]])
// CHECK-RV64-NEXT:    ret <vscale x 8 x i32> [[TMP0]]
//
vuint32m4_t test_vzext_vf4_u32m4(vuint8m1_t op1, size_t vl) {
  return vzext_vf4(op1, vl);
}

//
// CHECK-RV64-LABEL: @test_vzext_vf4_u32m8(
// CHECK-RV64-NEXT:  entry:
// CHECK-RV64-NEXT:    [[TMP0:%.*]] = call <vscale x 16 x i32> @llvm.riscv.vzext.nxv16i32.nxv16i8.i64(<vscale x 16 x i8> [[OP1:%.*]], i64 [[VL:%.*]])
// CHECK-RV64-NEXT:    ret <vscale x 16 x i32> [[TMP0]]
//
vuint32m8_t test_vzext_vf4_u32m8(vuint8m2_t op1, size_t vl) {
  return vzext_vf4(op1, vl);
}

//
// CHECK-RV64-LABEL: @test_vzext_vf8_u64m1(
// CHECK-RV64-NEXT:  entry:
// CHECK-RV64-NEXT:    [[TMP0:%.*]] = call <vscale x 1 x i64> @llvm.riscv.vzext.nxv1i64.nxv1i8.i64(<vscale x 1 x i8> [[OP1:%.*]], i64 [[VL:%.*]])
// CHECK-RV64-NEXT:    ret <vscale x 1 x i64> [[TMP0]]
//
vuint64m1_t test_vzext_vf8_u64m1(vuint8mf8_t op1, size_t vl) {
  return vzext_vf8(op1, vl);
}

//
// CHECK-RV64-LABEL: @test_vzext_vf8_u64m2(
// CHECK-RV64-NEXT:  entry:
// CHECK-RV64-NEXT:    [[TMP0:%.*]] = call <vscale x 2 x i64> @llvm.riscv.vzext.nxv2i64.nxv2i8.i64(<vscale x 2 x i8> [[OP1:%.*]], i64 [[VL:%.*]])
// CHECK-RV64-NEXT:    ret <vscale x 2 x i64> [[TMP0]]
//
vuint64m2_t test_vzext_vf8_u64m2(vuint8mf4_t op1, size_t vl) {
  return vzext_vf8(op1, vl);
}

//
// CHECK-RV64-LABEL: @test_vzext_vf8_u64m4(
// CHECK-RV64-NEXT:  entry:
// CHECK-RV64-NEXT:    [[TMP0:%.*]] = call <vscale x 4 x i64> @llvm.riscv.vzext.nxv4i64.nxv4i8.i64(<vscale x 4 x i8> [[OP1:%.*]], i64 [[VL:%.*]])
// CHECK-RV64-NEXT:    ret <vscale x 4 x i64> [[TMP0]]
//
vuint64m4_t test_vzext_vf8_u64m4(vuint8mf2_t op1, size_t vl) {
  return vzext_vf8(op1, vl);
}

//
// CHECK-RV64-LABEL: @test_vzext_vf8_u64m8(
// CHECK-RV64-NEXT:  entry:
// CHECK-RV64-NEXT:    [[TMP0:%.*]] = call <vscale x 8 x i64> @llvm.riscv.vzext.nxv8i64.nxv8i8.i64(<vscale x 8 x i8> [[OP1:%.*]], i64 [[VL:%.*]])
// CHECK-RV64-NEXT:    ret <vscale x 8 x i64> [[TMP0]]
//
vuint64m8_t test_vzext_vf8_u64m8(vuint8m1_t op1, size_t vl) {
  return vzext_vf8(op1, vl);
}

//
// CHECK-RV64-LABEL: @test_vzext_vf2_u32mf2(
// CHECK-RV64-NEXT:  entry:
// CHECK-RV64-NEXT:    [[TMP0:%.*]] = call <vscale x 1 x i32> @llvm.riscv.vzext.nxv1i32.nxv1i16.i64(<vscale x 1 x i16> [[OP1:%.*]], i64 [[VL:%.*]])
// CHECK-RV64-NEXT:    ret <vscale x 1 x i32> [[TMP0]]
//
vuint32mf2_t test_vzext_vf2_u32mf2(vuint16mf4_t op1, size_t vl) {
  return vzext_vf2(op1, vl);
}

//
// CHECK-RV64-LABEL: @test_vzext_vf2_u32m1(
// CHECK-RV64-NEXT:  entry:
// CHECK-RV64-NEXT:    [[TMP0:%.*]] = call <vscale x 2 x i32> @llvm.riscv.vzext.nxv2i32.nxv2i16.i64(<vscale x 2 x i16> [[OP1:%.*]], i64 [[VL:%.*]])
// CHECK-RV64-NEXT:    ret <vscale x 2 x i32> [[TMP0]]
//
vuint32m1_t test_vzext_vf2_u32m1(vuint16mf2_t op1, size_t vl) {
  return vzext_vf2(op1, vl);
}

//
// CHECK-RV64-LABEL: @test_vzext_vf2_u32m2(
// CHECK-RV64-NEXT:  entry:
// CHECK-RV64-NEXT:    [[TMP0:%.*]] = call <vscale x 4 x i32> @llvm.riscv.vzext.nxv4i32.nxv4i16.i64(<vscale x 4 x i16> [[OP1:%.*]], i64 [[VL:%.*]])
// CHECK-RV64-NEXT:    ret <vscale x 4 x i32> [[TMP0]]
//
vuint32m2_t test_vzext_vf2_u32m2(vuint16m1_t op1, size_t vl) {
  return vzext_vf2(op1, vl);
}

//
// CHECK-RV64-LABEL: @test_vzext_vf2_u32m4(
// CHECK-RV64-NEXT:  entry:
// CHECK-RV64-NEXT:    [[TMP0:%.*]] = call <vscale x 8 x i32> @llvm.riscv.vzext.nxv8i32.nxv8i16.i64(<vscale x 8 x i16> [[OP1:%.*]], i64 [[VL:%.*]])
// CHECK-RV64-NEXT:    ret <vscale x 8 x i32> [[TMP0]]
//
vuint32m4_t test_vzext_vf2_u32m4(vuint16m2_t op1, size_t vl) {
  return vzext_vf2(op1, vl);
}

//
// CHECK-RV64-LABEL: @test_vzext_vf2_u32m8(
// CHECK-RV64-NEXT:  entry:
// CHECK-RV64-NEXT:    [[TMP0:%.*]] = call <vscale x 16 x i32> @llvm.riscv.vzext.nxv16i32.nxv16i16.i64(<vscale x 16 x i16> [[OP1:%.*]], i64 [[VL:%.*]])
// CHECK-RV64-NEXT:    ret <vscale x 16 x i32> [[TMP0]]
//
vuint32m8_t test_vzext_vf2_u32m8(vuint16m4_t op1, size_t vl) {
  return vzext_vf2(op1, vl);
}

//
// CHECK-RV64-LABEL: @test_vzext_vf4_u64m1(
// CHECK-RV64-NEXT:  entry:
// CHECK-RV64-NEXT:    [[TMP0:%.*]] = call <vscale x 1 x i64> @llvm.riscv.vzext.nxv1i64.nxv1i16.i64(<vscale x 1 x i16> [[OP1:%.*]], i64 [[VL:%.*]])
// CHECK-RV64-NEXT:    ret <vscale x 1 x i64> [[TMP0]]
//
vuint64m1_t test_vzext_vf4_u64m1(vuint16mf4_t op1, size_t vl) {
  return vzext_vf4(op1, vl);
}

//
// CHECK-RV64-LABEL: @test_vzext_vf4_u64m2(
// CHECK-RV64-NEXT:  entry:
// CHECK-RV64-NEXT:    [[TMP0:%.*]] = call <vscale x 2 x i64> @llvm.riscv.vzext.nxv2i64.nxv2i16.i64(<vscale x 2 x i16> [[OP1:%.*]], i64 [[VL:%.*]])
// CHECK-RV64-NEXT:    ret <vscale x 2 x i64> [[TMP0]]
//
vuint64m2_t test_vzext_vf4_u64m2(vuint16mf2_t op1, size_t vl) {
  return vzext_vf4(op1, vl);
}

//
// CHECK-RV64-LABEL: @test_vzext_vf4_u64m4(
// CHECK-RV64-NEXT:  entry:
// CHECK-RV64-NEXT:    [[TMP0:%.*]] = call <vscale x 4 x i64> @llvm.riscv.vzext.nxv4i64.nxv4i16.i64(<vscale x 4 x i16> [[OP1:%.*]], i64 [[VL:%.*]])
// CHECK-RV64-NEXT:    ret <vscale x 4 x i64> [[TMP0]]
//
vuint64m4_t test_vzext_vf4_u64m4(vuint16m1_t op1, size_t vl) {
  return vzext_vf4(op1, vl);
}

//
// CHECK-RV64-LABEL: @test_vzext_vf4_u64m8(
// CHECK-RV64-NEXT:  entry:
// CHECK-RV64-NEXT:    [[TMP0:%.*]] = call <vscale x 8 x i64> @llvm.riscv.vzext.nxv8i64.nxv8i16.i64(<vscale x 8 x i16> [[OP1:%.*]], i64 [[VL:%.*]])
// CHECK-RV64-NEXT:    ret <vscale x 8 x i64> [[TMP0]]
//
vuint64m8_t test_vzext_vf4_u64m8(vuint16m2_t op1, size_t vl) {
  return vzext_vf4(op1, vl);
}

//
// CHECK-RV64-LABEL: @test_vzext_vf2_u64m1(
// CHECK-RV64-NEXT:  entry:
// CHECK-RV64-NEXT:    [[TMP0:%.*]] = call <vscale x 1 x i64> @llvm.riscv.vzext.nxv1i64.nxv1i32.i64(<vscale x 1 x i32> [[OP1:%.*]], i64 [[VL:%.*]])
// CHECK-RV64-NEXT:    ret <vscale x 1 x i64> [[TMP0]]
//
vuint64m1_t test_vzext_vf2_u64m1(vuint32mf2_t op1, size_t vl) {
  return vzext_vf2(op1, vl);
}

//
// CHECK-RV64-LABEL: @test_vzext_vf2_u64m2(
// CHECK-RV64-NEXT:  entry:
// CHECK-RV64-NEXT:    [[TMP0:%.*]] = call <vscale x 2 x i64> @llvm.riscv.vzext.nxv2i64.nxv2i32.i64(<vscale x 2 x i32> [[OP1:%.*]], i64 [[VL:%.*]])
// CHECK-RV64-NEXT:    ret <vscale x 2 x i64> [[TMP0]]
//
vuint64m2_t test_vzext_vf2_u64m2(vuint32m1_t op1, size_t vl) {
  return vzext_vf2(op1, vl);
}

//
// CHECK-RV64-LABEL: @test_vzext_vf2_u64m4(
// CHECK-RV64-NEXT:  entry:
// CHECK-RV64-NEXT:    [[TMP0:%.*]] = call <vscale x 4 x i64> @llvm.riscv.vzext.nxv4i64.nxv4i32.i64(<vscale x 4 x i32> [[OP1:%.*]], i64 [[VL:%.*]])
// CHECK-RV64-NEXT:    ret <vscale x 4 x i64> [[TMP0]]
//
vuint64m4_t test_vzext_vf2_u64m4(vuint32m2_t op1, size_t vl) {
  return vzext_vf2(op1, vl);
}

//
// CHECK-RV64-LABEL: @test_vzext_vf2_u64m8(
// CHECK-RV64-NEXT:  entry:
// CHECK-RV64-NEXT:    [[TMP0:%.*]] = call <vscale x 8 x i64> @llvm.riscv.vzext.nxv8i64.nxv8i32.i64(<vscale x 8 x i32> [[OP1:%.*]], i64 [[VL:%.*]])
// CHECK-RV64-NEXT:    ret <vscale x 8 x i64> [[TMP0]]
//
vuint64m8_t test_vzext_vf2_u64m8(vuint32m4_t op1, size_t vl) {
  return vzext_vf2(op1, vl);
}

//
// CHECK-RV64-LABEL: @test_vzext_vf2_u16mf4_m(
// CHECK-RV64-NEXT:  entry:
<<<<<<< HEAD
// CHECK-RV64-NEXT:    [[TMP0:%.*]] = call <vscale x 1 x i16> @llvm.riscv.vzext.mask.nxv1i16.nxv1i8.i64(<vscale x 1 x i16> [[MASKEDOFF:%.*]], <vscale x 1 x i8> [[OP1:%.*]], <vscale x 1 x i1> [[MASK:%.*]], i64 [[VL:%.*]]) #[[ATTR7:[0-9]+]]
=======
// CHECK-RV64-NEXT:    [[TMP0:%.*]] = call <vscale x 1 x i16> @llvm.riscv.vzext.mask.nxv1i16.nxv1i8.i64(<vscale x 1 x i16> [[MASKEDOFF:%.*]], <vscale x 1 x i8> [[OP1:%.*]], <vscale x 1 x i1> [[MASK:%.*]], i64 [[VL:%.*]])
>>>>>>> 3f9ee3c9
// CHECK-RV64-NEXT:    ret <vscale x 1 x i16> [[TMP0]]
//
vuint16mf4_t test_vzext_vf2_u16mf4_m(vbool64_t mask, vuint16mf4_t maskedoff,
                                     vuint8mf8_t op1, size_t vl) {
  return vzext_vf2(mask, maskedoff, op1, vl);
}

//
// CHECK-RV64-LABEL: @test_vzext_vf2_u16mf2_m(
// CHECK-RV64-NEXT:  entry:
<<<<<<< HEAD
// CHECK-RV64-NEXT:    [[TMP0:%.*]] = call <vscale x 2 x i16> @llvm.riscv.vzext.mask.nxv2i16.nxv2i8.i64(<vscale x 2 x i16> [[MASKEDOFF:%.*]], <vscale x 2 x i8> [[OP1:%.*]], <vscale x 2 x i1> [[MASK:%.*]], i64 [[VL:%.*]]) #[[ATTR7]]
=======
// CHECK-RV64-NEXT:    [[TMP0:%.*]] = call <vscale x 2 x i16> @llvm.riscv.vzext.mask.nxv2i16.nxv2i8.i64(<vscale x 2 x i16> [[MASKEDOFF:%.*]], <vscale x 2 x i8> [[OP1:%.*]], <vscale x 2 x i1> [[MASK:%.*]], i64 [[VL:%.*]])
>>>>>>> 3f9ee3c9
// CHECK-RV64-NEXT:    ret <vscale x 2 x i16> [[TMP0]]
//
vuint16mf2_t test_vzext_vf2_u16mf2_m(vbool32_t mask, vuint16mf2_t maskedoff,
                                     vuint8mf4_t op1, size_t vl) {
  return vzext_vf2(mask, maskedoff, op1, vl);
}

//
// CHECK-RV64-LABEL: @test_vzext_vf2_u16m1_m(
// CHECK-RV64-NEXT:  entry:
<<<<<<< HEAD
// CHECK-RV64-NEXT:    [[TMP0:%.*]] = call <vscale x 4 x i16> @llvm.riscv.vzext.mask.nxv4i16.nxv4i8.i64(<vscale x 4 x i16> [[MASKEDOFF:%.*]], <vscale x 4 x i8> [[OP1:%.*]], <vscale x 4 x i1> [[MASK:%.*]], i64 [[VL:%.*]]) #[[ATTR7]]
=======
// CHECK-RV64-NEXT:    [[TMP0:%.*]] = call <vscale x 4 x i16> @llvm.riscv.vzext.mask.nxv4i16.nxv4i8.i64(<vscale x 4 x i16> [[MASKEDOFF:%.*]], <vscale x 4 x i8> [[OP1:%.*]], <vscale x 4 x i1> [[MASK:%.*]], i64 [[VL:%.*]])
>>>>>>> 3f9ee3c9
// CHECK-RV64-NEXT:    ret <vscale x 4 x i16> [[TMP0]]
//
vuint16m1_t test_vzext_vf2_u16m1_m(vbool16_t mask, vuint16m1_t maskedoff,
                                   vuint8mf2_t op1, size_t vl) {
  return vzext_vf2(mask, maskedoff, op1, vl);
}

//
// CHECK-RV64-LABEL: @test_vzext_vf2_u16m2_m(
// CHECK-RV64-NEXT:  entry:
<<<<<<< HEAD
// CHECK-RV64-NEXT:    [[TMP0:%.*]] = call <vscale x 8 x i16> @llvm.riscv.vzext.mask.nxv8i16.nxv8i8.i64(<vscale x 8 x i16> [[MASKEDOFF:%.*]], <vscale x 8 x i8> [[OP1:%.*]], <vscale x 8 x i1> [[MASK:%.*]], i64 [[VL:%.*]]) #[[ATTR7]]
=======
// CHECK-RV64-NEXT:    [[TMP0:%.*]] = call <vscale x 8 x i16> @llvm.riscv.vzext.mask.nxv8i16.nxv8i8.i64(<vscale x 8 x i16> [[MASKEDOFF:%.*]], <vscale x 8 x i8> [[OP1:%.*]], <vscale x 8 x i1> [[MASK:%.*]], i64 [[VL:%.*]])
>>>>>>> 3f9ee3c9
// CHECK-RV64-NEXT:    ret <vscale x 8 x i16> [[TMP0]]
//
vuint16m2_t test_vzext_vf2_u16m2_m(vbool8_t mask, vuint16m2_t maskedoff,
                                   vuint8m1_t op1, size_t vl) {
  return vzext_vf2(mask, maskedoff, op1, vl);
}

//
// CHECK-RV64-LABEL: @test_vzext_vf2_u16m4_m(
// CHECK-RV64-NEXT:  entry:
<<<<<<< HEAD
// CHECK-RV64-NEXT:    [[TMP0:%.*]] = call <vscale x 16 x i16> @llvm.riscv.vzext.mask.nxv16i16.nxv16i8.i64(<vscale x 16 x i16> [[MASKEDOFF:%.*]], <vscale x 16 x i8> [[OP1:%.*]], <vscale x 16 x i1> [[MASK:%.*]], i64 [[VL:%.*]]) #[[ATTR7]]
=======
// CHECK-RV64-NEXT:    [[TMP0:%.*]] = call <vscale x 16 x i16> @llvm.riscv.vzext.mask.nxv16i16.nxv16i8.i64(<vscale x 16 x i16> [[MASKEDOFF:%.*]], <vscale x 16 x i8> [[OP1:%.*]], <vscale x 16 x i1> [[MASK:%.*]], i64 [[VL:%.*]])
>>>>>>> 3f9ee3c9
// CHECK-RV64-NEXT:    ret <vscale x 16 x i16> [[TMP0]]
//
vuint16m4_t test_vzext_vf2_u16m4_m(vbool4_t mask, vuint16m4_t maskedoff,
                                   vuint8m2_t op1, size_t vl) {
  return vzext_vf2(mask, maskedoff, op1, vl);
}

//
// CHECK-RV64-LABEL: @test_vzext_vf2_u16m8_m(
// CHECK-RV64-NEXT:  entry:
<<<<<<< HEAD
// CHECK-RV64-NEXT:    [[TMP0:%.*]] = call <vscale x 32 x i16> @llvm.riscv.vzext.mask.nxv32i16.nxv32i8.i64(<vscale x 32 x i16> [[MASKEDOFF:%.*]], <vscale x 32 x i8> [[OP1:%.*]], <vscale x 32 x i1> [[MASK:%.*]], i64 [[VL:%.*]]) #[[ATTR7]]
=======
// CHECK-RV64-NEXT:    [[TMP0:%.*]] = call <vscale x 32 x i16> @llvm.riscv.vzext.mask.nxv32i16.nxv32i8.i64(<vscale x 32 x i16> [[MASKEDOFF:%.*]], <vscale x 32 x i8> [[OP1:%.*]], <vscale x 32 x i1> [[MASK:%.*]], i64 [[VL:%.*]])
>>>>>>> 3f9ee3c9
// CHECK-RV64-NEXT:    ret <vscale x 32 x i16> [[TMP0]]
//
vuint16m8_t test_vzext_vf2_u16m8_m(vbool2_t mask, vuint16m8_t maskedoff,
                                   vuint8m4_t op1, size_t vl) {
  return vzext_vf2(mask, maskedoff, op1, vl);
}

//
// CHECK-RV64-LABEL: @test_vzext_vf4_u32mf2_m(
// CHECK-RV64-NEXT:  entry:
<<<<<<< HEAD
// CHECK-RV64-NEXT:    [[TMP0:%.*]] = call <vscale x 1 x i32> @llvm.riscv.vzext.mask.nxv1i32.nxv1i8.i64(<vscale x 1 x i32> [[MASKEDOFF:%.*]], <vscale x 1 x i8> [[OP1:%.*]], <vscale x 1 x i1> [[MASK:%.*]], i64 [[VL:%.*]]) #[[ATTR7]]
=======
// CHECK-RV64-NEXT:    [[TMP0:%.*]] = call <vscale x 1 x i32> @llvm.riscv.vzext.mask.nxv1i32.nxv1i8.i64(<vscale x 1 x i32> [[MASKEDOFF:%.*]], <vscale x 1 x i8> [[OP1:%.*]], <vscale x 1 x i1> [[MASK:%.*]], i64 [[VL:%.*]])
>>>>>>> 3f9ee3c9
// CHECK-RV64-NEXT:    ret <vscale x 1 x i32> [[TMP0]]
//
vuint32mf2_t test_vzext_vf4_u32mf2_m(vbool64_t mask, vuint32mf2_t maskedoff,
                                     vuint8mf8_t op1, size_t vl) {
  return vzext_vf4(mask, maskedoff, op1, vl);
}

//
// CHECK-RV64-LABEL: @test_vzext_vf4_u32m1_m(
// CHECK-RV64-NEXT:  entry:
<<<<<<< HEAD
// CHECK-RV64-NEXT:    [[TMP0:%.*]] = call <vscale x 2 x i32> @llvm.riscv.vzext.mask.nxv2i32.nxv2i8.i64(<vscale x 2 x i32> [[MASKEDOFF:%.*]], <vscale x 2 x i8> [[OP1:%.*]], <vscale x 2 x i1> [[MASK:%.*]], i64 [[VL:%.*]]) #[[ATTR7]]
=======
// CHECK-RV64-NEXT:    [[TMP0:%.*]] = call <vscale x 2 x i32> @llvm.riscv.vzext.mask.nxv2i32.nxv2i8.i64(<vscale x 2 x i32> [[MASKEDOFF:%.*]], <vscale x 2 x i8> [[OP1:%.*]], <vscale x 2 x i1> [[MASK:%.*]], i64 [[VL:%.*]])
>>>>>>> 3f9ee3c9
// CHECK-RV64-NEXT:    ret <vscale x 2 x i32> [[TMP0]]
//
vuint32m1_t test_vzext_vf4_u32m1_m(vbool32_t mask, vuint32m1_t maskedoff,
                                   vuint8mf4_t op1, size_t vl) {
  return vzext_vf4(mask, maskedoff, op1, vl);
}

//
// CHECK-RV64-LABEL: @test_vzext_vf4_u32m2_m(
// CHECK-RV64-NEXT:  entry:
<<<<<<< HEAD
// CHECK-RV64-NEXT:    [[TMP0:%.*]] = call <vscale x 4 x i32> @llvm.riscv.vzext.mask.nxv4i32.nxv4i8.i64(<vscale x 4 x i32> [[MASKEDOFF:%.*]], <vscale x 4 x i8> [[OP1:%.*]], <vscale x 4 x i1> [[MASK:%.*]], i64 [[VL:%.*]]) #[[ATTR7]]
=======
// CHECK-RV64-NEXT:    [[TMP0:%.*]] = call <vscale x 4 x i32> @llvm.riscv.vzext.mask.nxv4i32.nxv4i8.i64(<vscale x 4 x i32> [[MASKEDOFF:%.*]], <vscale x 4 x i8> [[OP1:%.*]], <vscale x 4 x i1> [[MASK:%.*]], i64 [[VL:%.*]])
>>>>>>> 3f9ee3c9
// CHECK-RV64-NEXT:    ret <vscale x 4 x i32> [[TMP0]]
//
vuint32m2_t test_vzext_vf4_u32m2_m(vbool16_t mask, vuint32m2_t maskedoff,
                                   vuint8mf2_t op1, size_t vl) {
  return vzext_vf4(mask, maskedoff, op1, vl);
}

//
// CHECK-RV64-LABEL: @test_vzext_vf4_u32m4_m(
// CHECK-RV64-NEXT:  entry:
<<<<<<< HEAD
// CHECK-RV64-NEXT:    [[TMP0:%.*]] = call <vscale x 8 x i32> @llvm.riscv.vzext.mask.nxv8i32.nxv8i8.i64(<vscale x 8 x i32> [[MASKEDOFF:%.*]], <vscale x 8 x i8> [[OP1:%.*]], <vscale x 8 x i1> [[MASK:%.*]], i64 [[VL:%.*]]) #[[ATTR7]]
=======
// CHECK-RV64-NEXT:    [[TMP0:%.*]] = call <vscale x 8 x i32> @llvm.riscv.vzext.mask.nxv8i32.nxv8i8.i64(<vscale x 8 x i32> [[MASKEDOFF:%.*]], <vscale x 8 x i8> [[OP1:%.*]], <vscale x 8 x i1> [[MASK:%.*]], i64 [[VL:%.*]])
>>>>>>> 3f9ee3c9
// CHECK-RV64-NEXT:    ret <vscale x 8 x i32> [[TMP0]]
//
vuint32m4_t test_vzext_vf4_u32m4_m(vbool8_t mask, vuint32m4_t maskedoff,
                                   vuint8m1_t op1, size_t vl) {
  return vzext_vf4(mask, maskedoff, op1, vl);
}

//
// CHECK-RV64-LABEL: @test_vzext_vf4_u32m8_m(
// CHECK-RV64-NEXT:  entry:
<<<<<<< HEAD
// CHECK-RV64-NEXT:    [[TMP0:%.*]] = call <vscale x 16 x i32> @llvm.riscv.vzext.mask.nxv16i32.nxv16i8.i64(<vscale x 16 x i32> [[MASKEDOFF:%.*]], <vscale x 16 x i8> [[OP1:%.*]], <vscale x 16 x i1> [[MASK:%.*]], i64 [[VL:%.*]]) #[[ATTR7]]
=======
// CHECK-RV64-NEXT:    [[TMP0:%.*]] = call <vscale x 16 x i32> @llvm.riscv.vzext.mask.nxv16i32.nxv16i8.i64(<vscale x 16 x i32> [[MASKEDOFF:%.*]], <vscale x 16 x i8> [[OP1:%.*]], <vscale x 16 x i1> [[MASK:%.*]], i64 [[VL:%.*]])
>>>>>>> 3f9ee3c9
// CHECK-RV64-NEXT:    ret <vscale x 16 x i32> [[TMP0]]
//
vuint32m8_t test_vzext_vf4_u32m8_m(vbool4_t mask, vuint32m8_t maskedoff,
                                   vuint8m2_t op1, size_t vl) {
  return vzext_vf4(mask, maskedoff, op1, vl);
}

//
// CHECK-RV64-LABEL: @test_vzext_vf8_u64m1_m(
// CHECK-RV64-NEXT:  entry:
<<<<<<< HEAD
// CHECK-RV64-NEXT:    [[TMP0:%.*]] = call <vscale x 1 x i64> @llvm.riscv.vzext.mask.nxv1i64.nxv1i8.i64(<vscale x 1 x i64> [[MASKEDOFF:%.*]], <vscale x 1 x i8> [[OP1:%.*]], <vscale x 1 x i1> [[MASK:%.*]], i64 [[VL:%.*]]) #[[ATTR7]]
=======
// CHECK-RV64-NEXT:    [[TMP0:%.*]] = call <vscale x 1 x i64> @llvm.riscv.vzext.mask.nxv1i64.nxv1i8.i64(<vscale x 1 x i64> [[MASKEDOFF:%.*]], <vscale x 1 x i8> [[OP1:%.*]], <vscale x 1 x i1> [[MASK:%.*]], i64 [[VL:%.*]])
>>>>>>> 3f9ee3c9
// CHECK-RV64-NEXT:    ret <vscale x 1 x i64> [[TMP0]]
//
vuint64m1_t test_vzext_vf8_u64m1_m(vbool64_t mask, vuint64m1_t maskedoff,
                                   vuint8mf8_t op1, size_t vl) {
  return vzext_vf8(mask, maskedoff, op1, vl);
}

//
// CHECK-RV64-LABEL: @test_vzext_vf8_u64m2_m(
// CHECK-RV64-NEXT:  entry:
<<<<<<< HEAD
// CHECK-RV64-NEXT:    [[TMP0:%.*]] = call <vscale x 2 x i64> @llvm.riscv.vzext.mask.nxv2i64.nxv2i8.i64(<vscale x 2 x i64> [[MASKEDOFF:%.*]], <vscale x 2 x i8> [[OP1:%.*]], <vscale x 2 x i1> [[MASK:%.*]], i64 [[VL:%.*]]) #[[ATTR7]]
=======
// CHECK-RV64-NEXT:    [[TMP0:%.*]] = call <vscale x 2 x i64> @llvm.riscv.vzext.mask.nxv2i64.nxv2i8.i64(<vscale x 2 x i64> [[MASKEDOFF:%.*]], <vscale x 2 x i8> [[OP1:%.*]], <vscale x 2 x i1> [[MASK:%.*]], i64 [[VL:%.*]])
>>>>>>> 3f9ee3c9
// CHECK-RV64-NEXT:    ret <vscale x 2 x i64> [[TMP0]]
//
vuint64m2_t test_vzext_vf8_u64m2_m(vbool32_t mask, vuint64m2_t maskedoff,
                                   vuint8mf4_t op1, size_t vl) {
  return vzext_vf8(mask, maskedoff, op1, vl);
}

//
// CHECK-RV64-LABEL: @test_vzext_vf8_u64m4_m(
// CHECK-RV64-NEXT:  entry:
<<<<<<< HEAD
// CHECK-RV64-NEXT:    [[TMP0:%.*]] = call <vscale x 4 x i64> @llvm.riscv.vzext.mask.nxv4i64.nxv4i8.i64(<vscale x 4 x i64> [[MASKEDOFF:%.*]], <vscale x 4 x i8> [[OP1:%.*]], <vscale x 4 x i1> [[MASK:%.*]], i64 [[VL:%.*]]) #[[ATTR7]]
=======
// CHECK-RV64-NEXT:    [[TMP0:%.*]] = call <vscale x 4 x i64> @llvm.riscv.vzext.mask.nxv4i64.nxv4i8.i64(<vscale x 4 x i64> [[MASKEDOFF:%.*]], <vscale x 4 x i8> [[OP1:%.*]], <vscale x 4 x i1> [[MASK:%.*]], i64 [[VL:%.*]])
>>>>>>> 3f9ee3c9
// CHECK-RV64-NEXT:    ret <vscale x 4 x i64> [[TMP0]]
//
vuint64m4_t test_vzext_vf8_u64m4_m(vbool16_t mask, vuint64m4_t maskedoff,
                                   vuint8mf2_t op1, size_t vl) {
  return vzext_vf8(mask, maskedoff, op1, vl);
}

//
// CHECK-RV64-LABEL: @test_vzext_vf8_u64m8_m(
// CHECK-RV64-NEXT:  entry:
<<<<<<< HEAD
// CHECK-RV64-NEXT:    [[TMP0:%.*]] = call <vscale x 8 x i64> @llvm.riscv.vzext.mask.nxv8i64.nxv8i8.i64(<vscale x 8 x i64> [[MASKEDOFF:%.*]], <vscale x 8 x i8> [[OP1:%.*]], <vscale x 8 x i1> [[MASK:%.*]], i64 [[VL:%.*]]) #[[ATTR7]]
=======
// CHECK-RV64-NEXT:    [[TMP0:%.*]] = call <vscale x 8 x i64> @llvm.riscv.vzext.mask.nxv8i64.nxv8i8.i64(<vscale x 8 x i64> [[MASKEDOFF:%.*]], <vscale x 8 x i8> [[OP1:%.*]], <vscale x 8 x i1> [[MASK:%.*]], i64 [[VL:%.*]])
>>>>>>> 3f9ee3c9
// CHECK-RV64-NEXT:    ret <vscale x 8 x i64> [[TMP0]]
//
vuint64m8_t test_vzext_vf8_u64m8_m(vbool8_t mask, vuint64m8_t maskedoff,
                                   vuint8m1_t op1, size_t vl) {
  return vzext_vf8(mask, maskedoff, op1, vl);
}

//
// CHECK-RV64-LABEL: @test_vzext_vf2_u32mf2_m(
// CHECK-RV64-NEXT:  entry:
<<<<<<< HEAD
// CHECK-RV64-NEXT:    [[TMP0:%.*]] = call <vscale x 1 x i32> @llvm.riscv.vzext.mask.nxv1i32.nxv1i16.i64(<vscale x 1 x i32> [[MASKEDOFF:%.*]], <vscale x 1 x i16> [[OP1:%.*]], <vscale x 1 x i1> [[MASK:%.*]], i64 [[VL:%.*]]) #[[ATTR7]]
=======
// CHECK-RV64-NEXT:    [[TMP0:%.*]] = call <vscale x 1 x i32> @llvm.riscv.vzext.mask.nxv1i32.nxv1i16.i64(<vscale x 1 x i32> [[MASKEDOFF:%.*]], <vscale x 1 x i16> [[OP1:%.*]], <vscale x 1 x i1> [[MASK:%.*]], i64 [[VL:%.*]])
>>>>>>> 3f9ee3c9
// CHECK-RV64-NEXT:    ret <vscale x 1 x i32> [[TMP0]]
//
vuint32mf2_t test_vzext_vf2_u32mf2_m(vbool64_t mask, vuint32mf2_t maskedoff,
                                     vuint16mf4_t op1, size_t vl) {
  return vzext_vf2(mask, maskedoff, op1, vl);
}

//
// CHECK-RV64-LABEL: @test_vzext_vf2_u32m1_m(
// CHECK-RV64-NEXT:  entry:
<<<<<<< HEAD
// CHECK-RV64-NEXT:    [[TMP0:%.*]] = call <vscale x 2 x i32> @llvm.riscv.vzext.mask.nxv2i32.nxv2i16.i64(<vscale x 2 x i32> [[MASKEDOFF:%.*]], <vscale x 2 x i16> [[OP1:%.*]], <vscale x 2 x i1> [[MASK:%.*]], i64 [[VL:%.*]]) #[[ATTR7]]
=======
// CHECK-RV64-NEXT:    [[TMP0:%.*]] = call <vscale x 2 x i32> @llvm.riscv.vzext.mask.nxv2i32.nxv2i16.i64(<vscale x 2 x i32> [[MASKEDOFF:%.*]], <vscale x 2 x i16> [[OP1:%.*]], <vscale x 2 x i1> [[MASK:%.*]], i64 [[VL:%.*]])
>>>>>>> 3f9ee3c9
// CHECK-RV64-NEXT:    ret <vscale x 2 x i32> [[TMP0]]
//
vuint32m1_t test_vzext_vf2_u32m1_m(vbool32_t mask, vuint32m1_t maskedoff,
                                   vuint16mf2_t op1, size_t vl) {
  return vzext_vf2(mask, maskedoff, op1, vl);
}

//
// CHECK-RV64-LABEL: @test_vzext_vf2_u32m2_m(
// CHECK-RV64-NEXT:  entry:
<<<<<<< HEAD
// CHECK-RV64-NEXT:    [[TMP0:%.*]] = call <vscale x 4 x i32> @llvm.riscv.vzext.mask.nxv4i32.nxv4i16.i64(<vscale x 4 x i32> [[MASKEDOFF:%.*]], <vscale x 4 x i16> [[OP1:%.*]], <vscale x 4 x i1> [[MASK:%.*]], i64 [[VL:%.*]]) #[[ATTR7]]
=======
// CHECK-RV64-NEXT:    [[TMP0:%.*]] = call <vscale x 4 x i32> @llvm.riscv.vzext.mask.nxv4i32.nxv4i16.i64(<vscale x 4 x i32> [[MASKEDOFF:%.*]], <vscale x 4 x i16> [[OP1:%.*]], <vscale x 4 x i1> [[MASK:%.*]], i64 [[VL:%.*]])
>>>>>>> 3f9ee3c9
// CHECK-RV64-NEXT:    ret <vscale x 4 x i32> [[TMP0]]
//
vuint32m2_t test_vzext_vf2_u32m2_m(vbool16_t mask, vuint32m2_t maskedoff,
                                   vuint16m1_t op1, size_t vl) {
  return vzext_vf2(mask, maskedoff, op1, vl);
}

//
// CHECK-RV64-LABEL: @test_vzext_vf2_u32m4_m(
// CHECK-RV64-NEXT:  entry:
<<<<<<< HEAD
// CHECK-RV64-NEXT:    [[TMP0:%.*]] = call <vscale x 8 x i32> @llvm.riscv.vzext.mask.nxv8i32.nxv8i16.i64(<vscale x 8 x i32> [[MASKEDOFF:%.*]], <vscale x 8 x i16> [[OP1:%.*]], <vscale x 8 x i1> [[MASK:%.*]], i64 [[VL:%.*]]) #[[ATTR7]]
=======
// CHECK-RV64-NEXT:    [[TMP0:%.*]] = call <vscale x 8 x i32> @llvm.riscv.vzext.mask.nxv8i32.nxv8i16.i64(<vscale x 8 x i32> [[MASKEDOFF:%.*]], <vscale x 8 x i16> [[OP1:%.*]], <vscale x 8 x i1> [[MASK:%.*]], i64 [[VL:%.*]])
>>>>>>> 3f9ee3c9
// CHECK-RV64-NEXT:    ret <vscale x 8 x i32> [[TMP0]]
//
vuint32m4_t test_vzext_vf2_u32m4_m(vbool8_t mask, vuint32m4_t maskedoff,
                                   vuint16m2_t op1, size_t vl) {
  return vzext_vf2(mask, maskedoff, op1, vl);
}

//
// CHECK-RV64-LABEL: @test_vzext_vf2_u32m8_m(
// CHECK-RV64-NEXT:  entry:
<<<<<<< HEAD
// CHECK-RV64-NEXT:    [[TMP0:%.*]] = call <vscale x 16 x i32> @llvm.riscv.vzext.mask.nxv16i32.nxv16i16.i64(<vscale x 16 x i32> [[MASKEDOFF:%.*]], <vscale x 16 x i16> [[OP1:%.*]], <vscale x 16 x i1> [[MASK:%.*]], i64 [[VL:%.*]]) #[[ATTR7]]
=======
// CHECK-RV64-NEXT:    [[TMP0:%.*]] = call <vscale x 16 x i32> @llvm.riscv.vzext.mask.nxv16i32.nxv16i16.i64(<vscale x 16 x i32> [[MASKEDOFF:%.*]], <vscale x 16 x i16> [[OP1:%.*]], <vscale x 16 x i1> [[MASK:%.*]], i64 [[VL:%.*]])
>>>>>>> 3f9ee3c9
// CHECK-RV64-NEXT:    ret <vscale x 16 x i32> [[TMP0]]
//
vuint32m8_t test_vzext_vf2_u32m8_m(vbool4_t mask, vuint32m8_t maskedoff,
                                   vuint16m4_t op1, size_t vl) {
  return vzext_vf2(mask, maskedoff, op1, vl);
}

//
// CHECK-RV64-LABEL: @test_vzext_vf4_u64m1_m(
// CHECK-RV64-NEXT:  entry:
<<<<<<< HEAD
// CHECK-RV64-NEXT:    [[TMP0:%.*]] = call <vscale x 1 x i64> @llvm.riscv.vzext.mask.nxv1i64.nxv1i16.i64(<vscale x 1 x i64> [[MASKEDOFF:%.*]], <vscale x 1 x i16> [[OP1:%.*]], <vscale x 1 x i1> [[MASK:%.*]], i64 [[VL:%.*]]) #[[ATTR7]]
=======
// CHECK-RV64-NEXT:    [[TMP0:%.*]] = call <vscale x 1 x i64> @llvm.riscv.vzext.mask.nxv1i64.nxv1i16.i64(<vscale x 1 x i64> [[MASKEDOFF:%.*]], <vscale x 1 x i16> [[OP1:%.*]], <vscale x 1 x i1> [[MASK:%.*]], i64 [[VL:%.*]])
>>>>>>> 3f9ee3c9
// CHECK-RV64-NEXT:    ret <vscale x 1 x i64> [[TMP0]]
//
vuint64m1_t test_vzext_vf4_u64m1_m(vbool64_t mask, vuint64m1_t maskedoff,
                                   vuint16mf4_t op1, size_t vl) {
  return vzext_vf4(mask, maskedoff, op1, vl);
}

//
// CHECK-RV64-LABEL: @test_vzext_vf4_u64m2_m(
// CHECK-RV64-NEXT:  entry:
<<<<<<< HEAD
// CHECK-RV64-NEXT:    [[TMP0:%.*]] = call <vscale x 2 x i64> @llvm.riscv.vzext.mask.nxv2i64.nxv2i16.i64(<vscale x 2 x i64> [[MASKEDOFF:%.*]], <vscale x 2 x i16> [[OP1:%.*]], <vscale x 2 x i1> [[MASK:%.*]], i64 [[VL:%.*]]) #[[ATTR7]]
=======
// CHECK-RV64-NEXT:    [[TMP0:%.*]] = call <vscale x 2 x i64> @llvm.riscv.vzext.mask.nxv2i64.nxv2i16.i64(<vscale x 2 x i64> [[MASKEDOFF:%.*]], <vscale x 2 x i16> [[OP1:%.*]], <vscale x 2 x i1> [[MASK:%.*]], i64 [[VL:%.*]])
>>>>>>> 3f9ee3c9
// CHECK-RV64-NEXT:    ret <vscale x 2 x i64> [[TMP0]]
//
vuint64m2_t test_vzext_vf4_u64m2_m(vbool32_t mask, vuint64m2_t maskedoff,
                                   vuint16mf2_t op1, size_t vl) {
  return vzext_vf4(mask, maskedoff, op1, vl);
}

//
// CHECK-RV64-LABEL: @test_vzext_vf4_u64m4_m(
// CHECK-RV64-NEXT:  entry:
<<<<<<< HEAD
// CHECK-RV64-NEXT:    [[TMP0:%.*]] = call <vscale x 4 x i64> @llvm.riscv.vzext.mask.nxv4i64.nxv4i16.i64(<vscale x 4 x i64> [[MASKEDOFF:%.*]], <vscale x 4 x i16> [[OP1:%.*]], <vscale x 4 x i1> [[MASK:%.*]], i64 [[VL:%.*]]) #[[ATTR7]]
=======
// CHECK-RV64-NEXT:    [[TMP0:%.*]] = call <vscale x 4 x i64> @llvm.riscv.vzext.mask.nxv4i64.nxv4i16.i64(<vscale x 4 x i64> [[MASKEDOFF:%.*]], <vscale x 4 x i16> [[OP1:%.*]], <vscale x 4 x i1> [[MASK:%.*]], i64 [[VL:%.*]])
>>>>>>> 3f9ee3c9
// CHECK-RV64-NEXT:    ret <vscale x 4 x i64> [[TMP0]]
//
vuint64m4_t test_vzext_vf4_u64m4_m(vbool16_t mask, vuint64m4_t maskedoff,
                                   vuint16m1_t op1, size_t vl) {
  return vzext_vf4(mask, maskedoff, op1, vl);
}

//
// CHECK-RV64-LABEL: @test_vzext_vf4_u64m8_m(
// CHECK-RV64-NEXT:  entry:
<<<<<<< HEAD
// CHECK-RV64-NEXT:    [[TMP0:%.*]] = call <vscale x 8 x i64> @llvm.riscv.vzext.mask.nxv8i64.nxv8i16.i64(<vscale x 8 x i64> [[MASKEDOFF:%.*]], <vscale x 8 x i16> [[OP1:%.*]], <vscale x 8 x i1> [[MASK:%.*]], i64 [[VL:%.*]]) #[[ATTR7]]
=======
// CHECK-RV64-NEXT:    [[TMP0:%.*]] = call <vscale x 8 x i64> @llvm.riscv.vzext.mask.nxv8i64.nxv8i16.i64(<vscale x 8 x i64> [[MASKEDOFF:%.*]], <vscale x 8 x i16> [[OP1:%.*]], <vscale x 8 x i1> [[MASK:%.*]], i64 [[VL:%.*]])
>>>>>>> 3f9ee3c9
// CHECK-RV64-NEXT:    ret <vscale x 8 x i64> [[TMP0]]
//
vuint64m8_t test_vzext_vf4_u64m8_m(vbool8_t mask, vuint64m8_t maskedoff,
                                   vuint16m2_t op1, size_t vl) {
  return vzext_vf4(mask, maskedoff, op1, vl);
}

//
// CHECK-RV64-LABEL: @test_vzext_vf2_u64m1_m(
// CHECK-RV64-NEXT:  entry:
<<<<<<< HEAD
// CHECK-RV64-NEXT:    [[TMP0:%.*]] = call <vscale x 1 x i64> @llvm.riscv.vzext.mask.nxv1i64.nxv1i32.i64(<vscale x 1 x i64> [[MASKEDOFF:%.*]], <vscale x 1 x i32> [[OP1:%.*]], <vscale x 1 x i1> [[MASK:%.*]], i64 [[VL:%.*]]) #[[ATTR7]]
=======
// CHECK-RV64-NEXT:    [[TMP0:%.*]] = call <vscale x 1 x i64> @llvm.riscv.vzext.mask.nxv1i64.nxv1i32.i64(<vscale x 1 x i64> [[MASKEDOFF:%.*]], <vscale x 1 x i32> [[OP1:%.*]], <vscale x 1 x i1> [[MASK:%.*]], i64 [[VL:%.*]])
>>>>>>> 3f9ee3c9
// CHECK-RV64-NEXT:    ret <vscale x 1 x i64> [[TMP0]]
//
vuint64m1_t test_vzext_vf2_u64m1_m(vbool64_t mask, vuint64m1_t maskedoff,
                                   vuint32mf2_t op1, size_t vl) {
  return vzext_vf2(mask, maskedoff, op1, vl);
}

//
// CHECK-RV64-LABEL: @test_vzext_vf2_u64m2_m(
// CHECK-RV64-NEXT:  entry:
<<<<<<< HEAD
// CHECK-RV64-NEXT:    [[TMP0:%.*]] = call <vscale x 2 x i64> @llvm.riscv.vzext.mask.nxv2i64.nxv2i32.i64(<vscale x 2 x i64> [[MASKEDOFF:%.*]], <vscale x 2 x i32> [[OP1:%.*]], <vscale x 2 x i1> [[MASK:%.*]], i64 [[VL:%.*]]) #[[ATTR7]]
=======
// CHECK-RV64-NEXT:    [[TMP0:%.*]] = call <vscale x 2 x i64> @llvm.riscv.vzext.mask.nxv2i64.nxv2i32.i64(<vscale x 2 x i64> [[MASKEDOFF:%.*]], <vscale x 2 x i32> [[OP1:%.*]], <vscale x 2 x i1> [[MASK:%.*]], i64 [[VL:%.*]])
>>>>>>> 3f9ee3c9
// CHECK-RV64-NEXT:    ret <vscale x 2 x i64> [[TMP0]]
//
vuint64m2_t test_vzext_vf2_u64m2_m(vbool32_t mask, vuint64m2_t maskedoff,
                                   vuint32m1_t op1, size_t vl) {
  return vzext_vf2(mask, maskedoff, op1, vl);
}

//
// CHECK-RV64-LABEL: @test_vzext_vf2_u64m4_m(
// CHECK-RV64-NEXT:  entry:
<<<<<<< HEAD
// CHECK-RV64-NEXT:    [[TMP0:%.*]] = call <vscale x 4 x i64> @llvm.riscv.vzext.mask.nxv4i64.nxv4i32.i64(<vscale x 4 x i64> [[MASKEDOFF:%.*]], <vscale x 4 x i32> [[OP1:%.*]], <vscale x 4 x i1> [[MASK:%.*]], i64 [[VL:%.*]]) #[[ATTR7]]
=======
// CHECK-RV64-NEXT:    [[TMP0:%.*]] = call <vscale x 4 x i64> @llvm.riscv.vzext.mask.nxv4i64.nxv4i32.i64(<vscale x 4 x i64> [[MASKEDOFF:%.*]], <vscale x 4 x i32> [[OP1:%.*]], <vscale x 4 x i1> [[MASK:%.*]], i64 [[VL:%.*]])
>>>>>>> 3f9ee3c9
// CHECK-RV64-NEXT:    ret <vscale x 4 x i64> [[TMP0]]
//
vuint64m4_t test_vzext_vf2_u64m4_m(vbool16_t mask, vuint64m4_t maskedoff,
                                   vuint32m2_t op1, size_t vl) {
  return vzext_vf2(mask, maskedoff, op1, vl);
}

//
// CHECK-RV64-LABEL: @test_vzext_vf2_u64m8_m(
// CHECK-RV64-NEXT:  entry:
<<<<<<< HEAD
// CHECK-RV64-NEXT:    [[TMP0:%.*]] = call <vscale x 8 x i64> @llvm.riscv.vzext.mask.nxv8i64.nxv8i32.i64(<vscale x 8 x i64> [[MASKEDOFF:%.*]], <vscale x 8 x i32> [[OP1:%.*]], <vscale x 8 x i1> [[MASK:%.*]], i64 [[VL:%.*]]) #[[ATTR7]]
=======
// CHECK-RV64-NEXT:    [[TMP0:%.*]] = call <vscale x 8 x i64> @llvm.riscv.vzext.mask.nxv8i64.nxv8i32.i64(<vscale x 8 x i64> [[MASKEDOFF:%.*]], <vscale x 8 x i32> [[OP1:%.*]], <vscale x 8 x i1> [[MASK:%.*]], i64 [[VL:%.*]])
>>>>>>> 3f9ee3c9
// CHECK-RV64-NEXT:    ret <vscale x 8 x i64> [[TMP0]]
//
vuint64m8_t test_vzext_vf2_u64m8_m(vbool8_t mask, vuint64m8_t maskedoff,
                                   vuint32m4_t op1, size_t vl) {
  return vzext_vf2(mask, maskedoff, op1, vl);
}<|MERGE_RESOLUTION|>--- conflicted
+++ resolved
@@ -287,11 +287,7 @@
 //
 // CHECK-RV64-LABEL: @test_vzext_vf2_u16mf4_m(
 // CHECK-RV64-NEXT:  entry:
-<<<<<<< HEAD
-// CHECK-RV64-NEXT:    [[TMP0:%.*]] = call <vscale x 1 x i16> @llvm.riscv.vzext.mask.nxv1i16.nxv1i8.i64(<vscale x 1 x i16> [[MASKEDOFF:%.*]], <vscale x 1 x i8> [[OP1:%.*]], <vscale x 1 x i1> [[MASK:%.*]], i64 [[VL:%.*]]) #[[ATTR7:[0-9]+]]
-=======
 // CHECK-RV64-NEXT:    [[TMP0:%.*]] = call <vscale x 1 x i16> @llvm.riscv.vzext.mask.nxv1i16.nxv1i8.i64(<vscale x 1 x i16> [[MASKEDOFF:%.*]], <vscale x 1 x i8> [[OP1:%.*]], <vscale x 1 x i1> [[MASK:%.*]], i64 [[VL:%.*]])
->>>>>>> 3f9ee3c9
 // CHECK-RV64-NEXT:    ret <vscale x 1 x i16> [[TMP0]]
 //
 vuint16mf4_t test_vzext_vf2_u16mf4_m(vbool64_t mask, vuint16mf4_t maskedoff,
@@ -302,11 +298,7 @@
 //
 // CHECK-RV64-LABEL: @test_vzext_vf2_u16mf2_m(
 // CHECK-RV64-NEXT:  entry:
-<<<<<<< HEAD
-// CHECK-RV64-NEXT:    [[TMP0:%.*]] = call <vscale x 2 x i16> @llvm.riscv.vzext.mask.nxv2i16.nxv2i8.i64(<vscale x 2 x i16> [[MASKEDOFF:%.*]], <vscale x 2 x i8> [[OP1:%.*]], <vscale x 2 x i1> [[MASK:%.*]], i64 [[VL:%.*]]) #[[ATTR7]]
-=======
 // CHECK-RV64-NEXT:    [[TMP0:%.*]] = call <vscale x 2 x i16> @llvm.riscv.vzext.mask.nxv2i16.nxv2i8.i64(<vscale x 2 x i16> [[MASKEDOFF:%.*]], <vscale x 2 x i8> [[OP1:%.*]], <vscale x 2 x i1> [[MASK:%.*]], i64 [[VL:%.*]])
->>>>>>> 3f9ee3c9
 // CHECK-RV64-NEXT:    ret <vscale x 2 x i16> [[TMP0]]
 //
 vuint16mf2_t test_vzext_vf2_u16mf2_m(vbool32_t mask, vuint16mf2_t maskedoff,
@@ -317,11 +309,7 @@
 //
 // CHECK-RV64-LABEL: @test_vzext_vf2_u16m1_m(
 // CHECK-RV64-NEXT:  entry:
-<<<<<<< HEAD
-// CHECK-RV64-NEXT:    [[TMP0:%.*]] = call <vscale x 4 x i16> @llvm.riscv.vzext.mask.nxv4i16.nxv4i8.i64(<vscale x 4 x i16> [[MASKEDOFF:%.*]], <vscale x 4 x i8> [[OP1:%.*]], <vscale x 4 x i1> [[MASK:%.*]], i64 [[VL:%.*]]) #[[ATTR7]]
-=======
 // CHECK-RV64-NEXT:    [[TMP0:%.*]] = call <vscale x 4 x i16> @llvm.riscv.vzext.mask.nxv4i16.nxv4i8.i64(<vscale x 4 x i16> [[MASKEDOFF:%.*]], <vscale x 4 x i8> [[OP1:%.*]], <vscale x 4 x i1> [[MASK:%.*]], i64 [[VL:%.*]])
->>>>>>> 3f9ee3c9
 // CHECK-RV64-NEXT:    ret <vscale x 4 x i16> [[TMP0]]
 //
 vuint16m1_t test_vzext_vf2_u16m1_m(vbool16_t mask, vuint16m1_t maskedoff,
@@ -332,11 +320,7 @@
 //
 // CHECK-RV64-LABEL: @test_vzext_vf2_u16m2_m(
 // CHECK-RV64-NEXT:  entry:
-<<<<<<< HEAD
-// CHECK-RV64-NEXT:    [[TMP0:%.*]] = call <vscale x 8 x i16> @llvm.riscv.vzext.mask.nxv8i16.nxv8i8.i64(<vscale x 8 x i16> [[MASKEDOFF:%.*]], <vscale x 8 x i8> [[OP1:%.*]], <vscale x 8 x i1> [[MASK:%.*]], i64 [[VL:%.*]]) #[[ATTR7]]
-=======
 // CHECK-RV64-NEXT:    [[TMP0:%.*]] = call <vscale x 8 x i16> @llvm.riscv.vzext.mask.nxv8i16.nxv8i8.i64(<vscale x 8 x i16> [[MASKEDOFF:%.*]], <vscale x 8 x i8> [[OP1:%.*]], <vscale x 8 x i1> [[MASK:%.*]], i64 [[VL:%.*]])
->>>>>>> 3f9ee3c9
 // CHECK-RV64-NEXT:    ret <vscale x 8 x i16> [[TMP0]]
 //
 vuint16m2_t test_vzext_vf2_u16m2_m(vbool8_t mask, vuint16m2_t maskedoff,
@@ -347,11 +331,7 @@
 //
 // CHECK-RV64-LABEL: @test_vzext_vf2_u16m4_m(
 // CHECK-RV64-NEXT:  entry:
-<<<<<<< HEAD
-// CHECK-RV64-NEXT:    [[TMP0:%.*]] = call <vscale x 16 x i16> @llvm.riscv.vzext.mask.nxv16i16.nxv16i8.i64(<vscale x 16 x i16> [[MASKEDOFF:%.*]], <vscale x 16 x i8> [[OP1:%.*]], <vscale x 16 x i1> [[MASK:%.*]], i64 [[VL:%.*]]) #[[ATTR7]]
-=======
 // CHECK-RV64-NEXT:    [[TMP0:%.*]] = call <vscale x 16 x i16> @llvm.riscv.vzext.mask.nxv16i16.nxv16i8.i64(<vscale x 16 x i16> [[MASKEDOFF:%.*]], <vscale x 16 x i8> [[OP1:%.*]], <vscale x 16 x i1> [[MASK:%.*]], i64 [[VL:%.*]])
->>>>>>> 3f9ee3c9
 // CHECK-RV64-NEXT:    ret <vscale x 16 x i16> [[TMP0]]
 //
 vuint16m4_t test_vzext_vf2_u16m4_m(vbool4_t mask, vuint16m4_t maskedoff,
@@ -362,11 +342,7 @@
 //
 // CHECK-RV64-LABEL: @test_vzext_vf2_u16m8_m(
 // CHECK-RV64-NEXT:  entry:
-<<<<<<< HEAD
-// CHECK-RV64-NEXT:    [[TMP0:%.*]] = call <vscale x 32 x i16> @llvm.riscv.vzext.mask.nxv32i16.nxv32i8.i64(<vscale x 32 x i16> [[MASKEDOFF:%.*]], <vscale x 32 x i8> [[OP1:%.*]], <vscale x 32 x i1> [[MASK:%.*]], i64 [[VL:%.*]]) #[[ATTR7]]
-=======
 // CHECK-RV64-NEXT:    [[TMP0:%.*]] = call <vscale x 32 x i16> @llvm.riscv.vzext.mask.nxv32i16.nxv32i8.i64(<vscale x 32 x i16> [[MASKEDOFF:%.*]], <vscale x 32 x i8> [[OP1:%.*]], <vscale x 32 x i1> [[MASK:%.*]], i64 [[VL:%.*]])
->>>>>>> 3f9ee3c9
 // CHECK-RV64-NEXT:    ret <vscale x 32 x i16> [[TMP0]]
 //
 vuint16m8_t test_vzext_vf2_u16m8_m(vbool2_t mask, vuint16m8_t maskedoff,
@@ -377,11 +353,7 @@
 //
 // CHECK-RV64-LABEL: @test_vzext_vf4_u32mf2_m(
 // CHECK-RV64-NEXT:  entry:
-<<<<<<< HEAD
-// CHECK-RV64-NEXT:    [[TMP0:%.*]] = call <vscale x 1 x i32> @llvm.riscv.vzext.mask.nxv1i32.nxv1i8.i64(<vscale x 1 x i32> [[MASKEDOFF:%.*]], <vscale x 1 x i8> [[OP1:%.*]], <vscale x 1 x i1> [[MASK:%.*]], i64 [[VL:%.*]]) #[[ATTR7]]
-=======
 // CHECK-RV64-NEXT:    [[TMP0:%.*]] = call <vscale x 1 x i32> @llvm.riscv.vzext.mask.nxv1i32.nxv1i8.i64(<vscale x 1 x i32> [[MASKEDOFF:%.*]], <vscale x 1 x i8> [[OP1:%.*]], <vscale x 1 x i1> [[MASK:%.*]], i64 [[VL:%.*]])
->>>>>>> 3f9ee3c9
 // CHECK-RV64-NEXT:    ret <vscale x 1 x i32> [[TMP0]]
 //
 vuint32mf2_t test_vzext_vf4_u32mf2_m(vbool64_t mask, vuint32mf2_t maskedoff,
@@ -392,11 +364,7 @@
 //
 // CHECK-RV64-LABEL: @test_vzext_vf4_u32m1_m(
 // CHECK-RV64-NEXT:  entry:
-<<<<<<< HEAD
-// CHECK-RV64-NEXT:    [[TMP0:%.*]] = call <vscale x 2 x i32> @llvm.riscv.vzext.mask.nxv2i32.nxv2i8.i64(<vscale x 2 x i32> [[MASKEDOFF:%.*]], <vscale x 2 x i8> [[OP1:%.*]], <vscale x 2 x i1> [[MASK:%.*]], i64 [[VL:%.*]]) #[[ATTR7]]
-=======
 // CHECK-RV64-NEXT:    [[TMP0:%.*]] = call <vscale x 2 x i32> @llvm.riscv.vzext.mask.nxv2i32.nxv2i8.i64(<vscale x 2 x i32> [[MASKEDOFF:%.*]], <vscale x 2 x i8> [[OP1:%.*]], <vscale x 2 x i1> [[MASK:%.*]], i64 [[VL:%.*]])
->>>>>>> 3f9ee3c9
 // CHECK-RV64-NEXT:    ret <vscale x 2 x i32> [[TMP0]]
 //
 vuint32m1_t test_vzext_vf4_u32m1_m(vbool32_t mask, vuint32m1_t maskedoff,
@@ -407,11 +375,7 @@
 //
 // CHECK-RV64-LABEL: @test_vzext_vf4_u32m2_m(
 // CHECK-RV64-NEXT:  entry:
-<<<<<<< HEAD
-// CHECK-RV64-NEXT:    [[TMP0:%.*]] = call <vscale x 4 x i32> @llvm.riscv.vzext.mask.nxv4i32.nxv4i8.i64(<vscale x 4 x i32> [[MASKEDOFF:%.*]], <vscale x 4 x i8> [[OP1:%.*]], <vscale x 4 x i1> [[MASK:%.*]], i64 [[VL:%.*]]) #[[ATTR7]]
-=======
 // CHECK-RV64-NEXT:    [[TMP0:%.*]] = call <vscale x 4 x i32> @llvm.riscv.vzext.mask.nxv4i32.nxv4i8.i64(<vscale x 4 x i32> [[MASKEDOFF:%.*]], <vscale x 4 x i8> [[OP1:%.*]], <vscale x 4 x i1> [[MASK:%.*]], i64 [[VL:%.*]])
->>>>>>> 3f9ee3c9
 // CHECK-RV64-NEXT:    ret <vscale x 4 x i32> [[TMP0]]
 //
 vuint32m2_t test_vzext_vf4_u32m2_m(vbool16_t mask, vuint32m2_t maskedoff,
@@ -422,11 +386,7 @@
 //
 // CHECK-RV64-LABEL: @test_vzext_vf4_u32m4_m(
 // CHECK-RV64-NEXT:  entry:
-<<<<<<< HEAD
-// CHECK-RV64-NEXT:    [[TMP0:%.*]] = call <vscale x 8 x i32> @llvm.riscv.vzext.mask.nxv8i32.nxv8i8.i64(<vscale x 8 x i32> [[MASKEDOFF:%.*]], <vscale x 8 x i8> [[OP1:%.*]], <vscale x 8 x i1> [[MASK:%.*]], i64 [[VL:%.*]]) #[[ATTR7]]
-=======
 // CHECK-RV64-NEXT:    [[TMP0:%.*]] = call <vscale x 8 x i32> @llvm.riscv.vzext.mask.nxv8i32.nxv8i8.i64(<vscale x 8 x i32> [[MASKEDOFF:%.*]], <vscale x 8 x i8> [[OP1:%.*]], <vscale x 8 x i1> [[MASK:%.*]], i64 [[VL:%.*]])
->>>>>>> 3f9ee3c9
 // CHECK-RV64-NEXT:    ret <vscale x 8 x i32> [[TMP0]]
 //
 vuint32m4_t test_vzext_vf4_u32m4_m(vbool8_t mask, vuint32m4_t maskedoff,
@@ -437,11 +397,7 @@
 //
 // CHECK-RV64-LABEL: @test_vzext_vf4_u32m8_m(
 // CHECK-RV64-NEXT:  entry:
-<<<<<<< HEAD
-// CHECK-RV64-NEXT:    [[TMP0:%.*]] = call <vscale x 16 x i32> @llvm.riscv.vzext.mask.nxv16i32.nxv16i8.i64(<vscale x 16 x i32> [[MASKEDOFF:%.*]], <vscale x 16 x i8> [[OP1:%.*]], <vscale x 16 x i1> [[MASK:%.*]], i64 [[VL:%.*]]) #[[ATTR7]]
-=======
 // CHECK-RV64-NEXT:    [[TMP0:%.*]] = call <vscale x 16 x i32> @llvm.riscv.vzext.mask.nxv16i32.nxv16i8.i64(<vscale x 16 x i32> [[MASKEDOFF:%.*]], <vscale x 16 x i8> [[OP1:%.*]], <vscale x 16 x i1> [[MASK:%.*]], i64 [[VL:%.*]])
->>>>>>> 3f9ee3c9
 // CHECK-RV64-NEXT:    ret <vscale x 16 x i32> [[TMP0]]
 //
 vuint32m8_t test_vzext_vf4_u32m8_m(vbool4_t mask, vuint32m8_t maskedoff,
@@ -452,11 +408,7 @@
 //
 // CHECK-RV64-LABEL: @test_vzext_vf8_u64m1_m(
 // CHECK-RV64-NEXT:  entry:
-<<<<<<< HEAD
-// CHECK-RV64-NEXT:    [[TMP0:%.*]] = call <vscale x 1 x i64> @llvm.riscv.vzext.mask.nxv1i64.nxv1i8.i64(<vscale x 1 x i64> [[MASKEDOFF:%.*]], <vscale x 1 x i8> [[OP1:%.*]], <vscale x 1 x i1> [[MASK:%.*]], i64 [[VL:%.*]]) #[[ATTR7]]
-=======
 // CHECK-RV64-NEXT:    [[TMP0:%.*]] = call <vscale x 1 x i64> @llvm.riscv.vzext.mask.nxv1i64.nxv1i8.i64(<vscale x 1 x i64> [[MASKEDOFF:%.*]], <vscale x 1 x i8> [[OP1:%.*]], <vscale x 1 x i1> [[MASK:%.*]], i64 [[VL:%.*]])
->>>>>>> 3f9ee3c9
 // CHECK-RV64-NEXT:    ret <vscale x 1 x i64> [[TMP0]]
 //
 vuint64m1_t test_vzext_vf8_u64m1_m(vbool64_t mask, vuint64m1_t maskedoff,
@@ -467,11 +419,7 @@
 //
 // CHECK-RV64-LABEL: @test_vzext_vf8_u64m2_m(
 // CHECK-RV64-NEXT:  entry:
-<<<<<<< HEAD
-// CHECK-RV64-NEXT:    [[TMP0:%.*]] = call <vscale x 2 x i64> @llvm.riscv.vzext.mask.nxv2i64.nxv2i8.i64(<vscale x 2 x i64> [[MASKEDOFF:%.*]], <vscale x 2 x i8> [[OP1:%.*]], <vscale x 2 x i1> [[MASK:%.*]], i64 [[VL:%.*]]) #[[ATTR7]]
-=======
 // CHECK-RV64-NEXT:    [[TMP0:%.*]] = call <vscale x 2 x i64> @llvm.riscv.vzext.mask.nxv2i64.nxv2i8.i64(<vscale x 2 x i64> [[MASKEDOFF:%.*]], <vscale x 2 x i8> [[OP1:%.*]], <vscale x 2 x i1> [[MASK:%.*]], i64 [[VL:%.*]])
->>>>>>> 3f9ee3c9
 // CHECK-RV64-NEXT:    ret <vscale x 2 x i64> [[TMP0]]
 //
 vuint64m2_t test_vzext_vf8_u64m2_m(vbool32_t mask, vuint64m2_t maskedoff,
@@ -482,11 +430,7 @@
 //
 // CHECK-RV64-LABEL: @test_vzext_vf8_u64m4_m(
 // CHECK-RV64-NEXT:  entry:
-<<<<<<< HEAD
-// CHECK-RV64-NEXT:    [[TMP0:%.*]] = call <vscale x 4 x i64> @llvm.riscv.vzext.mask.nxv4i64.nxv4i8.i64(<vscale x 4 x i64> [[MASKEDOFF:%.*]], <vscale x 4 x i8> [[OP1:%.*]], <vscale x 4 x i1> [[MASK:%.*]], i64 [[VL:%.*]]) #[[ATTR7]]
-=======
 // CHECK-RV64-NEXT:    [[TMP0:%.*]] = call <vscale x 4 x i64> @llvm.riscv.vzext.mask.nxv4i64.nxv4i8.i64(<vscale x 4 x i64> [[MASKEDOFF:%.*]], <vscale x 4 x i8> [[OP1:%.*]], <vscale x 4 x i1> [[MASK:%.*]], i64 [[VL:%.*]])
->>>>>>> 3f9ee3c9
 // CHECK-RV64-NEXT:    ret <vscale x 4 x i64> [[TMP0]]
 //
 vuint64m4_t test_vzext_vf8_u64m4_m(vbool16_t mask, vuint64m4_t maskedoff,
@@ -497,11 +441,7 @@
 //
 // CHECK-RV64-LABEL: @test_vzext_vf8_u64m8_m(
 // CHECK-RV64-NEXT:  entry:
-<<<<<<< HEAD
-// CHECK-RV64-NEXT:    [[TMP0:%.*]] = call <vscale x 8 x i64> @llvm.riscv.vzext.mask.nxv8i64.nxv8i8.i64(<vscale x 8 x i64> [[MASKEDOFF:%.*]], <vscale x 8 x i8> [[OP1:%.*]], <vscale x 8 x i1> [[MASK:%.*]], i64 [[VL:%.*]]) #[[ATTR7]]
-=======
 // CHECK-RV64-NEXT:    [[TMP0:%.*]] = call <vscale x 8 x i64> @llvm.riscv.vzext.mask.nxv8i64.nxv8i8.i64(<vscale x 8 x i64> [[MASKEDOFF:%.*]], <vscale x 8 x i8> [[OP1:%.*]], <vscale x 8 x i1> [[MASK:%.*]], i64 [[VL:%.*]])
->>>>>>> 3f9ee3c9
 // CHECK-RV64-NEXT:    ret <vscale x 8 x i64> [[TMP0]]
 //
 vuint64m8_t test_vzext_vf8_u64m8_m(vbool8_t mask, vuint64m8_t maskedoff,
@@ -512,11 +452,7 @@
 //
 // CHECK-RV64-LABEL: @test_vzext_vf2_u32mf2_m(
 // CHECK-RV64-NEXT:  entry:
-<<<<<<< HEAD
-// CHECK-RV64-NEXT:    [[TMP0:%.*]] = call <vscale x 1 x i32> @llvm.riscv.vzext.mask.nxv1i32.nxv1i16.i64(<vscale x 1 x i32> [[MASKEDOFF:%.*]], <vscale x 1 x i16> [[OP1:%.*]], <vscale x 1 x i1> [[MASK:%.*]], i64 [[VL:%.*]]) #[[ATTR7]]
-=======
 // CHECK-RV64-NEXT:    [[TMP0:%.*]] = call <vscale x 1 x i32> @llvm.riscv.vzext.mask.nxv1i32.nxv1i16.i64(<vscale x 1 x i32> [[MASKEDOFF:%.*]], <vscale x 1 x i16> [[OP1:%.*]], <vscale x 1 x i1> [[MASK:%.*]], i64 [[VL:%.*]])
->>>>>>> 3f9ee3c9
 // CHECK-RV64-NEXT:    ret <vscale x 1 x i32> [[TMP0]]
 //
 vuint32mf2_t test_vzext_vf2_u32mf2_m(vbool64_t mask, vuint32mf2_t maskedoff,
@@ -527,11 +463,7 @@
 //
 // CHECK-RV64-LABEL: @test_vzext_vf2_u32m1_m(
 // CHECK-RV64-NEXT:  entry:
-<<<<<<< HEAD
-// CHECK-RV64-NEXT:    [[TMP0:%.*]] = call <vscale x 2 x i32> @llvm.riscv.vzext.mask.nxv2i32.nxv2i16.i64(<vscale x 2 x i32> [[MASKEDOFF:%.*]], <vscale x 2 x i16> [[OP1:%.*]], <vscale x 2 x i1> [[MASK:%.*]], i64 [[VL:%.*]]) #[[ATTR7]]
-=======
 // CHECK-RV64-NEXT:    [[TMP0:%.*]] = call <vscale x 2 x i32> @llvm.riscv.vzext.mask.nxv2i32.nxv2i16.i64(<vscale x 2 x i32> [[MASKEDOFF:%.*]], <vscale x 2 x i16> [[OP1:%.*]], <vscale x 2 x i1> [[MASK:%.*]], i64 [[VL:%.*]])
->>>>>>> 3f9ee3c9
 // CHECK-RV64-NEXT:    ret <vscale x 2 x i32> [[TMP0]]
 //
 vuint32m1_t test_vzext_vf2_u32m1_m(vbool32_t mask, vuint32m1_t maskedoff,
@@ -542,11 +474,7 @@
 //
 // CHECK-RV64-LABEL: @test_vzext_vf2_u32m2_m(
 // CHECK-RV64-NEXT:  entry:
-<<<<<<< HEAD
-// CHECK-RV64-NEXT:    [[TMP0:%.*]] = call <vscale x 4 x i32> @llvm.riscv.vzext.mask.nxv4i32.nxv4i16.i64(<vscale x 4 x i32> [[MASKEDOFF:%.*]], <vscale x 4 x i16> [[OP1:%.*]], <vscale x 4 x i1> [[MASK:%.*]], i64 [[VL:%.*]]) #[[ATTR7]]
-=======
 // CHECK-RV64-NEXT:    [[TMP0:%.*]] = call <vscale x 4 x i32> @llvm.riscv.vzext.mask.nxv4i32.nxv4i16.i64(<vscale x 4 x i32> [[MASKEDOFF:%.*]], <vscale x 4 x i16> [[OP1:%.*]], <vscale x 4 x i1> [[MASK:%.*]], i64 [[VL:%.*]])
->>>>>>> 3f9ee3c9
 // CHECK-RV64-NEXT:    ret <vscale x 4 x i32> [[TMP0]]
 //
 vuint32m2_t test_vzext_vf2_u32m2_m(vbool16_t mask, vuint32m2_t maskedoff,
@@ -557,11 +485,7 @@
 //
 // CHECK-RV64-LABEL: @test_vzext_vf2_u32m4_m(
 // CHECK-RV64-NEXT:  entry:
-<<<<<<< HEAD
-// CHECK-RV64-NEXT:    [[TMP0:%.*]] = call <vscale x 8 x i32> @llvm.riscv.vzext.mask.nxv8i32.nxv8i16.i64(<vscale x 8 x i32> [[MASKEDOFF:%.*]], <vscale x 8 x i16> [[OP1:%.*]], <vscale x 8 x i1> [[MASK:%.*]], i64 [[VL:%.*]]) #[[ATTR7]]
-=======
 // CHECK-RV64-NEXT:    [[TMP0:%.*]] = call <vscale x 8 x i32> @llvm.riscv.vzext.mask.nxv8i32.nxv8i16.i64(<vscale x 8 x i32> [[MASKEDOFF:%.*]], <vscale x 8 x i16> [[OP1:%.*]], <vscale x 8 x i1> [[MASK:%.*]], i64 [[VL:%.*]])
->>>>>>> 3f9ee3c9
 // CHECK-RV64-NEXT:    ret <vscale x 8 x i32> [[TMP0]]
 //
 vuint32m4_t test_vzext_vf2_u32m4_m(vbool8_t mask, vuint32m4_t maskedoff,
@@ -572,11 +496,7 @@
 //
 // CHECK-RV64-LABEL: @test_vzext_vf2_u32m8_m(
 // CHECK-RV64-NEXT:  entry:
-<<<<<<< HEAD
-// CHECK-RV64-NEXT:    [[TMP0:%.*]] = call <vscale x 16 x i32> @llvm.riscv.vzext.mask.nxv16i32.nxv16i16.i64(<vscale x 16 x i32> [[MASKEDOFF:%.*]], <vscale x 16 x i16> [[OP1:%.*]], <vscale x 16 x i1> [[MASK:%.*]], i64 [[VL:%.*]]) #[[ATTR7]]
-=======
 // CHECK-RV64-NEXT:    [[TMP0:%.*]] = call <vscale x 16 x i32> @llvm.riscv.vzext.mask.nxv16i32.nxv16i16.i64(<vscale x 16 x i32> [[MASKEDOFF:%.*]], <vscale x 16 x i16> [[OP1:%.*]], <vscale x 16 x i1> [[MASK:%.*]], i64 [[VL:%.*]])
->>>>>>> 3f9ee3c9
 // CHECK-RV64-NEXT:    ret <vscale x 16 x i32> [[TMP0]]
 //
 vuint32m8_t test_vzext_vf2_u32m8_m(vbool4_t mask, vuint32m8_t maskedoff,
@@ -587,11 +507,7 @@
 //
 // CHECK-RV64-LABEL: @test_vzext_vf4_u64m1_m(
 // CHECK-RV64-NEXT:  entry:
-<<<<<<< HEAD
-// CHECK-RV64-NEXT:    [[TMP0:%.*]] = call <vscale x 1 x i64> @llvm.riscv.vzext.mask.nxv1i64.nxv1i16.i64(<vscale x 1 x i64> [[MASKEDOFF:%.*]], <vscale x 1 x i16> [[OP1:%.*]], <vscale x 1 x i1> [[MASK:%.*]], i64 [[VL:%.*]]) #[[ATTR7]]
-=======
 // CHECK-RV64-NEXT:    [[TMP0:%.*]] = call <vscale x 1 x i64> @llvm.riscv.vzext.mask.nxv1i64.nxv1i16.i64(<vscale x 1 x i64> [[MASKEDOFF:%.*]], <vscale x 1 x i16> [[OP1:%.*]], <vscale x 1 x i1> [[MASK:%.*]], i64 [[VL:%.*]])
->>>>>>> 3f9ee3c9
 // CHECK-RV64-NEXT:    ret <vscale x 1 x i64> [[TMP0]]
 //
 vuint64m1_t test_vzext_vf4_u64m1_m(vbool64_t mask, vuint64m1_t maskedoff,
@@ -602,11 +518,7 @@
 //
 // CHECK-RV64-LABEL: @test_vzext_vf4_u64m2_m(
 // CHECK-RV64-NEXT:  entry:
-<<<<<<< HEAD
-// CHECK-RV64-NEXT:    [[TMP0:%.*]] = call <vscale x 2 x i64> @llvm.riscv.vzext.mask.nxv2i64.nxv2i16.i64(<vscale x 2 x i64> [[MASKEDOFF:%.*]], <vscale x 2 x i16> [[OP1:%.*]], <vscale x 2 x i1> [[MASK:%.*]], i64 [[VL:%.*]]) #[[ATTR7]]
-=======
 // CHECK-RV64-NEXT:    [[TMP0:%.*]] = call <vscale x 2 x i64> @llvm.riscv.vzext.mask.nxv2i64.nxv2i16.i64(<vscale x 2 x i64> [[MASKEDOFF:%.*]], <vscale x 2 x i16> [[OP1:%.*]], <vscale x 2 x i1> [[MASK:%.*]], i64 [[VL:%.*]])
->>>>>>> 3f9ee3c9
 // CHECK-RV64-NEXT:    ret <vscale x 2 x i64> [[TMP0]]
 //
 vuint64m2_t test_vzext_vf4_u64m2_m(vbool32_t mask, vuint64m2_t maskedoff,
@@ -617,11 +529,7 @@
 //
 // CHECK-RV64-LABEL: @test_vzext_vf4_u64m4_m(
 // CHECK-RV64-NEXT:  entry:
-<<<<<<< HEAD
-// CHECK-RV64-NEXT:    [[TMP0:%.*]] = call <vscale x 4 x i64> @llvm.riscv.vzext.mask.nxv4i64.nxv4i16.i64(<vscale x 4 x i64> [[MASKEDOFF:%.*]], <vscale x 4 x i16> [[OP1:%.*]], <vscale x 4 x i1> [[MASK:%.*]], i64 [[VL:%.*]]) #[[ATTR7]]
-=======
 // CHECK-RV64-NEXT:    [[TMP0:%.*]] = call <vscale x 4 x i64> @llvm.riscv.vzext.mask.nxv4i64.nxv4i16.i64(<vscale x 4 x i64> [[MASKEDOFF:%.*]], <vscale x 4 x i16> [[OP1:%.*]], <vscale x 4 x i1> [[MASK:%.*]], i64 [[VL:%.*]])
->>>>>>> 3f9ee3c9
 // CHECK-RV64-NEXT:    ret <vscale x 4 x i64> [[TMP0]]
 //
 vuint64m4_t test_vzext_vf4_u64m4_m(vbool16_t mask, vuint64m4_t maskedoff,
@@ -632,11 +540,7 @@
 //
 // CHECK-RV64-LABEL: @test_vzext_vf4_u64m8_m(
 // CHECK-RV64-NEXT:  entry:
-<<<<<<< HEAD
-// CHECK-RV64-NEXT:    [[TMP0:%.*]] = call <vscale x 8 x i64> @llvm.riscv.vzext.mask.nxv8i64.nxv8i16.i64(<vscale x 8 x i64> [[MASKEDOFF:%.*]], <vscale x 8 x i16> [[OP1:%.*]], <vscale x 8 x i1> [[MASK:%.*]], i64 [[VL:%.*]]) #[[ATTR7]]
-=======
 // CHECK-RV64-NEXT:    [[TMP0:%.*]] = call <vscale x 8 x i64> @llvm.riscv.vzext.mask.nxv8i64.nxv8i16.i64(<vscale x 8 x i64> [[MASKEDOFF:%.*]], <vscale x 8 x i16> [[OP1:%.*]], <vscale x 8 x i1> [[MASK:%.*]], i64 [[VL:%.*]])
->>>>>>> 3f9ee3c9
 // CHECK-RV64-NEXT:    ret <vscale x 8 x i64> [[TMP0]]
 //
 vuint64m8_t test_vzext_vf4_u64m8_m(vbool8_t mask, vuint64m8_t maskedoff,
@@ -647,11 +551,7 @@
 //
 // CHECK-RV64-LABEL: @test_vzext_vf2_u64m1_m(
 // CHECK-RV64-NEXT:  entry:
-<<<<<<< HEAD
-// CHECK-RV64-NEXT:    [[TMP0:%.*]] = call <vscale x 1 x i64> @llvm.riscv.vzext.mask.nxv1i64.nxv1i32.i64(<vscale x 1 x i64> [[MASKEDOFF:%.*]], <vscale x 1 x i32> [[OP1:%.*]], <vscale x 1 x i1> [[MASK:%.*]], i64 [[VL:%.*]]) #[[ATTR7]]
-=======
 // CHECK-RV64-NEXT:    [[TMP0:%.*]] = call <vscale x 1 x i64> @llvm.riscv.vzext.mask.nxv1i64.nxv1i32.i64(<vscale x 1 x i64> [[MASKEDOFF:%.*]], <vscale x 1 x i32> [[OP1:%.*]], <vscale x 1 x i1> [[MASK:%.*]], i64 [[VL:%.*]])
->>>>>>> 3f9ee3c9
 // CHECK-RV64-NEXT:    ret <vscale x 1 x i64> [[TMP0]]
 //
 vuint64m1_t test_vzext_vf2_u64m1_m(vbool64_t mask, vuint64m1_t maskedoff,
@@ -662,11 +562,7 @@
 //
 // CHECK-RV64-LABEL: @test_vzext_vf2_u64m2_m(
 // CHECK-RV64-NEXT:  entry:
-<<<<<<< HEAD
-// CHECK-RV64-NEXT:    [[TMP0:%.*]] = call <vscale x 2 x i64> @llvm.riscv.vzext.mask.nxv2i64.nxv2i32.i64(<vscale x 2 x i64> [[MASKEDOFF:%.*]], <vscale x 2 x i32> [[OP1:%.*]], <vscale x 2 x i1> [[MASK:%.*]], i64 [[VL:%.*]]) #[[ATTR7]]
-=======
 // CHECK-RV64-NEXT:    [[TMP0:%.*]] = call <vscale x 2 x i64> @llvm.riscv.vzext.mask.nxv2i64.nxv2i32.i64(<vscale x 2 x i64> [[MASKEDOFF:%.*]], <vscale x 2 x i32> [[OP1:%.*]], <vscale x 2 x i1> [[MASK:%.*]], i64 [[VL:%.*]])
->>>>>>> 3f9ee3c9
 // CHECK-RV64-NEXT:    ret <vscale x 2 x i64> [[TMP0]]
 //
 vuint64m2_t test_vzext_vf2_u64m2_m(vbool32_t mask, vuint64m2_t maskedoff,
@@ -677,11 +573,7 @@
 //
 // CHECK-RV64-LABEL: @test_vzext_vf2_u64m4_m(
 // CHECK-RV64-NEXT:  entry:
-<<<<<<< HEAD
-// CHECK-RV64-NEXT:    [[TMP0:%.*]] = call <vscale x 4 x i64> @llvm.riscv.vzext.mask.nxv4i64.nxv4i32.i64(<vscale x 4 x i64> [[MASKEDOFF:%.*]], <vscale x 4 x i32> [[OP1:%.*]], <vscale x 4 x i1> [[MASK:%.*]], i64 [[VL:%.*]]) #[[ATTR7]]
-=======
 // CHECK-RV64-NEXT:    [[TMP0:%.*]] = call <vscale x 4 x i64> @llvm.riscv.vzext.mask.nxv4i64.nxv4i32.i64(<vscale x 4 x i64> [[MASKEDOFF:%.*]], <vscale x 4 x i32> [[OP1:%.*]], <vscale x 4 x i1> [[MASK:%.*]], i64 [[VL:%.*]])
->>>>>>> 3f9ee3c9
 // CHECK-RV64-NEXT:    ret <vscale x 4 x i64> [[TMP0]]
 //
 vuint64m4_t test_vzext_vf2_u64m4_m(vbool16_t mask, vuint64m4_t maskedoff,
@@ -692,11 +584,7 @@
 //
 // CHECK-RV64-LABEL: @test_vzext_vf2_u64m8_m(
 // CHECK-RV64-NEXT:  entry:
-<<<<<<< HEAD
-// CHECK-RV64-NEXT:    [[TMP0:%.*]] = call <vscale x 8 x i64> @llvm.riscv.vzext.mask.nxv8i64.nxv8i32.i64(<vscale x 8 x i64> [[MASKEDOFF:%.*]], <vscale x 8 x i32> [[OP1:%.*]], <vscale x 8 x i1> [[MASK:%.*]], i64 [[VL:%.*]]) #[[ATTR7]]
-=======
 // CHECK-RV64-NEXT:    [[TMP0:%.*]] = call <vscale x 8 x i64> @llvm.riscv.vzext.mask.nxv8i64.nxv8i32.i64(<vscale x 8 x i64> [[MASKEDOFF:%.*]], <vscale x 8 x i32> [[OP1:%.*]], <vscale x 8 x i1> [[MASK:%.*]], i64 [[VL:%.*]])
->>>>>>> 3f9ee3c9
 // CHECK-RV64-NEXT:    ret <vscale x 8 x i64> [[TMP0]]
 //
 vuint64m8_t test_vzext_vf2_u64m8_m(vbool8_t mask, vuint64m8_t maskedoff,
