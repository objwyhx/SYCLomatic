//===- DependencyScanningTool.h - clang-scan-deps service -----------------===//
//
// Part of the LLVM Project, under the Apache License v2.0 with LLVM Exceptions.
// See https://llvm.org/LICENSE.txt for license information.
// SPDX-License-Identifier: Apache-2.0 WITH LLVM-exception
//
//===----------------------------------------------------------------------===//

#ifndef LLVM_CLANG_TOOLING_DEPENDENCY_SCANNING_TOOL_H
#define LLVM_CLANG_TOOLING_DEPENDENCY_SCANNING_TOOL_H

#include "clang/Tooling/DependencyScanning/DependencyScanningService.h"
#include "clang/Tooling/DependencyScanning/DependencyScanningWorker.h"
#include "clang/Tooling/DependencyScanning/ModuleDepCollector.h"
#include "clang/Tooling/JSONCompilationDatabase.h"
#include "llvm/ADT/StringSet.h"
#include <string>

namespace clang{
namespace tooling{
namespace dependencies{

/// The full dependencies and module graph for a specific input.
struct FullDependencies {
  /// The identifier of the C++20 module this translation unit exports.
  ///
  /// If the translation unit is not a module then \c ID.ModuleName is empty.
  ModuleID ID;

  /// A collection of absolute paths to files that this translation unit
  /// directly depends on, not including transitive dependencies.
  std::vector<std::string> FileDeps;

  /// A list of modules this translation unit directly depends on, not including
  /// transitive dependencies.
  ///
  /// This may include modules with a different context hash when it can be
  /// determined that the differences are benign for this compilation.
  std::vector<ModuleID> ClangModuleDeps;

  /// Get additional arguments suitable for appending to the original Clang
  /// command line.
  ///
<<<<<<< HEAD
  /// \param LookupPCMPath This function is called to fill in `-fmodule-file=`
  ///                      flags and for the `-o` flag. It needs to return a
  ///                      path for where the PCM for the given module is to
=======
  /// \param LookupPCMPath This function is called to fill in "-fmodule-file="
  ///                      arguments and the "-o" argument. It needs to return
  ///                      a path for where the PCM for the given module is to
>>>>>>> 11299179
  ///                      be located.
  /// \param LookupModuleDeps This function is called to collect the full
  ///                         transitive set of dependencies for this
  ///                         compilation and fill in "-fmodule-map-file="
  ///                         arguments.
  std::vector<std::string> getAdditionalArgs(
      std::function<StringRef(ModuleID)> LookupPCMPath,
      std::function<const ModuleDeps &(ModuleID)> LookupModuleDeps) const;

  /// Get additional arguments suitable for appending to the original Clang
  /// command line, excluding arguments containing modules-related paths:
  /// "-fmodule-file=", "-fmodule-map-file=".
  std::vector<std::string> getAdditionalArgsWithoutModulePaths() const;
};

struct FullDependenciesResult {
  FullDependencies FullDeps;
  std::vector<ModuleDeps> DiscoveredModules;
};

/// The high-level implementation of the dependency discovery tool that runs on
/// an individual worker thread.
class DependencyScanningTool {
public:
  /// Construct a dependency scanning tool.
  DependencyScanningTool(DependencyScanningService &Service);

  /// Print out the dependency information into a string using the dependency
  /// file format that is specified in the options (-MD is the default) and
  /// return it.
  ///
  /// \returns A \c StringError with the diagnostic output if clang errors
  /// occurred, dependency file contents otherwise.
  llvm::Expected<std::string>
  getDependencyFile(const tooling::CompilationDatabase &Compilations,
                    StringRef CWD);

  /// Collect the full module dependency graph for the input, ignoring any
  /// modules which have already been seen.
  ///
  /// \param AlreadySeen This stores modules which have previously been
  ///                    reported. Use the same instance for all calls to this
  ///                    function for a single \c DependencyScanningTool in a
  ///                    single build. Use a different one for different tools,
  ///                    and clear it between builds.
  ///
  /// \returns a \c StringError with the diagnostic output if clang errors
  /// occurred, \c FullDependencies otherwise.
  llvm::Expected<FullDependenciesResult>
  getFullDependencies(const tooling::CompilationDatabase &Compilations,
                      StringRef CWD, const llvm::StringSet<> &AlreadySeen);

private:
  DependencyScanningWorker Worker;
};

} // end namespace dependencies
} // end namespace tooling
} // end namespace clang

#endif // LLVM_CLANG_TOOLING_DEPENDENCY_SCANNING_TOOL_H<|MERGE_RESOLUTION|>--- conflicted
+++ resolved
@@ -41,15 +41,9 @@
   /// Get additional arguments suitable for appending to the original Clang
   /// command line.
   ///
-<<<<<<< HEAD
-  /// \param LookupPCMPath This function is called to fill in `-fmodule-file=`
-  ///                      flags and for the `-o` flag. It needs to return a
-  ///                      path for where the PCM for the given module is to
-=======
   /// \param LookupPCMPath This function is called to fill in "-fmodule-file="
   ///                      arguments and the "-o" argument. It needs to return
   ///                      a path for where the PCM for the given module is to
->>>>>>> 11299179
   ///                      be located.
   /// \param LookupModuleDeps This function is called to collect the full
   ///                         transitive set of dependencies for this
