include(GNUInstallDirs)
include(LLVMDistributionSupport)

function(clang_tablegen)
  # Syntax:
  # clang_tablegen output-file [tablegen-arg ...] SOURCE source-file
  # [[TARGET cmake-target-name] [DEPENDS extra-dependency ...]]
  #
  # Generates a custom command for invoking tblgen as
  #
  # tblgen source-file -o=output-file tablegen-arg ...
  #
  # and, if cmake-target-name is provided, creates a custom target for
  # executing the custom command depending on output-file. It is
  # possible to list more files to depend after DEPENDS.

  cmake_parse_arguments(CTG "" "SOURCE;TARGET" "" ${ARGN})

  if( NOT CTG_SOURCE )
    message(FATAL_ERROR "SOURCE source-file required by clang_tablegen")
  endif()

  set( CLANG_TABLEGEN_ARGUMENTS "" )
  set( LLVM_TARGET_DEFINITIONS ${CTG_SOURCE} )
  tablegen(CLANG ${CTG_UNPARSED_ARGUMENTS} ${CLANG_TABLEGEN_ARGUMENTS})

  if(CTG_TARGET)
    add_public_tablegen_target(${CTG_TARGET})
    set_target_properties( ${CTG_TARGET} PROPERTIES FOLDER "Clang tablegenning")
    set_property(GLOBAL APPEND PROPERTY CLANG_TABLEGEN_TARGETS ${CTG_TARGET})
  endif()
endfunction(clang_tablegen)

macro(set_clang_windows_version_resource_properties name)
  if(DEFINED windows_resource_file)
<<<<<<< HEAD
# SYCLomatic_CUSTOMIZATION begin
      set_windows_version_resource_properties(${name} ${windows_resource_file}
        VERSION_MAJOR ${CLANG_VERSION_MAJOR}
        VERSION_MINOR ${CLANG_VERSION_MINOR}
        VERSION_PATCHLEVEL ${CLANG_VERSION_PATCHLEVEL}
        VERSION_STRING "${CLANG_VERSION}"
        PRODUCT_NAME "SYCLomatic")
# SYCLomatic_CUSTOMIZATION else
    # set_windows_version_resource_properties(${name} ${windows_resource_file}
    #   VERSION_MAJOR ${CLANG_VERSION_MAJOR}
    #   VERSION_MINOR ${CLANG_VERSION_MINOR}
    #   VERSION_PATCHLEVEL ${CLANG_VERSION_PATCHLEVEL}
    #   VERSION_STRING "${CLANG_VERSION} (${BACKEND_PACKAGE_STRING})"
    #   PRODUCT_NAME "clang")
# SYCLomatic_CUSTOMIZATION end
=======
    set_windows_version_resource_properties(${name} ${windows_resource_file}
      VERSION_MAJOR ${CLANG_VERSION_MAJOR}
      VERSION_MINOR ${CLANG_VERSION_MINOR}
      VERSION_PATCHLEVEL ${CLANG_VERSION_PATCHLEVEL}
      VERSION_STRING "${CLANG_VERSION}"
      PRODUCT_NAME "clang")
>>>>>>> f37f942d
  endif()
endmacro()

macro(add_clang_subdirectory name)
  add_llvm_subdirectory(CLANG TOOL ${name})
endmacro()

macro(add_clang_library name)
  cmake_parse_arguments(ARG
    "SHARED;STATIC;INSTALL_WITH_TOOLCHAIN"
    ""
    "ADDITIONAL_HEADERS"
    ${ARGN})
  set(srcs)
  if(MSVC_IDE OR XCODE)
    # Add public headers
    file(RELATIVE_PATH lib_path
      ${CLANG_SOURCE_DIR}/lib/
      ${CMAKE_CURRENT_SOURCE_DIR}
    )
    if(NOT lib_path MATCHES "^[.][.]")
      file( GLOB_RECURSE headers
        ${CLANG_SOURCE_DIR}/include/clang/${lib_path}/*.h
        ${CLANG_SOURCE_DIR}/include/clang/${lib_path}/*.def
      )
      set_source_files_properties(${headers} PROPERTIES HEADER_FILE_ONLY ON)

      file( GLOB_RECURSE tds
        ${CLANG_SOURCE_DIR}/include/clang/${lib_path}/*.td
      )
      source_group("TableGen descriptions" FILES ${tds})
      set_source_files_properties(${tds} PROPERTIES HEADER_FILE_ONLY ON)

      if(headers OR tds)
        set(srcs ${headers} ${tds})
      endif()
    endif()
  endif(MSVC_IDE OR XCODE)
  if(srcs OR ARG_ADDITIONAL_HEADERS)
    set(srcs
      ADDITIONAL_HEADERS
      ${srcs}
      ${ARG_ADDITIONAL_HEADERS} # It may contain unparsed unknown args.
      )
  endif()

  if(ARG_SHARED AND ARG_STATIC)
    set(LIBTYPE SHARED STATIC)
  elseif(ARG_SHARED)
    set(LIBTYPE SHARED)
  else()
    # llvm_add_library ignores BUILD_SHARED_LIBS if STATIC is explicitly set,
    # so we need to handle it here.
    if(BUILD_SHARED_LIBS)
      set(LIBTYPE SHARED)
    else()
      set(LIBTYPE STATIC)
    endif()
    if(NOT XCODE)
      # The Xcode generator doesn't handle object libraries correctly.
      list(APPEND LIBTYPE OBJECT)
    endif()
    set_property(GLOBAL APPEND PROPERTY CLANG_STATIC_LIBS ${name})
  endif()
  llvm_add_library(${name} ${LIBTYPE} ${ARG_UNPARSED_ARGUMENTS} ${srcs})

  set(libs ${name})
  if(ARG_SHARED AND ARG_STATIC)
    list(APPEND libs ${name}_static)
  endif()

  foreach(lib ${libs})
    if(TARGET ${lib})
      target_link_libraries(${lib} INTERFACE ${LLVM_COMMON_LIBS})

      if (NOT LLVM_INSTALL_TOOLCHAIN_ONLY OR ARG_INSTALL_WITH_TOOLCHAIN)
        get_target_export_arg(${name} Clang export_to_clangtargets UMBRELLA clang-libraries)
        install(TARGETS ${lib}
          COMPONENT ${lib}
          ${export_to_clangtargets}
          LIBRARY DESTINATION lib${LLVM_LIBDIR_SUFFIX}
          ARCHIVE DESTINATION lib${LLVM_LIBDIR_SUFFIX}
          RUNTIME DESTINATION "${CMAKE_INSTALL_BINDIR}")

        if (NOT LLVM_ENABLE_IDE)
          add_llvm_install_targets(install-${lib}
                                   DEPENDS ${lib}
                                   COMPONENT ${lib})
        endif()

        set_property(GLOBAL APPEND PROPERTY CLANG_LIBS ${lib})
      endif()
      set_property(GLOBAL APPEND PROPERTY CLANG_EXPORTS ${lib})
    else()
      # Add empty "phony" target
      add_custom_target(${lib})
    endif()
  endforeach()

  set_target_properties(${name} PROPERTIES FOLDER "Clang libraries")
  set_clang_windows_version_resource_properties(${name})
endmacro(add_clang_library)

macro(add_clang_executable name)
  add_llvm_executable( ${name} ${ARGN} )
  set_target_properties(${name} PROPERTIES FOLDER "Clang executables")
  set_clang_windows_version_resource_properties(${name})
endmacro(add_clang_executable)

macro(add_clang_tool name)
  cmake_parse_arguments(ARG "DEPENDS;GENERATE_DRIVER" "" "" ${ARGN})
  if (NOT CLANG_BUILD_TOOLS)
    set(EXCLUDE_FROM_ALL ON)
  endif()
  if(ARG_GENERATE_DRIVER
     AND LLVM_TOOL_LLVM_DRIVER_BUILD
     AND (NOT LLVM_DISTRIBUTION_COMPONENTS OR ${name} IN_LIST LLVM_DISTRIBUTION_COMPONENTS)
    )
    set(get_obj_args ${ARGN})
    list(FILTER get_obj_args EXCLUDE REGEX "^SUPPORT_PLUGINS$")
    generate_llvm_objects(${name} ${get_obj_args})
    add_custom_target(${name} DEPENDS llvm-driver clang-resource-headers)
  else()
    add_clang_executable(${name} ${ARGN})
    add_dependencies(${name} clang-resource-headers)

    if (CLANG_BUILD_TOOLS)
      get_target_export_arg(${name} Clang export_to_clangtargets)
      install(TARGETS ${name}
        ${export_to_clangtargets}
        RUNTIME DESTINATION "${CMAKE_INSTALL_BINDIR}"
        COMPONENT ${name})

      if(NOT LLVM_ENABLE_IDE)
        add_llvm_install_targets(install-${name}
                                 DEPENDS ${name}
                                 COMPONENT ${name})
      endif()
      set_property(GLOBAL APPEND PROPERTY CLANG_EXPORTS ${name})
    endif()
  endif()
endmacro()

macro(add_clang_symlink name dest)
  get_property(LLVM_DRIVER_TOOLS GLOBAL PROPERTY LLVM_DRIVER_TOOLS)
  if(LLVM_TOOL_LLVM_DRIVER_BUILD
     AND ${dest} IN_LIST LLVM_DRIVER_TOOLS
     AND (NOT LLVM_DISTRIBUTION_COMPONENTS OR ${dest} IN_LIST LLVM_DISTRIBUTION_COMPONENTS)
    )
    set_property(GLOBAL APPEND PROPERTY LLVM_DRIVER_TOOL_ALIASES_${dest} ${name})
  else()
    llvm_add_tool_symlink(CLANG ${name} ${dest} ALWAYS_GENERATE)
    # Always generate install targets
    llvm_install_symlink(CLANG ${name} ${dest} ALWAYS_GENERATE)
  endif()
endmacro()

function(clang_target_link_libraries target type)
  if (TARGET obj.${target})
    target_link_libraries(obj.${target} ${ARGN})
  endif()

  get_property(LLVM_DRIVER_TOOLS GLOBAL PROPERTY LLVM_DRIVER_TOOLS)
  if(LLVM_TOOL_LLVM_DRIVER_BUILD AND ${target} IN_LIST LLVM_DRIVER_TOOLS)
    set(target llvm-driver)
  endif()

  if (CLANG_LINK_CLANG_DYLIB)
    target_link_libraries(${target} ${type} clang-cpp)
  else()
    target_link_libraries(${target} ${type} ${ARGN})
  endif()
endfunction()<|MERGE_RESOLUTION|>--- conflicted
+++ resolved
@@ -33,7 +33,6 @@
 
 macro(set_clang_windows_version_resource_properties name)
   if(DEFINED windows_resource_file)
-<<<<<<< HEAD
 # SYCLomatic_CUSTOMIZATION begin
       set_windows_version_resource_properties(${name} ${windows_resource_file}
         VERSION_MAJOR ${CLANG_VERSION_MAJOR}
@@ -46,17 +45,9 @@
     #   VERSION_MAJOR ${CLANG_VERSION_MAJOR}
     #   VERSION_MINOR ${CLANG_VERSION_MINOR}
     #   VERSION_PATCHLEVEL ${CLANG_VERSION_PATCHLEVEL}
-    #   VERSION_STRING "${CLANG_VERSION} (${BACKEND_PACKAGE_STRING})"
+    #   VERSION_STRING "${CLANG_VERSION})"
     #   PRODUCT_NAME "clang")
 # SYCLomatic_CUSTOMIZATION end
-=======
-    set_windows_version_resource_properties(${name} ${windows_resource_file}
-      VERSION_MAJOR ${CLANG_VERSION_MAJOR}
-      VERSION_MINOR ${CLANG_VERSION_MINOR}
-      VERSION_PATCHLEVEL ${CLANG_VERSION_PATCHLEVEL}
-      VERSION_STRING "${CLANG_VERSION}"
-      PRODUCT_NAME "clang")
->>>>>>> f37f942d
   endif()
 endmacro()
 
