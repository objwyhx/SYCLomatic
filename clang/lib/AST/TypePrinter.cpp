--- conflicted
+++ resolved
@@ -1605,20 +1605,14 @@
   // The tag definition will take care of these.
   if (!Policy.IncludeTagDefinition)
   {
-<<<<<<< HEAD
     // When removing aliases don't print keywords to avoid having things
     // like 'typename int'
     if (!Policy.SuppressTypedefs)
     {
        OS << TypeWithKeyword::getKeywordName(T->getKeyword());
-       if (T->getKeyword() != ETK_None)
+       if (T->getKeyword() != ElaboratedTypeKeyword::None)
          OS << " ";
     }
-=======
-    OS << TypeWithKeyword::getKeywordName(T->getKeyword());
-    if (T->getKeyword() != ElaboratedTypeKeyword::None)
-      OS << " ";
->>>>>>> 4ad2ada5
     NestedNameSpecifier *Qualifier = T->getQualifier();
     if (Qualifier && !(Policy.SuppressTypedefs &&
                        T->getNamedType()->getTypeClass() == Type::Typedef))
