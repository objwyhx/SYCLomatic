--- conflicted
+++ resolved
@@ -44,17 +44,10 @@
 
   // If the function decl is a member decl, the next parameter is
   // the 'this' pointer. This parameter is pop()ed from the
-<<<<<<< HEAD
-  // InterStack when calling the function.
-  bool HasThisPointer = false;
-  if (const auto *MD = dyn_cast<CXXMethodDecl>(FuncDecl);
-      MD && !MD->isStatic()) {
-=======
   // InterpStack when calling the function.
   bool HasThisPointer = false;
   if (const auto *MD = dyn_cast<CXXMethodDecl>(FuncDecl);
       MD && MD->isInstance()) {
->>>>>>> e7aa6127
     HasThisPointer = true;
     ParamTypes.push_back(PT_Ptr);
     ParamOffset += align(primSize(PT_Ptr));
