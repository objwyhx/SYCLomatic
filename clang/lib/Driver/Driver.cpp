//===--- Driver.cpp - Clang GCC Compatible Driver -------------------------===//
//
// Part of the LLVM Project, under the Apache License v2.0 with LLVM Exceptions.
// See https://llvm.org/LICENSE.txt for license information.
// SPDX-License-Identifier: Apache-2.0 WITH LLVM-exception
//
//===----------------------------------------------------------------------===//
#include "clang/Driver/Driver.h"
#include "ToolChains/AIX.h"
#include "ToolChains/AMDGPU.h"
#include "ToolChains/AMDGPUOpenMP.h"
#include "ToolChains/AVR.h"
#include "ToolChains/Arch/RISCV.h"
#include "ToolChains/BareMetal.h"
#include "ToolChains/CSKYToolChain.h"
#include "ToolChains/Clang.h"
#include "ToolChains/CrossWindows.h"
#include "ToolChains/Cuda.h"
#include "ToolChains/Darwin.h"
#include "ToolChains/DragonFly.h"
#include "ToolChains/FreeBSD.h"
#include "ToolChains/Fuchsia.h"
#include "ToolChains/Gnu.h"
#include "ToolChains/HIPAMD.h"
#include "ToolChains/HIPSPV.h"
#include "ToolChains/HLSL.h"
#include "ToolChains/Haiku.h"
#include "ToolChains/Hexagon.h"
#include "ToolChains/Hurd.h"
#include "ToolChains/Lanai.h"
#include "ToolChains/Linux.h"
#include "ToolChains/MSP430.h"
#include "ToolChains/MSVC.h"
#include "ToolChains/MinGW.h"
#include "ToolChains/MipsLinux.h"
#include "ToolChains/NaCl.h"
#include "ToolChains/NetBSD.h"
#include "ToolChains/OHOS.h"
#include "ToolChains/OpenBSD.h"
#include "ToolChains/PPCFreeBSD.h"
#include "ToolChains/PPCLinux.h"
#include "ToolChains/PS4CPU.h"
#include "ToolChains/RISCVToolchain.h"
#include "ToolChains/SPIRV.h"
#include "ToolChains/SYCL.h"
#include "ToolChains/Solaris.h"
#include "ToolChains/TCE.h"
#include "ToolChains/VEToolchain.h"
#include "ToolChains/WebAssembly.h"
#include "ToolChains/XCore.h"
#include "ToolChains/ZOS.h"
#include "clang/Basic/TargetID.h"
#include "clang/Basic/Version.h"
#include "clang/Config/config.h"
#include "clang/Driver/Action.h"
#include "clang/Driver/Compilation.h"
#include "clang/Driver/DriverDiagnostic.h"
#include "clang/Driver/InputInfo.h"
#include "clang/Driver/Job.h"
#include "clang/Driver/Options.h"
#include "clang/Driver/Phases.h"
#include "clang/Driver/SanitizerArgs.h"
#include "clang/Driver/Tool.h"
#include "clang/Driver/ToolChain.h"
#include "clang/Driver/Types.h"
#include "llvm/ADT/ArrayRef.h"
#include "llvm/ADT/MapVector.h"
#include "llvm/ADT/STLExtras.h"
#include "llvm/ADT/StringExtras.h"
#include "llvm/ADT/StringRef.h"
#include "llvm/ADT/StringSet.h"
#include "llvm/ADT/StringSwitch.h"
#include "llvm/BinaryFormat/Magic.h"
#include "llvm/Config/llvm-config.h"
#include "llvm/MC/TargetRegistry.h"
#include "llvm/Option/Arg.h"
#include "llvm/Option/ArgList.h"
#include "llvm/Option/OptSpecifier.h"
#include "llvm/Option/OptTable.h"
#include "llvm/Option/Option.h"
#include "llvm/SYCLLowerIR/DeviceConfigFile.hpp"
#include "llvm/Support/CommandLine.h"
#include "llvm/Support/ErrorHandling.h"
#include "llvm/Support/ExitCodes.h"
#include "llvm/Support/FileSystem.h"
#include "llvm/Support/FileUtilities.h"
#include "llvm/Support/FormatVariadic.h"
#include "llvm/Support/LineIterator.h"
#include "llvm/Support/MD5.h"
#include "llvm/Support/Path.h"
#include "llvm/Support/PrettyStackTrace.h"
#include "llvm/Support/Process.h"
#include "llvm/Support/Program.h"
#include "llvm/Support/RISCVISAInfo.h"
#include "llvm/Support/StringSaver.h"
#include "llvm/Support/VirtualFileSystem.h"
#include "llvm/Support/raw_ostream.h"
#include "llvm/TargetParser/Host.h"
#include <cstdlib> // ::getenv
#include <map>
#include <memory>
#include <optional>
#include <regex>
#include <sstream>
#include <set>
#include <utility>
#if LLVM_ON_UNIX
#include <unistd.h> // getpid
#endif

using namespace clang::driver;
using namespace clang;
using namespace llvm::opt;

static std::optional<llvm::Triple> getOffloadTargetTriple(const Driver &D,
                                                          const ArgList &Args) {
  auto OffloadTargets = Args.getAllArgValues(options::OPT_offload_EQ);
  // Offload compilation flow does not support multiple targets for now. We
  // need the HIPActionBuilder (and possibly the CudaActionBuilder{,Base}too)
  // to support multiple tool chains first.
  switch (OffloadTargets.size()) {
  default:
    D.Diag(diag::err_drv_only_one_offload_target_supported);
    return std::nullopt;
  case 0:
    D.Diag(diag::err_drv_invalid_or_unsupported_offload_target) << "";
    return std::nullopt;
  case 1:
    break;
  }
  return llvm::Triple(OffloadTargets[0]);
}

static std::optional<llvm::Triple>
getNVIDIAOffloadTargetTriple(const Driver &D, const ArgList &Args,
                             const llvm::Triple &HostTriple) {
  if (!Args.hasArg(options::OPT_offload_EQ)) {
    return llvm::Triple(HostTriple.isArch64Bit() ? "nvptx64-nvidia-cuda"
                                                 : "nvptx-nvidia-cuda");
  }
  auto TT = getOffloadTargetTriple(D, Args);
  if (TT && (TT->getArch() == llvm::Triple::spirv32 ||
             TT->getArch() == llvm::Triple::spirv64)) {
    if (Args.hasArg(options::OPT_emit_llvm))
      return TT;
    D.Diag(diag::err_drv_cuda_offload_only_emit_bc);
    return std::nullopt;
  }
  D.Diag(diag::err_drv_invalid_or_unsupported_offload_target) << TT->str();
  return std::nullopt;
}
static std::optional<llvm::Triple>
getHIPOffloadTargetTriple(const Driver &D, const ArgList &Args) {
  if (!Args.hasArg(options::OPT_offload_EQ)) {
    return llvm::Triple("amdgcn-amd-amdhsa"); // Default HIP triple.
  }
  auto TT = getOffloadTargetTriple(D, Args);
  if (!TT)
    return std::nullopt;
  if (TT->getArch() == llvm::Triple::amdgcn &&
      TT->getVendor() == llvm::Triple::AMD &&
      TT->getOS() == llvm::Triple::AMDHSA)
    return TT;
  if (TT->getArch() == llvm::Triple::spirv64)
    return TT;
  D.Diag(diag::err_drv_invalid_or_unsupported_offload_target) << TT->str();
  return std::nullopt;
}

// static
std::string Driver::GetResourcesPath(StringRef BinaryPath,
                                     StringRef CustomResourceDir) {
  // Since the resource directory is embedded in the module hash, it's important
  // that all places that need it call this function, so that they get the
  // exact same string ("a/../b/" and "b/" get different hashes, for example).

  // Dir is bin/ or lib/, depending on where BinaryPath is.
  std::string Dir = std::string(llvm::sys::path::parent_path(BinaryPath));

  SmallString<128> P(Dir);
  if (CustomResourceDir != "") {
    llvm::sys::path::append(P, CustomResourceDir);
  } else {
    // On Windows, libclang.dll is in bin/.
    // On non-Windows, libclang.so/.dylib is in lib/.
    // With a static-library build of libclang, LibClangPath will contain the
    // path of the embedding binary, which for LLVM binaries will be in bin/.
    // ../lib gets us to lib/ in both cases.
    P = llvm::sys::path::parent_path(Dir);
    // This search path is also created in the COFF driver of lld, so any
    // changes here also needs to happen in lld/COFF/Driver.cpp
    llvm::sys::path::append(P, CLANG_INSTALL_LIBDIR_BASENAME, "clang",
                            CLANG_VERSION_MAJOR_STRING);
  }

  return std::string(P);
}

Driver::Driver(StringRef ClangExecutable, StringRef TargetTriple,
               DiagnosticsEngine &Diags, std::string Title,
               IntrusiveRefCntPtr<llvm::vfs::FileSystem> VFS)
    : Diags(Diags), VFS(std::move(VFS)), DumpDeviceCode(false), Mode(GCCMode),
      SaveTemps(SaveTempsNone), BitcodeEmbed(EmbedNone),
      Offload(OffloadHostDevice), CXX20HeaderType(HeaderMode_None),
      ModulesModeCXX20(false), LTOMode(LTOK_None), OffloadLTOMode(LTOK_None),
      ClangExecutable(ClangExecutable), SysRoot(DEFAULT_SYSROOT),
      DriverTitle(Title), CCCPrintBindings(false), CCPrintOptions(false),
      CCLogDiagnostics(false), CCGenDiagnostics(false),
      CCPrintProcessStats(false), CCPrintInternalStats(false),
      TargetTriple(TargetTriple), Saver(Alloc), PrependArg(nullptr),
      CheckInputsExist(true), ProbePrecompiled(true),
      SuppressMissingInputWarning(false) {
  // Provide a sane fallback if no VFS is specified.
  if (!this->VFS)
    this->VFS = llvm::vfs::getRealFileSystem();

  Name = std::string(llvm::sys::path::filename(ClangExecutable));
  Dir = std::string(llvm::sys::path::parent_path(ClangExecutable));

  if ((!SysRoot.empty()) && llvm::sys::path::is_relative(SysRoot)) {
    // Prepend InstalledDir if SysRoot is relative
    SmallString<128> P(Dir);
    llvm::sys::path::append(P, SysRoot);
    SysRoot = std::string(P);
  }

#if defined(CLANG_CONFIG_FILE_SYSTEM_DIR)
  SystemConfigDir = CLANG_CONFIG_FILE_SYSTEM_DIR;
#endif
#if defined(CLANG_CONFIG_FILE_USER_DIR)
  {
    SmallString<128> P;
    llvm::sys::fs::expand_tilde(CLANG_CONFIG_FILE_USER_DIR, P);
    UserConfigDir = static_cast<std::string>(P);
  }
#endif

  // Compute the path to the resource directory.
  ResourceDir = GetResourcesPath(ClangExecutable, CLANG_RESOURCE_DIR);
}

void Driver::setDriverMode(StringRef Value) {
  static StringRef OptName =
      getOpts().getOption(options::OPT_driver_mode).getPrefixedName();
  if (auto M = llvm::StringSwitch<std::optional<DriverMode>>(Value)
                   .Case("gcc", GCCMode)
                   .Case("g++", GXXMode)
                   .Case("cpp", CPPMode)
                   .Case("cl", CLMode)
                   .Case("flang", FlangMode)
                   .Case("dxc", DXCMode)
                   .Default(std::nullopt))
    Mode = *M;
  else
    Diag(diag::err_drv_unsupported_option_argument) << OptName << Value;
}

InputArgList Driver::ParseArgStrings(ArrayRef<const char *> ArgStrings,
                                     bool UseDriverMode, bool &ContainsError) {
  llvm::PrettyStackTraceString CrashInfo("Command line argument parsing");
  ContainsError = false;

  llvm::opt::Visibility VisibilityMask = getOptionVisibilityMask(UseDriverMode);
  unsigned MissingArgIndex, MissingArgCount;
  InputArgList Args = getOpts().ParseArgs(ArgStrings, MissingArgIndex,
                                          MissingArgCount, VisibilityMask);

  // Check for missing argument error.
  if (MissingArgCount) {
    Diag(diag::err_drv_missing_argument)
        << Args.getArgString(MissingArgIndex) << MissingArgCount;
    ContainsError |=
        Diags.getDiagnosticLevel(diag::err_drv_missing_argument,
                                 SourceLocation()) > DiagnosticsEngine::Warning;
  }

  // Check for unsupported options.
  for (const Arg *A : Args) {
    if (A->getOption().hasFlag(options::Unsupported)) {
      Diag(diag::err_drv_unsupported_opt) << A->getAsString(Args);
      ContainsError |= Diags.getDiagnosticLevel(diag::err_drv_unsupported_opt,
                                                SourceLocation()) >
                       DiagnosticsEngine::Warning;
      continue;
    }

    // Deprecated options emit a diagnostic about deprecation, but are still
    // supported until removed. It's possible to have a deprecated option which
    // aliases with a non-deprecated option, so always compute the argument
    // actually used before checking for deprecation.
    const Arg *Used = A;
    while (Used->getAlias())
      Used = Used->getAlias();
    if (Used->getOption().hasFlag(options::Deprecated)) {
      Diag(diag::warn_drv_deprecated_option_release) << Used->getAsString(Args);
      ContainsError |= Diags.getDiagnosticLevel(
                           diag::warn_drv_deprecated_option_release,
                           SourceLocation()) > DiagnosticsEngine::Warning;
    }

    // Warn about -mcpu= without an argument.
    if (A->getOption().matches(options::OPT_mcpu_EQ) && A->containsValue("")) {
      Diag(diag::warn_drv_empty_joined_argument) << A->getAsString(Args);
      ContainsError |= Diags.getDiagnosticLevel(
                           diag::warn_drv_empty_joined_argument,
                           SourceLocation()) > DiagnosticsEngine::Warning;
    }
  }

  for (const Arg *A : Args.filtered(options::OPT_UNKNOWN)) {
    unsigned DiagID;
    auto ArgString = A->getAsString(Args);
    std::string Nearest;
    if (getOpts().findNearest(ArgString, Nearest, VisibilityMask) > 1) {
      if (!IsCLMode() &&
          getOpts().findExact(ArgString, Nearest,
                              llvm::opt::Visibility(options::CC1Option))) {
        DiagID = diag::err_drv_unknown_argument_with_suggestion;
        Diags.Report(DiagID) << ArgString << "-Xclang " + Nearest;
      } else {
        DiagID = IsCLMode() ? diag::warn_drv_unknown_argument_clang_cl
                            : diag::err_drv_unknown_argument;
        Diags.Report(DiagID) << ArgString;
      }
    } else {
      DiagID = IsCLMode()
                   ? diag::warn_drv_unknown_argument_clang_cl_with_suggestion
                   : diag::err_drv_unknown_argument_with_suggestion;
      Diags.Report(DiagID) << ArgString << Nearest;
    }
    ContainsError |= Diags.getDiagnosticLevel(DiagID, SourceLocation()) >
                     DiagnosticsEngine::Warning;
  }

  for (const Arg *A : Args.filtered(options::OPT_o)) {
    if (ArgStrings[A->getIndex()] == A->getSpelling())
      continue;

    // Warn on joined arguments that are similar to a long argument.
    std::string ArgString = ArgStrings[A->getIndex()];
    std::string Nearest;
    if (getOpts().findExact("-" + ArgString, Nearest, VisibilityMask))
      Diags.Report(diag::warn_drv_potentially_misspelled_joined_argument)
          << A->getAsString(Args) << Nearest;
  }

  return Args;
}

// Determine which compilation mode we are in. We look for options which
// affect the phase, starting with the earliest phases, and record which
// option we used to determine the final phase.
phases::ID Driver::getFinalPhase(const DerivedArgList &DAL,
                                 Arg **FinalPhaseArg) const {
  Arg *PhaseArg = nullptr;
  phases::ID FinalPhase;

  // -{E,EP,P,M,MM} only run the preprocessor.
  if (CCCIsCPP() || (PhaseArg = DAL.getLastArg(options::OPT_E)) ||
      (PhaseArg = DAL.getLastArg(options::OPT__SLASH_EP)) ||
      (PhaseArg = DAL.getLastArg(options::OPT_M, options::OPT_MM)) ||
      (PhaseArg = DAL.getLastArg(options::OPT__SLASH_P)) ||
      CCGenDiagnostics) {
    FinalPhase = phases::Preprocess;

    // --precompile only runs up to precompilation.
    // Options that cause the output of C++20 compiled module interfaces or
    // header units have the same effect.
  } else if ((PhaseArg = DAL.getLastArg(options::OPT__precompile)) ||
             (PhaseArg = DAL.getLastArg(options::OPT_extract_api)) ||
             (PhaseArg = DAL.getLastArg(options::OPT_fmodule_header,
                                        options::OPT_fmodule_header_EQ))) {
    FinalPhase = phases::Precompile;
    // -{fsyntax-only,-analyze,emit-ast} only run up to the compiler.
  } else if ((PhaseArg = DAL.getLastArg(options::OPT_fsyntax_only)) ||
             (PhaseArg = DAL.getLastArg(options::OPT_print_supported_cpus)) ||
             (PhaseArg = DAL.getLastArg(options::OPT_module_file_info)) ||
             (PhaseArg = DAL.getLastArg(options::OPT_verify_pch)) ||
             (PhaseArg = DAL.getLastArg(options::OPT_rewrite_objc)) ||
             (PhaseArg = DAL.getLastArg(options::OPT_rewrite_legacy_objc)) ||
             (PhaseArg = DAL.getLastArg(options::OPT__migrate)) ||
             (PhaseArg = DAL.getLastArg(options::OPT__analyze)) ||
             (PhaseArg = DAL.getLastArg(options::OPT_emit_ast))) {
    FinalPhase = phases::Compile;

  // -S only runs up to the backend.
  } else if ((PhaseArg = DAL.getLastArg(options::OPT_S)) ||
             (PhaseArg = DAL.getLastArg(options::OPT_fsycl_device_only))) {
    FinalPhase = phases::Backend;

  // -c compilation only runs up to the assembler.
  } else if ((PhaseArg = DAL.getLastArg(options::OPT_c))) {
    FinalPhase = phases::Assemble;

  } else if ((PhaseArg = DAL.getLastArg(options::OPT_emit_interface_stubs))) {
    FinalPhase = phases::IfsMerge;

  // Otherwise do everything.
  } else
    FinalPhase = phases::Link;

  if (FinalPhaseArg)
    *FinalPhaseArg = PhaseArg;

  return FinalPhase;
}

static Arg *MakeInputArg(DerivedArgList &Args, const OptTable &Opts,
                         StringRef Value, bool Claim = true) {
  Arg *A = new Arg(Opts.getOption(options::OPT_INPUT), Value,
                   Args.getBaseArgs().MakeIndex(Value), Value.data());
  Args.AddSynthesizedArg(A);
  if (Claim)
    A->claim();
  return A;
}

DerivedArgList *Driver::TranslateInputArgs(const InputArgList &Args) const {
  const llvm::opt::OptTable &Opts = getOpts();
  DerivedArgList *DAL = new DerivedArgList(Args);

  bool HasNostdlib = Args.hasArg(options::OPT_nostdlib);
  bool HasNostdlibxx = Args.hasArg(options::OPT_nostdlibxx);
  bool HasNodefaultlib = Args.hasArg(options::OPT_nodefaultlibs);
  bool IgnoreUnused = false;
  for (Arg *A : Args) {
    if (IgnoreUnused)
      A->claim();

    if (A->getOption().matches(options::OPT_start_no_unused_arguments)) {
      IgnoreUnused = true;
      continue;
    }
    if (A->getOption().matches(options::OPT_end_no_unused_arguments)) {
      IgnoreUnused = false;
      continue;
    }

    // Unfortunately, we have to parse some forwarding options (-Xassembler,
    // -Xlinker, -Xpreprocessor) because we either integrate their functionality
    // (assembler and preprocessor), or bypass a previous driver ('collect2').

    // Rewrite linker options, to replace --no-demangle with a custom internal
    // option.
    if ((A->getOption().matches(options::OPT_Wl_COMMA) ||
         A->getOption().matches(options::OPT_Xlinker)) &&
        A->containsValue("--no-demangle")) {
      // Add the rewritten no-demangle argument.
      DAL->AddFlagArg(A, Opts.getOption(options::OPT_Z_Xlinker__no_demangle));

      // Add the remaining values as Xlinker arguments.
      for (StringRef Val : A->getValues())
        if (Val != "--no-demangle")
          DAL->AddSeparateArg(A, Opts.getOption(options::OPT_Xlinker), Val);

      continue;
    }

    // Rewrite preprocessor options, to replace -Wp,-MD,FOO which is used by
    // some build systems. We don't try to be complete here because we don't
    // care to encourage this usage model.
    if (A->getOption().matches(options::OPT_Wp_COMMA) &&
        (A->getValue(0) == StringRef("-MD") ||
         A->getValue(0) == StringRef("-MMD"))) {
      // Rewrite to -MD/-MMD along with -MF.
      if (A->getValue(0) == StringRef("-MD"))
        DAL->AddFlagArg(A, Opts.getOption(options::OPT_MD));
      else
        DAL->AddFlagArg(A, Opts.getOption(options::OPT_MMD));
      if (A->getNumValues() == 2)
        DAL->AddSeparateArg(A, Opts.getOption(options::OPT_MF), A->getValue(1));
      continue;
    }

    // Rewrite reserved library names.
    if (A->getOption().matches(options::OPT_l)) {
      StringRef Value = A->getValue();

      // Rewrite unless -nostdlib is present.
      if (!HasNostdlib && !HasNodefaultlib && !HasNostdlibxx &&
          Value == "stdc++") {
        DAL->AddFlagArg(A, Opts.getOption(options::OPT_Z_reserved_lib_stdcxx));
        continue;
      }

      // Rewrite unconditionally.
      if (Value == "cc_kext") {
        DAL->AddFlagArg(A, Opts.getOption(options::OPT_Z_reserved_lib_cckext));
        continue;
      }
    }

    // Pick up inputs via the -- option.
    if (A->getOption().matches(options::OPT__DASH_DASH)) {
      A->claim();
      for (StringRef Val : A->getValues())
        DAL->append(MakeInputArg(*DAL, Opts, Val, false));
      continue;
    }

    if (A->getOption().matches(options::OPT_offload_lib_Group)) {
      if (!A->getNumValues()) {
        Diag(clang::diag::warn_drv_unused_argument) << A->getSpelling();
        continue;
      }
    }

    DAL->append(A);
  }

  // DXC mode quits before assembly if an output object file isn't specified.
  if (IsDXCMode() && !Args.hasArg(options::OPT_dxc_Fo))
    DAL->AddFlagArg(nullptr, Opts.getOption(options::OPT_S));

  // Enforce -static if -miamcu is present.
  if (Args.hasFlag(options::OPT_miamcu, options::OPT_mno_iamcu, false))
    DAL->AddFlagArg(nullptr, Opts.getOption(options::OPT_static));

  // Use of -fintelfpga implies -g and -fsycl
  if (Args.hasArg(options::OPT_fintelfpga)) {
    if (!Args.hasFlag(options::OPT_fsycl, options::OPT_fno_sycl, false))
      DAL->AddFlagArg(0, Opts.getOption(options::OPT_fsycl));
    // if any -gN option is provided, use that.
    if (Arg *A = Args.getLastArg(options::OPT_gN_Group))
      DAL->append(A);
    else
      DAL->AddFlagArg(0, Opts.getOption(options::OPT_g_Flag));
  }

// Add a default value of -mlinker-version=, if one was given and the user
// didn't specify one.
#if defined(HOST_LINK_VERSION)
  if (!Args.hasArg(options::OPT_mlinker_version_EQ) &&
      strlen(HOST_LINK_VERSION) > 0) {
    DAL->AddJoinedArg(0, Opts.getOption(options::OPT_mlinker_version_EQ),
                      HOST_LINK_VERSION);
    DAL->getLastArg(options::OPT_mlinker_version_EQ)->claim();
  }
#endif

  return DAL;
}

/// Compute target triple from args.
///
/// This routine provides the logic to compute a target triple from various
/// args passed to the driver and the default triple string.
static llvm::Triple computeTargetTriple(const Driver &D,
                                        StringRef TargetTriple,
                                        const ArgList &Args,
                                        StringRef DarwinArchName = "") {
  // FIXME: Already done in Compilation *Driver::BuildCompilation
  if (const Arg *A = Args.getLastArg(options::OPT_target))
    TargetTriple = A->getValue();

  llvm::Triple Target(llvm::Triple::normalize(TargetTriple));

  // GNU/Hurd's triples should have been -hurd-gnu*, but were historically made
  // -gnu* only, and we can not change this, so we have to detect that case as
  // being the Hurd OS.
  if (TargetTriple.contains("-unknown-gnu") || TargetTriple.contains("-pc-gnu"))
    Target.setOSName("hurd");

  // Handle Apple-specific options available here.
  if (Target.isOSBinFormatMachO()) {
    // If an explicit Darwin arch name is given, that trumps all.
    if (!DarwinArchName.empty()) {
      tools::darwin::setTripleTypeForMachOArchName(Target, DarwinArchName,
                                                   Args);
      return Target;
    }

    // Handle the Darwin '-arch' flag.
    if (Arg *A = Args.getLastArg(options::OPT_arch)) {
      StringRef ArchName = A->getValue();
      tools::darwin::setTripleTypeForMachOArchName(Target, ArchName, Args);
    }
  }

  // Handle pseudo-target flags '-mlittle-endian'/'-EL' and
  // '-mbig-endian'/'-EB'.
  if (Arg *A = Args.getLastArgNoClaim(options::OPT_mlittle_endian,
                                      options::OPT_mbig_endian)) {
    llvm::Triple T = A->getOption().matches(options::OPT_mlittle_endian)
                         ? Target.getLittleEndianArchVariant()
                         : Target.getBigEndianArchVariant();
    if (T.getArch() != llvm::Triple::UnknownArch) {
      Target = std::move(T);
      Args.claimAllArgs(options::OPT_mlittle_endian, options::OPT_mbig_endian);
    }
  }

  // Skip further flag support on OSes which don't support '-m32' or '-m64'.
  if (Target.getArch() == llvm::Triple::tce)
    return Target;

  // On AIX, the env OBJECT_MODE may affect the resulting arch variant.
  if (Target.isOSAIX()) {
    if (std::optional<std::string> ObjectModeValue =
            llvm::sys::Process::GetEnv("OBJECT_MODE")) {
      StringRef ObjectMode = *ObjectModeValue;
      llvm::Triple::ArchType AT = llvm::Triple::UnknownArch;

      if (ObjectMode.equals("64")) {
        AT = Target.get64BitArchVariant().getArch();
      } else if (ObjectMode.equals("32")) {
        AT = Target.get32BitArchVariant().getArch();
      } else {
        D.Diag(diag::err_drv_invalid_object_mode) << ObjectMode;
      }

      if (AT != llvm::Triple::UnknownArch && AT != Target.getArch())
        Target.setArch(AT);
    }
  }

  // The `-maix[32|64]` flags are only valid for AIX targets.
  if (Arg *A = Args.getLastArgNoClaim(options::OPT_maix32, options::OPT_maix64);
      A && !Target.isOSAIX())
    D.Diag(diag::err_drv_unsupported_opt_for_target)
        << A->getAsString(Args) << Target.str();

  // Handle pseudo-target flags '-m64', '-mx32', '-m32' and '-m16'.
  Arg *A = Args.getLastArg(options::OPT_m64, options::OPT_mx32,
                           options::OPT_m32, options::OPT_m16,
                           options::OPT_maix32, options::OPT_maix64);
  if (A) {
    llvm::Triple::ArchType AT = llvm::Triple::UnknownArch;

    if (A->getOption().matches(options::OPT_m64) ||
        A->getOption().matches(options::OPT_maix64)) {
      AT = Target.get64BitArchVariant().getArch();
      if (Target.getEnvironment() == llvm::Triple::GNUX32)
        Target.setEnvironment(llvm::Triple::GNU);
      else if (Target.getEnvironment() == llvm::Triple::MuslX32)
        Target.setEnvironment(llvm::Triple::Musl);
    } else if (A->getOption().matches(options::OPT_mx32) &&
               Target.get64BitArchVariant().getArch() == llvm::Triple::x86_64) {
      AT = llvm::Triple::x86_64;
      if (Target.getEnvironment() == llvm::Triple::Musl)
        Target.setEnvironment(llvm::Triple::MuslX32);
      else
        Target.setEnvironment(llvm::Triple::GNUX32);
    } else if (A->getOption().matches(options::OPT_m32) ||
               A->getOption().matches(options::OPT_maix32)) {
      AT = Target.get32BitArchVariant().getArch();
      if (Target.getEnvironment() == llvm::Triple::GNUX32)
        Target.setEnvironment(llvm::Triple::GNU);
      else if (Target.getEnvironment() == llvm::Triple::MuslX32)
        Target.setEnvironment(llvm::Triple::Musl);
    } else if (A->getOption().matches(options::OPT_m16) &&
               Target.get32BitArchVariant().getArch() == llvm::Triple::x86) {
      AT = llvm::Triple::x86;
      Target.setEnvironment(llvm::Triple::CODE16);
    }

    if (AT != llvm::Triple::UnknownArch && AT != Target.getArch()) {
      Target.setArch(AT);
      if (Target.isWindowsGNUEnvironment())
        toolchains::MinGW::fixTripleArch(D, Target, Args);
    }
  }

  // Handle -miamcu flag.
  if (Args.hasFlag(options::OPT_miamcu, options::OPT_mno_iamcu, false)) {
    if (Target.get32BitArchVariant().getArch() != llvm::Triple::x86)
      D.Diag(diag::err_drv_unsupported_opt_for_target) << "-miamcu"
                                                       << Target.str();

    if (A && !A->getOption().matches(options::OPT_m32))
      D.Diag(diag::err_drv_argument_not_allowed_with)
          << "-miamcu" << A->getBaseArg().getAsString(Args);

    Target.setArch(llvm::Triple::x86);
    Target.setArchName("i586");
    Target.setEnvironment(llvm::Triple::UnknownEnvironment);
    Target.setEnvironmentName("");
    Target.setOS(llvm::Triple::ELFIAMCU);
    Target.setVendor(llvm::Triple::UnknownVendor);
    Target.setVendorName("intel");
  }

  // If target is MIPS adjust the target triple
  // accordingly to provided ABI name.
  if (Target.isMIPS()) {
    if ((A = Args.getLastArg(options::OPT_mabi_EQ))) {
      StringRef ABIName = A->getValue();
      if (ABIName == "32") {
        Target = Target.get32BitArchVariant();
        if (Target.getEnvironment() == llvm::Triple::GNUABI64 ||
            Target.getEnvironment() == llvm::Triple::GNUABIN32)
          Target.setEnvironment(llvm::Triple::GNU);
      } else if (ABIName == "n32") {
        Target = Target.get64BitArchVariant();
        if (Target.getEnvironment() == llvm::Triple::GNU ||
            Target.getEnvironment() == llvm::Triple::GNUABI64)
          Target.setEnvironment(llvm::Triple::GNUABIN32);
      } else if (ABIName == "64") {
        Target = Target.get64BitArchVariant();
        if (Target.getEnvironment() == llvm::Triple::GNU ||
            Target.getEnvironment() == llvm::Triple::GNUABIN32)
          Target.setEnvironment(llvm::Triple::GNUABI64);
      }
    }
  }

  // If target is RISC-V adjust the target triple according to
  // provided architecture name
  if (Target.isRISCV()) {
    if (Args.hasArg(options::OPT_march_EQ) ||
        Args.hasArg(options::OPT_mcpu_EQ)) {
      StringRef ArchName = tools::riscv::getRISCVArch(Args, Target);
      auto ISAInfo = llvm::RISCVISAInfo::parseArchString(
          ArchName, /*EnableExperimentalExtensions=*/true);
      if (!llvm::errorToBool(ISAInfo.takeError())) {
        unsigned XLen = (*ISAInfo)->getXLen();
        if (XLen == 32)
          Target.setArch(llvm::Triple::riscv32);
        else if (XLen == 64)
          Target.setArch(llvm::Triple::riscv64);
      }
    }
  }

  return Target;
}

// Parse the LTO options and record the type of LTO compilation
// based on which -f(no-)?lto(=.*)? or -f(no-)?offload-lto(=.*)?
// option occurs last.
static driver::LTOKind parseLTOMode(Driver &D, const llvm::opt::ArgList &Args,
                                    OptSpecifier OptEq, OptSpecifier OptNeg) {
  if (!Args.hasFlag(OptEq, OptNeg, false))
    return LTOK_None;

  const Arg *A = Args.getLastArg(OptEq);
  StringRef LTOName = A->getValue();

  driver::LTOKind LTOMode = llvm::StringSwitch<LTOKind>(LTOName)
                                .Case("full", LTOK_Full)
                                .Case("thin", LTOK_Thin)
                                .Default(LTOK_Unknown);

  if (LTOMode == LTOK_Unknown) {
    D.Diag(diag::err_drv_unsupported_option_argument)
        << A->getSpelling() << A->getValue();
    return LTOK_None;
  }
  return LTOMode;
}

// Parse the LTO options.
void Driver::setLTOMode(const llvm::opt::ArgList &Args) {
  LTOMode =
      parseLTOMode(*this, Args, options::OPT_flto_EQ, options::OPT_fno_lto);

  OffloadLTOMode = parseLTOMode(*this, Args, options::OPT_foffload_lto_EQ,
                                options::OPT_fno_offload_lto);

  // Try to enable `-foffload-lto=full` if `-fopenmp-target-jit` is on.
  if (Args.hasFlag(options::OPT_fopenmp_target_jit,
                   options::OPT_fno_openmp_target_jit, false)) {
    if (Arg *A = Args.getLastArg(options::OPT_foffload_lto_EQ,
                                 options::OPT_fno_offload_lto))
      if (OffloadLTOMode != LTOK_Full)
        Diag(diag::err_drv_incompatible_options)
            << A->getSpelling() << "-fopenmp-target-jit";
    OffloadLTOMode = LTOK_Full;
  }
}

/// Compute the desired OpenMP runtime from the flags provided.
Driver::OpenMPRuntimeKind Driver::getOpenMPRuntime(const ArgList &Args) const {
  StringRef RuntimeName(CLANG_DEFAULT_OPENMP_RUNTIME);

  const Arg *A = Args.getLastArg(options::OPT_fopenmp_EQ);
  if (A)
    RuntimeName = A->getValue();

  auto RT = llvm::StringSwitch<OpenMPRuntimeKind>(RuntimeName)
                .Case("libomp", OMPRT_OMP)
                .Case("libgomp", OMPRT_GOMP)
                .Case("libiomp5", OMPRT_IOMP5)
                .Default(OMPRT_Unknown);

  if (RT == OMPRT_Unknown) {
    if (A)
      Diag(diag::err_drv_unsupported_option_argument)
          << A->getSpelling() << A->getValue();
    else
      // FIXME: We could use a nicer diagnostic here.
      Diag(diag::err_drv_unsupported_opt) << "-fopenmp";
  }

  return RT;
}

static bool isValidSYCLTriple(llvm::Triple T) {
  // NVPTX is valid for SYCL.
  if (T.isNVPTX())
    return true;

  // AMDGCN is valid for SYCL
  if (T.isAMDGCN())
    return true;

  // Check for invalid SYCL device triple values.
  // Non-SPIR arch.
  if (!T.isSPIR())
    return false;
  // SPIR arch, but has invalid SubArch for AOT.
  StringRef A(T.getArchName());
  if (T.getSubArch() == llvm::Triple::NoSubArch &&
      ((T.getArch() == llvm::Triple::spir && !A.equals("spir")) ||
       (T.getArch() == llvm::Triple::spir64 && !A.equals("spir64"))))
    return false;
  return true;
}

static const char *getDefaultSYCLArch(Compilation &C) {
  if (C.getDefaultToolChain().getTriple().getArch() == llvm::Triple::x86)
    return "spir";
  return "spir64";
}

static bool addSYCLDefaultTriple(Compilation &C,
                                 SmallVectorImpl<llvm::Triple> &SYCLTriples) {
  /// Returns true if a triple is added to SYCLTriples, false otherwise
  if (!C.getDriver().isSYCLDefaultTripleImplied())
    return false;
  if (C.getInputArgs().hasArg(options::OPT_fsycl_force_target_EQ))
    return false;
  for (const auto &SYCLTriple : SYCLTriples) {
    if (SYCLTriple.getSubArch() == llvm::Triple::NoSubArch &&
        SYCLTriple.isSPIR())
      return false;
    // If we encounter a known non-spir* target, do not add the default triple.
    if (SYCLTriple.isNVPTX() || SYCLTriple.isAMDGCN())
      return false;
  }
  // Add the default triple as it was not found.
  llvm::Triple DefaultTriple =
      C.getDriver().MakeSYCLDeviceTriple(getDefaultSYCLArch(C));
  SYCLTriples.insert(SYCLTriples.begin(), DefaultTriple);
  return true;
}

void Driver::CreateOffloadingDeviceToolChains(Compilation &C,
                                              InputList &Inputs) {

  //
  // CUDA/HIP
  //
  // We need to generate a CUDA/HIP toolchain if any of the inputs has a CUDA
  // or HIP type. However, mixed CUDA/HIP compilation is not supported.
  using namespace tools::SYCL;
  bool IsCuda =
      llvm::any_of(Inputs, [](std::pair<types::ID, const llvm::opt::Arg *> &I) {
        return types::isCuda(I.first);
      });
  bool IsHIP =
      llvm::any_of(Inputs,
                   [](std::pair<types::ID, const llvm::opt::Arg *> &I) {
                     return types::isHIP(I.first);
                   }) ||
      C.getInputArgs().hasArg(options::OPT_hip_link) ||
      C.getInputArgs().hasArg(options::OPT_hipstdpar);
  if (IsCuda && IsHIP) {
    Diag(clang::diag::err_drv_mix_cuda_hip);
    return;
  }
  if (IsCuda) {
    const ToolChain *HostTC = C.getSingleOffloadToolChain<Action::OFK_Host>();
    const llvm::Triple &HostTriple = HostTC->getTriple();
    auto OFK = Action::OFK_Cuda;
    auto CudaTriple =
        getNVIDIAOffloadTargetTriple(*this, C.getInputArgs(), HostTriple);
    if (!CudaTriple)
      return;
    // Use the CUDA and host triples as the key into the ToolChains map,
    // because the device toolchain we create depends on both.
    auto &CudaTC = ToolChains[CudaTriple->str() + "/" + HostTriple.str()];
    if (!CudaTC) {
      CudaTC = std::make_unique<toolchains::CudaToolChain>(
          *this, *CudaTriple, *HostTC, C.getInputArgs(), OFK);

    // Emit a warning if the detected CUDA version is too new.
    CudaInstallationDetector &CudaInstallation =
          static_cast<toolchains::CudaToolChain &>(*CudaTC).CudaInstallation;
      if (CudaInstallation.isValid())
        CudaInstallation.WarnIfUnsupportedVersion();
    }
    C.addOffloadDeviceToolChain(CudaTC.get(), OFK);
  } else if (IsHIP) {
    if (auto *OMPTargetArg =
            C.getInputArgs().getLastArg(options::OPT_fopenmp_targets_EQ)) {
      Diag(clang::diag::err_drv_unsupported_opt_for_language_mode)
          << OMPTargetArg->getSpelling() << "HIP";
      return;
    }
    const ToolChain *HostTC = C.getSingleOffloadToolChain<Action::OFK_Host>();
    auto OFK = Action::OFK_HIP;
    auto HIPTriple = getHIPOffloadTargetTriple(*this, C.getInputArgs());
    if (!HIPTriple)
      return;
    auto *HIPTC = &getOffloadingDeviceToolChain(C.getInputArgs(), *HIPTriple,
                                                *HostTC, OFK);
    assert(HIPTC && "Could not create offloading device tool chain.");
    C.addOffloadDeviceToolChain(HIPTC, OFK);
  }

  //
  // OpenMP
  //
  // We need to generate an OpenMP toolchain if the user specified targets with
  // the -fopenmp-targets option or used --offload-arch with OpenMP enabled.
  bool IsOpenMPOffloading =
      C.getInputArgs().hasFlag(options::OPT_fopenmp, options::OPT_fopenmp_EQ,
                               options::OPT_fno_openmp, false) &&
      (C.getInputArgs().hasArg(options::OPT_fopenmp_targets_EQ) ||
       C.getInputArgs().hasArg(options::OPT_offload_arch_EQ));
  if (IsOpenMPOffloading) {
    // We expect that -fopenmp-targets is always used in conjunction with the
    // option -fopenmp specifying a valid runtime with offloading support, i.e.
    // libomp or libiomp.
    OpenMPRuntimeKind RuntimeKind = getOpenMPRuntime(C.getInputArgs());
    if (RuntimeKind != OMPRT_OMP && RuntimeKind != OMPRT_IOMP5) {
      Diag(clang::diag::err_drv_expecting_fopenmp_with_fopenmp_targets);
      return;
    }

    llvm::StringMap<llvm::DenseSet<StringRef>> DerivedArchs;
    llvm::StringMap<StringRef> FoundNormalizedTriples;
    std::multiset<StringRef> OpenMPTriples;

    // If the user specified -fopenmp-targets= we create a toolchain for each
    // valid triple. Otherwise, if only --offload-arch= was specified we instead
    // attempt to derive the appropriate toolchains from the arguments.
    if (Arg *OpenMPTargets =
            C.getInputArgs().getLastArg(options::OPT_fopenmp_targets_EQ)) {
      if (OpenMPTargets && !OpenMPTargets->getNumValues()) {
        Diag(clang::diag::warn_drv_empty_joined_argument)
            << OpenMPTargets->getAsString(C.getInputArgs());
        return;
      }
      for (StringRef T : OpenMPTargets->getValues())
        OpenMPTriples.insert(T);
    } else if (C.getInputArgs().hasArg(options::OPT_offload_arch_EQ) &&
               !IsHIP && !IsCuda) {
      const ToolChain *HostTC = C.getSingleOffloadToolChain<Action::OFK_Host>();
      auto AMDTriple = getHIPOffloadTargetTriple(*this, C.getInputArgs());
      auto NVPTXTriple = getNVIDIAOffloadTargetTriple(*this, C.getInputArgs(),
                                                      HostTC->getTriple());

      // Attempt to deduce the offloading triple from the set of architectures.
      // We can only correctly deduce NVPTX / AMDGPU triples currently. We need
      // to temporarily create these toolchains so that we can access tools for
      // inferring architectures.
      llvm::DenseSet<StringRef> Archs;
      if (NVPTXTriple) {
        auto TempTC = std::make_unique<toolchains::CudaToolChain>(
            *this, *NVPTXTriple, *HostTC, C.getInputArgs(), Action::OFK_None);
        for (StringRef Arch : getOffloadArchs(
                 C, C.getArgs(), Action::OFK_OpenMP, &*TempTC, true))
          Archs.insert(Arch);
      }
      if (AMDTriple) {
        auto TempTC = std::make_unique<toolchains::AMDGPUOpenMPToolChain>(
            *this, *AMDTriple, *HostTC, C.getInputArgs());
        for (StringRef Arch : getOffloadArchs(
                 C, C.getArgs(), Action::OFK_OpenMP, &*TempTC, true))
          Archs.insert(Arch);
      }
      if (!AMDTriple && !NVPTXTriple) {
        for (StringRef Arch :
             getOffloadArchs(C, C.getArgs(), Action::OFK_OpenMP, nullptr, true))
          Archs.insert(Arch);
      }

      for (StringRef Arch : Archs) {
        if (NVPTXTriple && IsNVIDIAGpuArch(StringToCudaArch(
                               getProcessorFromTargetID(*NVPTXTriple, Arch)))) {
          DerivedArchs[NVPTXTriple->getTriple()].insert(Arch);
        } else if (AMDTriple &&
                   IsAMDGpuArch(StringToCudaArch(
                       getProcessorFromTargetID(*AMDTriple, Arch)))) {
          DerivedArchs[AMDTriple->getTriple()].insert(Arch);
        } else {
          Diag(clang::diag::err_drv_failed_to_deduce_target_from_arch) << Arch;
          return;
        }
      }

      // If the set is empty then we failed to find a native architecture.
      if (Archs.empty()) {
        Diag(clang::diag::err_drv_failed_to_deduce_target_from_arch)
            << "native";
        return;
      }

      for (const auto &TripleAndArchs : DerivedArchs)
        OpenMPTriples.insert(TripleAndArchs.first());
    }

    for (StringRef Val : OpenMPTriples) {
      llvm::Triple TT(ToolChain::getOpenMPTriple(Val));
      std::string NormalizedName = TT.normalize();

      // Make sure we don't have a duplicate triple.
      auto Duplicate = FoundNormalizedTriples.find(NormalizedName);
      if (Duplicate != FoundNormalizedTriples.end()) {
        Diag(clang::diag::warn_drv_omp_offload_target_duplicate)
            << Val << Duplicate->second;
        continue;
      }

      // Store the current triple so that we can check for duplicates in the
      // following iterations.
      FoundNormalizedTriples[NormalizedName] = Val;

      // If the specified target is invalid, emit a diagnostic.
      if (TT.getArch() == llvm::Triple::UnknownArch)
        Diag(clang::diag::err_drv_invalid_omp_target) << Val;
      else {
        const ToolChain *TC;
        // Device toolchains have to be selected differently. They pair host
        // and device in their implementation.
        if (TT.isNVPTX() || TT.isAMDGCN()) {
          const ToolChain *HostTC =
              C.getSingleOffloadToolChain<Action::OFK_Host>();
          assert(HostTC && "Host toolchain should be always defined.");
          auto &DeviceTC =
              ToolChains[TT.str() + "/" + HostTC->getTriple().normalize()];
          if (!DeviceTC) {
            if (TT.isNVPTX())
              DeviceTC = std::make_unique<toolchains::CudaToolChain>(
                  *this, TT, *HostTC, C.getInputArgs(), Action::OFK_OpenMP);
            else if (TT.isAMDGCN())
              DeviceTC = std::make_unique<toolchains::AMDGPUOpenMPToolChain>(
                  *this, TT, *HostTC, C.getInputArgs());
            else
              assert(DeviceTC && "Device toolchain not defined.");
          }

          TC = DeviceTC.get();
        } else
          TC = &getToolChain(C.getInputArgs(), TT);
        C.addOffloadDeviceToolChain(TC, Action::OFK_OpenMP);
        if (DerivedArchs.contains(TT.getTriple()))
          KnownArchs[TC] = DerivedArchs[TT.getTriple()];
      }
    }
  } else if (C.getInputArgs().hasArg(options::OPT_fopenmp_targets_EQ)) {
    Diag(clang::diag::err_drv_expecting_fopenmp_with_fopenmp_targets);
    return;
  }

  //
  // SYCL
  //
  // We need to generate a SYCL toolchain if the user specified targets with
  // the -fsycl-targets, -fsycl-add-targets or -fsycl-link-targets option.
  // If -fsycl is supplied without any of these we will assume SPIR-V.
  // Use of -fsycl-device-only overrides -fsycl.
  bool HasValidSYCLRuntime =
      C.getInputArgs().hasFlag(options::OPT_fsycl, options::OPT_fno_sycl,
                               false) ||
      C.getInputArgs().hasArg(options::OPT_fsycl_device_only);

  Arg *SYCLfpga = C.getInputArgs().getLastArg(options::OPT_fintelfpga);

  // Make -fintelfpga flag imply -fsycl.
  if (SYCLfpga && !HasValidSYCLRuntime)
    HasValidSYCLRuntime = true;

  // A mechanism for retrieving SYCL-specific options, erroring out
  // if SYCL offloading wasn't enabled prior to that
  auto getArgRequiringSYCLRuntime = [&](OptSpecifier OptId) -> Arg * {
    Arg *SYCLArg = C.getInputArgs().getLastArg(OptId);
    if (SYCLArg && !HasValidSYCLRuntime) {
      Diag(clang::diag::err_drv_expecting_fsycl_with_sycl_opt)
          // Dropping the '=' symbol, which would otherwise pollute
          // the diagnostics for the most of options
          << SYCLArg->getSpelling().split('=').first;
      return nullptr;
    }
    return SYCLArg;
  };

  Arg *SYCLTargets = getArgRequiringSYCLRuntime(options::OPT_fsycl_targets_EQ);
  Arg *SYCLLinkTargets =
      getArgRequiringSYCLRuntime(options::OPT_fsycl_link_targets_EQ);
  Arg *SYCLAddTargets =
      getArgRequiringSYCLRuntime(options::OPT_fsycl_add_targets_EQ);
  Arg *SYCLLink = getArgRequiringSYCLRuntime(options::OPT_fsycl_link_EQ);

  // Check if -fsycl-host-compiler is used in conjunction with -fsycl.
  Arg *SYCLHostCompiler =
      getArgRequiringSYCLRuntime(options::OPT_fsycl_host_compiler_EQ);
  Arg *SYCLHostCompilerOptions =
      getArgRequiringSYCLRuntime(options::OPT_fsycl_host_compiler_options_EQ);

  // -fsycl-targets cannot be used with -fsycl-link-targets
  if (SYCLTargets && SYCLLinkTargets)
    Diag(clang::diag::err_drv_option_conflict)
        << SYCLTargets->getSpelling() << SYCLLinkTargets->getSpelling();
  // -fsycl-link-targets and -fsycl-add-targets cannot be used together
  if (SYCLLinkTargets && SYCLAddTargets)
    Diag(clang::diag::err_drv_option_conflict)
        << SYCLLinkTargets->getSpelling() << SYCLAddTargets->getSpelling();
  // -fsycl-link-targets is not allowed with -fsycl-link
  if (SYCLLinkTargets && SYCLLink)
    Diag(clang::diag::err_drv_option_conflict)
        << SYCLLink->getSpelling() << SYCLLinkTargets->getSpelling();
  // -fsycl-targets cannot be used with -fintelfpga
  if (SYCLTargets && SYCLfpga)
    Diag(clang::diag::err_drv_option_conflict)
        << SYCLTargets->getSpelling() << SYCLfpga->getSpelling();
  // -fsycl-host-compiler-options cannot be used without -fsycl-host-compiler
  if (SYCLHostCompilerOptions && !SYCLHostCompiler)
    Diag(clang::diag::warn_drv_opt_requires_opt)
        << SYCLHostCompilerOptions->getSpelling().split('=').first
        << "-fsycl-host-compiler";

  auto argSYCLIncompatible = [&](OptSpecifier OptId) {
    if (!HasValidSYCLRuntime)
      return;
    if (Arg *IncompatArg = C.getInputArgs().getLastArg(OptId))
      Diag(clang::diag::err_drv_fsycl_unsupported_with_opt)
          << IncompatArg->getSpelling();
  };
  // -static-libstdc++ is not compatible with -fsycl.
  argSYCLIncompatible(options::OPT_static_libstdcxx);
  // -ffreestanding cannot be used with -fsycl
  argSYCLIncompatible(options::OPT_ffreestanding);

  // Diagnose incorrect inputs to SYCL options.
  // FIXME: Since the option definition includes the list of possible values,
  // the validation must be automatic, not requiring separate disjointed code
  // blocks accross the driver code. Long-term, the detection of incorrect
  // values must happen at the level of TableGen and Arg class design, with
  // Compilation/Driver class constructors handling the driver-specific
  // diagnostic output.
  auto checkSingleArgValidity = [&](Arg *A,
                                    SmallVector<StringRef, 4> AllowedValues) {
    if (!A)
      return;
    const char *ArgValue = A->getValue();
    for (const StringRef AllowedValue : AllowedValues)
      if (AllowedValue.equals(ArgValue))
        return;
    Diag(clang::diag::err_drv_invalid_argument_to_option)
        << ArgValue << A->getOption().getName();
  };
  Arg *DeviceCodeSplit =
      C.getInputArgs().getLastArg(options::OPT_fsycl_device_code_split_EQ);
  checkSingleArgValidity(SYCLLink, {"early", "image"});
  checkSingleArgValidity(DeviceCodeSplit,
                         {"per_kernel", "per_source", "auto", "off"});

  Arg *SYCLForceTarget =
      getArgRequiringSYCLRuntime(options::OPT_fsycl_force_target_EQ);
  if (SYCLForceTarget) {
    StringRef Val(SYCLForceTarget->getValue());
    llvm::Triple TT(MakeSYCLDeviceTriple(Val));
    if (!isValidSYCLTriple(TT))
      Diag(clang::diag::err_drv_invalid_sycl_target) << Val;
  }
  bool HasSYCLTargetsOption = SYCLTargets || SYCLLinkTargets || SYCLAddTargets;

  llvm::StringMap<StringRef> FoundNormalizedTriples;
  llvm::SmallVector<llvm::Triple, 4> UniqueSYCLTriplesVec;
  if (HasSYCLTargetsOption) {
    // At this point, we know we have a valid combination
    // of -fsycl*target options passed
    Arg *SYCLTargetsValues = SYCLTargets ? SYCLTargets : SYCLLinkTargets;
    if (SYCLTargetsValues) {
      if (SYCLTargetsValues->getNumValues()) {

        // Multiple targets are currently not supported when using
        // -fsycl-force-target as the bundler does not allow for multiple
        // outputs of the same target.
        if (SYCLForceTarget && SYCLTargetsValues->getNumValues() > 1)
          Diag(clang::diag::err_drv_multiple_target_with_forced_target)
              << SYCLTargetsValues->getAsString(C.getInputArgs())
              << SYCLForceTarget->getAsString(C.getInputArgs());

        for (StringRef Val : SYCLTargetsValues->getValues()) {
          StringRef UserTargetName(Val);
          if (auto Device = gen::isGPUTarget<gen::IntelGPU>(Val)) {
            if (Device->empty()) {
              Diag(clang::diag::err_drv_invalid_sycl_target) << Val;
              continue;
            }
            UserTargetName = "spir64_gen";
          } else if (auto Device = gen::isGPUTarget<gen::NvidiaGPU>(Val)) {
            if (Device->empty()) {
              Diag(clang::diag::err_drv_invalid_sycl_target) << Val;
              continue;
            }
            UserTargetName = "nvptx64-nvidia-cuda";
          } else if (auto Device = gen::isGPUTarget<gen::AmdGPU>(Val)) {
            if (Device->empty()) {
              Diag(clang::diag::err_drv_invalid_sycl_target) << Val;
              continue;
            }
            UserTargetName = "amdgcn-amd-amdhsa";
          } else if (Val == "native_cpu") {
            const ToolChain *HostTC =
                C.getSingleOffloadToolChain<Action::OFK_Host>();
            llvm::Triple HostTriple = HostTC->getTriple();
            UniqueSYCLTriplesVec.push_back(HostTriple);
            continue;
          }

          if (!isValidSYCLTriple(MakeSYCLDeviceTriple(UserTargetName))) {
            Diag(clang::diag::err_drv_invalid_sycl_target) << Val;
            continue;
          }

          // Make sure we don't have a duplicate triple.
          std::string NormalizedName = MakeSYCLDeviceTriple(Val).normalize();
          auto Duplicate = FoundNormalizedTriples.find(NormalizedName);
          if (Duplicate != FoundNormalizedTriples.end()) {
            Diag(clang::diag::warn_drv_sycl_offload_target_duplicate)
                << Val << Duplicate->second;
            continue;
          }

          // Store the current triple so that we can check for duplicates in
          // the following iterations.
          FoundNormalizedTriples[NormalizedName] = Val;
          UniqueSYCLTriplesVec.push_back(MakeSYCLDeviceTriple(UserTargetName));
        }
        addSYCLDefaultTriple(C, UniqueSYCLTriplesVec);
      } else
        Diag(clang::diag::warn_drv_empty_joined_argument)
            << SYCLTargetsValues->getAsString(C.getInputArgs());
    }
    // -fsycl-add-targets is a list of paired items (Triple and file) which are
    // gathered and used to be linked into the final device binary. This can
    // be used with -fsycl-targets to put together the final conglomerate binary
    if (SYCLAddTargets) {
      if (SYCLAddTargets->getNumValues()) {
        // Use of -fsycl-add-targets adds additional files to the SYCL device
        // link step.  Regular offload processing occurs below
        for (StringRef Val : SYCLAddTargets->getValues()) {
          // Parse out the Triple and Input (triple:binary) and create a
          // ToolChain for each entry.
          // The expected format is 'triple:file', any other format will
          // not be accepted.
          std::pair<StringRef, StringRef> I = Val.split(':');
          if (!I.first.empty() && !I.second.empty()) {
            llvm::Triple TT(I.first);
            if (!isValidSYCLTriple(TT)) {
              Diag(clang::diag::err_drv_invalid_sycl_target) << I.first;
              continue;
            }
            std::string NormalizedName = TT.normalize();

            // Make sure we don't have a duplicate triple.
            auto Duplicate = FoundNormalizedTriples.find(NormalizedName);
            if (Duplicate != FoundNormalizedTriples.end())
              // The toolchain for this triple was already created
              continue;

            // Store the current triple so that we can check for duplicates in
            // the following iterations.
            FoundNormalizedTriples[NormalizedName] = Val;
            UniqueSYCLTriplesVec.push_back(TT);
          } else {
            // No colon found, do not use the input
            C.getDriver().Diag(diag::err_drv_unsupported_option_argument)
                << SYCLAddTargets->getSpelling() << Val;
          }
        }
      } else
        Diag(clang::diag::warn_drv_empty_joined_argument)
            << SYCLAddTargets->getAsString(C.getInputArgs());
    }
  } else {
    // If -fsycl is supplied without -fsycl-*targets we will assume SPIR-V
    // unless -fintelfpga is supplied, which uses SPIR-V with fpga AOT.
    // For -fsycl-device-only, we also setup the implied triple as needed.
    if (HasValidSYCLRuntime) {
      StringRef SYCLTargetArch = getDefaultSYCLArch(C);
      if (SYCLfpga)
        // Triple for -fintelfpga is spir64_fpga.
        SYCLTargetArch = "spir64_fpga";
      UniqueSYCLTriplesVec.push_back(MakeSYCLDeviceTriple(SYCLTargetArch));
      addSYCLDefaultTriple(C, UniqueSYCLTriplesVec);
    }
  }
  // -fno-sycl-libspirv flag is reserved for very unusual cases where the
  // libspirv library is not linked when using CUDA/HIP: so output appropriate
  // warnings.
  if (C.getInputArgs().hasArg(options::OPT_fno_sycl_libspirv)) {
    for (auto &TT : UniqueSYCLTriplesVec) {
      if (TT.isNVPTX() || TT.isAMDGCN()) {
        Diag(diag::warn_flag_no_sycl_libspirv) << TT.getTriple();
      } else {
        Diag(diag::warn_drv_unsupported_option_for_target)
            << "-fno-sycl-libspirv" << TT.getTriple();
      }
    }
  }
  // Define macros associated with `any_device_has/all_devices_have` according
  // to the aspects defined in the DeviceConfigFile for the SYCL targets.
  populateSYCLDeviceTraitsMacrosArgs(C.getInputArgs(), UniqueSYCLTriplesVec);
  // We'll need to use the SYCL and host triples as the key into
  // getOffloadingDeviceToolChain, because the device toolchains we're
  // going to create will depend on both.
  const ToolChain *HostTC = C.getSingleOffloadToolChain<Action::OFK_Host>();
  for (auto &TT : UniqueSYCLTriplesVec) {
    auto SYCLTC = &getOffloadingDeviceToolChain(C.getInputArgs(), TT, *HostTC,
                                                Action::OFK_SYCL);
    C.addOffloadDeviceToolChain(SYCLTC, Action::OFK_SYCL);
  }

  //
  // TODO: Add support for other offloading programming models here.
  //
}

static void appendOneArg(InputArgList &Args, const Arg *Opt,
                         const Arg *BaseArg) {
  // The args for config files or /clang: flags belong to different InputArgList
  // objects than Args. This copies an Arg from one of those other InputArgLists
  // to the ownership of Args.
  unsigned Index = Args.MakeIndex(Opt->getSpelling());
  Arg *Copy = new llvm::opt::Arg(Opt->getOption(), Args.getArgString(Index),
                                 Index, BaseArg);
  Copy->getValues() = Opt->getValues();
  if (Opt->isClaimed())
    Copy->claim();
  Copy->setOwnsValues(Opt->getOwnsValues());
  Opt->setOwnsValues(false);
  Args.append(Copy);
}

bool Driver::readConfigFile(StringRef FileName,
                            llvm::cl::ExpansionContext &ExpCtx) {
  // Try opening the given file.
  auto Status = getVFS().status(FileName);
  if (!Status) {
    Diag(diag::err_drv_cannot_open_config_file)
        << FileName << Status.getError().message();
    return true;
  }
  if (Status->getType() != llvm::sys::fs::file_type::regular_file) {
    Diag(diag::err_drv_cannot_open_config_file)
        << FileName << "not a regular file";
    return true;
  }

  // Try reading the given file.
  SmallVector<const char *, 32> NewCfgArgs;
  if (llvm::Error Err = ExpCtx.readConfigFile(FileName, NewCfgArgs)) {
    Diag(diag::err_drv_cannot_read_config_file)
        << FileName << toString(std::move(Err));
    return true;
  }

  // Read options from config file.
  llvm::SmallString<128> CfgFileName(FileName);
  llvm::sys::path::native(CfgFileName);
  bool ContainErrors;
  std::unique_ptr<InputArgList> NewOptions = std::make_unique<InputArgList>(
      ParseArgStrings(NewCfgArgs, /*UseDriverMode=*/true, ContainErrors));
  if (ContainErrors)
    return true;

  // Claim all arguments that come from a configuration file so that the driver
  // does not warn on any that is unused.
  for (Arg *A : *NewOptions)
    A->claim();

  if (!CfgOptions)
    CfgOptions = std::move(NewOptions);
  else {
    // If this is a subsequent config file, append options to the previous one.
    for (auto *Opt : *NewOptions) {
      const Arg *BaseArg = &Opt->getBaseArg();
      if (BaseArg == Opt)
        BaseArg = nullptr;
      appendOneArg(*CfgOptions, Opt, BaseArg);
    }
  }
  ConfigFiles.push_back(std::string(CfgFileName));
  return false;
}

bool Driver::loadConfigFiles() {
  llvm::cl::ExpansionContext ExpCtx(Saver.getAllocator(),
                                    llvm::cl::tokenizeConfigFile);
  ExpCtx.setVFS(&getVFS());

  // Process options that change search path for config files.
  if (CLOptions) {
    if (CLOptions->hasArg(options::OPT_config_system_dir_EQ)) {
      SmallString<128> CfgDir;
      CfgDir.append(
          CLOptions->getLastArgValue(options::OPT_config_system_dir_EQ));
      if (CfgDir.empty() || getVFS().makeAbsolute(CfgDir))
        SystemConfigDir.clear();
      else
        SystemConfigDir = static_cast<std::string>(CfgDir);
    }
    if (CLOptions->hasArg(options::OPT_config_user_dir_EQ)) {
      SmallString<128> CfgDir;
      llvm::sys::fs::expand_tilde(
          CLOptions->getLastArgValue(options::OPT_config_user_dir_EQ), CfgDir);
      if (CfgDir.empty() || getVFS().makeAbsolute(CfgDir))
        UserConfigDir.clear();
      else
        UserConfigDir = static_cast<std::string>(CfgDir);
    }
  }

  // Prepare list of directories where config file is searched for.
  StringRef CfgFileSearchDirs[] = {UserConfigDir, SystemConfigDir, Dir};
  ExpCtx.setSearchDirs(CfgFileSearchDirs);

  // First try to load configuration from the default files, return on error.
  if (loadDefaultConfigFiles(ExpCtx))
    return true;

  // Then load configuration files specified explicitly.
  SmallString<128> CfgFilePath;
  if (CLOptions) {
    for (auto CfgFileName : CLOptions->getAllArgValues(options::OPT_config)) {
      // If argument contains directory separator, treat it as a path to
      // configuration file.
      if (llvm::sys::path::has_parent_path(CfgFileName)) {
        CfgFilePath.assign(CfgFileName);
        if (llvm::sys::path::is_relative(CfgFilePath)) {
          if (getVFS().makeAbsolute(CfgFilePath)) {
            Diag(diag::err_drv_cannot_open_config_file)
                << CfgFilePath << "cannot get absolute path";
            return true;
          }
        }
      } else if (!ExpCtx.findConfigFile(CfgFileName, CfgFilePath)) {
        // Report an error that the config file could not be found.
        Diag(diag::err_drv_config_file_not_found) << CfgFileName;
        for (const StringRef &SearchDir : CfgFileSearchDirs)
          if (!SearchDir.empty())
            Diag(diag::note_drv_config_file_searched_in) << SearchDir;
        return true;
      }

      // Try to read the config file, return on error.
      if (readConfigFile(CfgFilePath, ExpCtx))
        return true;
    }
  }

  // No error occurred.
  return false;
}

bool Driver::loadDefaultConfigFiles(llvm::cl::ExpansionContext &ExpCtx) {
  // Disable default config if CLANG_NO_DEFAULT_CONFIG is set to a non-empty
  // value.
  if (const char *NoConfigEnv = ::getenv("CLANG_NO_DEFAULT_CONFIG")) {
    if (*NoConfigEnv)
      return false;
  }
  if (CLOptions && CLOptions->hasArg(options::OPT_no_default_config))
    return false;

  std::string RealMode = getExecutableForDriverMode(Mode);
  std::string Triple;

  // If name prefix is present, no --target= override was passed via CLOptions
  // and the name prefix is not a valid triple, force it for backwards
  // compatibility.
  if (!ClangNameParts.TargetPrefix.empty() &&
      computeTargetTriple(*this, "/invalid/", *CLOptions).str() ==
          "/invalid/") {
    llvm::Triple PrefixTriple{ClangNameParts.TargetPrefix};
    if (PrefixTriple.getArch() == llvm::Triple::UnknownArch ||
        PrefixTriple.isOSUnknown())
      Triple = PrefixTriple.str();
  }

  // Otherwise, use the real triple as used by the driver.
  if (Triple.empty()) {
    llvm::Triple RealTriple =
        computeTargetTriple(*this, TargetTriple, *CLOptions);
    Triple = RealTriple.str();
    assert(!Triple.empty());
  }

  // Search for config files in the following order:
  // 1. <triple>-<mode>.cfg using real driver mode
  //    (e.g. i386-pc-linux-gnu-clang++.cfg).
  // 2. <triple>-<mode>.cfg using executable suffix
  //    (e.g. i386-pc-linux-gnu-clang-g++.cfg for *clang-g++).
  // 3. <triple>.cfg + <mode>.cfg using real driver mode
  //    (e.g. i386-pc-linux-gnu.cfg + clang++.cfg).
  // 4. <triple>.cfg + <mode>.cfg using executable suffix
  //    (e.g. i386-pc-linux-gnu.cfg + clang-g++.cfg for *clang-g++).

  // Try loading <triple>-<mode>.cfg, and return if we find a match.
  SmallString<128> CfgFilePath;
  std::string CfgFileName = Triple + '-' + RealMode + ".cfg";
  if (ExpCtx.findConfigFile(CfgFileName, CfgFilePath))
    return readConfigFile(CfgFilePath, ExpCtx);

  bool TryModeSuffix = !ClangNameParts.ModeSuffix.empty() &&
                       ClangNameParts.ModeSuffix != RealMode;
  if (TryModeSuffix) {
    CfgFileName = Triple + '-' + ClangNameParts.ModeSuffix + ".cfg";
    if (ExpCtx.findConfigFile(CfgFileName, CfgFilePath))
      return readConfigFile(CfgFilePath, ExpCtx);
  }

  // Try loading <mode>.cfg, and return if loading failed.  If a matching file
  // was not found, still proceed on to try <triple>.cfg.
  CfgFileName = RealMode + ".cfg";
  if (ExpCtx.findConfigFile(CfgFileName, CfgFilePath)) {
    if (readConfigFile(CfgFilePath, ExpCtx))
      return true;
  } else if (TryModeSuffix) {
    CfgFileName = ClangNameParts.ModeSuffix + ".cfg";
    if (ExpCtx.findConfigFile(CfgFileName, CfgFilePath) &&
        readConfigFile(CfgFilePath, ExpCtx))
      return true;
  }

  // Try loading <triple>.cfg and return if we find a match.
  CfgFileName = Triple + ".cfg";
  if (ExpCtx.findConfigFile(CfgFileName, CfgFilePath))
    return readConfigFile(CfgFilePath, ExpCtx);

  // If we were unable to find a config file deduced from executable name,
  // that is not an error.
  return false;
}

Compilation *Driver::BuildCompilation(ArrayRef<const char *> ArgList) {
  llvm::PrettyStackTraceString CrashInfo("Compilation construction");

  // FIXME: Handle environment options which affect driver behavior, somewhere
  // (client?). GCC_EXEC_PREFIX, LPATH, CC_PRINT_OPTIONS.

  // We look for the driver mode option early, because the mode can affect
  // how other options are parsed.

  auto DriverMode = getDriverMode(ClangExecutable, ArgList.slice(1));
  if (!DriverMode.empty())
    setDriverMode(DriverMode);

  // FIXME: What are we going to do with -V and -b?

  // Arguments specified in command line.
  bool ContainsError;
  CLOptions = std::make_unique<InputArgList>(
      ParseArgStrings(ArgList.slice(1), /*UseDriverMode=*/true, ContainsError));

  // Try parsing configuration file.
  if (!ContainsError)
    ContainsError = loadConfigFiles();
  bool HasConfigFile = !ContainsError && (CfgOptions.get() != nullptr);

  // All arguments, from both config file and command line.
  InputArgList Args = std::move(HasConfigFile ? std::move(*CfgOptions)
                                              : std::move(*CLOptions));

  if (HasConfigFile)
    for (auto *Opt : *CLOptions) {
      if (Opt->getOption().matches(options::OPT_config))
        continue;
      const Arg *BaseArg = &Opt->getBaseArg();
      if (BaseArg == Opt)
        BaseArg = nullptr;
      appendOneArg(Args, Opt, BaseArg);
    }

  // In CL mode, look for any pass-through arguments
  if (IsCLMode() && !ContainsError) {
    SmallVector<const char *, 16> CLModePassThroughArgList;
    for (const auto *A : Args.filtered(options::OPT__SLASH_clang)) {
      A->claim();
      CLModePassThroughArgList.push_back(A->getValue());
    }

    if (!CLModePassThroughArgList.empty()) {
      // Parse any pass through args using default clang processing rather
      // than clang-cl processing.
      auto CLModePassThroughOptions = std::make_unique<InputArgList>(
          ParseArgStrings(CLModePassThroughArgList, /*UseDriverMode=*/false,
                          ContainsError));

      if (!ContainsError)
        for (auto *Opt : *CLModePassThroughOptions) {
          appendOneArg(Args, Opt, nullptr);
        }
    }
  }

  if (Args.hasFlag(options::OPT_fsycl, options::OPT_fno_sycl, false) &&
      CCCIsCC())
    setDriverMode("g++");

  // Check for working directory option before accessing any files
  if (Arg *WD = Args.getLastArg(options::OPT_working_directory))
    if (VFS->setCurrentWorkingDirectory(WD->getValue()))
      Diag(diag::err_drv_unable_to_set_working_directory) << WD->getValue();

  // FIXME: This stuff needs to go into the Compilation, not the driver.
  bool CCCPrintPhases;

  // -canonical-prefixes, -no-canonical-prefixes are used very early in main.
  Args.ClaimAllArgs(options::OPT_canonical_prefixes);
  Args.ClaimAllArgs(options::OPT_no_canonical_prefixes);

  // f(no-)integated-cc1 is also used very early in main.
  Args.ClaimAllArgs(options::OPT_fintegrated_cc1);
  Args.ClaimAllArgs(options::OPT_fno_integrated_cc1);

  // Ignore -pipe.
  Args.ClaimAllArgs(options::OPT_pipe);

  // Extract -ccc args.
  //
  // FIXME: We need to figure out where this behavior should live. Most of it
  // should be outside in the client; the parts that aren't should have proper
  // options, either by introducing new ones or by overloading gcc ones like -V
  // or -b.
  CCCPrintPhases = Args.hasArg(options::OPT_ccc_print_phases);
  CCCPrintBindings = Args.hasArg(options::OPT_ccc_print_bindings);
  if (const Arg *A = Args.getLastArg(options::OPT_ccc_gcc_name))
    CCCGenericGCCName = A->getValue();

  // Process -fproc-stat-report options.
  if (const Arg *A = Args.getLastArg(options::OPT_fproc_stat_report_EQ)) {
    CCPrintProcessStats = true;
    CCPrintStatReportFilename = A->getValue();
  }
  if (Args.hasArg(options::OPT_fproc_stat_report))
    CCPrintProcessStats = true;

  // FIXME: TargetTriple is used by the target-prefixed calls to as/ld
  // and getToolChain is const.
  if (IsCLMode()) {
    // clang-cl targets MSVC-style Win32.
    llvm::Triple T(TargetTriple);
    T.setOS(llvm::Triple::Win32);
    T.setVendor(llvm::Triple::PC);
    T.setEnvironment(llvm::Triple::MSVC);
    T.setObjectFormat(llvm::Triple::COFF);
    if (Args.hasArg(options::OPT__SLASH_arm64EC))
      T.setArch(llvm::Triple::aarch64, llvm::Triple::AArch64SubArch_arm64ec);
    TargetTriple = T.str();
  } else if (IsDXCMode()) {
    // Build TargetTriple from target_profile option for clang-dxc.
    if (const Arg *A = Args.getLastArg(options::OPT_target_profile)) {
      StringRef TargetProfile = A->getValue();
      if (auto Triple =
              toolchains::HLSLToolChain::parseTargetProfile(TargetProfile))
        TargetTriple = *Triple;
      else
        Diag(diag::err_drv_invalid_directx_shader_module) << TargetProfile;

      A->claim();

      if (Args.hasArg(options::OPT_spirv)) {
        llvm::Triple T(TargetTriple);
        T.setArch(llvm::Triple::spirv);
        T.setOS(llvm::Triple::Vulkan);

        // Set specific Vulkan version if applicable.
        if (const Arg *A = Args.getLastArg(options::OPT_fspv_target_env_EQ)) {
          const llvm::StringSet<> ValidValues = {"vulkan1.2", "vulkan1.3"};
          if (ValidValues.contains(A->getValue())) {
            T.setOSName(A->getValue());
          } else {
            Diag(diag::err_drv_invalid_value)
                << A->getAsString(Args) << A->getValue();
          }
          A->claim();
        }

        TargetTriple = T.str();
      }
    } else {
      Diag(diag::err_drv_dxc_missing_target_profile);
    }
  }

  if (const Arg *A = Args.getLastArg(options::OPT_target))
    TargetTriple = A->getValue();
  if (const Arg *A = Args.getLastArg(options::OPT_ccc_install_dir))
    Dir = Dir = A->getValue();
  for (const Arg *A : Args.filtered(options::OPT_B)) {
    A->claim();
    PrefixDirs.push_back(A->getValue(0));
  }
  if (std::optional<std::string> CompilerPathValue =
          llvm::sys::Process::GetEnv("COMPILER_PATH")) {
    StringRef CompilerPath = *CompilerPathValue;
    while (!CompilerPath.empty()) {
      std::pair<StringRef, StringRef> Split =
          CompilerPath.split(llvm::sys::EnvPathSeparator);
      PrefixDirs.push_back(std::string(Split.first));
      CompilerPath = Split.second;
    }
  }
  if (const Arg *A = Args.getLastArg(options::OPT__sysroot_EQ))
    SysRoot = A->getValue();
  if (const Arg *A = Args.getLastArg(options::OPT__dyld_prefix_EQ))
    DyldPrefix = A->getValue();

  if (const Arg *A = Args.getLastArg(options::OPT_resource_dir))
    ResourceDir = A->getValue();

  if (const Arg *A = Args.getLastArg(options::OPT_save_temps_EQ)) {
    SaveTemps = llvm::StringSwitch<SaveTempsMode>(A->getValue())
                    .Case("cwd", SaveTempsCwd)
                    .Case("obj", SaveTempsObj)
                    .Default(SaveTempsCwd);
  }

  if (Args.getLastArg(options::OPT_fsycl_dump_device_code_EQ))
    DumpDeviceCode = true;

  if (const Arg *A = Args.getLastArg(options::OPT_offload_host_only,
                                     options::OPT_offload_device_only,
                                     options::OPT_offload_host_device)) {
    if (A->getOption().matches(options::OPT_offload_host_only))
      Offload = OffloadHost;
    else if (A->getOption().matches(options::OPT_offload_device_only))
      Offload = OffloadDevice;
    else
      Offload = OffloadHostDevice;
  }

  setLTOMode(Args);

  // Process -fembed-bitcode= flags.
  if (Arg *A = Args.getLastArg(options::OPT_fembed_bitcode_EQ)) {
    StringRef Name = A->getValue();
    unsigned Model = llvm::StringSwitch<unsigned>(Name)
        .Case("off", EmbedNone)
        .Case("all", EmbedBitcode)
        .Case("bitcode", EmbedBitcode)
        .Case("marker", EmbedMarker)
        .Default(~0U);
    if (Model == ~0U) {
      Diags.Report(diag::err_drv_invalid_value) << A->getAsString(Args)
                                                << Name;
    } else
      BitcodeEmbed = static_cast<BitcodeEmbedMode>(Model);
  }

  // Remove existing compilation database so that each job can append to it.
  if (Arg *A = Args.getLastArg(options::OPT_MJ))
    llvm::sys::fs::remove(A->getValue());

  // Setting up the jobs for some precompile cases depends on whether we are
  // treating them as PCH, implicit modules or C++20 ones.
  // TODO: inferring the mode like this seems fragile (it meets the objective
  // of not requiring anything new for operation, however).
  const Arg *Std = Args.getLastArg(options::OPT_std_EQ);
  ModulesModeCXX20 =
      !Args.hasArg(options::OPT_fmodules) && Std &&
      (Std->containsValue("c++20") || Std->containsValue("c++2a") ||
       Std->containsValue("c++23") || Std->containsValue("c++2b") ||
       Std->containsValue("c++26") || Std->containsValue("c++2c") ||
       Std->containsValue("c++latest"));

  // Process -fmodule-header{=} flags.
  if (Arg *A = Args.getLastArg(options::OPT_fmodule_header_EQ,
                               options::OPT_fmodule_header)) {
    // These flags force C++20 handling of headers.
    ModulesModeCXX20 = true;
    if (A->getOption().matches(options::OPT_fmodule_header))
      CXX20HeaderType = HeaderMode_Default;
    else {
      StringRef ArgName = A->getValue();
      unsigned Kind = llvm::StringSwitch<unsigned>(ArgName)
                          .Case("user", HeaderMode_User)
                          .Case("system", HeaderMode_System)
                          .Default(~0U);
      if (Kind == ~0U) {
        Diags.Report(diag::err_drv_invalid_value)
            << A->getAsString(Args) << ArgName;
      } else
        CXX20HeaderType = static_cast<ModuleHeaderMode>(Kind);
    }
  }

  std::unique_ptr<llvm::opt::InputArgList> UArgs =
      std::make_unique<InputArgList>(std::move(Args));

  // Perform the default argument translations.
  DerivedArgList *TranslatedArgs = TranslateInputArgs(*UArgs);

  // Owned by the host.
  const ToolChain &TC = getToolChain(
      *UArgs, computeTargetTriple(*this, TargetTriple, *UArgs));

  // Check if the environment version is valid except wasm case.
  llvm::Triple Triple = TC.getTriple();
  if (!Triple.isWasm()) {
    StringRef TripleVersionName = Triple.getEnvironmentVersionString();
    StringRef TripleObjectFormat =
        Triple.getObjectFormatTypeName(Triple.getObjectFormat());
    if (Triple.getEnvironmentVersion().empty() && TripleVersionName != "" &&
        TripleVersionName != TripleObjectFormat) {
      Diags.Report(diag::err_drv_triple_version_invalid)
          << TripleVersionName << TC.getTripleString();
      ContainsError = true;
    }
  }

  // Report warning when arm64EC option is overridden by specified target
  if ((TC.getTriple().getArch() != llvm::Triple::aarch64 ||
       TC.getTriple().getSubArch() != llvm::Triple::AArch64SubArch_arm64ec) &&
      UArgs->hasArg(options::OPT__SLASH_arm64EC)) {
    getDiags().Report(clang::diag::warn_target_override_arm64ec)
        << TC.getTriple().str();
  }

  // A common user mistake is specifying a target of aarch64-none-eabi or
  // arm-none-elf whereas the correct names are aarch64-none-elf &
  // arm-none-eabi. Detect these cases and issue a warning.
  if (TC.getTriple().getOS() == llvm::Triple::UnknownOS &&
      TC.getTriple().getVendor() == llvm::Triple::UnknownVendor) {
    switch (TC.getTriple().getArch()) {
    case llvm::Triple::arm:
    case llvm::Triple::armeb:
    case llvm::Triple::thumb:
    case llvm::Triple::thumbeb:
      if (TC.getTriple().getEnvironmentName() == "elf") {
        Diag(diag::warn_target_unrecognized_env)
            << TargetTriple
            << (TC.getTriple().getArchName().str() + "-none-eabi");
      }
      break;
    case llvm::Triple::aarch64:
    case llvm::Triple::aarch64_be:
    case llvm::Triple::aarch64_32:
      if (TC.getTriple().getEnvironmentName().starts_with("eabi")) {
        Diag(diag::warn_target_unrecognized_env)
            << TargetTriple
            << (TC.getTriple().getArchName().str() + "-none-elf");
      }
      break;
    default:
      break;
    }
  }

  // The compilation takes ownership of Args.
  Compilation *C = new Compilation(*this, TC, UArgs.release(), TranslatedArgs,
                                   ContainsError);

  if (!HandleImmediateArgs(*C))
    return C;

  // Construct the list of inputs.
  InputList Inputs;
  BuildInputs(C->getDefaultToolChain(), *TranslatedArgs, Inputs);

  // Determine if there are any offload static libraries.
  if (checkForOffloadStaticLib(*C, *TranslatedArgs))
    setOffloadStaticLibSeen();

  // Check for any objects/archives that need to be compiled with the default
  // triple.
  if (checkForSYCLDefaultDevice(*C, *TranslatedArgs))
    setSYCLDefaultTriple(true);

  // Populate the tool chains for the offloading devices, if any.
  CreateOffloadingDeviceToolChains(*C, Inputs);

  // Use new offloading path for OpenMP.  This is disabled as the SYCL
  // offloading path is not properly setup to use the updated device linking
  // scheme.
  if ((C->isOffloadingHostKind(Action::OFK_OpenMP) &&
       TranslatedArgs->hasFlag(options::OPT_fopenmp_new_driver,
                               options::OPT_no_offload_new_driver, true)) ||
      TranslatedArgs->hasFlag(options::OPT_offload_new_driver,
                              options::OPT_no_offload_new_driver, false))
    setUseNewOffloadingDriver();

  // Determine FPGA emulation status.
  if (C->hasOffloadToolChain<Action::OFK_SYCL>()) {
    auto SYCLTCRange = C->getOffloadToolChains<Action::OFK_SYCL>();
    for (auto TI = SYCLTCRange.first, TE = SYCLTCRange.second; TI != TE; ++TI) {
      if (TI->second->getTriple().getSubArch() !=
          llvm::Triple::SPIRSubArch_fpga)
        continue;
      ArgStringList TargetArgs;
      const toolchains::SYCLToolChain *FPGATC =
          static_cast<const toolchains::SYCLToolChain *>(TI->second);
      FPGATC->TranslateBackendTargetArgs(FPGATC->getTriple(), *TranslatedArgs,
                                         TargetArgs);
      // By default, FPGAEmulationMode is true due to the fact that
      // an external option setting is required to target hardware.
      setOffloadCompileMode(FPGAEmulationMode);
      for (StringRef ArgString : TargetArgs) {
        if (ArgString.equals("-hardware") || ArgString.equals("-simulation")) {
          setOffloadCompileMode(FPGAHWMode);
          break;
        }
      }
      break;
    }
  }

  // Construct the list of abstract actions to perform for this compilation. On
  // MachO targets this uses the driver-driver and universal actions.
  if (TC.getTriple().isOSBinFormatMachO())
    BuildUniversalActions(*C, C->getDefaultToolChain(), Inputs);
  else
    BuildActions(*C, C->getArgs(), Inputs, C->getActions());

  if (CCCPrintPhases) {
    PrintActions(*C);
    return C;
  }

  BuildJobs(*C);

  return C;
}

static void printArgList(raw_ostream &OS, const llvm::opt::ArgList &Args) {
  llvm::opt::ArgStringList ASL;
  for (const auto *A : Args) {
    // Use user's original spelling of flags. For example, use
    // `/source-charset:utf-8` instead of `-finput-charset=utf-8` if the user
    // wrote the former.
    while (A->getAlias())
      A = A->getAlias();
    A->render(Args, ASL);
  }

  for (auto I = ASL.begin(), E = ASL.end(); I != E; ++I) {
    if (I != ASL.begin())
      OS << ' ';
    llvm::sys::printArg(OS, *I, true);
  }
  OS << '\n';
}

bool Driver::getCrashDiagnosticFile(StringRef ReproCrashFilename,
                                    SmallString<128> &CrashDiagDir) {
  using namespace llvm::sys;
  assert(llvm::Triple(llvm::sys::getProcessTriple()).isOSDarwin() &&
         "Only knows about .crash files on Darwin");

  // The .crash file can be found on at ~/Library/Logs/DiagnosticReports/
  // (or /Library/Logs/DiagnosticReports for root) and has the filename pattern
  // clang-<VERSION>_<YYYY-MM-DD-HHMMSS>_<hostname>.crash.
  path::home_directory(CrashDiagDir);
  if (CrashDiagDir.starts_with("/var/root"))
    CrashDiagDir = "/";
  path::append(CrashDiagDir, "Library/Logs/DiagnosticReports");
  int PID =
#if LLVM_ON_UNIX
      getpid();
#else
      0;
#endif
  std::error_code EC;
  fs::file_status FileStatus;
  TimePoint<> LastAccessTime;
  SmallString<128> CrashFilePath;
  // Lookup the .crash files and get the one generated by a subprocess spawned
  // by this driver invocation.
  for (fs::directory_iterator File(CrashDiagDir, EC), FileEnd;
       File != FileEnd && !EC; File.increment(EC)) {
    StringRef FileName = path::filename(File->path());
    if (!FileName.starts_with(Name))
      continue;
    if (fs::status(File->path(), FileStatus))
      continue;
    llvm::ErrorOr<std::unique_ptr<llvm::MemoryBuffer>> CrashFile =
        llvm::MemoryBuffer::getFile(File->path());
    if (!CrashFile)
      continue;
    // The first line should start with "Process:", otherwise this isn't a real
    // .crash file.
    StringRef Data = CrashFile.get()->getBuffer();
    if (!Data.starts_with("Process:"))
      continue;
    // Parse parent process pid line, e.g: "Parent Process: clang-4.0 [79141]"
    size_t ParentProcPos = Data.find("Parent Process:");
    if (ParentProcPos == StringRef::npos)
      continue;
    size_t LineEnd = Data.find_first_of("\n", ParentProcPos);
    if (LineEnd == StringRef::npos)
      continue;
    StringRef ParentProcess = Data.slice(ParentProcPos+15, LineEnd).trim();
    int OpenBracket = -1, CloseBracket = -1;
    for (size_t i = 0, e = ParentProcess.size(); i < e; ++i) {
      if (ParentProcess[i] == '[')
        OpenBracket = i;
      if (ParentProcess[i] == ']')
        CloseBracket = i;
    }
    // Extract the parent process PID from the .crash file and check whether
    // it matches this driver invocation pid.
    int CrashPID;
    if (OpenBracket < 0 || CloseBracket < 0 ||
        ParentProcess.slice(OpenBracket + 1, CloseBracket)
            .getAsInteger(10, CrashPID) || CrashPID != PID) {
      continue;
    }

    // Found a .crash file matching the driver pid. To avoid getting an older
    // and misleading crash file, continue looking for the most recent.
    // FIXME: the driver can dispatch multiple cc1 invocations, leading to
    // multiple crashes poiting to the same parent process. Since the driver
    // does not collect pid information for the dispatched invocation there's
    // currently no way to distinguish among them.
    const auto FileAccessTime = FileStatus.getLastModificationTime();
    if (FileAccessTime > LastAccessTime) {
      CrashFilePath.assign(File->path());
      LastAccessTime = FileAccessTime;
    }
  }

  // If found, copy it over to the location of other reproducer files.
  if (!CrashFilePath.empty()) {
    EC = fs::copy_file(CrashFilePath, ReproCrashFilename);
    if (EC)
      return false;
    return true;
  }

  return false;
}

static const char BugReporMsg[] =
    "\n********************\n\n"
    "PLEASE ATTACH THE FOLLOWING FILES TO THE BUG REPORT:\n"
    "Preprocessed source(s) and associated run script(s) are located at:";

// When clang crashes, produce diagnostic information including the fully
// preprocessed source file(s).  Request that the developer attach the
// diagnostic information to a bug report.
void Driver::generateCompilationDiagnostics(
    Compilation &C, const Command &FailingCommand,
    StringRef AdditionalInformation, CompilationDiagnosticReport *Report) {
  if (C.getArgs().hasArg(options::OPT_fno_crash_diagnostics))
    return;

  unsigned Level = 1;
  if (Arg *A = C.getArgs().getLastArg(options::OPT_fcrash_diagnostics_EQ)) {
    Level = llvm::StringSwitch<unsigned>(A->getValue())
                .Case("off", 0)
                .Case("compiler", 1)
                .Case("all", 2)
                .Default(1);
  }
  if (!Level)
    return;

  // Don't try to generate diagnostics for dsymutil jobs.
  if (FailingCommand.getCreator().isDsymutilJob())
    return;

  bool IsLLD = false;
  TempFileList SavedTemps;
  if (FailingCommand.getCreator().isLinkJob()) {
    C.getDefaultToolChain().GetLinkerPath(&IsLLD);
    if (!IsLLD || Level < 2)
      return;

    // If lld crashed, we will re-run the same command with the input it used
    // to have. In that case we should not remove temp files in
    // initCompilationForDiagnostics yet. They will be added back and removed
    // later.
    SavedTemps = std::move(C.getTempFiles());
    assert(!C.getTempFiles().size());
  }

  // Print the version of the compiler.
  PrintVersion(C, llvm::errs());

  // Suppress driver output and emit preprocessor output to temp file.
  CCGenDiagnostics = true;

  // Save the original job command(s).
  Command Cmd = FailingCommand;

  // Keep track of whether we produce any errors while trying to produce
  // preprocessed sources.
  DiagnosticErrorTrap Trap(Diags);

  // Suppress tool output.
  C.initCompilationForDiagnostics();

  // If lld failed, rerun it again with --reproduce.
  if (IsLLD) {
    const char *TmpName = CreateTempFile(C, "linker-crash", "tar");
    Command NewLLDInvocation = Cmd;
    llvm::opt::ArgStringList ArgList = NewLLDInvocation.getArguments();
    StringRef ReproduceOption =
        C.getDefaultToolChain().getTriple().isWindowsMSVCEnvironment()
            ? "/reproduce:"
            : "--reproduce=";
    ArgList.push_back(Saver.save(Twine(ReproduceOption) + TmpName).data());
    NewLLDInvocation.replaceArguments(std::move(ArgList));

    // Redirect stdout/stderr to /dev/null.
    NewLLDInvocation.Execute({std::nullopt, {""}, {""}}, nullptr, nullptr);
    Diag(clang::diag::note_drv_command_failed_diag_msg) << BugReporMsg;
    Diag(clang::diag::note_drv_command_failed_diag_msg) << TmpName;
    Diag(clang::diag::note_drv_command_failed_diag_msg)
        << "\n\n********************";
    if (Report)
      Report->TemporaryFiles.push_back(TmpName);
    return;
  }

  // Construct the list of inputs.
  InputList Inputs;
  BuildInputs(C.getDefaultToolChain(), C.getArgs(), Inputs);

  for (InputList::iterator it = Inputs.begin(), ie = Inputs.end(); it != ie;) {
    bool IgnoreInput = false;

    // Ignore input from stdin or any inputs that cannot be preprocessed.
    // Check type first as not all linker inputs have a value.
    if (types::getPreprocessedType(it->first) == types::TY_INVALID) {
      IgnoreInput = true;
    } else if (!strcmp(it->second->getValue(), "-")) {
      Diag(clang::diag::note_drv_command_failed_diag_msg)
          << "Error generating preprocessed source(s) - "
             "ignoring input from stdin.";
      IgnoreInput = true;
    }

    if (IgnoreInput) {
      it = Inputs.erase(it);
      ie = Inputs.end();
    } else {
      ++it;
    }
  }

  if (Inputs.empty()) {
    Diag(clang::diag::note_drv_command_failed_diag_msg)
        << "Error generating preprocessed source(s) - "
           "no preprocessable inputs.";
    return;
  }

  // Don't attempt to generate preprocessed files if multiple -arch options are
  // used, unless they're all duplicates.
  llvm::StringSet<> ArchNames;
  for (const Arg *A : C.getArgs()) {
    if (A->getOption().matches(options::OPT_arch)) {
      StringRef ArchName = A->getValue();
      ArchNames.insert(ArchName);
    }
  }
  if (ArchNames.size() > 1) {
    Diag(clang::diag::note_drv_command_failed_diag_msg)
        << "Error generating preprocessed source(s) - cannot generate "
           "preprocessed source with multiple -arch options.";
    return;
  }

  // Construct the list of abstract actions to perform for this compilation. On
  // Darwin OSes this uses the driver-driver and builds universal actions.
  const ToolChain &TC = C.getDefaultToolChain();
  if (TC.getTriple().isOSBinFormatMachO())
    BuildUniversalActions(C, TC, Inputs);
  else
    BuildActions(C, C.getArgs(), Inputs, C.getActions());

  BuildJobs(C);

  // If there were errors building the compilation, quit now.
  if (Trap.hasErrorOccurred()) {
    Diag(clang::diag::note_drv_command_failed_diag_msg)
        << "Error generating preprocessed source(s).";
    return;
  }

  // Generate preprocessed output.
  SmallVector<std::pair<int, const Command *>, 4> FailingCommands;
  C.ExecuteJobs(C.getJobs(), FailingCommands);

  // If any of the preprocessing commands failed, clean up and exit.
  if (!FailingCommands.empty()) {
    Diag(clang::diag::note_drv_command_failed_diag_msg)
        << "Error generating preprocessed source(s).";
    return;
  }

  const TempFileList &TempFiles = C.getTempFiles();
  if (TempFiles.empty()) {
    Diag(clang::diag::note_drv_command_failed_diag_msg)
        << "Error generating preprocessed source(s).";
    return;
  }

  Diag(clang::diag::note_drv_command_failed_diag_msg) << BugReporMsg;

  SmallString<128> VFS;
  SmallString<128> ReproCrashFilename;
  for (auto &TempFile : TempFiles) {
    Diag(clang::diag::note_drv_command_failed_diag_msg) << TempFile.first;
    if (Report)
      Report->TemporaryFiles.push_back(TempFile.first);
    if (ReproCrashFilename.empty()) {
      ReproCrashFilename = TempFile.first;
      llvm::sys::path::replace_extension(ReproCrashFilename, ".crash");
    }
    if (StringRef(TempFile.first).ends_with(".cache")) {
      // In some cases (modules) we'll dump extra data to help with reproducing
      // the crash into a directory next to the output.
      VFS = llvm::sys::path::filename(TempFile.first);
      llvm::sys::path::append(VFS, "vfs", "vfs.yaml");
    }
  }

  for (auto &TempFile : SavedTemps)
    C.addTempFile(TempFile.first);

  // Assume associated files are based off of the first temporary file.
  CrashReportInfo CrashInfo(TempFiles[0].first, VFS);

  llvm::SmallString<128> Script(CrashInfo.Filename);
  llvm::sys::path::replace_extension(Script, "sh");
  std::error_code EC;
  llvm::raw_fd_ostream ScriptOS(Script, EC, llvm::sys::fs::CD_CreateNew,
                                llvm::sys::fs::FA_Write,
                                llvm::sys::fs::OF_Text);
  if (EC) {
    Diag(clang::diag::note_drv_command_failed_diag_msg)
        << "Error generating run script: " << Script << " " << EC.message();
  } else {
    ScriptOS << "# Crash reproducer for " << getClangFullVersion() << "\n"
             << "# Driver args: ";
    printArgList(ScriptOS, C.getInputArgs());
    ScriptOS << "# Original command: ";
    Cmd.Print(ScriptOS, "\n", /*Quote=*/true);
    Cmd.Print(ScriptOS, "\n", /*Quote=*/true, &CrashInfo);
    if (!AdditionalInformation.empty())
      ScriptOS << "\n# Additional information: " << AdditionalInformation
               << "\n";
    if (Report)
      Report->TemporaryFiles.push_back(std::string(Script));
    Diag(clang::diag::note_drv_command_failed_diag_msg) << Script;
  }

  // On darwin, provide information about the .crash diagnostic report.
  if (llvm::Triple(llvm::sys::getProcessTriple()).isOSDarwin()) {
    SmallString<128> CrashDiagDir;
    if (getCrashDiagnosticFile(ReproCrashFilename, CrashDiagDir)) {
      Diag(clang::diag::note_drv_command_failed_diag_msg)
          << ReproCrashFilename.str();
    } else { // Suggest a directory for the user to look for .crash files.
      llvm::sys::path::append(CrashDiagDir, Name);
      CrashDiagDir += "_<YYYY-MM-DD-HHMMSS>_<hostname>.crash";
      Diag(clang::diag::note_drv_command_failed_diag_msg)
          << "Crash backtrace is located in";
      Diag(clang::diag::note_drv_command_failed_diag_msg)
          << CrashDiagDir.str();
      Diag(clang::diag::note_drv_command_failed_diag_msg)
          << "(choose the .crash file that corresponds to your crash)";
    }
  }

  Diag(clang::diag::note_drv_command_failed_diag_msg)
      << "\n\n********************";
}

void Driver::setUpResponseFiles(Compilation &C, Command &Cmd) {
  // Since commandLineFitsWithinSystemLimits() may underestimate system's
  // capacity if the tool does not support response files, there is a chance/
  // that things will just work without a response file, so we silently just
  // skip it.
  if (Cmd.getResponseFileSupport().ResponseKind ==
          ResponseFileSupport::RF_None ||
      llvm::sys::commandLineFitsWithinSystemLimits(Cmd.getExecutable(),
                                                   Cmd.getArguments()))
    return;

  std::string TmpName = GetTemporaryPath("response", "txt");
  Cmd.setResponseFile(C.addTempFile(C.getArgs().MakeArgString(TmpName)));
}

int Driver::ExecuteCompilation(
    Compilation &C,
    SmallVectorImpl<std::pair<int, const Command *>> &FailingCommands) {
  if (C.getArgs().hasArg(options::OPT_fdriver_only)) {
    if (C.getArgs().hasArg(options::OPT_v))
      C.getJobs().Print(llvm::errs(), "\n", true);

    C.ExecuteJobs(C.getJobs(), FailingCommands, /*LogOnly=*/true);

    // If there were errors building the compilation, quit now.
    if (!FailingCommands.empty() || Diags.hasErrorOccurred())
      return 1;

    return 0;
  }

  // Just print if -### was present.
  if (C.getArgs().hasArg(options::OPT__HASH_HASH_HASH)) {
    C.getJobs().Print(llvm::errs(), "\n", true);
    return Diags.hasErrorOccurred() ? 1 : 0;
  }

  // If there were errors building the compilation, quit now.
  if (Diags.hasErrorOccurred())
    return 1;

  // Set up response file names for each command, if necessary.
  for (auto &Job : C.getJobs())
    setUpResponseFiles(C, Job);

  C.ExecuteJobs(C.getJobs(), FailingCommands);

  // If the command succeeded, we are done.
  if (FailingCommands.empty())
    return 0;

  // Otherwise, remove result files and print extra information about abnormal
  // failures.
  int Res = 0;
  for (const auto &CmdPair : FailingCommands) {
    int CommandRes = CmdPair.first;
    const Command *FailingCommand = CmdPair.second;

    // Remove result files if we're not saving temps.
    if (!isSaveTempsEnabled()) {
      const JobAction *JA = cast<JobAction>(&FailingCommand->getSource());
      C.CleanupFileMap(C.getResultFiles(), JA, true);

      // Failure result files are valid unless we crashed.
      if (CommandRes < 0)
        C.CleanupFileMap(C.getFailureResultFiles(), JA, true);
    }

    // llvm/lib/Support/*/Signals.inc will exit with a special return code
    // for SIGPIPE. Do not print diagnostics for this case.
    if (CommandRes == EX_IOERR) {
      Res = CommandRes;
      continue;
    }

    // Print extra information about abnormal failures, if possible.
    //
    // This is ad-hoc, but we don't want to be excessively noisy. If the result
    // status was 1, assume the command failed normally. In particular, if it
    // was the compiler then assume it gave a reasonable error code. Failures
    // in other tools are less common, and they generally have worse
    // diagnostics, so always print the diagnostic there.
    const Tool &FailingTool = FailingCommand->getCreator();

    if (!FailingTool.hasGoodDiagnostics() || CommandRes != 1) {
      // FIXME: See FIXME above regarding result code interpretation.
      if (CommandRes < 0)
        Diag(clang::diag::err_drv_command_signalled)
            << FailingTool.getShortName();
      else
        Diag(clang::diag::err_drv_command_failed)
            << FailingTool.getShortName() << CommandRes;
    }

    auto CustomDiag = FailingCommand->getDiagForErrorCode(CommandRes);
    if (!CustomDiag.empty())
      Diag(clang::diag::note_drv_command_failed_diag_msg) << CustomDiag;
  }
  return Res;
}

void Driver::PrintHelp(bool ShowHidden) const {
  llvm::opt::Visibility VisibilityMask = getOptionVisibilityMask();

  std::string Usage = llvm::formatv("{0} [options] file...", Name).str();
  getOpts().printHelp(llvm::outs(), Usage.c_str(), DriverTitle.c_str(),
                      ShowHidden, /*ShowAllAliases=*/false,
                      VisibilityMask);
}

llvm::Triple Driver::MakeSYCLDeviceTriple(StringRef TargetArch) const {
  SmallVector<StringRef, 5> SYCLAlias = {"spir", "spir64", "spir64_fpga",
                                         "spir64_x86_64", "spir64_gen"};
  if (std::find(SYCLAlias.begin(), SYCLAlias.end(), TargetArch) !=
      SYCLAlias.end()) {
    llvm::Triple TT;
    TT.setArchName(TargetArch);
    TT.setVendor(llvm::Triple::UnknownVendor);
    TT.setOS(llvm::Triple::UnknownOS);
    return TT;
  }
  return llvm::Triple(TargetArch);
}

// Print the help from any of the given tools which are used for AOT
// compilation for SYCL
void Driver::PrintSYCLToolHelp(const Compilation &C) const {
  SmallVector<std::tuple<llvm::Triple, StringRef, StringRef, StringRef>, 4>
      HelpArgs;
  // Populate the vector with the tools and help options
  if (Arg *A = C.getArgs().getLastArg(options::OPT_fsycl_help_EQ)) {
    StringRef AV(A->getValue());
    llvm::Triple T;
    if (AV == "gen" || AV == "all")
      HelpArgs.push_back(std::make_tuple(MakeSYCLDeviceTriple("spir64_gen"),
                                         "ocloc", "--help", ""));
    if (AV == "fpga" || AV == "all")
      HelpArgs.push_back(std::make_tuple(MakeSYCLDeviceTriple("spir64_fpga"),
                                         "aoc", "-help", "-sycl"));
    if (AV == "x86_64" || AV == "all")
      HelpArgs.push_back(std::make_tuple(MakeSYCLDeviceTriple("spir64_x86_64"),
                                         "opencl-aot", "--help", ""));
    if (HelpArgs.empty()) {
      C.getDriver().Diag(diag::err_drv_unsupported_option_argument)
                         << A->getSpelling() << AV;
      return;
    }
  }

  // Go through the args and emit the help information for each.
  for (auto &HA : HelpArgs) {
    llvm::outs() << "Emitting help information for " << std::get<1>(HA) << '\n'
        << "Use triple of '" << std::get<0>(HA).normalize() <<
        "' to enable ahead of time compilation\n";
    // Flush out the buffer before calling the external tool.
    llvm::outs().flush();
    std::vector<StringRef> ToolArgs = {std::get<1>(HA), std::get<2>(HA),
                                       std::get<3>(HA)};
    SmallString<128> ExecPath(
        C.getDefaultToolChain().GetProgramPath(std::get<1>(HA).data()));
    // do not run the tools with -###.
    if (C.getArgs().hasArg(options::OPT__HASH_HASH_HASH)) {
      llvm::errs() << "\"" << ExecPath << "\" \"" << ToolArgs[1] << "\"";
      if (!ToolArgs[2].empty())
        llvm::errs() << " \"" << ToolArgs[2] << "\"";
      llvm::errs() << "\n";
      continue;
    }
    auto ToolBinary = llvm::sys::findProgramByName(ExecPath);
    if (ToolBinary.getError()) {
      C.getDriver().Diag(diag::err_drv_command_failure) << ExecPath;
      continue;
    }
    // Run the Tool.
    llvm::sys::ExecuteAndWait(ToolBinary.get(), ToolArgs);
  }
}

void Driver::PrintVersion(const Compilation &C, raw_ostream &OS) const {
  if (IsFlangMode()) {
    OS << getClangToolFullVersion("flang-new") << '\n';
  } else {
    // FIXME: The following handlers should use a callback mechanism, we don't
    // know what the client would like to do.
    OS << getClangFullVersion() << '\n';
  }
  const ToolChain &TC = C.getDefaultToolChain();
  OS << "Target: " << TC.getTripleString() << '\n';

  // Print the threading model.
  if (Arg *A = C.getArgs().getLastArg(options::OPT_mthread_model)) {
    // Don't print if the ToolChain would have barfed on it already
    if (TC.isThreadModelSupported(A->getValue()))
      OS << "Thread model: " << A->getValue();
  } else
    OS << "Thread model: " << TC.getThreadModel();
  OS << '\n';

  // Print out the install directory.
  OS << "InstalledDir: " << Dir << '\n';

  // If configuration files were used, print their paths.
  for (auto ConfigFile : ConfigFiles)
    OS << "Configuration file: " << ConfigFile << '\n';
}

/// PrintDiagnosticCategories - Implement the --print-diagnostic-categories
/// option.
static void PrintDiagnosticCategories(raw_ostream &OS) {
  // Skip the empty category.
  for (unsigned i = 1, max = DiagnosticIDs::getNumberOfCategories(); i != max;
       ++i)
    OS << i << ',' << DiagnosticIDs::getCategoryNameFromID(i) << '\n';
}

void Driver::HandleAutocompletions(StringRef PassedFlags) const {
  if (PassedFlags == "")
    return;
  // Print out all options that start with a given argument. This is used for
  // shell autocompletion.
  std::vector<std::string> SuggestedCompletions;
  std::vector<std::string> Flags;

  llvm::opt::Visibility VisibilityMask(options::ClangOption);

  // Make sure that Flang-only options don't pollute the Clang output
  // TODO: Make sure that Clang-only options don't pollute Flang output
  if (IsFlangMode())
    VisibilityMask = llvm::opt::Visibility(options::FlangOption);

  // Distinguish "--autocomplete=-someflag" and "--autocomplete=-someflag,"
  // because the latter indicates that the user put space before pushing tab
  // which should end up in a file completion.
  const bool HasSpace = PassedFlags.ends_with(",");

  // Parse PassedFlags by "," as all the command-line flags are passed to this
  // function separated by ","
  StringRef TargetFlags = PassedFlags;
  while (TargetFlags != "") {
    StringRef CurFlag;
    std::tie(CurFlag, TargetFlags) = TargetFlags.split(",");
    Flags.push_back(std::string(CurFlag));
  }

  // We want to show cc1-only options only when clang is invoked with -cc1 or
  // -Xclang.
  if (llvm::is_contained(Flags, "-Xclang") || llvm::is_contained(Flags, "-cc1"))
    VisibilityMask = llvm::opt::Visibility(options::CC1Option);

  const llvm::opt::OptTable &Opts = getOpts();
  StringRef Cur;
  Cur = Flags.at(Flags.size() - 1);
  StringRef Prev;
  if (Flags.size() >= 2) {
    Prev = Flags.at(Flags.size() - 2);
    SuggestedCompletions = Opts.suggestValueCompletions(Prev, Cur);
  }

  if (SuggestedCompletions.empty())
    SuggestedCompletions = Opts.suggestValueCompletions(Cur, "");

  // If Flags were empty, it means the user typed `clang [tab]` where we should
  // list all possible flags. If there was no value completion and the user
  // pressed tab after a space, we should fall back to a file completion.
  // We're printing a newline to be consistent with what we print at the end of
  // this function.
  if (SuggestedCompletions.empty() && HasSpace && !Flags.empty()) {
    llvm::outs() << '\n';
    return;
  }

  // When flag ends with '=' and there was no value completion, return empty
  // string and fall back to the file autocompletion.
  if (SuggestedCompletions.empty() && !Cur.ends_with("=")) {
    // If the flag is in the form of "--autocomplete=-foo",
    // we were requested to print out all option names that start with "-foo".
    // For example, "--autocomplete=-fsyn" is expanded to "-fsyntax-only".
    SuggestedCompletions = Opts.findByPrefix(
        Cur, VisibilityMask,
        /*DisableFlags=*/options::Unsupported | options::Ignored);

    // We have to query the -W flags manually as they're not in the OptTable.
    // TODO: Find a good way to add them to OptTable instead and them remove
    // this code.
    for (StringRef S : DiagnosticIDs::getDiagnosticFlags())
      if (S.starts_with(Cur))
        SuggestedCompletions.push_back(std::string(S));
  }

  // Sort the autocomplete candidates so that shells print them out in a
  // deterministic order. We could sort in any way, but we chose
  // case-insensitive sorting for consistency with the -help option
  // which prints out options in the case-insensitive alphabetical order.
  llvm::sort(SuggestedCompletions, [](StringRef A, StringRef B) {
    if (int X = A.compare_insensitive(B))
      return X < 0;
    return A.compare(B) > 0;
  });

  llvm::outs() << llvm::join(SuggestedCompletions, "\n") << '\n';
}

bool Driver::HandleImmediateArgs(const Compilation &C) {
  // The order these options are handled in gcc is all over the place, but we
  // don't expect inconsistencies w.r.t. that to matter in practice.

  if (C.getArgs().hasArg(options::OPT_dumpmachine)) {
    llvm::outs() << C.getDefaultToolChain().getTripleString() << '\n';
    return false;
  }

  if (C.getArgs().hasArg(options::OPT_dumpversion)) {
    // Since -dumpversion is only implemented for pedantic GCC compatibility, we
    // return an answer which matches our definition of __VERSION__.
    llvm::outs() << CLANG_VERSION_STRING << "\n";
    return false;
  }

  if (C.getArgs().hasArg(options::OPT__print_diagnostic_categories)) {
    PrintDiagnosticCategories(llvm::outs());
    return false;
  }

  if (C.getArgs().hasArg(options::OPT_help) ||
      C.getArgs().hasArg(options::OPT__help_hidden)) {
    PrintHelp(C.getArgs().hasArg(options::OPT__help_hidden));
    return false;
  }

  if (C.getArgs().hasArg(options::OPT_fsycl_help_EQ)) {
    PrintSYCLToolHelp(C);
    return false;
  }

  if (C.getArgs().hasArg(options::OPT__version)) {
    // Follow gcc behavior and use stdout for --version and stderr for -v.
    PrintVersion(C, llvm::outs());
    return false;
  }

  if (C.getArgs().hasArg(options::OPT_v) ||
      C.getArgs().hasArg(options::OPT__HASH_HASH_HASH) ||
      C.getArgs().hasArg(options::OPT_print_supported_cpus) ||
      C.getArgs().hasArg(options::OPT_print_supported_extensions)) {
    PrintVersion(C, llvm::errs());
    SuppressMissingInputWarning = true;
  }

  if (C.getArgs().hasArg(options::OPT_v)) {
    if (!SystemConfigDir.empty())
      llvm::errs() << "System configuration file directory: "
                   << SystemConfigDir << "\n";
    if (!UserConfigDir.empty())
      llvm::errs() << "User configuration file directory: "
                   << UserConfigDir << "\n";
  }

  const ToolChain &TC = C.getDefaultToolChain();

  if (C.getArgs().hasArg(options::OPT_v))
    TC.printVerboseInfo(llvm::errs());

  if (C.getArgs().hasArg(options::OPT_print_resource_dir)) {
    llvm::outs() << ResourceDir << '\n';
    return false;
  }

  if (C.getArgs().hasArg(options::OPT_print_search_dirs)) {
    llvm::outs() << "programs: =";
    bool separator = false;
    // Print -B and COMPILER_PATH.
    for (const std::string &Path : PrefixDirs) {
      if (separator)
        llvm::outs() << llvm::sys::EnvPathSeparator;
      llvm::outs() << Path;
      separator = true;
    }
    for (const std::string &Path : TC.getProgramPaths()) {
      if (separator)
        llvm::outs() << llvm::sys::EnvPathSeparator;
      llvm::outs() << Path;
      separator = true;
    }
    llvm::outs() << "\n";
    llvm::outs() << "libraries: =" << ResourceDir;

    StringRef sysroot = C.getSysRoot();

    for (const std::string &Path : TC.getFilePaths()) {
      // Always print a separator. ResourceDir was the first item shown.
      llvm::outs() << llvm::sys::EnvPathSeparator;
      // Interpretation of leading '=' is needed only for NetBSD.
      if (Path[0] == '=')
        llvm::outs() << sysroot << Path.substr(1);
      else
        llvm::outs() << Path;
    }
    llvm::outs() << "\n";
    return false;
  }

  if (C.getArgs().hasArg(options::OPT_print_runtime_dir)) {
    if (std::optional<std::string> RuntimePath = TC.getRuntimePath())
      llvm::outs() << *RuntimePath << '\n';
    else
      llvm::outs() << TC.getCompilerRTPath() << '\n';
    return false;
  }

  if (C.getArgs().hasArg(options::OPT_print_diagnostic_options)) {
    std::vector<std::string> Flags = DiagnosticIDs::getDiagnosticFlags();
    for (std::size_t I = 0; I != Flags.size(); I += 2)
      llvm::outs() << "  " << Flags[I] << "\n  " << Flags[I + 1] << "\n\n";
    return false;
  }

  // FIXME: The following handlers should use a callback mechanism, we don't
  // know what the client would like to do.
  if (Arg *A = C.getArgs().getLastArg(options::OPT_print_file_name_EQ)) {
    llvm::outs() << GetFilePath(A->getValue(), TC) << "\n";
    return false;
  }

  if (Arg *A = C.getArgs().getLastArg(options::OPT_print_prog_name_EQ)) {
    StringRef ProgName = A->getValue();

    // Null program name cannot have a path.
    if (! ProgName.empty())
      llvm::outs() << GetProgramPath(ProgName, TC);

    llvm::outs() << "\n";
    return false;
  }

  if (Arg *A = C.getArgs().getLastArg(options::OPT_autocomplete)) {
    StringRef PassedFlags = A->getValue();
    HandleAutocompletions(PassedFlags);
    return false;
  }

  if (C.getArgs().hasArg(options::OPT_print_libgcc_file_name)) {
    ToolChain::RuntimeLibType RLT = TC.GetRuntimeLibType(C.getArgs());
    const llvm::Triple Triple(TC.ComputeEffectiveClangTriple(C.getArgs()));
    RegisterEffectiveTriple TripleRAII(TC, Triple);
    switch (RLT) {
    case ToolChain::RLT_CompilerRT:
      llvm::outs() << TC.getCompilerRT(C.getArgs(), "builtins") << "\n";
      break;
    case ToolChain::RLT_Libgcc:
      llvm::outs() << GetFilePath("libgcc.a", TC) << "\n";
      break;
    }
    return false;
  }

  if (C.getArgs().hasArg(options::OPT_print_multi_lib)) {
    for (const Multilib &Multilib : TC.getMultilibs())
      llvm::outs() << Multilib << "\n";
    return false;
  }

  if (C.getArgs().hasArg(options::OPT_print_multi_flags)) {
    Multilib::flags_list ArgFlags = TC.getMultilibFlags(C.getArgs());
    llvm::StringSet<> ExpandedFlags = TC.getMultilibs().expandFlags(ArgFlags);
    std::set<llvm::StringRef> SortedFlags;
    for (const auto &FlagEntry : ExpandedFlags)
      SortedFlags.insert(FlagEntry.getKey());
    for (auto Flag : SortedFlags)
      llvm::outs() << Flag << '\n';
    return false;
  }

  if (C.getArgs().hasArg(options::OPT_print_multi_directory)) {
    for (const Multilib &Multilib : TC.getSelectedMultilibs()) {
      if (Multilib.gccSuffix().empty())
        llvm::outs() << ".\n";
      else {
        StringRef Suffix(Multilib.gccSuffix());
        assert(Suffix.front() == '/');
        llvm::outs() << Suffix.substr(1) << "\n";
      }
    }
    return false;
  }

  if (C.getArgs().hasArg(options::OPT_print_target_triple)) {
    llvm::outs() << TC.getTripleString() << "\n";
    return false;
  }

  if (C.getArgs().hasArg(options::OPT_print_effective_triple)) {
    const llvm::Triple Triple(TC.ComputeEffectiveClangTriple(C.getArgs()));
    llvm::outs() << Triple.getTriple() << "\n";
    return false;
  }

  if (C.getArgs().hasArg(options::OPT_print_targets)) {
    llvm::TargetRegistry::printRegisteredTargetsForVersion(llvm::outs());
    return false;
  }

  return true;
}

enum {
  TopLevelAction = 0,
  HeadSibAction = 1,
  OtherSibAction = 2,
};

// Display an action graph human-readably.  Action A is the "sink" node
// and latest-occuring action. Traversal is in pre-order, visiting the
// inputs to each action before printing the action itself.
static unsigned PrintActions1(const Compilation &C, Action *A,
                              std::map<Action *, unsigned> &Ids,
                              Twine Indent = {}, int Kind = TopLevelAction) {
  if (Ids.count(A)) // A was already visited.
    return Ids[A];

  std::string str;
  llvm::raw_string_ostream os(str);

  auto getSibIndent = [](int K) -> Twine {
    return (K == HeadSibAction) ? "   " : (K == OtherSibAction) ? "|  " : "";
  };

  Twine SibIndent = Indent + getSibIndent(Kind);
  int SibKind = HeadSibAction;
  os << Action::getClassName(A->getKind()) << ", ";
  if (InputAction *IA = dyn_cast<InputAction>(A)) {
    os << "\"" << IA->getInputArg().getValue() << "\"";
  } else if (BindArchAction *BIA = dyn_cast<BindArchAction>(A)) {
    os << '"' << BIA->getArchName() << '"' << ", {"
       << PrintActions1(C, *BIA->input_begin(), Ids, SibIndent, SibKind) << "}";
  } else if (OffloadAction *OA = dyn_cast<OffloadAction>(A)) {
    bool IsFirst = true;
    OA->doOnEachDependence(
        [&](Action *A, const ToolChain *TC, const char *BoundArch) {
          assert(TC && "Unknown host toolchain");
          // E.g. for two CUDA device dependences whose bound arch is sm_20 and
          // sm_35 this will generate:
          // "cuda-device" (nvptx64-nvidia-cuda:sm_20) {#ID}, "cuda-device"
          // (nvptx64-nvidia-cuda:sm_35) {#ID}
          if (!IsFirst)
            os << ", ";
          os << '"';
          os << A->getOffloadingKindPrefix();
          os << " (";
          os << TC->getTriple().normalize();
          if (BoundArch)
            os << ":" << BoundArch;
          os << ")";
          os << '"';
          os << " {" << PrintActions1(C, A, Ids, SibIndent, SibKind) << "}";
          IsFirst = false;
          SibKind = OtherSibAction;
        });
  } else {
    const ActionList *AL = &A->getInputs();

    if (AL->size()) {
      const char *Prefix = "{";
      for (Action *PreRequisite : *AL) {
        os << Prefix << PrintActions1(C, PreRequisite, Ids, SibIndent, SibKind);
        Prefix = ", ";
        SibKind = OtherSibAction;
      }
      os << "}";
    } else
      os << "{}";
  }

  // Append offload info for all options other than the offloading action
  // itself (e.g. (cuda-device, sm_20) or (cuda-host)).
  std::string offload_str;
  llvm::raw_string_ostream offload_os(offload_str);
  if (!isa<OffloadAction>(A)) {
    auto S = A->getOffloadingKindPrefix();
    if (!S.empty()) {
      offload_os << ", (" << S;
      if (A->getOffloadingArch())
        offload_os << ", " << A->getOffloadingArch();
      offload_os << ")";
    }
  }

  auto getSelfIndent = [](int K) -> Twine {
    return (K == HeadSibAction) ? "+- " : (K == OtherSibAction) ? "|- " : "";
  };

  unsigned Id = Ids.size();
  Ids[A] = Id;
  llvm::errs() << Indent + getSelfIndent(Kind) << Id << ": " << os.str() << ", "
               << types::getTypeName(A->getType()) << offload_os.str() << "\n";

  return Id;
}

// Print the action graphs in a compilation C.
// For example "clang -c file1.c file2.c" is composed of two subgraphs.
void Driver::PrintActions(const Compilation &C) const {
  std::map<Action *, unsigned> Ids;
  for (Action *A : C.getActions())
    PrintActions1(C, A, Ids);
}

/// Check whether the given input tree contains any compilation or
/// assembly actions.
static bool ContainsCompileOrAssembleAction(const Action *A) {
  if (isa<CompileJobAction>(A) || isa<BackendJobAction>(A) ||
      isa<AssembleJobAction>(A))
    return true;

  return llvm::any_of(A->inputs(), ContainsCompileOrAssembleAction);
}

void Driver::BuildUniversalActions(Compilation &C, const ToolChain &TC,
                                   const InputList &BAInputs) const {
  DerivedArgList &Args = C.getArgs();
  ActionList &Actions = C.getActions();
  llvm::PrettyStackTraceString CrashInfo("Building universal build actions");
  // Collect the list of architectures. Duplicates are allowed, but should only
  // be handled once (in the order seen).
  llvm::StringSet<> ArchNames;
  SmallVector<const char *, 4> Archs;
  for (Arg *A : Args) {
    if (A->getOption().matches(options::OPT_arch)) {
      // Validate the option here; we don't save the type here because its
      // particular spelling may participate in other driver choices.
      llvm::Triple::ArchType Arch =
          tools::darwin::getArchTypeForMachOArchName(A->getValue());
      if (Arch == llvm::Triple::UnknownArch) {
        Diag(clang::diag::err_drv_invalid_arch_name) << A->getAsString(Args);
        continue;
      }

      A->claim();
      if (ArchNames.insert(A->getValue()).second)
        Archs.push_back(A->getValue());
    }
  }

  // When there is no explicit arch for this platform, make sure we still bind
  // the architecture (to the default) so that -Xarch_ is handled correctly.
  if (!Archs.size())
    Archs.push_back(Args.MakeArgString(TC.getDefaultUniversalArchName()));

  ActionList SingleActions;
  BuildActions(C, Args, BAInputs, SingleActions);

  // Add in arch bindings for every top level action, as well as lipo and
  // dsymutil steps if needed.
  for (Action* Act : SingleActions) {
    // Make sure we can lipo this kind of output. If not (and it is an actual
    // output) then we disallow, since we can't create an output file with the
    // right name without overwriting it. We could remove this oddity by just
    // changing the output names to include the arch, which would also fix
    // -save-temps. Compatibility wins for now.

    if (Archs.size() > 1 && !types::canLipoType(Act->getType()))
      Diag(clang::diag::err_drv_invalid_output_with_multiple_archs)
          << types::getTypeName(Act->getType());

    ActionList Inputs;
    for (unsigned i = 0, e = Archs.size(); i != e; ++i)
      Inputs.push_back(C.MakeAction<BindArchAction>(Act, Archs[i]));

    // Lipo if necessary, we do it this way because we need to set the arch flag
    // so that -Xarch_ gets overwritten.
    if (Inputs.size() == 1 || Act->getType() == types::TY_Nothing)
      Actions.append(Inputs.begin(), Inputs.end());
    else
      Actions.push_back(C.MakeAction<LipoJobAction>(Inputs, Act->getType()));

    // Handle debug info queries.
    Arg *A = Args.getLastArg(options::OPT_g_Group);
    bool enablesDebugInfo = A && !A->getOption().matches(options::OPT_g0) &&
                            !A->getOption().matches(options::OPT_gstabs);
    if ((enablesDebugInfo || willEmitRemarks(Args)) &&
        ContainsCompileOrAssembleAction(Actions.back())) {

      // Add a 'dsymutil' step if necessary, when debug info is enabled and we
      // have a compile input. We need to run 'dsymutil' ourselves in such cases
      // because the debug info will refer to a temporary object file which
      // will be removed at the end of the compilation process.
      if (Act->getType() == types::TY_Image) {
        ActionList Inputs;
        Inputs.push_back(Actions.back());
        Actions.pop_back();
        Actions.push_back(
            C.MakeAction<DsymutilJobAction>(Inputs, types::TY_dSYM));
      }

      // Verify the debug info output.
      if (Args.hasArg(options::OPT_verify_debug_info)) {
        Action* LastAction = Actions.back();
        Actions.pop_back();
        Actions.push_back(C.MakeAction<VerifyDebugInfoJobAction>(
            LastAction, types::TY_Nothing));
      }
    }
  }
}

bool Driver::DiagnoseInputExistence(const DerivedArgList &Args, StringRef Value,
                                    types::ID Ty, bool TypoCorrect) const {
  if (!getCheckInputsExist())
    return true;

  // stdin always exists.
  if (Value == "-")
    return true;

  // If it's a header to be found in the system or user search path, then defer
  // complaints about its absence until those searches can be done.  When we
  // are definitely processing headers for C++20 header units, extend this to
  // allow the user to put "-fmodule-header -xc++-header vector" for example.
  if (Ty == types::TY_CXXSHeader || Ty == types::TY_CXXUHeader ||
      (ModulesModeCXX20 && Ty == types::TY_CXXHeader))
    return true;

  if (getVFS().exists(Value))
    return true;

  if (TypoCorrect) {
    // Check if the filename is a typo for an option flag. OptTable thinks
    // that all args that are not known options and that start with / are
    // filenames, but e.g. `/diagnostic:caret` is more likely a typo for
    // the option `/diagnostics:caret` than a reference to a file in the root
    // directory.
    std::string Nearest;
    if (getOpts().findNearest(Value, Nearest, getOptionVisibilityMask()) <= 1) {
      Diag(clang::diag::err_drv_no_such_file_with_suggestion)
          << Value << Nearest;
      return false;
    }
  }

  // In CL mode, don't error on apparently non-existent linker inputs, because
  // they can be influenced by linker flags the clang driver might not
  // understand.
  // Examples:
  // - `clang-cl main.cc ole32.lib` in a non-MSVC shell will make the driver
  //   module look for an MSVC installation in the registry. (We could ask
  //   the MSVCToolChain object if it can find `ole32.lib`, but the logic to
  //   look in the registry might move into lld-link in the future so that
  //   lld-link invocations in non-MSVC shells just work too.)
  // - `clang-cl ... /link ...` can pass arbitrary flags to the linker,
  //   including /libpath:, which is used to find .lib and .obj files.
  // So do not diagnose this on the driver level. Rely on the linker diagnosing
  // it. (If we don't end up invoking the linker, this means we'll emit a
  // "'linker' input unused [-Wunused-command-line-argument]" warning instead
  // of an error.)
  //
  // Only do this skip after the typo correction step above. `/Brepo` is treated
  // as TY_Object, but it's clearly a typo for `/Brepro`. It seems fine to emit
  // an error if we have a flag that's within an edit distance of 1 from a
  // flag. (Users can use `-Wl,` or `/linker` to launder the flag past the
  // driver in the unlikely case they run into this.)
  //
  // Don't do this for inputs that start with a '/', else we'd pass options
  // like /libpath: through to the linker silently.
  //
  // Emitting an error for linker inputs can also cause incorrect diagnostics
  // with the gcc driver. The command
  //     clang -fuse-ld=lld -Wl,--chroot,some/dir /file.o
  // will make lld look for some/dir/file.o, while we will diagnose here that
  // `/file.o` does not exist. However, configure scripts check if
  // `clang /GR-` compiles without error to see if the compiler is cl.exe,
  // so we can't downgrade diagnostics for `/GR-` from an error to a warning
  // in cc mode. (We can in cl mode because cl.exe itself only warns on
  // unknown flags.)
  if (IsCLMode() && Ty == types::TY_Object && !Value.starts_with("/"))
    return true;

  Diag(clang::diag::err_drv_no_such_file) << Value;
  return false;
}

// Get the C++20 Header Unit type corresponding to the input type.
static types::ID CXXHeaderUnitType(ModuleHeaderMode HM) {
  switch (HM) {
  case HeaderMode_User:
    return types::TY_CXXUHeader;
  case HeaderMode_System:
    return types::TY_CXXSHeader;
  case HeaderMode_Default:
    break;
  case HeaderMode_None:
    llvm_unreachable("should not be called in this case");
  }
  return types::TY_CXXHUHeader;
}

// Construct a the list of inputs and their types.
void Driver::BuildInputs(const ToolChain &TC, DerivedArgList &Args,
                         InputList &Inputs) const {
  const llvm::opt::OptTable &Opts = getOpts();
  // Track the current user specified (-x) input. We also explicitly track the
  // argument used to set the type; we only want to claim the type when we
  // actually use it, so we warn about unused -x arguments.
  types::ID InputType = types::TY_Nothing;
  Arg *InputTypeArg = nullptr;
  bool IsSYCL =
      Args.hasFlag(options::OPT_fsycl, options::OPT_fno_sycl, false) ||
      Args.hasArg(options::OPT_fsycl_device_only);

  // The last /TC or /TP option sets the input type to C or C++ globally.
  if (Arg *TCTP = Args.getLastArgNoClaim(options::OPT__SLASH_TC,
                                         options::OPT__SLASH_TP)) {
    InputTypeArg = TCTP;
    InputType = TCTP->getOption().matches(options::OPT__SLASH_TC) && !IsSYCL
                    ? types::TY_C
                    : types::TY_CXX;

    Arg *Previous = nullptr;
    bool ShowNote = false;
    for (Arg *A :
         Args.filtered(options::OPT__SLASH_TC, options::OPT__SLASH_TP)) {
      if (Previous) {
        Diag(clang::diag::warn_drv_overriding_option)
            << Previous->getSpelling() << A->getSpelling();
        ShowNote = true;
      }
      Previous = A;
    }
    if (ShowNote)
      Diag(clang::diag::note_drv_t_option_is_global);
  }

  // CUDA/HIP and their preprocessor expansions can be accepted by CL mode.
  // Warn -x after last input file has no effect
  auto LastXArg = Args.getLastArgValue(options::OPT_x);
  const llvm::StringSet<> ValidXArgs = {"cuda", "hip", "cui", "hipi"};
  if (!IsCLMode() || ValidXArgs.contains(LastXArg)) {
    Arg *LastXArg = Args.getLastArgNoClaim(options::OPT_x);
    Arg *LastInputArg = Args.getLastArgNoClaim(options::OPT_INPUT);
    if (LastXArg && LastInputArg &&
        LastInputArg->getIndex() < LastXArg->getIndex())
      Diag(clang::diag::warn_drv_unused_x) << LastXArg->getValue();
  } else {
    // In CL mode suggest /TC or /TP since -x doesn't make sense if passed via
    // /clang:.
    if (auto *A = Args.getLastArg(options::OPT_x))
      Diag(diag::err_drv_unsupported_opt_with_suggestion)
          << A->getAsString(Args) << "/TC' or '/TP";
  }

  for (Arg *A : Args) {
    if (A->getOption().getKind() == Option::InputClass) {
      const char *Value = A->getValue();
      types::ID Ty = types::TY_INVALID;

      // Infer the input type if necessary.
      if (InputType == types::TY_Nothing) {
        // If there was an explicit arg for this, claim it.
        if (InputTypeArg)
          InputTypeArg->claim();

        types::ID CType = types::TY_C;
        // For SYCL, all source file inputs are considered C++.
        if (IsSYCL)
          CType = types::TY_CXX;

        // stdin must be handled specially.
        if (memcmp(Value, "-", 2) == 0) {
          if (IsFlangMode()) {
            Ty = types::TY_Fortran;
          } else if (IsDXCMode()) {
            Ty = types::TY_HLSL;
          } else {
            // If running with -E, treat as a C input (this changes the
            // builtin macros, for example). This may be overridden by -ObjC
            // below.
            //
            // Otherwise emit an error but still use a valid type to avoid
            // spurious errors (e.g., no inputs).
            assert(!CCGenDiagnostics && "stdin produces no crash reproducer");
            if (!Args.hasArgNoClaim(options::OPT_E) && !CCCIsCPP())
              Diag(IsCLMode() ? clang::diag::err_drv_unknown_stdin_type_clang_cl
                              : clang::diag::err_drv_unknown_stdin_type);
            Ty = types::TY_C;
          }
        } else {
          // Otherwise lookup by extension.
          // Fallback is C if invoked as C preprocessor, C++ if invoked with
          // clang-cl /E, or Object otherwise.
          // We use a host hook here because Darwin at least has its own
          // idea of what .s is.
          if (const char *Ext = strrchr(Value, '.'))
            Ty = TC.LookupTypeForExtension(Ext + 1);

          // For SYCL, convert C-type sources to C++-type sources.
          if (IsSYCL) {
            types::ID OldTy = Ty;
            switch (Ty) {
            case types::TY_C:
              Ty = types::TY_CXX;
              break;
            case types::TY_CHeader:
              Ty = types::TY_CXXHeader;
              break;
            case types::TY_PP_C:
              Ty = types::TY_PP_CXX;
              break;
            case types::TY_PP_CHeader:
              Ty = types::TY_PP_CXXHeader;
              break;
            default:
              break;
            }
            if (OldTy != Ty) {
              Diag(clang::diag::warn_drv_fsycl_with_c_type)
                  << getTypeName(OldTy) << getTypeName(Ty);
            }
          }

          if (Ty == types::TY_INVALID) {
            if (IsCLMode() && (Args.hasArgNoClaim(options::OPT_E) || CCGenDiagnostics))
              Ty = types::TY_CXX;
            else if (CCCIsCPP() || CCGenDiagnostics)
              Ty = CType;
            else
              Ty = types::TY_Object;
          }

          // If the driver is invoked as C++ compiler (like clang++ or c++) it
          // should autodetect some input files as C++ for g++ compatibility.
          if (CCCIsCXX()) {
            types::ID OldTy = Ty;
            Ty = types::lookupCXXTypeForCType(Ty);

            // Do not complain about foo.h, when we are known to be processing
            // it as a C++20 header unit.
            if (Ty != OldTy && !(OldTy == types::TY_CHeader && hasHeaderMode()))
              Diag(clang::diag::warn_drv_treating_input_as_cxx)
                  << getTypeName(OldTy) << getTypeName(Ty);
          }

          // If running with -fthinlto-index=, extensions that normally identify
          // native object files actually identify LLVM bitcode files.
          if (Args.hasArgNoClaim(options::OPT_fthinlto_index_EQ) &&
              Ty == types::TY_Object)
            Ty = types::TY_LLVM_BC;
        }

        // -ObjC and -ObjC++ override the default language, but only for "source
        // files". We just treat everything that isn't a linker input as a
        // source file.
        //
        // FIXME: Clean this up if we move the phase sequence into the type.
        if (Ty != types::TY_Object) {
          if (Args.hasArg(options::OPT_ObjC))
            Ty = types::TY_ObjC;
          else if (Args.hasArg(options::OPT_ObjCXX))
            Ty = types::TY_ObjCXX;
        }

        // Disambiguate headers that are meant to be header units from those
        // intended to be PCH.  Avoid missing '.h' cases that are counted as
        // C headers by default - we know we are in C++ mode and we do not
        // want to issue a complaint about compiling things in the wrong mode.
        if ((Ty == types::TY_CXXHeader || Ty == types::TY_CHeader) &&
            hasHeaderMode())
          Ty = CXXHeaderUnitType(CXX20HeaderType);
      } else {
        assert(InputTypeArg && "InputType set w/o InputTypeArg");
        if (!InputTypeArg->getOption().matches(options::OPT_x)) {
          // If emulating cl.exe, make sure that /TC and /TP don't affect input
          // object files.
          const char *Ext = strrchr(Value, '.');
          if (Ext && TC.LookupTypeForExtension(Ext + 1) == types::TY_Object)
            Ty = types::TY_Object;
        }
        if (Ty == types::TY_INVALID) {
          Ty = InputType;
          InputTypeArg->claim();
        }
      }

      if ((Ty == types::TY_C || Ty == types::TY_CXX) &&
          Args.hasArgNoClaim(options::OPT_hipstdpar))
        Ty = types::TY_HIP;

      if (DiagnoseInputExistence(Args, Value, Ty, /*TypoCorrect=*/true))
        Inputs.push_back(std::make_pair(Ty, A));

    } else if (A->getOption().matches(options::OPT__SLASH_Tc)) {
      StringRef Value = A->getValue();
      if (DiagnoseInputExistence(Args, Value, types::TY_C,
                                 /*TypoCorrect=*/false)) {
        Arg *InputArg = MakeInputArg(Args, Opts, A->getValue());
        Inputs.push_back(
            std::make_pair(IsSYCL ? types::TY_CXX : types::TY_C, InputArg));
      }
      A->claim();
    } else if (A->getOption().matches(options::OPT__SLASH_Tp)) {
      StringRef Value = A->getValue();
      if (DiagnoseInputExistence(Args, Value, types::TY_CXX,
                                 /*TypoCorrect=*/false)) {
        Arg *InputArg = MakeInputArg(Args, Opts, A->getValue());
        Inputs.push_back(std::make_pair(types::TY_CXX, InputArg));
      }
      A->claim();
    } else if (A->getOption().hasFlag(options::LinkerInput)) {
      // Just treat as object type, we could make a special type for this if
      // necessary.
      Inputs.push_back(std::make_pair(types::TY_Object, A));

    } else if (A->getOption().matches(options::OPT_x)) {
      InputTypeArg = A;
      InputType = types::lookupTypeForTypeSpecifier(A->getValue());
      A->claim();

      // Follow gcc behavior and treat as linker input for invalid -x
      // options. Its not clear why we shouldn't just revert to unknown; but
      // this isn't very important, we might as well be bug compatible.
      if (!InputType) {
        Diag(clang::diag::err_drv_unknown_language) << A->getValue();
        InputType = types::TY_Object;
      }
      // Emit an error if c-compilation is forced in -fsycl mode
      if (IsSYCL && (InputType == types::TY_C || InputType == types::TY_PP_C ||
                     InputType == types::TY_CHeader))
        Diag(clang::diag::err_drv_fsycl_with_c_type) << A->getAsString(Args);

      // If the user has put -fmodule-header{,=} then we treat C++ headers as
      // header unit inputs.  So we 'promote' -xc++-header appropriately.
      if (InputType == types::TY_CXXHeader && hasHeaderMode())
        InputType = CXXHeaderUnitType(CXX20HeaderType);
    } else if (A->getOption().getID() == options::OPT_U) {
      assert(A->getNumValues() == 1 && "The /U option has one value.");
      StringRef Val = A->getValue(0);
      if (Val.find_first_of("/\\") != StringRef::npos) {
        // Warn about e.g. "/Users/me/myfile.c".
        Diag(diag::warn_slash_u_filename) << Val;
        Diag(diag::note_use_dashdash);
      }
    }
    // TODO: remove when -foffload-static-lib support is dropped.
    else if (A->getOption().matches(options::OPT_offload_lib_Group)) {
      // Add the foffload-static-lib library to the command line to allow
      // processing when no source or object is supplied as well as proper
      // host link.
      Arg *InputArg = MakeInputArg(Args, Opts, A->getValue());
      Inputs.push_back(std::make_pair(types::TY_Object, InputArg));
      A->claim();
      // Use of -foffload-static-lib and -foffload-whole-static-lib are
      // deprecated with the updated functionality to scan the static libs.
      Diag(clang::diag::warn_drv_deprecated_option)
          << A->getAsString(Args) << A->getValue();
    }
  }
  if (CCCIsCPP() && Inputs.empty()) {
    // If called as standalone preprocessor, stdin is processed
    // if no other input is present.
    Arg *A = MakeInputArg(Args, Opts, "-");
    Inputs.push_back(std::make_pair(types::TY_C, A));
  }
}

static bool runBundler(const SmallVectorImpl<StringRef> &InputArgs,
                       Compilation &C) {
  // Find bundler.
  StringRef ExecPath(C.getArgs().MakeArgString(C.getDriver().Dir));
  llvm::ErrorOr<std::string> BundlerBinary =
      llvm::sys::findProgramByName("clang-offload-bundler", ExecPath);
  SmallVector<StringRef, 6> BundlerArgs;
  BundlerArgs.push_back(BundlerBinary.getError() ? "clang-offload-bundler"
                                                 : BundlerBinary.get().c_str());
  BundlerArgs.append(InputArgs);
  // Since this is run in real time and not in the toolchain, output the
  // command line if requested.
  bool OutputOnly = C.getArgs().hasArg(options::OPT__HASH_HASH_HASH);
  if (C.getArgs().hasArg(options::OPT_v) || OutputOnly) {
    for (StringRef A : BundlerArgs)
      if (OutputOnly)
        llvm::errs() << "\"" << A << "\" ";
      else
        llvm::errs() << A << " ";
    llvm::errs() << '\n';
  }
  if (BundlerBinary.getError())
    return false;

  return !llvm::sys::ExecuteAndWait(BundlerBinary.get(), BundlerArgs);
}

static bool hasFPGABinary(Compilation &C, std::string Object, types::ID Type) {
  assert(types::isFPGA(Type) && "unexpected Type for FPGA binary check");
  // Do not do the check if the file doesn't exist
  if (!llvm::sys::fs::exists(Object))
    return false;

  // Only static archives are valid FPGA Binaries for unbundling.
  if (!isStaticArchiveFile(Object))
    return false;

  // Temporary names for the output.
  llvm::Triple TT;
  TT.setArchName(types::getTypeName(Type));
  TT.setVendorName("intel");
  TT.setOS(llvm::Triple::UnknownOS);

  // Checking uses -check-section option with the input file, no output
  // file and the target triple being looked for.
  const char *Targets =
      C.getArgs().MakeArgString(Twine("-targets=sycl-") + TT.str());
  const char *Inputs = C.getArgs().MakeArgString(Twine("-input=") + Object);
  // Always use -type=ao for aocx/aocr bundle checking.  The 'bundles' are
  // actually archives.
  SmallVector<StringRef, 6> BundlerArgs = {"-type=ao", Targets, Inputs,
                                           "-check-section"};
  return runBundler(BundlerArgs, C);
}

static SmallVector<std::string, 4> getOffloadSections(Compilation &C,
                                                      const StringRef &File) {
  // Do not do the check if the file doesn't exist
  if (!llvm::sys::fs::exists(File))
    return {};

  bool IsArchive = isStaticArchiveFile(File);
  if (!(IsArchive || isObjectFile(File.str())))
    return {};

  // Use the bundler to grab the list of sections from the given archive
  // or object.
  StringRef ExecPath(C.getArgs().MakeArgString(C.getDriver().Dir));
  llvm::ErrorOr<std::string> BundlerBinary =
      llvm::sys::findProgramByName("clang-offload-bundler", ExecPath);
  const char *Input = C.getArgs().MakeArgString(Twine("-input=") + File.str());
  // Always use -type=ao for bundle checking.  The 'bundles' are
  // actually archives.
  SmallVector<StringRef, 6> BundlerArgs = {
      BundlerBinary.get(), IsArchive ? "-type=ao" : "-type=o", Input, "-list"};
  // Since this is run in real time and not in the toolchain, output the
  // command line if requested.
  bool OutputOnly = C.getArgs().hasArg(options::OPT__HASH_HASH_HASH);
  if (C.getArgs().hasArg(options::OPT_v) || OutputOnly) {
    for (StringRef A : BundlerArgs)
      if (OutputOnly)
        llvm::errs() << "\"" << A << "\" ";
      else
        llvm::errs() << A << " ";
    llvm::errs() << '\n';
  }
  if (BundlerBinary.getError())
    return {};
  llvm::SmallString<64> OutputFile(
      C.getDriver().GetTemporaryPath("bundle-list", "txt"));
  llvm::FileRemover OutputRemover(OutputFile.c_str());
  std::optional<llvm::StringRef> Redirects[] = {
      {""},
      OutputFile.str(),
      OutputFile.str(),
  };

  std::string ErrorMessage;
  if (llvm::sys::ExecuteAndWait(BundlerBinary.get(), BundlerArgs, {}, Redirects,
                                /*SecondsToWait*/ 0, /*MemoryLimit*/ 0,
                                &ErrorMessage)) {
    // Could not get the information, return false
    return {};
  }

  llvm::ErrorOr<std::unique_ptr<llvm::MemoryBuffer>> OutputBuf =
      llvm::MemoryBuffer::getFile(OutputFile.c_str());
  if (!OutputBuf) {
    // Could not capture output, return false
    return {};
  }

  SmallVector<std::string, 4> Sections;
  for (llvm::line_iterator LineIt(**OutputBuf); !LineIt.is_at_end(); ++LineIt)
    Sections.push_back(LineIt->str());
  if (Sections.empty())
    return {};

  return Sections;
}

static bool hasSYCLDefaultSection(Compilation &C, const StringRef &File) {
  // Do not do the check if the file doesn't exist
  if (!llvm::sys::fs::exists(File))
    return false;

  bool IsArchive = isStaticArchiveFile(File);
  if (!(IsArchive || isObjectFile(File.str())))
    return false;

  llvm::Triple TT(C.getDriver().MakeSYCLDeviceTriple(getDefaultSYCLArch(C)));
  // Checking uses -check-section option with the input file, no output
  // file and the target triple being looked for.
  const char *Targets =
      C.getArgs().MakeArgString(Twine("-targets=sycl-") + TT.str());
  const char *Inputs = C.getArgs().MakeArgString(Twine("-input=") + File.str());
  SmallVector<StringRef, 6> BundlerArgs = {IsArchive ? "-type=ao" : "-type=o",
                                           Targets, Inputs, "-check-section"};
  return runBundler(BundlerArgs, C);
}

static bool hasOffloadSections(Compilation &C, const StringRef &File,
                               DerivedArgList &Args) {
  SmallVector<std::string, 4> Sections(getOffloadSections(C, File));
  return !Sections.empty();
}

// Simple helper function for Linker options, where the option is valid if
// it has '-' or '--' as the designator.
static bool optionMatches(const std::string &Option,
                          const std::string &OptCheck) {
  return (Option == OptCheck || ("-" + Option) == OptCheck);
}

// Process linker inputs for use with offload static libraries.  We are only
// handling options and explicitly named static archives as these need to be
// partially linked.
static SmallVector<const char *, 16>
getLinkerArgs(Compilation &C, DerivedArgList &Args, bool IncludeObj = false) {
  SmallVector<const char *, 16> LibArgs;
  SmallVector<std::string, 8> LibPaths;
  bool IsMSVC = C.getDefaultToolChain().getTriple().isWindowsMSVCEnvironment();
  // Add search directories from LIBRARY_PATH/LIB env variable
  std::optional<std::string> LibPath =
      llvm::sys::Process::GetEnv(IsMSVC ? "LIB" : "LIBRARY_PATH");
  if (LibPath) {
    SmallVector<StringRef, 8> SplitPaths;
    const char EnvPathSeparatorStr[] = {llvm::sys::EnvPathSeparator, '\0'};
    llvm::SplitString(*LibPath, SplitPaths, EnvPathSeparatorStr);
    for (StringRef Path : SplitPaths)
      LibPaths.emplace_back(Path.trim());
  }
  // Add directories from user-specified -L options
  for (std::string LibDirs : Args.getAllArgValues(options::OPT_L))
    LibPaths.emplace_back(LibDirs);

  // Do processing for any -l<arg> options passed and see if any static
  // libraries representing the name exists.  If so, convert the name and
  // use that inline with the rest of the libraries.
  // TODO: The static archive processing for SYCL is done in a different
  // manner than the OpenMP processing.  We should try and refactor this
  // to use the OpenMP flow (adding -l<name> to the llvm-link step)
  auto resolveStaticLib = [&](StringRef LibName, bool IsStatic) -> bool {
    if (!LibName.starts_with("-l"))
      return false;
    for (auto &LPath : LibPaths) {
      if (!IsStatic) {
        // Current linking state is dynamic.  We will first check for the
        // shared object and not pull in the static library if it is found.
        SmallString<128> SoLibName(LPath);
        llvm::sys::path::append(SoLibName,
                                Twine("lib" + LibName.substr(2) + ".so").str());
        if (llvm::sys::fs::exists(SoLibName))
          return false;
      }
      SmallString<128> FullName(LPath);
      llvm::sys::path::append(FullName,
                              Twine("lib" + LibName.substr(2) + ".a").str());
      if (llvm::sys::fs::exists(FullName)) {
        LibArgs.push_back(Args.MakeArgString(FullName));
        return true;
      }
    }
    return false;
  };
  for (const auto *A : Args) {
    std::string FileName = A->getAsString(Args);
    static bool IsLinkStateStatic(Args.hasArg(options::OPT_static));
    auto addLibArg = [&](StringRef LibName) -> bool {
      if (isStaticArchiveFile(LibName) ||
          (IncludeObj && isObjectFile(LibName.str()))) {
        LibArgs.push_back(Args.MakeArgString(LibName));
        return true;
      }
      return false;
    };
    if (A->getOption().getKind() == Option::InputClass) {
      if (addLibArg(FileName))
        continue;
    }
    // Evaluate any libraries passed along after /link. These are typically
    // ignored by the driver and sent directly to the linker. When performing
    // offload, we should evaluate them at the driver level.
    if (A->getOption().matches(options::OPT__SLASH_link)) {
      for (StringRef Value : A->getValues()) {
        // Add any libpath values.
        if (Value.starts_with_insensitive("-libpath:") ||
            Value.starts_with_insensitive("/libpath:"))
          LibPaths.emplace_back(Value.substr(std::string("-libpath:").size()));
        if (addLibArg(Value))
          continue;
        for (auto LPath : LibPaths) {
          SmallString<128> FullLib(LPath);
          llvm::sys::path::append(FullLib, Value);
          if (addLibArg(FullLib))
            continue;
        }
      }
    }
    if (A->getOption().matches(options::OPT_Wl_COMMA) ||
        A->getOption().matches(options::OPT_Xlinker)) {
      // Parse through additional linker arguments that are meant to go
      // directly to the linker.
      // Keep the previous arg even if it is a new argument, for example:
      //   -Xlinker -rpath -Xlinker <dir>.
      // Without this history, we do not know that <dir> was assocated with
      // -rpath and is processed incorrectly.
      static std::string PrevArg;
      for (StringRef Value : A->getValues()) {
        auto addKnownValues = [&](const StringRef &V) {
          // Only add named static libs objects and --whole-archive options.
          if (optionMatches("-whole-archive", V.str()) ||
              optionMatches("-no-whole-archive", V.str()) ||
              isStaticArchiveFile(V) || (IncludeObj && isObjectFile(V.str()))) {
            LibArgs.push_back(Args.MakeArgString(V));
            return;
          }
          // Probably not the best way to handle this, but there are options
          // that take arguments which we should not add to the known values.
          // Handle -z and -rpath for now - can be expanded if/when usage shows
          // the need.
          if (PrevArg != "-z" && PrevArg != "-rpath" && V[0] != '-' &&
              isObjectFile(V.str())) {
            LibArgs.push_back(Args.MakeArgString(V));
            return;
          }
          if (optionMatches("-Bstatic", V.str()) ||
              optionMatches("-dn", V.str()) ||
              optionMatches("-non_shared", V.str()) ||
              optionMatches("-static", V.str())) {
            IsLinkStateStatic = true;
            return;
          }
          if (optionMatches("-Bdynamic", V.str()) ||
              optionMatches("-dy", V.str()) ||
              optionMatches("-call_shared", V.str())) {
            IsLinkStateStatic = false;
            return;
          }
          resolveStaticLib(V, IsLinkStateStatic);
        };
        if (Value[0] == '@') {
          // Found a response file, we want to expand contents to try and
          // discover more libraries and options.
          SmallVector<const char *, 20> ExpandArgs;
          ExpandArgs.push_back(Value.data());

          llvm::BumpPtrAllocator A;
          llvm::StringSaver S(A);
          llvm::cl::ExpandResponseFiles(
              S,
              IsMSVC ? llvm::cl::TokenizeWindowsCommandLine
                     : llvm::cl::TokenizeGNUCommandLine,
              ExpandArgs);
          for (StringRef EA : ExpandArgs)
            addKnownValues(EA);
        } else
          addKnownValues(Value);
        PrevArg = Value;
      }
      continue;
    }
    // Use of -foffload-static-lib and -foffload-whole-static-lib is
    // considered deprecated.  Usage should move to passing in the static
    // library name on the command line, encapsulating with
    // -Wl,--whole-archive <lib> -Wl,--no-whole-archive as needed.
    if (A->getOption().matches(options::OPT_foffload_static_lib_EQ)) {
      LibArgs.push_back(Args.MakeArgString(A->getValue()));
      continue;
    }
    if (A->getOption().matches(options::OPT_foffload_whole_static_lib_EQ)) {
      // For -foffload-whole-static-lib, we add the --whole-archive wrap
      // around the library which will be used during the partial link step.
      LibArgs.push_back("--whole-archive");
      LibArgs.push_back(Args.MakeArgString(A->getValue()));
      LibArgs.push_back("--no-whole-archive");
      continue;
    }
    if (A->getOption().matches(options::OPT_l))
      resolveStaticLib(A->getAsString(Args), IsLinkStateStatic);
  }
  return LibArgs;
}

static bool IsSYCLDeviceLibObj(std::string ObjFilePath, bool isMSVCEnv) {
  StringRef ObjFileName = llvm::sys::path::filename(ObjFilePath);
  StringRef ObjSuffix = isMSVCEnv ? ".obj" : ".o";
  bool Ret =
      (ObjFileName.starts_with("libsycl-") && ObjFileName.ends_with(ObjSuffix))
          ? true
          : false;
  return Ret;
}

// Goes through all of the arguments, including inputs expected for the
// linker directly, to determine if we need to potentially add the SYCL
// default triple.
bool Driver::checkForSYCLDefaultDevice(Compilation &C,
                                       DerivedArgList &Args) const {
  // Check only if enabled with -fsycl
  if (!Args.hasFlag(options::OPT_fsycl, options::OPT_fno_sycl, false))
    return false;

  if (Args.hasArg(options::OPT_fno_sycl_link_spirv))
    return false;

  // Do not do the check if the default device is passed in -fsycl-targets
  // or if -fsycl-targets isn't passed (that implies default device)
  if (const Arg *A = Args.getLastArg(options::OPT_fsycl_targets_EQ)) {
    for (const char *Val : A->getValues()) {
      llvm::Triple TT(C.getDriver().MakeSYCLDeviceTriple(Val));
      if (TT.isSPIR() && TT.getSubArch() == llvm::Triple::NoSubArch)
        // Default triple found
        return false;
    }
  } else if (!Args.hasArg(options::OPT_fintelfpga))
    return false;

  SmallVector<const char *, 16> AllArgs(getLinkerArgs(C, Args, true));
  for (StringRef Arg : AllArgs) {
    if (hasSYCLDefaultSection(C, Arg))
      return true;
  }
  return false;
}

// Goes through all of the arguments, including inputs expected for the
// linker directly, to determine if we need to perform additional work for
// static offload libraries.
bool Driver::checkForOffloadStaticLib(Compilation &C,
                                      DerivedArgList &Args) const {
  // Check only if enabled with -fsycl or -fopenmp-targets
  if (!Args.hasFlag(options::OPT_fsycl, options::OPT_fno_sycl, false) &&
      !Args.hasArg(options::OPT_fopenmp_targets_EQ))
    return false;

  // Right off the bat, assume the presence of -foffload-static-lib means
  // the need to perform linking steps for fat static archive offloading.
  // TODO: remove when -foffload-static-lib support is dropped.
  if (Args.hasArg(options::OPT_offload_lib_Group))
    return true;
  SmallVector<const char *, 16> OffloadLibArgs(getLinkerArgs(C, Args));
  for (StringRef OLArg : OffloadLibArgs)
    if (isStaticArchiveFile(OLArg) && hasOffloadSections(C, OLArg, Args)) {
      // FPGA binaries with AOCX or AOCR sections are not considered fat
      // static archives.
      return !(hasFPGABinary(C, OLArg.str(), types::TY_FPGA_AOCR) ||
               hasFPGABinary(C, OLArg.str(), types::TY_FPGA_AOCR_EMU) ||
               hasFPGABinary(C, OLArg.str(), types::TY_FPGA_AOCX));
    }
  return false;
}

/// Check whether the given input tree contains any clang-offload-dependency
/// actions.
static bool ContainsOffloadDepsAction(const Action *A) {
  if (isa<OffloadDepsJobAction>(A))
    return true;
  return llvm::any_of(A->inputs(), ContainsOffloadDepsAction);
}

namespace {
/// Provides a convenient interface for different programming models to generate
/// the required device actions.
class OffloadingActionBuilder final {
  /// Flag used to trace errors in the builder.
  bool IsValid = false;

  /// The compilation that is using this builder.
  Compilation &C;

  /// Map between an input argument and the offload kinds used to process it.
  std::map<const Arg *, unsigned> InputArgToOffloadKindMap;

  /// Map between a host action and its originating input argument.
  std::map<Action *, const Arg *> HostActionToInputArgMap;

  /// Builder interface. It doesn't build anything or keep any state.
  class DeviceActionBuilder {
  public:
    typedef const llvm::SmallVectorImpl<phases::ID> PhasesTy;

    enum ActionBuilderReturnCode {
      // The builder acted successfully on the current action.
      ABRT_Success,
      // The builder didn't have to act on the current action.
      ABRT_Inactive,
      // The builder was successful and requested the host action to not be
      // generated.
      ABRT_Ignore_Host,
    };

  protected:
    /// Compilation associated with this builder.
    Compilation &C;

    /// Tool chains associated with this builder. The same programming
    /// model may have associated one or more tool chains.
    SmallVector<const ToolChain *, 2> ToolChains;

    /// The derived arguments associated with this builder.
    DerivedArgList &Args;

    /// The inputs associated with this builder.
    const Driver::InputList &Inputs;

    /// The associated offload kind.
    Action::OffloadKind AssociatedOffloadKind = Action::OFK_None;

    /// The OffloadingActionBuilder reference.
    OffloadingActionBuilder &OffloadingActionBuilderRef;

  public:
    DeviceActionBuilder(Compilation &C, DerivedArgList &Args,
                        const Driver::InputList &Inputs,
                        Action::OffloadKind AssociatedOffloadKind,
                        OffloadingActionBuilder &OAB)
        : C(C), Args(Args), Inputs(Inputs),
          AssociatedOffloadKind(AssociatedOffloadKind),
          OffloadingActionBuilderRef(OAB) {}
    virtual ~DeviceActionBuilder() {}

    /// Fill up the array \a DA with all the device dependences that should be
    /// added to the provided host action \a HostAction. By default it is
    /// inactive.
    virtual ActionBuilderReturnCode
    getDeviceDependences(OffloadAction::DeviceDependences &DA,
                         phases::ID CurPhase, phases::ID FinalPhase,
                         PhasesTy &Phases) {
      return ABRT_Inactive;
    }

    /// Update the state to include the provided host action \a HostAction as a
    /// dependency of the current device action. By default it is inactive.
    virtual ActionBuilderReturnCode addDeviceDependences(Action *HostAction) {
      return ABRT_Inactive;
    }

    /// Append top level actions generated by the builder.
    virtual void appendTopLevelActions(ActionList &AL) {}

    /// Append top level actions specific for certain link situations.
    virtual void appendTopLevelLinkAction(ActionList &AL) {}

    /// Append linker device actions generated by the builder.
    virtual void appendLinkDeviceActions(ActionList &AL) {}

    /// Append linker host action generated by the builder.
    virtual Action* appendLinkHostActions(ActionList &AL) { return nullptr; }

    /// Append linker actions generated by the builder.
    virtual void appendLinkDependences(OffloadAction::DeviceDependences &DA) {}

    /// Append linker actions generated by the builder.
    virtual void addDeviceLinkDependencies(OffloadDepsJobAction *DA) {}

    /// Initialize the builder. Return true if any initialization errors are
    /// found.
    virtual bool initialize() { return false; }

    /// Return true if the builder can use bundling/unbundling.
    virtual bool canUseBundlerUnbundler() const { return false; }

    /// Return true if this builder is valid. We have a valid builder if we have
    /// associated device tool chains.
    bool isValid() { return !ToolChains.empty(); }

    /// Return the associated offload kind.
    Action::OffloadKind getAssociatedOffloadKind() {
      return AssociatedOffloadKind;
    }

    /// Push an action from a different DeviceActionBuilder (i.e., foreign
    /// action) in the current one
    virtual void pushForeignAction(Action *A) {}
  };

  /// Base class for CUDA/HIP action builder. It injects device code in
  /// the host backend action.
  class CudaActionBuilderBase : public DeviceActionBuilder {
  protected:
    /// Flags to signal if the user requested host-only or device-only
    /// compilation.
    bool CompileHostOnly = false;
    bool CompileDeviceOnly = false;
    bool EmitLLVM = false;
    bool EmitAsm = false;

    /// ID to identify each device compilation. For CUDA it is simply the
    /// GPU arch string. For HIP it is either the GPU arch string or GPU
    /// arch string plus feature strings delimited by a plus sign, e.g.
    /// gfx906+xnack.
    struct TargetID {
      /// Target ID string which is persistent throughout the compilation.
      const char *ID;
      TargetID(CudaArch Arch) { ID = CudaArchToString(Arch); }
      TargetID(const char *ID) : ID(ID) {}
      operator const char *() { return ID; }
      operator StringRef() { return StringRef(ID); }
    };
    /// List of GPU architectures to use in this compilation.
    SmallVector<TargetID, 4> GpuArchList;

    /// The CUDA actions for the current input.
    ActionList CudaDeviceActions;

    /// The CUDA fat binary if it was generated for the current input.
    Action *CudaFatBinary = nullptr;

    /// Flag that is set to true if this builder acted on the current input.
    bool IsActive = false;

    /// Flag for -fgpu-rdc.
    bool Relocatable = false;

    /// Default GPU architecture if there's no one specified.
    CudaArch DefaultCudaArch = CudaArch::UNKNOWN;

    /// Method to generate compilation unit ID specified by option
    /// '-fuse-cuid='.
    enum UseCUIDKind { CUID_Hash, CUID_Random, CUID_None, CUID_Invalid };
    UseCUIDKind UseCUID = CUID_Hash;

    /// Compilation unit ID specified by option '-cuid='.
    StringRef FixedCUID;

  public:
    CudaActionBuilderBase(Compilation &C, DerivedArgList &Args,
                          const Driver::InputList &Inputs,
                          Action::OffloadKind OFKind,
                          OffloadingActionBuilder &OAB)
        : DeviceActionBuilder(C, Args, Inputs, OFKind, OAB) {

      CompileDeviceOnly = C.getDriver().offloadDeviceOnly();
      Relocatable = Args.hasFlag(options::OPT_fgpu_rdc,
                                 options::OPT_fno_gpu_rdc, /*Default=*/false);
    }

    ActionBuilderReturnCode addDeviceDependences(Action *HostAction) override {
      // While generating code for CUDA, we only depend on the host input action
      // to trigger the creation of all the CUDA device actions.

      // If we are dealing with an input action, replicate it for each GPU
      // architecture. If we are in host-only mode we return 'success' so that
      // the host uses the CUDA offload kind.
      if (auto *IA = dyn_cast<InputAction>(HostAction)) {
        assert(!GpuArchList.empty() &&
               "We should have at least one GPU architecture.");

        // If the host input is not CUDA or HIP, we don't need to bother about
        // this input.
        if (!(IA->getType() == types::TY_CUDA ||
              IA->getType() == types::TY_HIP ||
              IA->getType() == types::TY_PP_HIP)) {
          // The builder will ignore this input.
          IsActive = false;
          return ABRT_Inactive;
        }

        // Set the flag to true, so that the builder acts on the current input.
        IsActive = true;

        if (CompileHostOnly)
          return ABRT_Success;

        // Replicate inputs for each GPU architecture.
        auto Ty = IA->getType() == types::TY_HIP ? types::TY_HIP_DEVICE
                                                 : types::TY_CUDA_DEVICE;
        std::string CUID = FixedCUID.str();
        if (CUID.empty()) {
          if (UseCUID == CUID_Random)
            CUID = llvm::utohexstr(llvm::sys::Process::GetRandomNumber(),
                                   /*LowerCase=*/true);
          else if (UseCUID == CUID_Hash) {
            llvm::MD5 Hasher;
            llvm::MD5::MD5Result Hash;
            SmallString<256> RealPath;
            llvm::sys::fs::real_path(IA->getInputArg().getValue(), RealPath,
                                     /*expand_tilde=*/true);
            Hasher.update(RealPath);
            for (auto *A : Args) {
              if (A->getOption().matches(options::OPT_INPUT))
                continue;
              Hasher.update(A->getAsString(Args));
            }
            Hasher.final(Hash);
            CUID = llvm::utohexstr(Hash.low(), /*LowerCase=*/true);
          }
        }
        IA->setId(CUID);

        for (unsigned I = 0, E = GpuArchList.size(); I != E; ++I) {
          CudaDeviceActions.push_back(
              C.MakeAction<InputAction>(IA->getInputArg(), Ty, IA->getId()));
        }

        return ABRT_Success;
      }

      // If this is an unbundling action use it as is for each CUDA toolchain.
      if (auto *UA = dyn_cast<OffloadUnbundlingJobAction>(HostAction)) {

        // If -fgpu-rdc is disabled, should not unbundle since there is no
        // device code to link.
        if (UA->getType() == types::TY_Object && !Relocatable)
          return ABRT_Inactive;

        CudaDeviceActions.clear();
        auto *IA = cast<InputAction>(UA->getInputs().back());
        std::string FileName = IA->getInputArg().getAsString(Args);
        // Check if the type of the file is the same as the action. Do not
        // unbundle it if it is not. Do not unbundle .so files, for example,
        // which are not object files. Files with extension ".lib" is classified
        // as TY_Object but they are actually archives, therefore should not be
        // unbundled here as objects. They will be handled at other places.
        const StringRef LibFileExt = ".lib";
        if (IA->getType() == types::TY_Object &&
            (!llvm::sys::path::has_extension(FileName) ||
             types::lookupTypeForExtension(
                 llvm::sys::path::extension(FileName).drop_front()) !=
                 types::TY_Object ||
             llvm::sys::path::extension(FileName) == LibFileExt))
          return ABRT_Inactive;

        for (auto Arch : GpuArchList) {
          CudaDeviceActions.push_back(UA);
          UA->registerDependentActionInfo(ToolChains[0], Arch,
                                          AssociatedOffloadKind);
        }
        IsActive = true;
        return ABRT_Success;
      }

      return IsActive ? ABRT_Success : ABRT_Inactive;
    }

    void appendTopLevelActions(ActionList &AL) override {
      // Utility to append actions to the top level list.
      auto AddTopLevel = [&](Action *A, TargetID TargetID) {
        OffloadAction::DeviceDependences Dep;
        Dep.add(*A, *ToolChains.front(), TargetID, AssociatedOffloadKind);
        AL.push_back(C.MakeAction<OffloadAction>(Dep, A->getType()));
      };

      // If we have a fat binary, add it to the list.
      if (CudaFatBinary) {
        AddTopLevel(CudaFatBinary, CudaArch::UNUSED);
        CudaDeviceActions.clear();
        CudaFatBinary = nullptr;
        return;
      }

      if (CudaDeviceActions.empty())
        return;

      // If we have CUDA actions at this point, that's because we have a have
      // partial compilation, so we should have an action for each GPU
      // architecture.
      assert(CudaDeviceActions.size() == GpuArchList.size() &&
             "Expecting one action per GPU architecture.");
      assert(ToolChains.size() == 1 &&
             "Expecting to have a single CUDA toolchain.");
      for (unsigned I = 0, E = GpuArchList.size(); I != E; ++I)
        AddTopLevel(CudaDeviceActions[I], GpuArchList[I]);

      CudaDeviceActions.clear();
    }

    /// Get canonicalized offload arch option. \returns empty StringRef if the
    /// option is invalid.
    virtual StringRef getCanonicalOffloadArch(StringRef Arch) = 0;

    virtual std::optional<std::pair<llvm::StringRef, llvm::StringRef>>
    getConflictOffloadArchCombination(const std::set<StringRef> &GpuArchs) = 0;

    bool initialize() override {
      assert(AssociatedOffloadKind == Action::OFK_Cuda ||
             AssociatedOffloadKind == Action::OFK_HIP);

      // We don't need to support CUDA.
      if (AssociatedOffloadKind == Action::OFK_Cuda &&
          !C.hasOffloadToolChain<Action::OFK_Cuda>())
        return false;

      // We don't need to support HIP.
      if (AssociatedOffloadKind == Action::OFK_HIP &&
          !C.hasOffloadToolChain<Action::OFK_HIP>())
        return false;

      const ToolChain *HostTC = C.getSingleOffloadToolChain<Action::OFK_Host>();
      assert(HostTC && "No toolchain for host compilation.");
      if (HostTC->getTriple().isNVPTX() ||
          HostTC->getTriple().getArch() == llvm::Triple::amdgcn) {
        // We do not support targeting NVPTX/AMDGCN for host compilation. Throw
        // an error and abort pipeline construction early so we don't trip
        // asserts that assume device-side compilation.
        C.getDriver().Diag(diag::err_drv_cuda_host_arch)
            << HostTC->getTriple().getArchName();
        return true;
      }

      ToolChains.push_back(
          AssociatedOffloadKind == Action::OFK_Cuda
              ? C.getSingleOffloadToolChain<Action::OFK_Cuda>()
              : C.getSingleOffloadToolChain<Action::OFK_HIP>());

      CompileHostOnly = C.getDriver().offloadHostOnly();
      EmitLLVM = Args.getLastArg(options::OPT_emit_llvm);
      EmitAsm = Args.getLastArg(options::OPT_S);
      FixedCUID = Args.getLastArgValue(options::OPT_cuid_EQ);
      if (Arg *A = Args.getLastArg(options::OPT_fuse_cuid_EQ)) {
        StringRef UseCUIDStr = A->getValue();
        UseCUID = llvm::StringSwitch<UseCUIDKind>(UseCUIDStr)
                      .Case("hash", CUID_Hash)
                      .Case("random", CUID_Random)
                      .Case("none", CUID_None)
                      .Default(CUID_Invalid);
        if (UseCUID == CUID_Invalid) {
          C.getDriver().Diag(diag::err_drv_invalid_value)
              << A->getAsString(Args) << UseCUIDStr;
          C.setContainsError();
          return true;
        }
      }

      // --offload and --offload-arch options are mutually exclusive.
      if (Args.hasArgNoClaim(options::OPT_offload_EQ) &&
          Args.hasArgNoClaim(options::OPT_offload_arch_EQ,
                             options::OPT_no_offload_arch_EQ)) {
        C.getDriver().Diag(diag::err_opt_not_valid_with_opt) << "--offload-arch"
                                                             << "--offload";
      }

      // Collect all offload arch parameters, removing duplicates.
      std::set<StringRef> GpuArchs;
      bool Error = false;
      for (Arg *A : Args) {
        if (!(A->getOption().matches(options::OPT_offload_arch_EQ) ||
              A->getOption().matches(options::OPT_no_offload_arch_EQ)))
          continue;
        A->claim();

        for (StringRef ArchStr : llvm::split(A->getValue(), ",")) {
          if (A->getOption().matches(options::OPT_no_offload_arch_EQ) &&
              ArchStr == "all") {
            GpuArchs.clear();
          } else if (ArchStr == "native") {
            const ToolChain &TC = *ToolChains.front();
            auto GPUsOrErr = ToolChains.front()->getSystemGPUArchs(Args);
            if (!GPUsOrErr) {
              TC.getDriver().Diag(diag::err_drv_undetermined_gpu_arch)
                  << llvm::Triple::getArchTypeName(TC.getArch())
                  << llvm::toString(GPUsOrErr.takeError()) << "--offload-arch";
              continue;
            }

            for (auto GPU : *GPUsOrErr) {
              GpuArchs.insert(Args.MakeArgString(GPU));
            }
          } else {
            ArchStr = getCanonicalOffloadArch(ArchStr);
            if (ArchStr.empty()) {
              Error = true;
            } else if (A->getOption().matches(options::OPT_offload_arch_EQ))
              GpuArchs.insert(ArchStr);
            else if (A->getOption().matches(options::OPT_no_offload_arch_EQ))
              GpuArchs.erase(ArchStr);
            else
              llvm_unreachable("Unexpected option.");
          }
        }
      }

      auto &&ConflictingArchs = getConflictOffloadArchCombination(GpuArchs);
      if (ConflictingArchs) {
        C.getDriver().Diag(clang::diag::err_drv_bad_offload_arch_combo)
            << ConflictingArchs->first << ConflictingArchs->second;
        C.setContainsError();
        return true;
      }

      // Collect list of GPUs remaining in the set.
      for (auto Arch : GpuArchs)
        GpuArchList.push_back(Arch.data());

      // Default to sm_20 which is the lowest common denominator for
      // supported GPUs.  sm_20 code should work correctly, if
      // suboptimally, on all newer GPUs.
      if (GpuArchList.empty()) {
        if (ToolChains.front()->getTriple().isSPIRV())
          GpuArchList.push_back(CudaArch::Generic);
        else
          GpuArchList.push_back(DefaultCudaArch);
      }

      return Error;
    }
  };

  /// \brief CUDA action builder. It injects device code in the host backend
  /// action.
  class CudaActionBuilder final : public CudaActionBuilderBase {
  public:
    CudaActionBuilder(Compilation &C, DerivedArgList &Args,
<<<<<<< HEAD
                      const Driver::InputList &Inputs,
                      OffloadingActionBuilder &OAB)
        : CudaActionBuilderBase(C, Args, Inputs, Action::OFK_Cuda, OAB) {
      DefaultCudaArch = CudaArch::SM_35;
=======
                      const Driver::InputList &Inputs)
        : CudaActionBuilderBase(C, Args, Inputs, Action::OFK_Cuda) {
      DefaultCudaArch = CudaArch::CudaDefault;
>>>>>>> 433b7118
    }

    StringRef getCanonicalOffloadArch(StringRef ArchStr) override {
      CudaArch Arch = StringToCudaArch(ArchStr);
      if (Arch == CudaArch::UNKNOWN || !IsNVIDIAGpuArch(Arch)) {
        C.getDriver().Diag(clang::diag::err_drv_cuda_bad_gpu_arch) << ArchStr;
        return StringRef();
      }
      return CudaArchToString(Arch);
    }

    std::optional<std::pair<llvm::StringRef, llvm::StringRef>>
    getConflictOffloadArchCombination(
        const std::set<StringRef> &GpuArchs) override {
      return std::nullopt;
    }

    bool canUseBundlerUnbundler() const override {
      return Args.hasFlag(options::OPT_fsycl, options::OPT_fno_sycl, false);
    }

    ActionBuilderReturnCode
    getDeviceDependences(OffloadAction::DeviceDependences &DA,
                         phases::ID CurPhase, phases::ID FinalPhase,
                         PhasesTy &Phases) override {
      if (!IsActive)
        return ABRT_Inactive;

      // If we don't have more CUDA actions, we don't have any dependences to
      // create for the host.
      if (CudaDeviceActions.empty())
        return ABRT_Success;

      assert(CudaDeviceActions.size() == GpuArchList.size() &&
             "Expecting one action per GPU architecture.");
      assert(!CompileHostOnly &&
             "Not expecting CUDA actions in host-only compilation.");

      // If we are generating code for the device or we are in a backend phase,
      // we attempt to generate the fat binary. We compile each arch to ptx and
      // assemble to cubin, then feed the cubin *and* the ptx into a device
      // "link" action, which uses fatbinary to combine these cubins into one
      // fatbin.  The fatbin is then an input to the host action if not in
      // device-only mode.
      if (CompileDeviceOnly || CurPhase == phases::Backend) {
        ActionList DeviceActions;
        for (unsigned I = 0, E = GpuArchList.size(); I != E; ++I) {
          // Produce the device action from the current phase up to the assemble
          // phase.
          for (auto Ph : Phases) {
            // Skip the phases that were already dealt with.
            if (Ph < CurPhase)
              continue;
            // We have to be consistent with the host final phase.
            if (Ph > FinalPhase)
              break;

            CudaDeviceActions[I] = C.getDriver().ConstructPhaseAction(
                C, Args, Ph, CudaDeviceActions[I], Action::OFK_Cuda);

            if (Ph == phases::Assemble)
              break;
          }

          // If we didn't reach the assemble phase, we can't generate the fat
          // binary. We don't need to generate the fat binary if we are not in
          // device-only mode.
          if (!isa<AssembleJobAction>(CudaDeviceActions[I]) ||
              CompileDeviceOnly)
            continue;

          Action *AssembleAction = CudaDeviceActions[I];
          assert(AssembleAction->getType() == types::TY_Object);
          assert(AssembleAction->getInputs().size() == 1);

          Action *BackendAction = AssembleAction->getInputs()[0];
          assert(BackendAction->getType() == types::TY_PP_Asm);

          for (auto &A : {AssembleAction, BackendAction}) {
            OffloadAction::DeviceDependences DDep;
            DDep.add(*A, *ToolChains.front(), GpuArchList[I], Action::OFK_Cuda);
            DeviceActions.push_back(
                C.MakeAction<OffloadAction>(DDep, A->getType()));
          }
        }

        // We generate the fat binary if we have device input actions.
        if (!DeviceActions.empty()) {
          CudaFatBinary =
              C.MakeAction<LinkJobAction>(DeviceActions, types::TY_CUDA_FATBIN);

          if (!CompileDeviceOnly) {
            DA.add(*CudaFatBinary, *ToolChains.front(), /*BoundArch=*/nullptr,
                   Action::OFK_Cuda);
            // Clear the fat binary, it is already a dependence to an host
            // action.
            CudaFatBinary = nullptr;
          }

          // Remove the CUDA actions as they are already connected to an host
          // action or fat binary.
          CudaDeviceActions.clear();
        }

        // We avoid creating host action in device-only mode.
        return CompileDeviceOnly ? ABRT_Ignore_Host : ABRT_Success;
      } else if (CurPhase > phases::Backend) {
        // If we are past the backend phase and still have a device action, we
        // don't have to do anything as this action is already a device
        // top-level action.
        return ABRT_Success;
      }

      assert(CurPhase < phases::Backend && "Generating single CUDA "
                                           "instructions should only occur "
                                           "before the backend phase!");

      // By default, we produce an action for each device arch.
      for (unsigned I = 0, E = GpuArchList.size(); I != E; ++I) {

        CudaDeviceActions[I] = C.getDriver().ConstructPhaseAction(
            C, Args, CurPhase, CudaDeviceActions[I]);

        if (CurPhase == phases::Compile) {
          OffloadAction::DeviceDependences DDep;
          DDep.add(*CudaDeviceActions[I], *ToolChains.front(), GpuArchList[I],
                   Action::OFK_Cuda);

          OffloadingActionBuilderRef.pushForeignAction(
              C.MakeAction<OffloadAction>(
                  DDep, DDep.getActions().front()->getType()));
        }
      }

      return ABRT_Success;
    }
  };
  /// \brief HIP action builder. It injects device code in the host backend
  /// action.
  class HIPActionBuilder final : public CudaActionBuilderBase {
    /// The linker inputs obtained for each device arch.
    SmallVector<ActionList, 8> DeviceLinkerInputs;
    // The default bundling behavior depends on the type of output, therefore
    // BundleOutput needs to be tri-value: None, true, or false.
    // Bundle code objects except --no-gpu-output is specified for device
    // only compilation. Bundle other type of output files only if
    // --gpu-bundle-output is specified for device only compilation.
    std::optional<bool> BundleOutput;
    std::optional<bool> EmitReloc;

  public:
    HIPActionBuilder(Compilation &C, DerivedArgList &Args,
                     const Driver::InputList &Inputs,
                     OffloadingActionBuilder &OAB)
        : CudaActionBuilderBase(C, Args, Inputs, Action::OFK_HIP, OAB) {

      DefaultCudaArch = CudaArch::GFX906;

      if (Args.hasArg(options::OPT_fhip_emit_relocatable,
                      options::OPT_fno_hip_emit_relocatable)) {
        EmitReloc = Args.hasFlag(options::OPT_fhip_emit_relocatable,
                                 options::OPT_fno_hip_emit_relocatable, false);

        if (*EmitReloc) {
          if (Relocatable) {
            C.getDriver().Diag(diag::err_opt_not_valid_with_opt)
                << "-fhip-emit-relocatable"
                << "-fgpu-rdc";
          }

          if (!CompileDeviceOnly) {
            C.getDriver().Diag(diag::err_opt_not_valid_without_opt)
                << "-fhip-emit-relocatable"
                << "--cuda-device-only";
          }
        }
      }

      if (Args.hasArg(options::OPT_gpu_bundle_output,
                      options::OPT_no_gpu_bundle_output))
        BundleOutput = Args.hasFlag(options::OPT_gpu_bundle_output,
                                    options::OPT_no_gpu_bundle_output, true) &&
                       (!EmitReloc || !*EmitReloc);
    }

    bool canUseBundlerUnbundler() const override { return true; }

    StringRef getCanonicalOffloadArch(StringRef IdStr) override {
      llvm::StringMap<bool> Features;
      // getHIPOffloadTargetTriple() is known to return valid value as it has
      // been called successfully in the CreateOffloadingDeviceToolChains().
      auto ArchStr = parseTargetID(
          *getHIPOffloadTargetTriple(C.getDriver(), C.getInputArgs()), IdStr,
          &Features);
      if (!ArchStr) {
        C.getDriver().Diag(clang::diag::err_drv_bad_target_id) << IdStr;
        C.setContainsError();
        return StringRef();
      }
      auto CanId = getCanonicalTargetID(*ArchStr, Features);
      return Args.MakeArgStringRef(CanId);
    };

    std::optional<std::pair<llvm::StringRef, llvm::StringRef>>
    getConflictOffloadArchCombination(
        const std::set<StringRef> &GpuArchs) override {
      return getConflictTargetIDCombination(GpuArchs);
    }

    ActionBuilderReturnCode
    getDeviceDependences(OffloadAction::DeviceDependences &DA,
                         phases::ID CurPhase, phases::ID FinalPhase,
                         PhasesTy &Phases) override {
      if (!IsActive)
        return ABRT_Inactive;

      // amdgcn does not support linking of object files, therefore we skip
      // backend and assemble phases to output LLVM IR. Except for generating
      // non-relocatable device code, where we generate fat binary for device
      // code and pass to host in Backend phase.
      if (CudaDeviceActions.empty())
        return ABRT_Success;

      assert(((CurPhase == phases::Link && Relocatable) ||
              CudaDeviceActions.size() == GpuArchList.size()) &&
             "Expecting one action per GPU architecture.");
      assert(!CompileHostOnly &&
             "Not expecting HIP actions in host-only compilation.");

      bool ShouldLink = !EmitReloc || !*EmitReloc;

      if (!Relocatable && CurPhase == phases::Backend && !EmitLLVM &&
          !EmitAsm && ShouldLink) {
        // If we are in backend phase, we attempt to generate the fat binary.
        // We compile each arch to IR and use a link action to generate code
        // object containing ISA. Then we use a special "link" action to create
        // a fat binary containing all the code objects for different GPU's.
        // The fat binary is then an input to the host action.
        for (unsigned I = 0, E = GpuArchList.size(); I != E; ++I) {
          if (C.getDriver().isUsingLTO(/*IsOffload=*/true)) {
            // When LTO is enabled, skip the backend and assemble phases and
            // use lld to link the bitcode.
            ActionList AL;
            AL.push_back(CudaDeviceActions[I]);
            // Create a link action to link device IR with device library
            // and generate ISA.
            CudaDeviceActions[I] =
                C.MakeAction<LinkJobAction>(AL, types::TY_Image);
          } else {
            // When LTO is not enabled, we follow the conventional
            // compiler phases, including backend and assemble phases.
            ActionList AL;
            Action *BackendAction = nullptr;
            if (ToolChains.front()->getTriple().isSPIRV()) {
              // Emit LLVM bitcode for SPIR-V targets. SPIR-V device tool chain
              // (HIPSPVToolChain) runs post-link LLVM IR passes.
              types::ID Output = Args.hasArg(options::OPT_S)
                                     ? types::TY_LLVM_IR
                                     : types::TY_LLVM_BC;
              BackendAction =
                  C.MakeAction<BackendJobAction>(CudaDeviceActions[I], Output);
            } else
              BackendAction = C.getDriver().ConstructPhaseAction(
                  C, Args, phases::Backend, CudaDeviceActions[I],
                  AssociatedOffloadKind);
            auto AssembleAction = C.getDriver().ConstructPhaseAction(
                C, Args, phases::Assemble, BackendAction,
                AssociatedOffloadKind);
            AL.push_back(AssembleAction);
            // Create a link action to link device IR with device library
            // and generate ISA.
            CudaDeviceActions[I] =
                C.MakeAction<LinkJobAction>(AL, types::TY_Image);
          }

          // OffloadingActionBuilder propagates device arch until an offload
          // action. Since the next action for creating fatbin does
          // not have device arch, whereas the above link action and its input
          // have device arch, an offload action is needed to stop the null
          // device arch of the next action being propagated to the above link
          // action.
          OffloadAction::DeviceDependences DDep;
          DDep.add(*CudaDeviceActions[I], *ToolChains.front(), GpuArchList[I],
                   AssociatedOffloadKind);
          CudaDeviceActions[I] = C.MakeAction<OffloadAction>(
              DDep, CudaDeviceActions[I]->getType());
        }

        if (!CompileDeviceOnly || !BundleOutput || *BundleOutput) {
          // Create HIP fat binary with a special "link" action.
          CudaFatBinary = C.MakeAction<LinkJobAction>(CudaDeviceActions,
                                                      types::TY_HIP_FATBIN);

          if (!CompileDeviceOnly) {
            DA.add(*CudaFatBinary, *ToolChains.front(), /*BoundArch=*/nullptr,
                   AssociatedOffloadKind);
            // Clear the fat binary, it is already a dependence to an host
            // action.
            CudaFatBinary = nullptr;
          }

          // Remove the CUDA actions as they are already connected to an host
          // action or fat binary.
          CudaDeviceActions.clear();
        }

        return CompileDeviceOnly ? ABRT_Ignore_Host : ABRT_Success;
      } else if (CurPhase == phases::Link) {
        if (!ShouldLink)
          return ABRT_Success;
        // Save CudaDeviceActions to DeviceLinkerInputs for each GPU subarch.
        // This happens to each device action originated from each input file.
        // Later on, device actions in DeviceLinkerInputs are used to create
        // device link actions in appendLinkDependences and the created device
        // link actions are passed to the offload action as device dependence.
        DeviceLinkerInputs.resize(CudaDeviceActions.size());
        auto LI = DeviceLinkerInputs.begin();
        for (auto *A : CudaDeviceActions) {
          LI->push_back(A);
          ++LI;
        }

        // We will pass the device action as a host dependence, so we don't
        // need to do anything else with them.
        CudaDeviceActions.clear();
        return CompileDeviceOnly ? ABRT_Ignore_Host : ABRT_Success;
      }

      // By default, we produce an action for each device arch.
      for (Action *&A : CudaDeviceActions)
        A = C.getDriver().ConstructPhaseAction(C, Args, CurPhase, A,
                                               AssociatedOffloadKind);

      if (CompileDeviceOnly && CurPhase == FinalPhase && BundleOutput &&
          *BundleOutput) {
        for (unsigned I = 0, E = GpuArchList.size(); I != E; ++I) {
          OffloadAction::DeviceDependences DDep;
          DDep.add(*CudaDeviceActions[I], *ToolChains.front(), GpuArchList[I],
                   AssociatedOffloadKind);
          CudaDeviceActions[I] = C.MakeAction<OffloadAction>(
              DDep, CudaDeviceActions[I]->getType());
        }
        CudaFatBinary =
            C.MakeAction<OffloadBundlingJobAction>(CudaDeviceActions);
        CudaDeviceActions.clear();
      }

      return (CompileDeviceOnly &&
              (CurPhase == FinalPhase ||
               (!ShouldLink && CurPhase == phases::Assemble)))
                 ? ABRT_Ignore_Host
                 : ABRT_Success;
    }

    void appendLinkDeviceActions(ActionList &AL) override {
      if (DeviceLinkerInputs.size() == 0)
        return;

      assert(DeviceLinkerInputs.size() == GpuArchList.size() &&
             "Linker inputs and GPU arch list sizes do not match.");

      ActionList Actions;
      unsigned I = 0;
      // Append a new link action for each device.
      // Each entry in DeviceLinkerInputs corresponds to a GPU arch.
      for (auto &LI : DeviceLinkerInputs) {

        types::ID Output = Args.hasArg(options::OPT_emit_llvm)
                                   ? types::TY_LLVM_BC
                                   : types::TY_Image;

        auto *DeviceLinkAction = C.MakeAction<LinkJobAction>(LI, Output);
        // Linking all inputs for the current GPU arch.
        // LI contains all the inputs for the linker.
        OffloadAction::DeviceDependences DeviceLinkDeps;
        DeviceLinkDeps.add(*DeviceLinkAction, *ToolChains[0],
            GpuArchList[I], AssociatedOffloadKind);
        Actions.push_back(C.MakeAction<OffloadAction>(
            DeviceLinkDeps, DeviceLinkAction->getType()));
        ++I;
      }
      DeviceLinkerInputs.clear();

      // If emitting LLVM, do not generate final host/device compilation action
      if (Args.hasArg(options::OPT_emit_llvm)) {
          AL.append(Actions);
          return;
      }

      // Create a host object from all the device images by embedding them
      // in a fat binary for mixed host-device compilation. For device-only
      // compilation, creates a fat binary.
      OffloadAction::DeviceDependences DDeps;
      if (!CompileDeviceOnly || !BundleOutput || *BundleOutput) {
        auto *TopDeviceLinkAction = C.MakeAction<LinkJobAction>(
            Actions,
            CompileDeviceOnly ? types::TY_HIP_FATBIN : types::TY_Object);
        DDeps.add(*TopDeviceLinkAction, *ToolChains[0], nullptr,
                  AssociatedOffloadKind);
        // Offload the host object to the host linker.
        AL.push_back(
            C.MakeAction<OffloadAction>(DDeps, TopDeviceLinkAction->getType()));
      } else {
        AL.append(Actions);
      }
    }

    Action* appendLinkHostActions(ActionList &AL) override { return AL.back(); }

    void appendLinkDependences(OffloadAction::DeviceDependences &DA) override {}
  };

  /// OpenMP action builder. The host bitcode is passed to the device frontend
  /// and all the device linked images are passed to the host link phase.
  class OpenMPActionBuilder final : public DeviceActionBuilder {
    /// The OpenMP actions for the current input.
    ActionList OpenMPDeviceActions;

    /// The linker inputs obtained for each toolchain.
    SmallVector<ActionList, 8> DeviceLinkerInputs;

  public:
    OpenMPActionBuilder(Compilation &C, DerivedArgList &Args,
                        const Driver::InputList &Inputs,
                        OffloadingActionBuilder &OAB)
        : DeviceActionBuilder(C, Args, Inputs, Action::OFK_OpenMP, OAB) {}

    ActionBuilderReturnCode
    getDeviceDependences(OffloadAction::DeviceDependences &DA,
                         phases::ID CurPhase, phases::ID FinalPhase,
                         PhasesTy &Phases) override {
      if (OpenMPDeviceActions.empty())
        return ABRT_Inactive;

      // We should always have an action for each input.
      assert(OpenMPDeviceActions.size() == ToolChains.size() &&
             "Number of OpenMP actions and toolchains do not match.");

      // The host only depends on device action in the linking phase, when all
      // the device images have to be embedded in the host image.
      if (CurPhase == phases::Link) {
        assert(ToolChains.size() == DeviceLinkerInputs.size() &&
               "Toolchains and linker inputs sizes do not match.");
        auto LI = DeviceLinkerInputs.begin();
        for (auto *A : OpenMPDeviceActions) {
          LI->push_back(A);
          ++LI;
        }

        // We passed the device action as a host dependence, so we don't need to
        // do anything else with them.
        OpenMPDeviceActions.clear();
        return ABRT_Success;
      }

      // By default, we produce an action for each device arch.
      for (Action *&A : OpenMPDeviceActions)
        A = C.getDriver().ConstructPhaseAction(C, Args, CurPhase, A);

      return ABRT_Success;
    }

    ActionBuilderReturnCode addDeviceDependences(Action *HostAction) override {

      // If this is an input action replicate it for each OpenMP toolchain.
      if (auto *IA = dyn_cast<InputAction>(HostAction)) {
        OpenMPDeviceActions.clear();
        for (unsigned I = 0; I < ToolChains.size(); ++I)
          OpenMPDeviceActions.push_back(
              C.MakeAction<InputAction>(IA->getInputArg(), IA->getType()));
        return ABRT_Success;
      }

      // If this is an unbundling action use it as is for each OpenMP toolchain.
      if (auto *UA = dyn_cast<OffloadUnbundlingJobAction>(HostAction)) {
        OpenMPDeviceActions.clear();
        if (auto *IA = dyn_cast<InputAction>(UA->getInputs().back())) {
          std::string FileName = IA->getInputArg().getAsString(Args);
          // Check if the type of the file is the same as the action. Do not
          // unbundle it if it is not. Do not unbundle .so files, for example,
          // which are not object files.
          if (IA->getType() == types::TY_Object &&
              (!llvm::sys::path::has_extension(FileName) ||
               types::lookupTypeForExtension(
                   llvm::sys::path::extension(FileName).drop_front()) !=
                   types::TY_Object))
            return ABRT_Inactive;
        }
        for (unsigned I = 0; I < ToolChains.size(); ++I) {
          OpenMPDeviceActions.push_back(UA);
          UA->registerDependentActionInfo(
              ToolChains[I], /*BoundArch=*/StringRef(), Action::OFK_OpenMP);
        }
        return ABRT_Success;
      }

      // When generating code for OpenMP we use the host compile phase result as
      // a dependence to the device compile phase so that it can learn what
      // declarations should be emitted. However, this is not the only use for
      // the host action, so we prevent it from being collapsed.
      if (isa<CompileJobAction>(HostAction)) {
        HostAction->setCannotBeCollapsedWithNextDependentAction();
        assert(ToolChains.size() == OpenMPDeviceActions.size() &&
               "Toolchains and device action sizes do not match.");
        OffloadAction::HostDependence HDep(
            *HostAction, *C.getSingleOffloadToolChain<Action::OFK_Host>(),
            /*BoundArch=*/nullptr, Action::OFK_OpenMP);
        auto TC = ToolChains.begin();
        for (Action *&A : OpenMPDeviceActions) {
          assert(isa<CompileJobAction>(A));
          OffloadAction::DeviceDependences DDep;
          DDep.add(*A, **TC, /*BoundArch=*/nullptr, Action::OFK_OpenMP);
          A = C.MakeAction<OffloadAction>(HDep, DDep);
          ++TC;
        }
      }
      return ABRT_Success;
    }

    void appendTopLevelActions(ActionList &AL) override {
      if (OpenMPDeviceActions.empty())
        return;

      // We should always have an action for each input.
      assert(OpenMPDeviceActions.size() == ToolChains.size() &&
             "Number of OpenMP actions and toolchains do not match.");

      // Append all device actions followed by the proper offload action.
      auto TI = ToolChains.begin();
      for (auto *A : OpenMPDeviceActions) {
        OffloadAction::DeviceDependences Dep;
        Dep.add(*A, **TI, /*BoundArch=*/nullptr, Action::OFK_OpenMP);
        AL.push_back(C.MakeAction<OffloadAction>(Dep, A->getType()));
        ++TI;
      }
      // We no longer need the action stored in this builder.
      OpenMPDeviceActions.clear();
    }

    void appendLinkDeviceActions(ActionList &AL) override {
      assert(ToolChains.size() == DeviceLinkerInputs.size() &&
             "Toolchains and linker inputs sizes do not match.");

      // Append a new link action for each device.
      auto TC = ToolChains.begin();
      for (auto &LI : DeviceLinkerInputs) {
        auto *DeviceLinkAction =
            C.MakeAction<LinkJobAction>(LI, types::TY_Image);
        OffloadAction::DeviceDependences DeviceLinkDeps;
        DeviceLinkDeps.add(*DeviceLinkAction, **TC, /*BoundArch=*/nullptr,
		        Action::OFK_OpenMP);
        AL.push_back(C.MakeAction<OffloadAction>(DeviceLinkDeps,
            DeviceLinkAction->getType()));
        ++TC;
      }
      DeviceLinkerInputs.clear();
    }

    Action* appendLinkHostActions(ActionList &AL) override {
      // Create wrapper bitcode from the result of device link actions and compile
      // it to an object which will be added to the host link command.
      auto *BC = C.MakeAction<OffloadWrapperJobAction>(AL, types::TY_LLVM_BC);
      auto *ASM = C.MakeAction<BackendJobAction>(BC, types::TY_PP_Asm);
      return C.MakeAction<AssembleJobAction>(ASM, types::TY_Object);
    }

    void appendLinkDependences(OffloadAction::DeviceDependences &DA) override {}

    void addDeviceLinkDependencies(OffloadDepsJobAction *DA) override {
      for (unsigned I = 0; I < ToolChains.size(); ++I) {
        // Register dependent toolchain.
        DA->registerDependentActionInfo(
            ToolChains[I], /*BoundArch=*/StringRef(), Action::OFK_OpenMP);

        if (!ToolChains[I]->getTriple().isSPIR()) {
          // Create object from the deps bitcode.
          auto *BA = C.MakeAction<BackendJobAction>(DA, types::TY_PP_Asm);
          auto *AA = C.MakeAction<AssembleJobAction>(BA, types::TY_Object);

          // Add deps object to linker inputs.
          DeviceLinkerInputs[I].push_back(AA);
        } else
          DeviceLinkerInputs[I].push_back(DA);
      }
    }

    bool initialize() override {
      // Get the OpenMP toolchains. If we don't get any, the action builder will
      // know there is nothing to do related to OpenMP offloading.
      auto OpenMPTCRange = C.getOffloadToolChains<Action::OFK_OpenMP>();
      for (auto TI = OpenMPTCRange.first, TE = OpenMPTCRange.second; TI != TE;
           ++TI)
        ToolChains.push_back(TI->second);

      DeviceLinkerInputs.resize(ToolChains.size());
      return false;
    }

    bool canUseBundlerUnbundler() const override {
      // OpenMP should use bundled files whenever possible.
      return true;
    }
  };

  /// SYCL action builder. The host bitcode is passed to the device frontend
  /// and all the device linked images are passed to the host link phase.
  /// SPIR related are wrapped before added to the fat binary
  class SYCLActionBuilder final : public DeviceActionBuilder {
    /// Flag to signal if the user requested device-only compilation.
    bool CompileDeviceOnly = false;

    /// Flag to signal if the user requested the device object to be wrapped.
    bool WrapDeviceOnlyBinary = false;

    /// Flag to signal if the user requested device code split.
    bool DeviceCodeSplit = false;

    /// List of offload device toolchain, bound arch needed to track for
    /// different binary constructions.
    /// POD to hold information about a SYCL device action.
    /// Each Action is bound to a <TC, arch> pair,
    /// we keep them together under a struct for clarity.
    struct DeviceTargetInfo {
      DeviceTargetInfo(const ToolChain *TC, const char *BA)
          : TC(TC), BoundArch(BA) {}

      const ToolChain *TC;
      const char *BoundArch;
    };
    SmallVector<DeviceTargetInfo, 4> SYCLTargetInfoList;

    /// The SYCL actions for the current input.
    /// One action per triple/boundarch.
    ActionList SYCLDeviceActions;

    /// The linker inputs obtained for each input/toolchain/arch.
    SmallVector<ActionList, 4> DeviceLinkerInputs;

    /// The SYCL link binary if it was generated for the current input.
    Action *SYCLLinkBinary = nullptr;

    /// Running list of SYCL actions specific for device linking.
    ActionList SYCLLinkBinaryList;

    /// List of SYCL Final Device binaries that should be unbundled as a final
    /// device binary and not further processed.
    SmallVector<std::pair<Action *, SmallVector<std::string, 4>>, 4>
        SYCLFinalDeviceList;

    /// SYCL ahead of time compilation inputs
    SmallVector<std::pair<llvm::Triple, const char *>, 8> SYCLAOTInputs;

    /// List of offload device triples as provided on the CLI.
    /// Does not track AOT binary inputs triples.
    SmallVector<llvm::Triple, 4> SYCLTripleList;

    /// Type of output file for FPGA device compilation.
    types::ID FPGAOutType = types::TY_FPGA_AOCX;

    /// List of objects to extract FPGA dependency info from
    ActionList FPGAObjectInputs;

    /// List of static archives to extract FPGA dependency info from
    ActionList FPGAArchiveInputs;

    /// List of AOCR based archives that contain BC members to use for
    /// providing symbols and properties.
    ActionList FPGAAOCArchives;

    // SYCLInstallation is needed in order to link SYCLDeviceLibs
    SYCLInstallationDetector SYCLInstallation;

    /// List of GPU architectures to use in this compilation with NVPTX/AMDGCN
    /// targets.
    SmallVector<std::pair<llvm::Triple, const char *>, 8> GpuArchList;

    /// Build the last steps for CUDA after all BC files have been linked.
    JobAction *finalizeNVPTXDependences(Action *Input, const llvm::Triple &TT) {
      auto *BA = C.getDriver().ConstructPhaseAction(
          C, Args, phases::Backend, Input, AssociatedOffloadKind);
      if (TT.getOS() != llvm::Triple::NVCL) {
        auto *AA = C.getDriver().ConstructPhaseAction(
            C, Args, phases::Assemble, BA, AssociatedOffloadKind);
        ActionList DeviceActions = {BA, AA};
        return C.MakeAction<LinkJobAction>(DeviceActions,
                                           types::TY_CUDA_FATBIN);
      }
      return cast<JobAction>(BA);
    }

    JobAction *finalizeAMDGCNDependences(Action *Input,
                                         const llvm::Triple &TT) {
      auto *BA = C.getDriver().ConstructPhaseAction(
          C, Args, phases::Backend, Input, AssociatedOffloadKind);

      auto *AA = C.getDriver().ConstructPhaseAction(C, Args, phases::Assemble,
                                                    BA, AssociatedOffloadKind);

      ActionList AL = {AA};
      Action *LinkAction = C.MakeAction<LinkJobAction>(AL, types::TY_Image);
      ActionList HIPActions = {LinkAction};
      JobAction *HIPFatBinary =
          C.MakeAction<LinkJobAction>(HIPActions, types::TY_HIP_FATBIN);
      return HIPFatBinary;
    }

    Action *ExternalCudaAction = nullptr;

  public:
    SYCLActionBuilder(Compilation &C, DerivedArgList &Args,
                      const Driver::InputList &Inputs,
                      OffloadingActionBuilder &OAB)
        : DeviceActionBuilder(C, Args, Inputs, Action::OFK_SYCL, OAB),
          SYCLInstallation(C.getDriver()) {}

    void withBoundArchForToolChain(const ToolChain *TC,
                                   llvm::function_ref<void(const char *)> Op) {
      for (auto &A : GpuArchList) {
        if (TC->getTriple() == A.first) {
          Op(A.second ? Args.MakeArgString(A.second) : nullptr);
          return;
        }
      }

      // no bound arch for this toolchain
      Op(nullptr);
    }

    void pushForeignAction(Action *A) override {
      // Accept a foreign action from the CudaActionBuilder for compiling CUDA
      // sources
      if (A->getOffloadingDeviceKind() == Action::OFK_Cuda)
        ExternalCudaAction = A;
    }

    ActionBuilderReturnCode
    getDeviceDependences(OffloadAction::DeviceDependences &DA,
                         phases::ID CurPhase, phases::ID FinalPhase,
                         PhasesTy &Phases) override {
      bool SYCLDeviceOnly = Args.hasArg(options::OPT_fsycl_device_only);
      if (CurPhase == phases::Preprocess) {
        // Do not perform the host compilation when doing preprocessing only
        // with -fsycl-device-only.
        bool IsPreprocessOnly =
            Args.getLastArg(options::OPT_E) ||
            Args.getLastArg(options::OPT__SLASH_EP, options::OPT__SLASH_P) ||
            Args.getLastArg(options::OPT_M, options::OPT_MM);
        if (IsPreprocessOnly) {
          for (auto TargetActionInfo :
               llvm::zip(SYCLDeviceActions, SYCLTargetInfoList)) {
            Action *&A = std::get<0>(TargetActionInfo);
            auto &TargetInfo = std::get<1>(TargetActionInfo);
            A = C.getDriver().ConstructPhaseAction(C, Args, CurPhase, A,
                                                   AssociatedOffloadKind);
            if (SYCLDeviceOnly)
              continue;
            // Add an additional compile action to generate the integration
            // header.
            Action *CompileAction =
                C.MakeAction<CompileJobAction>(A, types::TY_Nothing);
            DA.add(*CompileAction, *TargetInfo.TC, TargetInfo.BoundArch,
                   Action::OFK_SYCL);
          }
          return SYCLDeviceOnly ? ABRT_Ignore_Host : ABRT_Success;
        }
      }

      // Device compilation generates LLVM BC.
      if (CurPhase == phases::Compile && !SYCLTargetInfoList.empty()) {
        // TODO: handle stubfile handling when mix and matching programming
        // model.
        if (SYCLDeviceActions.empty())
          return ABRT_Success;

        Action *DeviceCompilerInput = nullptr;
        const DeviceTargetInfo &DevTarget = SYCLTargetInfoList.back();
        for (auto TargetActionInfo :
             llvm::zip(SYCLDeviceActions, SYCLTargetInfoList)) {
          Action *&A = std::get<0>(TargetActionInfo);
          auto &TargetInfo = std::get<1>(TargetActionInfo);
          types::ID OutputType = types::TY_LLVM_BC;
          if ((SYCLDeviceOnly || Args.hasArg(options::OPT_emit_llvm)) &&
              Args.hasArg(options::OPT_S))
            OutputType = types::TY_LLVM_IR;
          // Use of -fsycl-device-obj=spirv converts the original LLVM-IR
          // file to SPIR-V for later consumption.
          if ((SYCLDeviceOnly || FinalPhase != phases::Link) &&
              Args.getLastArgValue(options::OPT_fsycl_device_obj_EQ)
                  .equals_insensitive("spirv")) {
            auto *CompileAction =
                C.MakeAction<CompileJobAction>(A, types::TY_LLVM_BC);
            A = C.MakeAction<SPIRVTranslatorJobAction>(CompileAction,
                                                       types::TY_SPIRV);
            if (SYCLDeviceOnly)
              continue;
          } else {
            if (Args.hasArg(options::OPT_fsyntax_only))
              OutputType = types::TY_Nothing;
            A = C.MakeAction<CompileJobAction>(A, OutputType);
          }
          // Add any of the device linking steps when -fno-sycl-rdc is
          // specified. Device linking is only available for AOT at this
          // time.
          llvm::Triple TargetTriple = TargetInfo.TC->getTriple();
          if (tools::SYCL::shouldDoPerObjectFileLinking(C) &&
              TargetTriple.isSPIRAOT() && FinalPhase != phases::Link) {
            ActionList CAList;
            CAList.push_back(A);
            ActionList DeviceLinkActions;
            appendSYCLDeviceLink(CAList, TargetInfo.TC, DA, DeviceLinkActions,
                                 TargetInfo.BoundArch,
                                 /*AddOffloadAction=*/true);
            // The list of actions generated from appendSYCLDeviceLink is kept
            // in DeviceLinkActions.  Instead of adding the dependency on the
            // compiled device file, add the dependency against the compiled
            // device binary to be added to the resulting fat object.
            A = DeviceLinkActions.back();
          }
          DeviceCompilerInput = A;
        }
        DA.add(*DeviceCompilerInput, *DevTarget.TC, DevTarget.BoundArch,
               Action::OFK_SYCL);
        return SYCLDeviceOnly ? ABRT_Ignore_Host : ABRT_Success;
      }

      // Backend/Assemble actions are obsolete for the SYCL device side
      if (CurPhase == phases::Backend || CurPhase == phases::Assemble)
        return ABRT_Inactive;

      // The host only depends on device action in the linking phase, when all
      // the device images have to be embedded in the host image.
      if (CurPhase == phases::Link) {
        if (!SYCLDeviceActions.empty()) {
          assert(SYCLDeviceActions.size() == DeviceLinkerInputs.size() &&
                 "Device action and device linker inputs sizes do not match.");

          for (auto TargetAction :
               llvm::zip(DeviceLinkerInputs, SYCLDeviceActions)) {
            ActionList &LinkerList = std::get<0>(TargetAction);
            Action *A = std::get<1>(TargetAction);

            LinkerList.push_back(A);
          }
        }

        if (ExternalCudaAction) {
          assert(DeviceLinkerInputs.size() == 1 &&
                 "Number of SYCL actions and toolchains/boundarch pairs do not "
                 "match.");
          DeviceLinkerInputs[0].push_back(ExternalCudaAction);
          ExternalCudaAction = nullptr;
        }

        // With -fsycl-link-targets, we will take the unbundled binaries
        // for each device and link them together to a single binary that will
        // be used in a split compilation step.
        if (CompileDeviceOnly && !SYCLDeviceActions.empty()) {
          for (auto SDA : SYCLDeviceActions)
            SYCLLinkBinaryList.push_back(SDA);
          if (WrapDeviceOnlyBinary) {
            // -fsycl-link behavior does the following to the unbundled device
            // binaries:
            //   1) Link them together using llvm-link
            //   2) Pass the linked binary through sycl-post-link
            //   3) Translate final .bc file to .spv
            //   4) Wrap the binary with the offload wrapper which can be used
            //      by any compilation link step.
            auto *DeviceLinkAction = C.MakeAction<LinkJobAction>(
                SYCLLinkBinaryList, types::TY_Image);
            ActionList FullSYCLLinkBinaryList;
            bool SYCLDeviceLibLinked = false;
            FullSYCLLinkBinaryList.push_back(DeviceLinkAction);
            // If used without the FPGA target, -fsycl-link is used to wrap
            // device objects for future host link. Device libraries should
            // be linked by default to resolve any undefined reference.
            const auto *TC = ToolChains.front();
            llvm::Triple TT(TC->getTriple());
            if (TT.getSubArch() != llvm::Triple::SPIRSubArch_fpga) {
              SYCLDeviceLibLinked =
                  addSYCLDeviceLibs(TC, FullSYCLLinkBinaryList, true,
                                    C.getDefaultToolChain()
                                        .getTriple()
                                        .isWindowsMSVCEnvironment());
            }

            Action *FullDeviceLinkAction = nullptr;
            if (SYCLDeviceLibLinked)
              FullDeviceLinkAction = C.MakeAction<LinkJobAction>(
                  FullSYCLLinkBinaryList, types::TY_LLVM_BC);
            else
              FullDeviceLinkAction = DeviceLinkAction;
            auto *PostLinkAction = C.MakeAction<SYCLPostLinkJobAction>(
                FullDeviceLinkAction, types::TY_LLVM_BC,
                types::TY_Tempfiletable);
            PostLinkAction->setRTSetsSpecConstants(!TT.isSPIRAOT());
            auto *ExtractIRFilesAction = C.MakeAction<FileTableTformJobAction>(
                PostLinkAction, types::TY_Tempfilelist, types::TY_Tempfilelist);
            // single column w/o title fits TY_Tempfilelist format
            ExtractIRFilesAction->addExtractColumnTform(
                FileTableTformJobAction::COL_CODE, false /*drop titles*/);
            auto *TranslateAction = C.MakeAction<SPIRVTranslatorJobAction>(
                ExtractIRFilesAction, types::TY_Tempfilelist);

            ActionList TformInputs{PostLinkAction, TranslateAction};
            auto *ReplaceFilesAction = C.MakeAction<FileTableTformJobAction>(
                TformInputs, types::TY_Tempfiletable, types::TY_Tempfiletable);
            ReplaceFilesAction->addReplaceColumnTform(
                FileTableTformJobAction::COL_CODE,
                FileTableTformJobAction::COL_CODE);

            SYCLLinkBinary = C.MakeAction<OffloadWrapperJobAction>(
                ReplaceFilesAction, types::TY_Object);
          } else {
            auto *Link = C.MakeAction<LinkJobAction>(SYCLLinkBinaryList,
                                                         types::TY_Image);
            SYCLLinkBinary = C.MakeAction<SPIRVTranslatorJobAction>(
                Link, types::TY_Image);
          }

          // Remove the SYCL actions as they are already connected to an host
          // action or fat binary.
          SYCLDeviceActions.clear();
          // We avoid creating host action in device-only mode.
          return ABRT_Ignore_Host;
        }

        // We passed the device action as a host dependence, so we don't need to
        // do anything else with them.
        SYCLDeviceActions.clear();
        return ABRT_Success;
      }

      // By default, we produce an action for each device arch.
      auto TC = ToolChains.begin();
      for (Action *&A : SYCLDeviceActions) {
        if ((*TC)->getTriple().isNVPTX() && CurPhase >= phases::Backend) {
          // For CUDA, stop to emit LLVM IR so it can be linked later on.
          ++TC;
          continue;
        }

        A = C.getDriver().ConstructPhaseAction(C, Args, CurPhase, A,
                                               AssociatedOffloadKind);
        ++TC;
      }

      return ABRT_Success;
    }

    ActionBuilderReturnCode addDeviceDependences(Action *HostAction) override {

      // If this is an input action replicate it for each SYCL toolchain.
      if (auto *IA = dyn_cast<InputAction>(HostAction)) {
        SYCLDeviceActions.clear();

        // Options that are considered LinkerInput are not valid input actions
        // to the device tool chain.
        if (IA->getInputArg().getOption().hasFlag(options::LinkerInput))
          return ABRT_Inactive;

        std::string InputName = IA->getInputArg().getAsString(Args);
        // Objects will be consumed as part of the partial link step when
        // dealing with offload static libraries
        if (C.getDriver().getOffloadStaticLibSeen() &&
            IA->getType() == types::TY_Object && isObjectFile(InputName))
          return ABRT_Inactive;

        // Libraries are not processed in the SYCL toolchain
        if (IA->getType() == types::TY_Object && !isObjectFile(InputName))
          return ABRT_Inactive;

        for (auto &TargetInfo : SYCLTargetInfoList) {
          (void)TargetInfo;
          SYCLDeviceActions.push_back(
              C.MakeAction<InputAction>(IA->getInputArg(), IA->getType()));
        }
        return ABRT_Success;
      }

      // If this is an unbundling action use it as is for each SYCL toolchain.
      if (auto *UA = dyn_cast<OffloadUnbundlingJobAction>(HostAction)) {
        SYCLDeviceActions.clear();
        if (auto *IA = dyn_cast<InputAction>(UA->getInputs().back())) {
          // Options that are considered LinkerInput are not valid input actions
          // to the device tool chain.
          if (IA->getInputArg().getOption().hasFlag(options::LinkerInput))
            return ABRT_Inactive;

          std::string FileName = IA->getInputArg().getAsString(Args);
          // Check if the type of the file is the same as the action. Do not
          // unbundle it if it is not. Do not unbundle .so files, for example,
          // which are not object files.
          if (IA->getType() == types::TY_Object) {
            if (!isObjectFile(FileName))
              return ABRT_Inactive;
            // For SYCL device libraries, don't need to add them to
            // FPGAObjectInputs as there is no FPGA dep files inside.
            const auto *TC = ToolChains.front();
            if (TC->getTriple().getSubArch() ==
                    llvm::Triple::SPIRSubArch_fpga &&
                !IsSYCLDeviceLibObj(FileName, C.getDefaultToolChain()
                                                  .getTriple()
                                                  .isWindowsMSVCEnvironment()))
              FPGAObjectInputs.push_back(IA);
          }
        }
        // Create 1 device action per triple/bound arch
        for (auto &TargetInfo : SYCLTargetInfoList) {
          SYCLDeviceActions.push_back(UA);
          UA->registerDependentActionInfo(TargetInfo.TC, TargetInfo.BoundArch,
                                          Action::OFK_SYCL);
        }
        return ABRT_Success;
      }
      return ABRT_Success;
    }

    // Actions that can only be appended after all Inputs have been processed
    // occur here.  Not all offload actions are against single files.
    void appendTopLevelLinkAction(ActionList &AL) override {
      if (!SYCLLinkBinary)
        return;

      OffloadAction::DeviceDependences Dep;
      withBoundArchForToolChain(ToolChains.front(), [&](const char *BoundArch) {
        Dep.add(*SYCLLinkBinary, *ToolChains.front(), BoundArch,
                Action::OFK_SYCL);
      });
      AL.push_back(C.MakeAction<OffloadAction>(Dep, SYCLLinkBinary->getType()));
      SYCLLinkBinary = nullptr;
    }

    void appendTopLevelActions(ActionList &AL) override {
      // We should always have an action for each input.
      if (!SYCLDeviceActions.empty()) {
        assert(SYCLDeviceActions.size() == SYCLTargetInfoList.size() &&
               "Number of SYCL actions and toolchains/boundarch pairs do not "
               "match.");

        // Append all device actions followed by the proper offload action.
        for (auto TargetActionInfo :
             llvm::zip(SYCLDeviceActions, SYCLTargetInfoList)) {
          Action *A = std::get<0>(TargetActionInfo);
          DeviceTargetInfo &TargetInfo = std::get<1>(TargetActionInfo);

          OffloadAction::DeviceDependences Dep;
          Dep.add(*A, *TargetInfo.TC, TargetInfo.BoundArch, Action::OFK_SYCL);
          if (ExternalCudaAction) {
            assert(
                SYCLTargetInfoList.size() == 1 &&
                "Number of SYCL actions and toolchains/boundarch pairs do not "
                "match.");

            // Link with external CUDA action.
            ActionList LinkObjects;
            LinkObjects.push_back(
                C.MakeAction<OffloadAction>(Dep, A->getType()));
            LinkObjects.push_back(ExternalCudaAction);
            Action *DeviceLinkAction =
                C.MakeAction<LinkJobAction>(LinkObjects, types::TY_LLVM_BC);

            OffloadAction::DeviceDependences DDep;
            DDep.add(*DeviceLinkAction, *TargetInfo.TC, TargetInfo.BoundArch,
                     Action::OFK_SYCL);
            AL.push_back(C.MakeAction<OffloadAction>(DDep, A->getType()));

            ExternalCudaAction = nullptr;
          } else {
            AL.push_back(C.MakeAction<OffloadAction>(Dep, A->getType()));
          }
        }
        // We no longer need the action stored in this builder.
        SYCLDeviceActions.clear();
      }
    }

    // Performs device specific linking steps for the SYCL based toolchain.
    // This function is used for both the early AOT flow and the typical
    // offload device link flow.
    // When creating the standard offload device link flow during the link
    // phase, the ListIndex input provides an index against the
    // SYCLTargetInfoList. This is used to determine associated toolchain
    // information for the values being worked against to add the device link
    // steps. The generated device link steps are added via dependency
    // additions. For early AOT, ListIndex is the base device file that the
    // created device linking actions are performed against. The
    // DeviceLinkActions is used to hold the actions generated to be added to
    // the toolchain.
    void appendSYCLDeviceLink(const ActionList &ListIndex, const ToolChain *TC,
                              OffloadAction::DeviceDependences &DA,
                              ActionList &DeviceLinkActions,
                              const char *BoundArch,
                              bool AddOffloadAction = false) {
      auto addDeps = [&](Action *A, const ToolChain *TC,
                         const char *BoundArch) {
        if (AddOffloadAction) {
          OffloadAction::DeviceDependences Deps;
          Deps.add(*A, *TC, BoundArch, Action::OFK_SYCL);
          DeviceLinkActions.push_back(
              C.MakeAction<OffloadAction>(Deps, A->getType()));
        } else {
          DA.add(*A, *TC, BoundArch, Action::OFK_SYCL);
        }
      };

      // List of device specific libraries to be fed into llvm-link.
      ActionList SYCLDeviceLibs;

      // List of device specific library 'objects' (FPGA AOCO libraries) that
      // are fed directly to the FPGA offline compiler.
      ActionList FPGADeviceLibObjects;

      // List of device objects that go through the device link step.
      ActionList LinkObjects;

      // List of FPGA AOC specific device objects/archives.
      ActionList FPGAAOCDevices;
      auto TargetTriple = TC->getTriple();
      auto IsNVPTX = TargetTriple.isNVPTX();
      auto IsAMDGCN = TargetTriple.isAMDGCN();
      auto IsSPIR = TargetTriple.isSPIR();
      bool IsSpirvAOT = TargetTriple.isSPIRAOT();
      const bool IsSYCLNativeCPU =
          TC->getAuxTriple() &&
          driver::isSYCLNativeCPU(TargetTriple, *TC->getAuxTriple());
      for (const auto &Input : ListIndex) {
        if (TargetTriple.getSubArch() == llvm::Triple::SPIRSubArch_fpga &&
            types::isFPGA(Input->getType())) {
          assert(BoundArch == nullptr &&
                 "fpga triple bounded arch not nullptr");
          // FPGA aoco does not go through the link, everything else does.
          if (Input->getType() == types::TY_FPGA_AOCO) {
            FPGADeviceLibObjects.push_back(Input);
            continue;
          }
          // FPGA aocr/aocx does not go through the link and is passed
          // directly to the backend compilation step (aocr) or wrapper (aocx)
          if (Args.hasArg(options::OPT_fintelfpga)) {
            if (Input->getType() == types::TY_FPGA_AOCR ||
                Input->getType() == types::TY_FPGA_AOCR_EMU ||
                Input->getType() == types::TY_FPGA_AOCX)
              // Save the AOCR device items.  These will be processed along
              // with the FPGAAOCArchives.
              FPGAAOCDevices.push_back(Input);
            else
              llvm_unreachable("Unexpected FPGA input type.");
          }
          continue;
        } else if (!types::isFPGA(Input->getType())) {
          // No need for any conversion if we are coming in from the
          // clang-offload-deps or regular compilation path.
          if (IsNVPTX || IsAMDGCN || ContainsOffloadDepsAction(Input) ||
              ContainsCompileOrAssembleAction(Input)) {
            LinkObjects.push_back(Input);
            continue;
          }
          // Any objects or lists of objects that come in from the unbundling
          // step can either be LLVM-IR or SPIR-V based.  Send these through
          // the spirv-to-ir-wrapper to convert to LLVM-IR to be properly
          // processed during the device link.
          Action *ConvertSPIRVAction = C.MakeAction<SpirvToIrWrapperJobAction>(
              Input, Input->getType() == types::TY_Tempfilelist
                         ? types::TY_Tempfilelist
                         : types::TY_LLVM_BC);
          LinkObjects.push_back(ConvertSPIRVAction);
        }
      }
      // Process AOCR/AOCR_EMU
      if (FPGAAOCDevices.size()) {
        assert(FPGAAOCDevices.size() == FPGAAOCArchives.size() &&
               "Unexpected number of AOC binaries");
        // Generate AOCX/AOCR
        // Input is the unbundled device binary.  Perform an additional
        // unbundle against the input file associated to grab the wrapped
        // device binary.
        for (auto AOCRItem : llvm::zip(FPGAAOCArchives, FPGAAOCDevices)) {
          Action *Archive = std::get<0>(AOCRItem);
          Action *Device = std::get<1>(AOCRItem);

          auto *UnbundleAction = C.MakeAction<OffloadUnbundlingJobAction>(
              Archive, types::TY_Tempfilelist);
          UnbundleAction->registerDependentActionInfo(TC, /*BoundArch=*/"",
                                                      Action::OFK_SYCL);
          auto *RenameUnbundle = C.MakeAction<FileTableTformJobAction>(
              UnbundleAction, types::TY_Tempfilelist, types::TY_Tempfilelist);
          RenameUnbundle->addRenameColumnTform(
              FileTableTformJobAction::COL_ZERO,
              FileTableTformJobAction::COL_SYM_AND_PROPS);

          // Wrap the unbundled device binary along with the additional
          // .bc file that contains the Symbols and Properties
          if (Device->getType() == types::TY_FPGA_AOCX) {
            auto *RenameAction = C.MakeAction<FileTableTformJobAction>(
                Device, types::TY_Tempfilelist, types::TY_Tempfilelist);
            RenameAction->addRenameColumnTform(
                FileTableTformJobAction::COL_ZERO,
                FileTableTformJobAction::COL_CODE);
            ActionList WrapperItems({RenameAction, RenameUnbundle});
            auto *DeviceWrappingAction = C.MakeAction<OffloadWrapperJobAction>(
                WrapperItems, types::TY_Object);
            addDeps(DeviceWrappingAction, TC, BoundArch);
          } else {
            auto *FPGAAOTAction =
                C.MakeAction<BackendCompileJobAction>(Device, FPGAOutType);
            auto *RenameAction = C.MakeAction<FileTableTformJobAction>(
                FPGAAOTAction, types::TY_Tempfilelist, types::TY_Tempfilelist);
            RenameAction->addRenameColumnTform(
                FileTableTformJobAction::COL_ZERO,
                FileTableTformJobAction::COL_CODE);
            ActionList WrapperItems({RenameAction, RenameUnbundle});
            auto *DeviceWrappingAction = C.MakeAction<OffloadWrapperJobAction>(
                WrapperItems, types::TY_Object);

            Action *DeviceAction = DeviceWrappingAction;
            if (Args.hasArg(options::OPT_fsycl_link_EQ)) {
              if (auto *OWA = dyn_cast<OffloadWrapperJobAction>(DeviceAction))
                OWA->setCompileStep(false);
              ActionList BundlingActions;
              BundlingActions.push_back(DeviceWrappingAction);

              // Wrap and compile the wrapped device device binary.  This will
              // be used later when consumed as the input .bc file to retain
              // the symbols and properties associated.
              DeviceAction = C.MakeAction<OffloadWrapperJobAction>(
                  BundlingActions, types::TY_Object);
              if (auto *OWA = dyn_cast<OffloadWrapperJobAction>(DeviceAction))
                OWA->setOffloadKind(Action::OFK_Host);
              Action *CompiledDeviceAction =
                  C.MakeAction<OffloadWrapperJobAction>(WrapperItems,
                                                        types::TY_Object);
              addDeps(CompiledDeviceAction, TC, nullptr);
            }
            addDeps(DeviceAction, TC, nullptr);
          }
        }
      }
      for (const auto &A : SYCLFinalDeviceList) {
        // Given the list of archives that have final device binaries, take
        // those archives and unbundle all of the devices seen.  These will
        // be added to the final host link with no additional processing.
        // Gather the targets to unbundle.
        auto Input(A.first);
        for (StringRef TargetString : A.second) {
          // Unbundle
          types::ID InputType = Input->getType();
          if (InputType == types::TY_Archive)
            InputType = types::TY_Tempfilelist;
          auto *UA = C.MakeAction<OffloadUnbundlingJobAction>(Input, InputType);
          UA->registerDependentActionInfo(TC, /*BoundArch=*/"",
                                          Action::OFK_SYCL);
          UA->setTargetString(TargetString.str());

          // Add lists to the final link.
          addDeps(UA, TC, "");
        }
      }
      if (!LinkObjects.empty()) {
        // The linkage actions subgraph leading to the offload wrapper.
        // [cond] Means incoming/outgoing dependence is created only when cond
        //        is true. A function of:
        //   n - target is NVPTX/AMDGCN
        //   a - SPIRV AOT compilation is requested
        //   s - device code split requested
        //   r - relocatable device code is requested
        //   f - link object output type is TY_Tempfilelist (fat archive)
        //   e - Embedded IR for fusion (-fsycl-embed-ir) was requested
        //       and target is NVPTX.
        //   * - "all other cases"
        //     - no condition means output/input is "always" present
        // First symbol indicates output/input type
        //   . - single file output (TY_SPIRV, TY_LLVM_BC,...)
        //   - - TY_Tempfilelist
        //   + - TY_Tempfiletable
        //
        //                   .-----------------.
        //                   |Link(LinkObjects)|
        //                   .-----------------.
        //                ----[-!rf]   [*]
        //               [-!rf]         |
        //         .-------------.      |
        //         | llvm-foreach|      |
        //         .-------------.      |
        //               [.]            |
        //                |             |
        //                |             |
        //         .---------------------------------------.
        //         |               PostLink                |[+e]----------------
        //         .---------------------------------------.                   |
        //                           [+*]                [+]                   |
        //                             |                  |                    |
        //                             |                  |                    |
        //                             |---------         |                    |
        //                             |        |         |                    |
        //                             |        |         |                    |
        //                             |      [+!rf]      |                    |
        //                             |  .-------------. |                    |
        //                             |  | llvm-foreach| |                    |
        //                             |  .-------------. |                    |
        //                             |        |         |                    |
        //                            [+*]    [+!rf]      |                    |
        //                      .-----------------.       |                    |
        //                      | FileTableTform  |       |                    |
        //                      | (extract "Code")|       |                    |
        //                      .-----------------.       |                    |
        //                              [-]               |-----------         |
        //           --------------------|                           |         |
        //           |                   |                           |         |
        //           |                   |-----------------          |         |
        //           |                   |                |          |         |
        //           |                   |               [-!rf]      |         |
        //           |                   |         .--------------.  |         |
        //           |                   |         |FileTableTform|  |         |
        //           |                   |         |   (merge)    |  |         |
        //           |                   |         .--------------.  |         |
        //           |                   |               [-]         |-------  |
        //           |                   |                |          |      |  |
        //           |                   |                |    ------|      |  |
        //           |                   |        --------|    |            |  |
        //          [.]                 [-*]   [-!rf]        [+!rf]         |  |
        //   .---------------.  .-------------------. .--------------.      |  |
        //   | finalizeNVPTX  | |  SPIRVTranslator  | |FileTableTform|      |  |
        //   | finalizeAMDGCN | |                   | |   (merge)    |      |  |
        //   .---------------.  .-------------------. . -------------.      |  |
        //          [.]             [-as]      [-!a]         |              |  |
        //           |                |          |           |              |  |
        //           |              [-s]         |           |              |  |
        //           |       .----------------.  |           |              |  |
        //           |       | BackendCompile |  |           |              |  |
        //           |       .----------------.  |     ------|              |  |
        //           |              [-s]         |     |                    |  |
        //           |                |          |     |                    |  |
        //           |              [-a]      [-!a]  [-!rf]                 |  |
        //           |              .--------------------.                  |  |
        //           -----------[-n]|   FileTableTform   |[+*]--------------|  |
        //                          |  (replace "Code")  |                     |
        //                          .--------------------.                     |
        //                                      |      -------------------------
        //                                    [+*]     | [+e]
        //         .--------------------------------------.
        //         |            OffloadWrapper            |
        //         .--------------------------------------.
        //
        ActionList FullLinkObjects;
        bool IsRDC = !tools::SYCL::shouldDoPerObjectFileLinking(C);
        if (IsRDC) {
          Action *DeviceLinkAction =
              C.MakeAction<LinkJobAction>(LinkObjects, types::TY_LLVM_BC);
          FullLinkObjects.push_back(DeviceLinkAction);
        } else
          FullLinkObjects = LinkObjects;

        // FIXME: Link all wrapper and fallback device libraries as default,
        // When spv online link is supported by all backends, the fallback
        // device libraries are only needed when current toolchain is using
        // AOT compilation.
        bool SYCLDeviceLibLinked = false;
        if (IsSPIR || IsNVPTX) {
          bool UseJitLink =
              IsSPIR &&
              Args.hasFlag(options::OPT_fsycl_device_lib_jit_link,
                           options::OPT_fno_sycl_device_lib_jit_link, false);
          bool UseAOTLink = IsSPIR && (IsSpirvAOT || !UseJitLink);
          SYCLDeviceLibLinked = addSYCLDeviceLibs(
              TC, SYCLDeviceLibs, UseAOTLink,
              C.getDefaultToolChain().getTriple().isWindowsMSVCEnvironment());
        }
        if (IsSYCLNativeCPU) {
          SYCLDeviceLibLinked |= addSYCLNativeCPULibs(TC, SYCLDeviceLibs);
        }
        JobAction *LinkSYCLLibs =
            C.MakeAction<LinkJobAction>(SYCLDeviceLibs, types::TY_LLVM_BC);
        for (Action *FullLinkObject : FullLinkObjects) {
          if (FullLinkObject->getKind() ==
              clang::driver::Action::OffloadDepsJobClass)
            continue;
          Action *FullDeviceLinkAction = nullptr;
          ActionList WrapperInputs;

          if (SYCLDeviceLibLinked) {
            if (IsRDC) {
              // First object has to be non-DeviceLib for only-needed to be
              // passed.
              SYCLDeviceLibs.insert(SYCLDeviceLibs.begin(), FullLinkObject);
              FullDeviceLinkAction = C.MakeAction<LinkJobAction>(
                  SYCLDeviceLibs, types::TY_LLVM_BC);
            } else {
              FullDeviceLinkAction = FullLinkObject;

              ActionList DeviceCodeAndSYCLLibs{FullDeviceLinkAction,
                                               LinkSYCLLibs};
              JobAction *LinkDeviceCode = C.MakeAction<LinkJobAction>(
                  DeviceCodeAndSYCLLibs, types::TY_LLVM_BC);

              if (FullDeviceLinkAction->getType() == types::TY_Tempfilelist) {
                // If our compiler input outputs a temp file list (eg. fat
                // static archive), we need to link the device code against
                // each entry in the static archive.
                auto *ParallelLinkDeviceCode =
                    C.MakeAction<ForEachWrappingAction>(
                        cast<JobAction>(FullDeviceLinkAction), LinkDeviceCode);
                // The SYCL device library action tree should not be
                // for-eached, it only needs to happen once total. The
                // for-each action should start linking device code with the
                // device libraries.
                std::function<void(const Action *)> traverseActionTree =
                    [&](const Action *Act) {
                      ParallelLinkDeviceCode->addSerialAction(Act);
                      for (const auto &Input : Act->getInputs()) {
                        traverseActionTree(Input);
                      }
                    };
                traverseActionTree(LinkSYCLLibs);
                ActionList TformInputs{FullDeviceLinkAction,
                                       ParallelLinkDeviceCode};
                auto *ReplaceFilesAction =
                    C.MakeAction<FileTableTformJobAction>(
                        TformInputs, types::TY_Tempfilelist,
                        types::TY_Tempfilelist);
                ReplaceFilesAction->addReplaceColumnTform(
                    FileTableTformJobAction::COL_ZERO,
                    FileTableTformJobAction::COL_ZERO);
                ReplaceFilesAction->addExtractColumnTform(
                    FileTableTformJobAction::COL_ZERO, false /*drop titles*/);
                FullDeviceLinkAction = ReplaceFilesAction;
              } else {
                // If our compiler input is singular, just do a single link.
                FullDeviceLinkAction = LinkDeviceCode;
              }
            }
          } else
            FullDeviceLinkAction = FullLinkObject;

          // reflects whether current target is ahead-of-time and can't
          // support runtime setting of specialization constants
          bool IsAOT = IsNVPTX || IsAMDGCN || IsSpirvAOT || IsSYCLNativeCPU;

          // post link is not optional - even if not splitting, always need to
          // process specialization constants
          types::ID PostLinkOutType = IsSPIR || IsSYCLNativeCPU
                                          ? types::TY_Tempfiletable
                                          : types::TY_LLVM_BC;
          auto createPostLinkAction = [&]() {
            // For SPIR-V targets, force TY_Tempfiletable.
            auto TypedPostLinkAction = C.MakeAction<SYCLPostLinkJobAction>(
                FullDeviceLinkAction, PostLinkOutType, types::TY_Tempfiletable);
            TypedPostLinkAction->setRTSetsSpecConstants(!IsAOT);
            return TypedPostLinkAction;
          };
          Action *PostLinkAction = createPostLinkAction();
          if (IsSYCLNativeCPU) {
            // for SYCL Native CPU, we just take the linked device
            // modules, lower them to an object file , and link it to the host
            // object file.
            auto *BackendAct = C.MakeAction<BackendJobAction>(
                FullDeviceLinkAction, types::TY_PP_Asm);
            auto *AsmAct =
                C.MakeAction<AssembleJobAction>(BackendAct, types::TY_Object);
            DA.add(*AsmAct, *TC, BoundArch, Action::OFK_SYCL);
            auto *DeviceWrappingAction = C.MakeAction<OffloadWrapperJobAction>(
                PostLinkAction, types::TY_Object);
            DA.add(*DeviceWrappingAction, *TC, BoundArch, Action::OFK_SYCL);
            continue;
          }
          if ((IsNVPTX || IsAMDGCN) &&
              Args.hasArg(options::OPT_fsycl_embed_ir)) {
            // When compiling for Nvidia/AMD devices and the user requested the
            // IR to be embedded in the application (via option), run the output
            // of sycl-post-link (filetable referencing LLVM Bitcode + symbols)
            // through the offload wrapper and link the resulting object to the
            // application.
            auto *WrapBitcodeAction = C.MakeAction<OffloadWrapperJobAction>(
                PostLinkAction, types::TY_Object, true);
            addDeps(WrapBitcodeAction, TC, BoundArch);
          }
          bool NoRDCFatStaticArchive =
              !IsRDC &&
              FullDeviceLinkAction->getType() == types::TY_Tempfilelist;
          if (NoRDCFatStaticArchive)
            PostLinkAction = C.MakeAction<ForEachWrappingAction>(
                cast<JobAction>(FullDeviceLinkAction),
                cast<JobAction>(PostLinkAction));

          auto createExtractIRFilesAction = [&]() {
            auto *TypedExtractIRFilesAction =
                C.MakeAction<FileTableTformJobAction>(
                    PostLinkAction,
                    IsSPIR ? types::TY_Tempfilelist : PostLinkAction->getType(),
                    types::TY_Tempfilelist);
            // single column w/o title fits TY_Tempfilelist format
            TypedExtractIRFilesAction->addExtractColumnTform(
                FileTableTformJobAction::COL_CODE, false /*drop titles*/);
            return TypedExtractIRFilesAction;
          };

          Action *ExtractIRFilesAction = createExtractIRFilesAction();

          if (IsNVPTX || IsAMDGCN) {
            JobAction *FinAction =
                IsNVPTX ? finalizeNVPTXDependences(ExtractIRFilesAction,
                                                   TC->getTriple())
                        : finalizeAMDGCNDependences(ExtractIRFilesAction,
                                                    TC->getTriple());
            auto *ForEachWrapping = C.MakeAction<ForEachWrappingAction>(
                cast<JobAction>(ExtractIRFilesAction), FinAction);

            ActionList TformInputs{PostLinkAction, ForEachWrapping};
            auto *ReplaceFilesAction = C.MakeAction<FileTableTformJobAction>(
                TformInputs, types::TY_Tempfiletable, types::TY_Tempfiletable);
            ReplaceFilesAction->addReplaceColumnTform(
                FileTableTformJobAction::COL_CODE,
                FileTableTformJobAction::COL_CODE);

            WrapperInputs.push_back(ReplaceFilesAction);
          } else {
            if (NoRDCFatStaticArchive) {
              ExtractIRFilesAction = C.MakeAction<ForEachWrappingAction>(
                  cast<JobAction>(FullDeviceLinkAction),
                  cast<JobAction>(ExtractIRFilesAction));

              auto *MergeAllTablesIntoOne =
                  C.MakeAction<FileTableTformJobAction>(ExtractIRFilesAction,
                                                        types::TY_Tempfilelist,
                                                        types::TY_Tempfilelist);
              MergeAllTablesIntoOne->addMergeTform(
                  FileTableTformJobAction::COL_ZERO);
              ExtractIRFilesAction = MergeAllTablesIntoOne;
            }
            // For SPIRV-based targets - translate to SPIRV then optionally
            // compile ahead-of-time to native architecture
            Action *BuildCodeAction = C.MakeAction<SPIRVTranslatorJobAction>(
                ExtractIRFilesAction, types::TY_Tempfilelist);

            // After the Link, wrap the files before the final host link
            if (IsAOT) {
              types::ID OutType = types::TY_Tempfilelist;
              if (!DeviceCodeSplit) {
                OutType = (TargetTriple.getSubArch() ==
                           llvm::Triple::SPIRSubArch_fpga)
                              ? FPGAOutType
                              : types::TY_Image;
              }
              // Do the additional Ahead of Time compilation when the specific
              // triple calls for it (provided a valid subarch).
              ActionList BEInputs;
              BEInputs.push_back(BuildCodeAction);
              auto unbundleAdd = [&](Action *A, types::ID T) {
                ActionList AL;
                AL.push_back(A);
                Action *UnbundleAction =
                    C.MakeAction<OffloadUnbundlingJobAction>(AL, T);
                BEInputs.push_back(UnbundleAction);
              };
              // Send any known objects/archives through the unbundler to grab
              // the dependency file associated.  This is only done for
              // -fintelfpga.
              for (Action *A : FPGAObjectInputs)
                unbundleAdd(A, types::TY_FPGA_Dependencies);
              for (Action *A : FPGAArchiveInputs)
                unbundleAdd(A, types::TY_FPGA_Dependencies_List);
              for (const auto &A : FPGADeviceLibObjects)
                BEInputs.push_back(A);
              BuildCodeAction =
                  C.MakeAction<BackendCompileJobAction>(BEInputs, OutType);
            }
            if (NoRDCFatStaticArchive) {
              auto *MergeAllTablesIntoOne =
                  C.MakeAction<FileTableTformJobAction>(PostLinkAction,
                                                        types::TY_Tempfilelist,
                                                        types::TY_Tempfilelist);
              MergeAllTablesIntoOne->addMergeTform(
                  FileTableTformJobAction::COL_ZERO);
              PostLinkAction = MergeAllTablesIntoOne;
            }
            ActionList TformInputs{PostLinkAction, BuildCodeAction};
            auto *ReplaceFilesAction = C.MakeAction<FileTableTformJobAction>(
                TformInputs, types::TY_Tempfiletable, types::TY_Tempfiletable);
            ReplaceFilesAction->addReplaceColumnTform(
                FileTableTformJobAction::COL_CODE,
                FileTableTformJobAction::COL_CODE);
            WrapperInputs.push_back(ReplaceFilesAction);
          }

          // After the Link, wrap the files before the final host link
          // Add the unbundled wrapped AOC device binary to the wrapper
          // call.
          auto *DeviceWrappingAction = C.MakeAction<OffloadWrapperJobAction>(
              WrapperInputs, types::TY_Object);

          if (IsSpirvAOT) {
            // For FPGA with -fsycl-link, we need to bundle the output.
            if (TargetTriple.getSubArch() == llvm::Triple::SPIRSubArch_fpga) {
              Action *DeviceAction = DeviceWrappingAction;
              if (Args.hasArg(options::OPT_fsycl_link_EQ)) {
                // We do not want to compile the wrapped binary before the link.
                if (auto *OWA = dyn_cast<OffloadWrapperJobAction>(DeviceAction))
                  OWA->setCompileStep(false);
                ActionList BundlingActions;
                BundlingActions.push_back(DeviceWrappingAction);

                // Wrap and compile the wrapped device device binary.  This will
                // be used later when consumed as the input .bc file to retain
                // the symbols and properties associated.
                DeviceAction = C.MakeAction<OffloadWrapperJobAction>(
                    BundlingActions, types::TY_Object);
                if (auto *OWA = dyn_cast<OffloadWrapperJobAction>(DeviceAction))
                  OWA->setOffloadKind(Action::OFK_Host);
                Action *CompiledDeviceAction =
                    C.MakeAction<OffloadWrapperJobAction>(WrapperInputs,
                                                          types::TY_Object);
                addDeps(CompiledDeviceAction, TC, nullptr);
              }
              addDeps(DeviceAction, TC, nullptr);
            } else {
              bool AddBA =
                  (TargetTriple.getSubArch() == llvm::Triple::SPIRSubArch_gen &&
                   BoundArch != nullptr);
              addDeps(DeviceWrappingAction, TC, AddBA ? BoundArch : nullptr);
            }
          } else {
            withBoundArchForToolChain(TC, [&](const char *BoundArch) {
              addDeps(DeviceWrappingAction, TC, BoundArch);
            });
          }
        }
      }
    }

    bool addSYCLNativeCPULibs(const ToolChain *TC,
                              ActionList &DeviceLinkObjects) {
      std::string LibSpirvFile;
      if (Args.hasArg(options::OPT_fsycl_libspirv_path_EQ)) {
        auto ProvidedPath =
            Args.getLastArgValue(options::OPT_fsycl_libspirv_path_EQ).str();
        if (llvm::sys::fs::exists(ProvidedPath))
          LibSpirvFile = ProvidedPath;
      } else {
        SmallVector<StringRef, 8> LibraryPaths;

        // Expected path w/out install.
        SmallString<256> WithoutInstallPath(C.getDriver().ResourceDir);
        llvm::sys::path::append(WithoutInstallPath, Twine("../../clc"));
        LibraryPaths.emplace_back(WithoutInstallPath.c_str());

        // Expected path w/ install.
        SmallString<256> WithInstallPath(C.getDriver().ResourceDir);
        llvm::sys::path::append(WithInstallPath, Twine("../../../share/clc"));
        LibraryPaths.emplace_back(WithInstallPath.c_str());

        // Select libclc variant based on target triple
        std::string LibSpirvTargetName = "builtins.link.libspirv-";
        LibSpirvTargetName.append(TC->getTripleString() + ".bc");

        for (StringRef LibraryPath : LibraryPaths) {
          SmallString<128> LibSpirvTargetFile(LibraryPath);
          llvm::sys::path::append(LibSpirvTargetFile, LibSpirvTargetName);
          if (llvm::sys::fs::exists(LibSpirvTargetFile) ||
              Args.hasArg(options::OPT__HASH_HASH_HASH)) {
            LibSpirvFile = std::string(LibSpirvTargetFile.str());
            break;
          }
        }
      }

      if (!LibSpirvFile.empty()) {
        Arg *LibClcInputArg = MakeInputArg(Args, C.getDriver().getOpts(),
                                           Args.MakeArgString(LibSpirvFile));
        auto *SYCLLibClcInputAction =
            C.MakeAction<InputAction>(*LibClcInputArg, types::TY_LLVM_BC);
        DeviceLinkObjects.push_back(SYCLLibClcInputAction);
        return true;
      }
      return false;
    }

    bool addSYCLDeviceLibs(const ToolChain *TC, ActionList &DeviceLinkObjects,
                           bool isSpirvAOT, bool isMSVCEnv) {
      int NumOfDeviceLibLinked = 0;
      SmallVector<SmallString<128>, 4> LibLocCandidates;
      SYCLInstallation.getSYCLDeviceLibPath(LibLocCandidates);

      SmallVector<std::string, 8> DeviceLibraries;
      DeviceLibraries =
          tools::SYCL::getDeviceLibraries(C, TC->getTriple(), isSpirvAOT);

      for (const auto &DeviceLib : DeviceLibraries) {
        bool LibLocSelected = false;
        for (const auto &LLCandidate : LibLocCandidates) {
          if (LibLocSelected)
            break;
          SmallString<128> LibName(LLCandidate);
          llvm::sys::path::append(LibName, DeviceLib);
          if (llvm::sys::fs::exists(LibName)) {
            ++NumOfDeviceLibLinked;
            Arg *InputArg = MakeInputArg(Args, C.getDriver().getOpts(),
                                         Args.MakeArgString(LibName));
            auto *SYCLDeviceLibsInputAction =
                C.MakeAction<InputAction>(*InputArg, types::TY_Object);
            auto *SYCLDeviceLibsUnbundleAction =
                C.MakeAction<OffloadUnbundlingJobAction>(
                    SYCLDeviceLibsInputAction);

            // We are using BoundArch="" here since the NVPTX bundles in
            // the devicelib .o files do not contain any arch information
            SYCLDeviceLibsUnbundleAction->registerDependentActionInfo(
                TC, /*BoundArch=*/"", Action::OFK_SYCL);
            OffloadAction::DeviceDependences Dep;
            Dep.add(*SYCLDeviceLibsUnbundleAction, *TC, /*BoundArch=*/"",
                    Action::OFK_SYCL);
            auto *SYCLDeviceLibsDependenciesAction =
                C.MakeAction<OffloadAction>(
                    Dep, SYCLDeviceLibsUnbundleAction->getType());

            DeviceLinkObjects.push_back(SYCLDeviceLibsDependenciesAction);
            if (!LibLocSelected)
              LibLocSelected = !LibLocSelected;
          }
        }
      }

      // For NVPTX backend we need to also link libclc and CUDA libdevice
      // at the same stage that we link all of the unbundled SYCL libdevice
      // objects together.
      if (TC->getTriple().isNVPTX() && NumOfDeviceLibLinked) {
        std::string LibSpirvFile;
        if (Args.hasArg(options::OPT_fsycl_libspirv_path_EQ)) {
          auto ProvidedPath =
              Args.getLastArgValue(options::OPT_fsycl_libspirv_path_EQ).str();
          if (llvm::sys::fs::exists(ProvidedPath))
            LibSpirvFile = ProvidedPath;
        } else {
          SmallVector<StringRef, 8> LibraryPaths;

          // Expected path w/out install.
          SmallString<256> WithoutInstallPath(C.getDriver().ResourceDir);
          llvm::sys::path::append(WithoutInstallPath, Twine("../../clc"));
          LibraryPaths.emplace_back(WithoutInstallPath.c_str());

          // Expected path w/ install.
          SmallString<256> WithInstallPath(C.getDriver().ResourceDir);
          llvm::sys::path::append(WithInstallPath, Twine("../../../share/clc"));
          LibraryPaths.emplace_back(WithInstallPath.c_str());

          // Select remangled libclc variant
          std::string LibSpirvTargetName =
              (TC->getAuxTriple()->isOSWindows())
                  ? "remangled-l32-signed_char.libspirv-nvptx64-nvidia-cuda."
                    "bc"
                  : "remangled-l64-signed_char.libspirv-nvptx64-nvidia-cuda."
                    "bc";

          for (StringRef LibraryPath : LibraryPaths) {
            SmallString<128> LibSpirvTargetFile(LibraryPath);
            llvm::sys::path::append(LibSpirvTargetFile, LibSpirvTargetName);
            if (llvm::sys::fs::exists(LibSpirvTargetFile) ||
                Args.hasArg(options::OPT__HASH_HASH_HASH)) {
              LibSpirvFile = std::string(LibSpirvTargetFile.str());
              break;
            }
          }
        }

        if (!LibSpirvFile.empty()) {
          Arg *LibClcInputArg = MakeInputArg(Args, C.getDriver().getOpts(),
                                             Args.MakeArgString(LibSpirvFile));
          auto *SYCLLibClcInputAction =
              C.MakeAction<InputAction>(*LibClcInputArg, types::TY_LLVM_BC);
          DeviceLinkObjects.push_back(SYCLLibClcInputAction);
        }

        const toolchains::CudaToolChain *CudaTC =
            static_cast<const toolchains::CudaToolChain *>(TC);
        for (const auto &LinkInputEnum : enumerate(DeviceLinkerInputs)) {
          const char *BoundArch =
              SYCLTargetInfoList[LinkInputEnum.index()].BoundArch;
          std::string LibDeviceFile =
              CudaTC->CudaInstallation.getLibDeviceFile(BoundArch);
          if (!LibDeviceFile.empty()) {
            Arg *CudaDeviceLibInputArg =
                MakeInputArg(Args, C.getDriver().getOpts(),
                             Args.MakeArgString(LibDeviceFile));
            auto *SYCLDeviceLibInputAction = C.MakeAction<InputAction>(
                *CudaDeviceLibInputArg, types::TY_LLVM_BC);
            DeviceLinkObjects.push_back(SYCLDeviceLibInputAction);
          }
        }
      }
      return NumOfDeviceLibLinked != 0;
    }

    void appendLinkDependences(OffloadAction::DeviceDependences &DA) override {
      // DeviceLinkerInputs holds binaries per ToolChain (TC) / bound-arch pair
      // The following will loop link and post process for each TC / bound-arch
      // to produce a final binary.
      // They will be bundled per TC before being sent to the Offload Wrapper.
      for (const auto &LinkInputEnum : enumerate(DeviceLinkerInputs)) {
        auto &LI = LinkInputEnum.value();
        int Index = LinkInputEnum.index();
        const ToolChain *TC = SYCLTargetInfoList[Index].TC;
        const char *BoundArch = SYCLTargetInfoList[Index].BoundArch;

        auto TripleIt = llvm::find_if(SYCLTripleList, [&](auto &SYCLTriple) {
          return SYCLTriple == TC->getTriple();
        });
        if (TripleIt == SYCLTripleList.end()) {
          // If the toolchain's triple is absent in this "main" triple
          // collection, this means it was created specifically for one of
          // the SYCL AOT inputs. Those will be handled separately.
          continue;
        }
        if (LI.empty())
          // Current list is empty, nothing to process.
          continue;
        ActionList AL;
        appendSYCLDeviceLink(LI, TC, DA, AL, BoundArch);
      }
      for (auto &SAI : SYCLAOTInputs) {
        // Extract binary file name
        std::string FN(SAI.second);
        const char *FNStr = Args.MakeArgString(FN);
        Arg *myArg = Args.MakeSeparateArg(
            nullptr, C.getDriver().getOpts().getOption(options::OPT_INPUT),
            FNStr);
        auto *SYCLAdd =
            C.MakeAction<InputAction>(*myArg, types::TY_SYCL_FATBIN);
        auto *DeviceWrappingAction =
            C.MakeAction<OffloadWrapperJobAction>(SYCLAdd, types::TY_Object);

        // Extract the target triple for this binary
        llvm::Triple TT(SAI.first);
        // Extract the toolchain for this target triple
        auto SYCLDeviceTC = llvm::find_if(
            ToolChains, [&](auto &TC) { return TC->getTriple() == TT; });
        assert(SYCLDeviceTC != ToolChains.end() &&
               "No toolchain found for this AOT input");

        DA.add(*DeviceWrappingAction, **SYCLDeviceTC,
               /*BoundArch=*/nullptr, Action::OFK_SYCL);
      }
    }

    void addDeviceLinkDependencies(OffloadDepsJobAction *DA) override {
      unsigned I = 0;
      for (auto &TargetInfo : SYCLTargetInfoList) {
        DA->registerDependentActionInfo(TargetInfo.TC, TargetInfo.BoundArch,
                                        Action::OFK_SYCL);
        DeviceLinkerInputs[I++].push_back(DA);
      }
    }

    /// Initialize the GPU architecture list from arguments - this populates
    /// `GpuArchList` from `--offload-arch` flags. Only relevant if compiling to
    /// CUDA or AMDGCN. Return true if any initialization errors are found.
    /// FIXME: "offload-arch" and the BoundArch mechanism should also be
    // used in the SYCLToolChain for SPIR-V AOT to track the offload
    // architecture instead of the Triple sub-arch it currently uses.
    bool initializeGpuArchMap() {
      const OptTable &Opts = C.getDriver().getOpts();
      for (auto *A : Args) {
        unsigned Index;
        llvm::Triple *TargetBE = nullptr;

        auto GetTripleIt = [&, this](llvm::StringRef Triple) {
          llvm::Triple TargetTriple{Triple};
          auto TripleIt = llvm::find_if(SYCLTripleList, [&](auto &SYCLTriple) {
            return SYCLTriple == TargetTriple;
          });
          return TripleIt != SYCLTripleList.end() ? &*TripleIt : nullptr;
        };

        if (A->getOption().matches(options::OPT_Xsycl_backend_EQ)) {
          TargetBE = GetTripleIt(A->getValue(0));
          // Passing device args: -Xsycl-target-backend=<triple> -opt=val.
          if (TargetBE)
            Index = Args.getBaseArgs().MakeIndex(A->getValue(1));
          else
            continue;
        } else if (A->getOption().matches(options::OPT_Xsycl_backend)) {
          if (SYCLTripleList.size() > 1) {
            C.getDriver().Diag(diag::err_drv_Xsycl_target_missing_triple)
                << A->getSpelling();
            continue;
          }
          // Passing device args: -Xsycl-target-backend -opt=val.
          TargetBE = &SYCLTripleList.front();
          Index = Args.getBaseArgs().MakeIndex(A->getValue(0));
        } else
          continue;

        auto ParsedArg = Opts.ParseOneArg(Args, Index);

        // TODO: Support --no-cuda-gpu-arch, --{,no-}cuda-gpu-arch=all.
        if (ParsedArg &&
            ParsedArg->getOption().matches(options::OPT_offload_arch_EQ)) {
          const char *ArchStr = ParsedArg->getValue(0);
          if (TargetBE->isNVPTX()) {
            // CUDA arch also applies to AMDGCN ...
            CudaArch Arch = StringToCudaArch(ArchStr);
            if (Arch == CudaArch::UNKNOWN || !IsNVIDIAGpuArch(Arch)) {
              C.getDriver().Diag(clang::diag::err_drv_cuda_bad_gpu_arch)
                  << ArchStr;
              continue;
            }
            ArchStr = CudaArchToString(Arch);
          } else if (TargetBE->isAMDGCN()) {
            llvm::StringMap<bool> Features;
            auto Arch = parseTargetID(
                *getHIPOffloadTargetTriple(C.getDriver(), C.getInputArgs()),
                ArchStr, &Features);
            if (!Arch) {
              C.getDriver().Diag(clang::diag::err_drv_bad_target_id) << ArchStr;
              continue;
            }
            auto CanId = getCanonicalTargetID(Arch.value(), Features);
            ArchStr = Args.MakeArgStringRef(CanId);
          }
          ParsedArg->claim();
          GpuArchList.emplace_back(*TargetBE, ArchStr);
          A->claim();
        }
      }

      // Handle defaults architectures
      for (auto &Triple : SYCLTripleList) {
        // For NVIDIA use SM_50 as a default
        if (Triple.isNVPTX() && llvm::none_of(GpuArchList, [&](auto &P) {
              return P.first.isNVPTX();
            })) {
          const char *DefaultArch = CudaArchToString(CudaArch::SM_50);
          GpuArchList.emplace_back(Triple, DefaultArch);
        }

        // For AMD require the architecture to be set by the user
        if (Triple.isAMDGCN() && llvm::none_of(GpuArchList, [&](auto &P) {
              return P.first.isAMDGCN();
            })) {
          C.getDriver().Diag(clang::diag::err_drv_sycl_missing_amdgpu_arch);
          return true;
        }
      }

      return false;
    }

    // Goes through all of the arguments, including inputs expected for the
    // linker directly, to determine if the targets contained in the objects and
    // archives match target expectations being performed.
    void
    checkForOffloadMismatch(Compilation &C, DerivedArgList &Args,
                            SmallVector<DeviceTargetInfo, 4> &Targets) const {
      if (Targets.empty())
        return;

      SmallVector<const char *, 16> OffloadLibArgs(
          getLinkerArgs(C, Args, true));
      // Gather all of the sections seen in the offload objects/archives
      SmallVector<std::string, 4> UniqueSections;
      for (StringRef OLArg : OffloadLibArgs) {
        SmallVector<std::string, 4> Sections(getOffloadSections(C, OLArg));
        for (auto &Section : Sections) {
          // We only care about sections that start with 'sycl-'.  Also remove
          // the prefix before adding it.
          std::string Prefix("sycl-");
          if (Section.compare(0, Prefix.length(), Prefix) != 0)
            continue;

          std::string Arch = Section.substr(Prefix.length());

          // There are a few different variants for FPGA, if we see one, just
          // use the default FPGA triple to reduce possible match confusion.
          if (Arch.compare(0, 4, "fpga") == 0)
            Arch = C.getDriver().MakeSYCLDeviceTriple("spir64_fpga").str();

          if (std::find(UniqueSections.begin(), UniqueSections.end(), Arch) ==
              UniqueSections.end())
            UniqueSections.push_back(Arch);
        }
      }

      if (!UniqueSections.size())
        return;

      for (auto &SyclTarget : Targets) {
        std::string SectionTriple = SyclTarget.TC->getTriple().str();
        if (SyclTarget.BoundArch) {
          SectionTriple += "-";
          SectionTriple += SyclTarget.BoundArch;
        }
        // If any matching section is found, we are good.
        if (std::find(UniqueSections.begin(), UniqueSections.end(),
                      SectionTriple) != UniqueSections.end())
          continue;
        // If any section found is an 'image' based object that was created
        // with the intention of not requiring the matching SYCL target, do
        // not emit the diagnostic.
        if (SyclTarget.TC->getTriple().isSPIR()) {
          bool SectionFound = false;
          for (auto Section : UniqueSections) {
            if (SectionFound)
              break;
            SmallVector<std::string, 3> ArchList = {"spir64_gen", "spir64_fpga",
                                                    "spir64_x86_64"};
            for (auto ArchStr : ArchList) {
              std::string Arch(ArchStr + "_image");
              if (Section.find(Arch) != std::string::npos) {
                SectionFound = true;
                break;
              }
            }
          }
          if (SectionFound)
            continue;
        }
        // Didn't find any matches, return the full list for the diagnostic.
        SmallString<128> ArchListStr;
        int Cnt = 0;
        for (std::string Section : UniqueSections) {
          if (Cnt)
            ArchListStr += ", ";
          ArchListStr += Section;
          Cnt++;
        }
        if (tools::SYCL::shouldDoPerObjectFileLinking(C)) {
          C.getDriver().Diag(diag::err_drv_no_rdc_sycl_target_missing)
              << SectionTriple << ArchListStr;
          C.setContainsError();
        } else {
          C.getDriver().Diag(diag::warn_drv_sycl_target_missing)
              << SectionTriple << ArchListStr;
        }
      }
    }

    // Function checks that user passed -fsycl-add-default-spec-consts-image
    // flag with at least one AOT target. If no AOT target has been passed then
    // a warning is issued.
    void checkForMisusedAddDefaultSpecConstsImageFlag(
        Compilation &C, const DerivedArgList &Args,
        const SmallVector<DeviceTargetInfo, 4> &Targets) const {
      if (!Args.hasFlag(options::OPT_fsycl_add_default_spec_consts_image,
                        options::OPT_fno_sycl_add_default_spec_consts_image,
                        false))
        return;

      bool foundAOT = std::any_of(
          Targets.begin(), Targets.end(), [](const DeviceTargetInfo &DTI) {
            llvm::Triple T = DTI.TC->getTriple();
            bool isSpirvAOT =
                T.getSubArch() == llvm::Triple::SPIRSubArch_fpga ||
                T.getSubArch() == llvm::Triple::SPIRSubArch_gen ||
                T.getSubArch() == llvm::Triple::SPIRSubArch_x86_64;

            return T.isNVPTX() || T.isAMDGCN() || isSpirvAOT;
          });

      if (!foundAOT)
        C.getDriver().Diag(
            diag::warn_drv_fsycl_add_default_spec_consts_image_flag_in_non_AOT);
    }

    // Go through the offload sections of the provided binary.  Gather all
    // all of the sections which match the expected format of the triple
    // generated when creating fat objects that contain full device binaries.
    // Expected format is sycl-<aot_arch>_image-unknown-unknown.
    //   <aot_arch> values:  spir64_gen, spir64_x86_64, spir64_fpga
    SmallVector<std::string, 4> deviceBinarySections(Compilation &C,
                                                     const StringRef &Input) {
      SmallVector<std::string, 4> Sections(getOffloadSections(C, Input));
      SmallVector<std::string, 4> FinalDeviceSections;
      for (auto S : Sections) {
        SmallVector<std::string, 3> ArchList = {"spir64_gen", "spir64_fpga",
                                                "spir64_x86_64"};
        for (auto A : ArchList) {
          std::string Arch("sycl-" + A + "_image");
          if (S.find(Arch) != std::string::npos)
            FinalDeviceSections.push_back(S);
        }
      }
      return FinalDeviceSections;
    }

    bool initialize() override {
      using namespace tools::SYCL;
      // Get the SYCL toolchains. If we don't get any, the action builder will
      // know there is nothing to do related to SYCL offloading.
      auto SYCLTCRange = C.getOffloadToolChains<Action::OFK_SYCL>();
      for (auto TI = SYCLTCRange.first, TE = SYCLTCRange.second; TI != TE;
           ++TI)
        ToolChains.push_back(TI->second);

      // Nothing to offload if no SYCL Toolchain
      if (ToolChains.empty())
        return false;

      Arg *SYCLLinkTargets = Args.getLastArg(
                                  options::OPT_fsycl_link_targets_EQ);
      WrapDeviceOnlyBinary = Args.hasArg(options::OPT_fsycl_link_EQ);
      auto *DeviceCodeSplitArg =
          Args.getLastArg(options::OPT_fsycl_device_code_split_EQ);
      // -fsycl-device-code-split is an alias to
      // -fsycl-device-code-split=auto
      DeviceCodeSplit = DeviceCodeSplitArg &&
                        DeviceCodeSplitArg->getValue() != StringRef("off");
      // Gather information about the SYCL Ahead of Time targets.  The targets
      // are determined on the SubArch values passed along in the triple.
      Arg *SYCLTargets =
              C.getInputArgs().getLastArg(options::OPT_fsycl_targets_EQ);
      Arg *SYCLAddTargets = Args.getLastArg(options::OPT_fsycl_add_targets_EQ);
      Arg *SYCLfpga = C.getInputArgs().getLastArg(options::OPT_fintelfpga);
      bool HasValidSYCLRuntime = C.getInputArgs().hasFlag(
          options::OPT_fsycl, options::OPT_fno_sycl, false);
      bool SYCLfpgaTriple = false;
      bool ShouldAddDefaultTriple = true;
      bool GpuInitHasErrors = false;
      bool HasSYCLTargetsOption =
          SYCLAddTargets || SYCLTargets || SYCLLinkTargets;

      // Make -fintelfpga flag imply -fsycl.
      if (SYCLfpga && !HasValidSYCLRuntime)
        HasValidSYCLRuntime = true;

      if (HasSYCLTargetsOption) {
        if (SYCLTargets || SYCLLinkTargets) {
          Arg *SYCLTargetsValues = SYCLTargets ? SYCLTargets : SYCLLinkTargets;
          // Fill SYCLTripleList
          llvm::StringMap<StringRef> FoundNormalizedTriples;
          for (StringRef Val : SYCLTargetsValues->getValues()) {
            StringRef UserTargetName(Val);
            if (auto ValidDevice = gen::isGPUTarget<gen::IntelGPU>(Val)) {
              if (ValidDevice->empty())
                // Unrecognized, we have already diagnosed this earlier; skip.
                continue;
              // Add the proper -device value to the list.
              GpuArchList.emplace_back(C.getDriver().MakeSYCLDeviceTriple(
                                       "spir64_gen"), ValidDevice->data());
              UserTargetName = "spir64_gen";
            } else if (auto ValidDevice =
                           gen::isGPUTarget<gen::NvidiaGPU>(Val)) {
              if (ValidDevice->empty())
                // Unrecognized, we have already diagnosed this earlier; skip.
                continue;
              // Add the proper -device value to the list.
              GpuArchList.emplace_back(
                  C.getDriver().MakeSYCLDeviceTriple("nvptx64-nvidia-cuda"),
                  ValidDevice->data());
              UserTargetName = "nvptx64-nvidia-cuda";
            } else if (auto ValidDevice = gen::isGPUTarget<gen::AmdGPU>(Val)) {
              if (ValidDevice->empty())
                // Unrecognized, we have already diagnosed this earlier; skip.
                continue;
              // Add the proper -device value to the list.
              GpuArchList.emplace_back(
                  C.getDriver().MakeSYCLDeviceTriple("amdgcn-amd-amdhsa"),
                  ValidDevice->data());
              UserTargetName = "amdgcn-amd-amdhsa";
            } else if (Val == "native_cpu") {
              const ToolChain *HostTC =
                  C.getSingleOffloadToolChain<Action::OFK_Host>();
              llvm::Triple TT = HostTC->getTriple();
              SYCLTripleList.push_back(TT);
              continue;
            }

            llvm::Triple TT(C.getDriver().MakeSYCLDeviceTriple(Val));
            std::string NormalizedName = TT.normalize();

            // Make sure we don't have a duplicate triple.
            auto Duplicate = FoundNormalizedTriples.find(NormalizedName);
            if (Duplicate != FoundNormalizedTriples.end())
              continue;

            // Store the current triple so that we can check for duplicates in
            // the following iterations.
            FoundNormalizedTriples[NormalizedName] = Val;

            SYCLTripleList.push_back(
                C.getDriver().MakeSYCLDeviceTriple(UserTargetName));
            if (TT.getSubArch() == llvm::Triple::SPIRSubArch_fpga)
              SYCLfpgaTriple = true;
            // For user specified spir64_gen, add an empty device value as a
            // placeholder.
            if (TT.getSubArch() == llvm::Triple::SPIRSubArch_gen)
              GpuArchList.emplace_back(TT, nullptr);
          }

          // Fill GpuArchList, end if there are issues in initializingGpuArchMap
          GpuInitHasErrors = initializeGpuArchMap();
          if (GpuInitHasErrors)
            return true;

          int I = 0;
          // Fill SYCLTargetInfoList
          for (auto &TT : SYCLTripleList) {
            auto TCIt = llvm::find_if(
                ToolChains, [&](auto &TC) { return TT == TC->getTriple(); });
            assert(TCIt != ToolChains.end() &&
                   "Toolchain was not created for this platform");
            if (!TT.isNVPTX() && !TT.isAMDGCN()) {
              // When users specify the target as 'intel_gpu_*', the proper
              // triple is 'spir64_gen'.  The given string from intel_gpu_*
              // is the target device.
              if (TT.isSPIR() &&
                  TT.getSubArch() == llvm::Triple::SPIRSubArch_gen) {
                StringRef Device(GpuArchList[I].second);
                SYCLTargetInfoList.emplace_back(
                    *TCIt, Device.empty() ? nullptr : Device.data());
                ++I;
                continue;
              }
              SYCLTargetInfoList.emplace_back(*TCIt, nullptr);
            } else {
              const char *OffloadArch = nullptr;
              for (auto &A : GpuArchList) {
                if (TT == A.first) {
                  OffloadArch = A.second;
                  break;
                }
              }
              assert(OffloadArch && "Failed to find matching arch.");
              SYCLTargetInfoList.emplace_back(*TCIt, OffloadArch);
              ++I;
            }
          }
        }
        if (SYCLAddTargets) {
          for (StringRef Val : SYCLAddTargets->getValues()) {
            // Parse out the Triple and Input (triple:binary). At this point,
            // the format has already been validated at the Driver level.
            // Populate the pairs. Each of these will be wrapped and fed
            // into the final binary.
            std::pair<StringRef, StringRef> I = Val.split(':');
            llvm::Triple TT(I.first);

            auto TCIt = llvm::find_if(
                ToolChains, [&](auto &TC) { return TT == TC->getTriple(); });
            assert(TCIt != ToolChains.end() &&
                   "Toolchain was not created for this platform");

            const char *TF = C.getArgs().MakeArgString(I.second);
            // populate the AOT binary inputs vector.
            SYCLAOTInputs.push_back(std::make_pair(TT, TF));
            ShouldAddDefaultTriple = false;
            // Add an empty entry to the Device list
            if (TT.getSubArch() == llvm::Triple::SPIRSubArch_gen)
              GpuArchList.emplace_back(TT, nullptr);
          }
        }
      } else if (HasValidSYCLRuntime) {
        // -fsycl is provided without -fsycl-*targets.
        bool SYCLfpga = C.getInputArgs().hasArg(options::OPT_fintelfpga);
        // -fsycl -fintelfpga implies spir64_fpga
        const char *SYCLTargetArch =
            SYCLfpga ? "spir64_fpga" : getDefaultSYCLArch(C);
        llvm::Triple TT = C.getDriver().MakeSYCLDeviceTriple(SYCLTargetArch);
        auto TCIt = llvm::find_if(
            ToolChains, [&](auto &TC) { return TT == TC->getTriple(); });
        assert(TCIt != ToolChains.end() &&
               "Toolchain was not created for this platform");
        SYCLTripleList.push_back(TT);
        SYCLTargetInfoList.emplace_back(*TCIt, nullptr);
        if (SYCLfpga)
          SYCLfpgaTriple = true;
      }

      // Device only compilation for -fsycl-link (no FPGA) and
      // -fsycl-link-targets
      CompileDeviceOnly =
          (SYCLLinkTargets || (WrapDeviceOnlyBinary && !SYCLfpgaTriple));

      // Set the FPGA output type based on command line (-fsycl-link).
      if (auto *A = C.getInputArgs().getLastArg(options::OPT_fsycl_link_EQ)) {
        FPGAOutType = (A->getValue() == StringRef("early"))
                          ? types::TY_FPGA_AOCR
                          : types::TY_FPGA_AOCX;
        if (C.getDriver().IsFPGAEmulationMode())
          FPGAOutType = (A->getValue() == StringRef("early"))
                            ? types::TY_FPGA_AOCR_EMU
                            : types::TY_FPGA_AOCX;
      }

      auto makeInputAction = [&](const StringRef Name,
                                 types::ID Type) -> Action * {
        const llvm::opt::OptTable &Opts = C.getDriver().getOpts();
        Arg *InputArg = MakeInputArg(Args, Opts, Args.MakeArgString(Name));
        Action *Current = C.MakeAction<InputAction>(*InputArg, Type);
        return Current;
      };
      // Populate FPGA archives that could contain dep files to be
      // incorporated into the aoc compilation.  Consider AOCR type archives
      // as well for tracking symbols and properties information.
      if (SYCLfpgaTriple && Args.hasArg(options::OPT_fintelfpga)) {
        SmallVector<const char *, 16> LinkArgs(getLinkerArgs(C, Args));
        for (StringRef LA : LinkArgs) {
          if (isStaticArchiveFile(LA) && hasOffloadSections(C, LA, Args)) {
            FPGAArchiveInputs.push_back(makeInputAction(LA, types::TY_Archive));
            for (types::ID Type : {types::TY_FPGA_AOCR, types::TY_FPGA_AOCR_EMU,
                                   types::TY_FPGA_AOCX}) {
              if (hasFPGABinary(C, LA.str(), Type)) {
                FPGAAOCArchives.push_back(makeInputAction(LA, Type));
                break;
              }
            }
          }
        }
      }
      // Discover any objects and archives that contain final device binaries.
      if (HasValidSYCLRuntime) {
        SmallVector<const char *, 16> LinkArgs(getLinkerArgs(C, Args, true));
        for (StringRef LA : LinkArgs) {
          SmallVector<std::string, 4> DeviceTargets(
              deviceBinarySections(C, LA));
          if (!DeviceTargets.empty()) {
            bool IsArchive = isStaticArchiveFile(LA);
            types::ID FileType =
                IsArchive ? types::TY_Archive : types::TY_Object;
            SYCLFinalDeviceList.push_back(
                std::make_pair(makeInputAction(LA, FileType), DeviceTargets));
          }
        }
      }

      if (ShouldAddDefaultTriple && addSYCLDefaultTriple(C, SYCLTripleList)) {
        // If a SYCLDefaultTriple is added to SYCLTripleList,
        // add new target to SYCLTargetInfoList
        llvm::Triple TT = SYCLTripleList.front();
        auto TCIt = llvm::find_if(
            ToolChains, [&](auto &TC) { return TT == TC->getTriple(); });
        SYCLTargetInfoList.emplace_back(*TCIt, nullptr);
      }
      if (SYCLTargetInfoList.empty()) {
        // If there are no SYCL Targets add the front toolchain, this is for
        // `-fsycl-device-only` is provided with no `fsycl` or when all dummy
        // targets are given
        const auto *TC = ToolChains.front();
        SYCLTargetInfoList.emplace_back(TC, nullptr);
      }

      checkForOffloadMismatch(C, Args, SYCLTargetInfoList);
      checkForMisusedAddDefaultSpecConstsImageFlag(C, Args, SYCLTargetInfoList);

      DeviceLinkerInputs.resize(SYCLTargetInfoList.size());
      return false;
    }

    bool canUseBundlerUnbundler() const override {
      // SYCL should use bundled files whenever possible.
      return true;
    }
  };

  ///
  /// TODO: Add the implementation for other specialized builders here.
  ///

  /// Specialized builders being used by this offloading action builder.
  SmallVector<DeviceActionBuilder *, 4> SpecializedBuilders;

  /// Flag set to true if all valid builders allow file bundling/unbundling.
  bool CanUseBundler;

public:
  OffloadingActionBuilder(Compilation &C, DerivedArgList &Args,
                          const Driver::InputList &Inputs)
      : C(C) {
    // Create a specialized builder for each device toolchain.

    IsValid = true;

    // Create a specialized builder for CUDA.
    SpecializedBuilders.push_back(
        new CudaActionBuilder(C, Args, Inputs, *this));

    // Create a specialized builder for HIP.
    SpecializedBuilders.push_back(new HIPActionBuilder(C, Args, Inputs, *this));

    // Create a specialized builder for OpenMP.
    SpecializedBuilders.push_back(
        new OpenMPActionBuilder(C, Args, Inputs, *this));

    // Create a specialized builder for SYCL.
    SpecializedBuilders.push_back(
        new SYCLActionBuilder(C, Args, Inputs, *this));

    //
    // TODO: Build other specialized builders here.
    //

    // Initialize all the builders, keeping track of errors. If all valid
    // builders agree that we can use bundling, set the flag to true.
    unsigned ValidBuilders = 0u;
    unsigned ValidBuildersSupportingBundling = 0u;
    for (auto *SB : SpecializedBuilders) {
      IsValid = IsValid && !SB->initialize();

      // Update the counters if the builder is valid.
      if (SB->isValid()) {
        ++ValidBuilders;
        if (SB->canUseBundlerUnbundler())
          ++ValidBuildersSupportingBundling;
      }
    }
    CanUseBundler =
        ValidBuilders && ValidBuilders == ValidBuildersSupportingBundling;
  }

  ~OffloadingActionBuilder() {
    for (auto *SB : SpecializedBuilders)
      delete SB;
  }

  /// Push an action coming from a specialized DeviceActionBuilder (i.e.,
  /// foreign action) to the other ones
  void pushForeignAction(Action *A) {
    for (auto *SB : SpecializedBuilders) {
      if (SB->isValid())
        SB->pushForeignAction(A);
    }
  }

  /// Record a host action and its originating input argument.
  void recordHostAction(Action *HostAction, const Arg *InputArg) {
    assert(HostAction && "Invalid host action");
    assert(InputArg && "Invalid input argument");
    auto Loc = HostActionToInputArgMap.find(HostAction);
    if (Loc == HostActionToInputArgMap.end())
      HostActionToInputArgMap[HostAction] = InputArg;
    assert(HostActionToInputArgMap[HostAction] == InputArg &&
           "host action mapped to multiple input arguments");
  }

  /// Generate an action that adds device dependences (if any) to a host action.
  /// If no device dependence actions exist, just return the host action \a
  /// HostAction. If an error is found or if no builder requires the host action
  /// to be generated, return nullptr.
  Action *
  addDeviceDependencesToHostAction(Action *HostAction, const Arg *InputArg,
                                   phases::ID CurPhase, phases::ID FinalPhase,
                                   DeviceActionBuilder::PhasesTy &Phases) {
    if (!IsValid)
      return nullptr;

    if (SpecializedBuilders.empty())
      return HostAction;

    assert(HostAction && "Invalid host action!");
    recordHostAction(HostAction, InputArg);

    OffloadAction::DeviceDependences DDeps;
    // Check if all the programming models agree we should not emit the host
    // action. Also, keep track of the offloading kinds employed.
    auto &OffloadKind = InputArgToOffloadKindMap[InputArg];
    unsigned InactiveBuilders = 0u;
    unsigned IgnoringBuilders = 0u;
    for (auto *SB : SpecializedBuilders) {
      if (!SB->isValid()) {
        ++InactiveBuilders;
        continue;
      }
      auto RetCode =
          SB->getDeviceDependences(DDeps, CurPhase, FinalPhase, Phases);

      // If the builder explicitly says the host action should be ignored,
      // we need to increment the variable that tracks the builders that request
      // the host object to be ignored.
      if (RetCode == DeviceActionBuilder::ABRT_Ignore_Host)
        ++IgnoringBuilders;

      // Unless the builder was inactive for this action, we have to record the
      // offload kind because the host will have to use it.
      if (RetCode != DeviceActionBuilder::ABRT_Inactive)
        OffloadKind |= SB->getAssociatedOffloadKind();
    }

    // If all builders agree that the host object should be ignored, just return
    // nullptr.
    if (IgnoringBuilders &&
        SpecializedBuilders.size() == (InactiveBuilders + IgnoringBuilders))
      return nullptr;

    if (DDeps.getActions().empty())
      return HostAction;

    // Add host-cuda-sycl offload kind for the SYCL compilation of .cu files
    if (OffloadKind == (Action::OFK_Cuda | Action::OFK_SYCL)) {
      OffloadAction::HostDependence HDep(
          *HostAction, *C.getSingleOffloadToolChain<Action::OFK_Host>(),
          /*BoundArch=*/nullptr, Action::OFK_SYCL | Action::OFK_Cuda);
      return C.MakeAction<OffloadAction>(HDep, DDeps);
    }

    // We have dependences we need to bundle together. We use an offload action
    // for that.
    OffloadAction::HostDependence HDep(
        *HostAction, *C.getSingleOffloadToolChain<Action::OFK_Host>(),
        /*BoundArch=*/nullptr, DDeps);
    return C.MakeAction<OffloadAction>(HDep, DDeps);
  }

  // Update Input action to reflect FPGA device archive specifics based
  // on archive contents.
  bool updateInputForFPGA(Action *&A, const Arg *InputArg,
                          DerivedArgList &Args) {
    std::string InputName = InputArg->getAsString(Args);
    const Driver &D = C.getDriver();
    // Only check for FPGA device information when using fpga SubArch.
    if (A->getType() == types::TY_Object && isObjectFile(InputName))
      return true;

    auto ArchiveTypeMismatch = [&D, &InputName](bool EmitDiag) {
      if (EmitDiag)
        D.Diag(clang::diag::warn_drv_mismatch_fpga_archive) << InputName;
    };
    // Type FPGA aoco is a special case for static archives
    if (A->getType() == types::TY_FPGA_AOCO) {
      if (!hasFPGABinary(C, InputName, types::TY_FPGA_AOCO))
        return false;
      A = C.MakeAction<InputAction>(*InputArg, types::TY_FPGA_AOCO);
      return true;
    }

    // Type FPGA aocx is considered the same way for Hardware and Emulation.
    if (hasFPGABinary(C, InputName, types::TY_FPGA_AOCX)) {
      A = C.MakeAction<InputAction>(*InputArg, types::TY_FPGA_AOCX);
      return true;
    }

    SmallVector<std::pair<types::ID, bool>, 4> FPGAAOCTypes = {
        {types::TY_FPGA_AOCR, false},
        {types::TY_FPGA_AOCR_EMU, true}};
    for (const auto &ArchiveType : FPGAAOCTypes) {
      bool BinaryFound = hasFPGABinary(C, InputName, ArchiveType.first);
      if (BinaryFound && ArchiveType.second == D.IsFPGAEmulationMode()) {
        // Binary matches check and emulation type, we keep this one.
        A = C.MakeAction<InputAction>(*InputArg, ArchiveType.first);
        return true;
      }
      ArchiveTypeMismatch(BinaryFound &&
                          ArchiveType.second == D.IsFPGAHWMode());
    }
    return true;
  }

  /// Generate an action that adds a host dependence to a device action. The
  /// results will be kept in this action builder. Return true if an error was
  /// found.
  bool addHostDependenceToDeviceActions(Action *&HostAction,
                                        const Arg *InputArg,
                                        DerivedArgList &Args) {
    if (!IsValid)
      return true;

    // An FPGA AOCX input does not have a host dependence to the unbundler
    if (HostAction->getType() == types::TY_FPGA_AOCX)
      return false;
    recordHostAction(HostAction, InputArg);

    // If we are supporting bundling/unbundling and the current action is an
    // input action of non-source file, we replace the host action by the
    // unbundling action. The bundler tool has the logic to detect if an input
    // is a bundle or not and if the input is not a bundle it assumes it is a
    // host file. Therefore it is safe to create an unbundling action even if
    // the input is not a bundle.
    bool HasFPGATarget = false;
    if (CanUseBundler && isa<InputAction>(HostAction) &&
        InputArg->getOption().getKind() == llvm::opt::Option::InputClass &&
        !InputArg->getOption().hasFlag(options::LinkerInput) &&
        (!types::isSrcFile(HostAction->getType()) ||
         HostAction->getType() == types::TY_PP_HIP)) {
      ActionList HostActionList;
      Action *A(HostAction);
      bool HasSPIRTarget = false;
      // Only check for FPGA device information when using fpga SubArch.
      auto SYCLTCRange = C.getOffloadToolChains<Action::OFK_SYCL>();
      for (auto TI = SYCLTCRange.first, TE = SYCLTCRange.second; TI != TE;
           ++TI) {
        HasFPGATarget |= TI->second->getTriple().getSubArch() ==
                         llvm::Triple::SPIRSubArch_fpga;
        HasSPIRTarget |= TI->second->getTriple().isSPIR();
      }
      bool isArchive = !(HostAction->getType() == types::TY_Object &&
                         isObjectFile(InputArg->getAsString(Args)));
      if (!HasFPGATarget && isArchive &&
          HostAction->getType() == types::TY_FPGA_AOCO)
        // Archive with Non-FPGA target with AOCO type should not be unbundled.
        return false;
      if (HasFPGATarget && !updateInputForFPGA(A, InputArg, Args))
        return false;
      auto UnbundlingHostAction = C.MakeAction<OffloadUnbundlingJobAction>(
          A, (HasSPIRTarget && HostAction->getType() == types::TY_Archive)
                 ? types::TY_Tempfilelist
                 : A->getType());
      UnbundlingHostAction->registerDependentActionInfo(
          C.getSingleOffloadToolChain<Action::OFK_Host>(),
          /*BoundArch=*/StringRef(), Action::OFK_Host);
      HostAction = UnbundlingHostAction;
      recordHostAction(HostAction, InputArg);
    }

    assert(HostAction && "Invalid host action!");

    // Register the offload kinds that are used.
    auto &OffloadKind = InputArgToOffloadKindMap[InputArg];
    for (auto *SB : SpecializedBuilders) {
      if (!SB->isValid())
        continue;

      auto RetCode = SB->addDeviceDependences(HostAction);

      // Host dependences for device actions are not compatible with that same
      // action being ignored.
      assert(RetCode != DeviceActionBuilder::ABRT_Ignore_Host &&
             "Host dependence not expected to be ignored.!");

      // Unless the builder was inactive for this action, we have to record the
      // offload kind because the host will have to use it.
      if (RetCode != DeviceActionBuilder::ABRT_Inactive)
        OffloadKind |= SB->getAssociatedOffloadKind();
    }

    // Do not use unbundler if the Host does not depend on device action.
    // Now that we have unbundled the object, when doing -fsycl-link we
    // want to continue the host link with the input object.
    // For unbundling of an FPGA AOCX binary, we want to link with the original
    // FPGA device archive.
    if ((OffloadKind == Action::OFK_None && CanUseBundler) ||
        (HasFPGATarget && ((Args.hasArg(options::OPT_fsycl_link_EQ) &&
                            HostAction->getType() == types::TY_Object) ||
                           HostAction->getType() == types::TY_FPGA_AOCX)))
      if (auto *UA = dyn_cast<OffloadUnbundlingJobAction>(HostAction))
        HostAction = UA->getInputs().back();

    return false;
  }

  /// Add the offloading top level actions that are specific for unique
  /// linking situations where objects are used at only the device link
  /// with no intermedate steps.
  bool appendTopLevelLinkAction(ActionList &AL) {
    // Get the device actions to be appended.
    ActionList OffloadAL;
    for (auto *SB : SpecializedBuilders) {
      if (!SB->isValid())
        continue;
      SB->appendTopLevelLinkAction(OffloadAL);
    }
    // Append the device actions.
    AL.append(OffloadAL.begin(), OffloadAL.end());
    return false;
  }

  /// Add the offloading top level actions to the provided action list. This
  /// function can replace the host action by a bundling action if the
  /// programming models allow it.
  bool appendTopLevelActions(ActionList &AL, Action *HostAction,
                             const Arg *InputArg) {
    if (HostAction)
      recordHostAction(HostAction, InputArg);

    // Get the device actions to be appended.
    ActionList OffloadAL;
    for (auto *SB : SpecializedBuilders) {
      if (!SB->isValid())
        continue;
      SB->appendTopLevelActions(OffloadAL);
    }

    // If we can use the bundler, replace the host action by the bundling one in
    // the resulting list. Otherwise, just append the device actions. For
    // device only compilation, HostAction is a null pointer, therefore only do
    // this when HostAction is not a null pointer.
    if (CanUseBundler && HostAction &&
        HostAction->getType() != types::TY_Nothing && !OffloadAL.empty()) {
      // Add the host action to the list in order to create the bundling action.
      OffloadAL.push_back(HostAction);

      // We expect that the host action was just appended to the action list
      // before this method was called.
      assert(HostAction == AL.back() && "Host action not in the list??");
      HostAction = C.MakeAction<OffloadBundlingJobAction>(OffloadAL);
      recordHostAction(HostAction, InputArg);
      AL.back() = HostAction;
    } else
      AL.append(OffloadAL.begin(), OffloadAL.end());

    // Propagate to the current host action (if any) the offload information
    // associated with the current input.
    if (HostAction)
      HostAction->propagateHostOffloadInfo(InputArgToOffloadKindMap[InputArg],
                                           /*BoundArch=*/nullptr);
    return false;
  }

  /// Create link job from the given host inputs and feed the result to offload
  /// deps job which fetches device dependencies from the linked host image.
  /// Offload deps output is then forwarded to active device action builders so
  /// they can add it to the device linker inputs.
  void addDeviceLinkDependenciesFromHost(ActionList &LinkerInputs) {
    // Link image for reading dependencies from it.
    auto *LA = C.MakeAction<LinkJobAction>(LinkerInputs,
                                           types::TY_Host_Dependencies_Image);

    // Calculate all the offload kinds used in the current compilation.
    unsigned ActiveOffloadKinds = 0u;
    for (auto &I : InputArgToOffloadKindMap)
      ActiveOffloadKinds |= I.second;

    OffloadAction::HostDependence HDep(
        *LA, *C.getSingleOffloadToolChain<Action::OFK_Host>(),
        /*BoundArch*/ nullptr, ActiveOffloadKinds);

    auto *DA = C.MakeAction<OffloadDepsJobAction>(HDep, types::TY_LLVM_BC);

    for (auto *SB : SpecializedBuilders) {
      if (!SB->isValid())
        continue;
      SB->addDeviceLinkDependencies(DA);
    }
  }

  void appendDeviceLinkActions(ActionList &AL) {
    for (DeviceActionBuilder *SB : SpecializedBuilders) {
      if (!SB->isValid())
        continue;
      SB->appendLinkDeviceActions(AL);
    }
  }

  void makeHostLinkAction(ActionList &LinkerInputs) {

    bool IsCUinSYCL = false;
    for (auto &I : InputArgToOffloadKindMap) {
      if (I.second == (Action::OFK_Cuda | Action::OFK_SYCL)) {
        IsCUinSYCL = true;
      }
    }

    // Add offload action for the SYCL compilation of .cu files
    if (IsCUinSYCL) {
      for (size_t i = 0; i < LinkerInputs.size(); ++i) {
        OffloadAction::HostDependence HDep(
            *LinkerInputs[i], *C.getSingleOffloadToolChain<Action::OFK_Host>(),
            nullptr,
            InputArgToOffloadKindMap[HostActionToInputArgMap[LinkerInputs[i]]]);
        LinkerInputs[i] = C.MakeAction<OffloadAction>(HDep);
      }
    }

    // Build a list of device linking actions.
    ActionList DeviceAL;
    appendDeviceLinkActions(DeviceAL);
    if (DeviceAL.empty())
      return;

    // Let builders add host linking actions.
    Action* HA = nullptr;
    for (DeviceActionBuilder *SB : SpecializedBuilders) {
      if (!SB->isValid())
        continue;
      HA = SB->appendLinkHostActions(DeviceAL);
      // This created host action has no originating input argument, therefore
      // needs to set its offloading kind directly.
      if (HA) {
        HA->propagateHostOffloadInfo(SB->getAssociatedOffloadKind(),
                                     /*BoundArch=*/nullptr);
        LinkerInputs.push_back(HA);
      }
    }
  }

  /// Processes the host linker action. This currently consists of replacing it
  /// with an offload action if there are device link objects and propagate to
  /// the host action all the offload kinds used in the current compilation. The
  /// resulting action is returned.
  Action *processHostLinkAction(Action *HostAction) {
    // Add all the dependences from the device linking actions.
    OffloadAction::DeviceDependences DDeps;
    for (auto *SB : SpecializedBuilders) {
      if (!SB->isValid())
        continue;

      SB->appendLinkDependences(DDeps);
    }

    // Calculate all the offload kinds used in the current compilation.
    unsigned ActiveOffloadKinds = 0u;
    for (auto &I : InputArgToOffloadKindMap)
      ActiveOffloadKinds |= I.second;

    // If we don't have device dependencies, we don't have to create an offload
    // action.
    if (DDeps.getActions().empty()) {
      // Set all the active offloading kinds to the link action. Given that it
      // is a link action it is assumed to depend on all actions generated so
      // far.
      HostAction->setHostOffloadInfo(ActiveOffloadKinds,
                                     /*BoundArch=*/nullptr);
      // Propagate active offloading kinds for each input to the link action.
      // Each input may have different active offloading kind.
      for (auto *A : HostAction->inputs()) {
        auto ArgLoc = HostActionToInputArgMap.find(A);
        if (ArgLoc == HostActionToInputArgMap.end())
          continue;
        auto OFKLoc = InputArgToOffloadKindMap.find(ArgLoc->second);
        if (OFKLoc == InputArgToOffloadKindMap.end())
          continue;
        A->propagateHostOffloadInfo(OFKLoc->second, /*BoundArch=*/nullptr);
      }
      return HostAction;
    }

    // Create the offload action with all dependences. When an offload action
    // is created the kinds are propagated to the host action, so we don't have
    // to do that explicitly here.
    OffloadAction::HostDependence HDep(
        *HostAction, *C.getSingleOffloadToolChain<Action::OFK_Host>(),
        /*BoundArch*/ nullptr, ActiveOffloadKinds);
    return C.MakeAction<OffloadAction>(HDep, DDeps);
  }

  void unbundleStaticArchives(Compilation &C, DerivedArgList &Args) {
    if (!Args.hasFlag(options::OPT_fsycl, options::OPT_fno_sycl, false))
      return;

    // Go through all of the args, and create a Linker specific argument list.
    // When dealing with fat static archives each archive is individually
    // unbundled.
    SmallVector<const char *, 16> LinkArgs(getLinkerArgs(C, Args));
    const llvm::opt::OptTable &Opts = C.getDriver().getOpts();
    auto unbundleStaticLib = [&](types::ID T, const StringRef &A) {
      Arg *InputArg = MakeInputArg(Args, Opts, Args.MakeArgString(A));
      Action *Current = C.MakeAction<InputAction>(*InputArg, T);
      addHostDependenceToDeviceActions(Current, InputArg, Args);
      auto PL = types::getCompilationPhases(T);
      addDeviceDependencesToHostAction(Current, InputArg, phases::Link,
                                       PL.back(), PL);
    };
    for (StringRef LA : LinkArgs) {
      // At this point, we will process the archives for FPGA AOCO and
      // individual archive unbundling for Windows.
      if (!isStaticArchiveFile(LA))
        continue;
      // FPGA AOCX/AOCR files are archives, but we do not want to unbundle them
      // here as they have already been unbundled and processed for linking.
      // TODO: The multiple binary checks for FPGA types getting a little out
      // of hand. Improve this by doing a single scan of the args and holding
      // that in a data structure for reference.
      if (hasFPGABinary(C, LA.str(), types::TY_FPGA_AOCX) ||
          hasFPGABinary(C, LA.str(), types::TY_FPGA_AOCR) ||
          hasFPGABinary(C, LA.str(), types::TY_FPGA_AOCR_EMU))
        continue;
      // For offload-static-libs we add an unbundling action for each static
      // archive which produces list files with extracted objects. Device lists
      // are then added to the appropriate device link actions and host list is
      // ignored since we are adding offload-static-libs as normal libraries to
      // the host link command.
      if (hasOffloadSections(C, LA, Args)) {
        // Pass along the static libraries to check if we need to add them for
        // unbundling for FPGA AOT static lib usage.  Uses FPGA aoco type to
        // differentiate if aoco unbundling is needed.  Unbundling of aoco is
        // not needed for emulation, as these are treated as regular archives.
        if (C.getDriver().IsFPGAHWMode())
          unbundleStaticLib(types::TY_FPGA_AOCO, LA);
        unbundleStaticLib(types::TY_Archive, LA);
      }
    }
  }
};
} // anonymous namespace.

void Driver::handleArguments(Compilation &C, DerivedArgList &Args,
                             const InputList &Inputs,
                             ActionList &Actions) const {

  // Ignore /Yc/Yu if both /Yc and /Yu passed but with different filenames.
  Arg *YcArg = Args.getLastArg(options::OPT__SLASH_Yc);
  Arg *YuArg = Args.getLastArg(options::OPT__SLASH_Yu);
  if (YcArg && YuArg && strcmp(YcArg->getValue(), YuArg->getValue()) != 0) {
    Diag(clang::diag::warn_drv_ycyu_different_arg_clang_cl);
    Args.eraseArg(options::OPT__SLASH_Yc);
    Args.eraseArg(options::OPT__SLASH_Yu);
    YcArg = YuArg = nullptr;
  }
  if (YcArg && Inputs.size() > 1) {
    Diag(clang::diag::warn_drv_yc_multiple_inputs_clang_cl);
    Args.eraseArg(options::OPT__SLASH_Yc);
    YcArg = nullptr;
  }

  Arg *FinalPhaseArg;
  phases::ID FinalPhase = getFinalPhase(Args, &FinalPhaseArg);

  if (FinalPhase == phases::Link) {
    if (Args.hasArgNoClaim(options::OPT_hipstdpar)) {
      Args.AddFlagArg(nullptr, getOpts().getOption(options::OPT_hip_link));
      Args.AddFlagArg(nullptr,
                      getOpts().getOption(options::OPT_frtlib_add_rpath));
    }
    // Emitting LLVM while linking disabled except in HIPAMD Toolchain
    if (Args.hasArg(options::OPT_emit_llvm) && !Args.hasArg(options::OPT_hip_link))
      Diag(clang::diag::err_drv_emit_llvm_link);
    if (IsCLMode() && LTOMode != LTOK_None &&
        !Args.getLastArgValue(options::OPT_fuse_ld_EQ)
             .equals_insensitive("lld"))
      Diag(clang::diag::err_drv_lto_without_lld);

    // If -dumpdir is not specified, give a default prefix derived from the link
    // output filename. For example, `clang -g -gsplit-dwarf a.c -o x` passes
    // `-dumpdir x-` to cc1. If -o is unspecified, use
    // stem(getDefaultImageName()) (usually stem("a.out") = "a").
    if (!Args.hasArg(options::OPT_dumpdir)) {
      Arg *FinalOutput = Args.getLastArg(options::OPT_o, options::OPT__SLASH_o);
      Arg *Arg = Args.MakeSeparateArg(
          nullptr, getOpts().getOption(options::OPT_dumpdir),
          Args.MakeArgString(
              (FinalOutput ? FinalOutput->getValue()
                           : llvm::sys::path::stem(getDefaultImageName())) +
              "-"));
      Arg->claim();
      Args.append(Arg);
    }
  }

  if (FinalPhase == phases::Preprocess || Args.hasArg(options::OPT__SLASH_Y_)) {
    // If only preprocessing or /Y- is used, all pch handling is disabled.
    // Rather than check for it everywhere, just remove clang-cl pch-related
    // flags here.
    Args.eraseArg(options::OPT__SLASH_Fp);
    Args.eraseArg(options::OPT__SLASH_Yc);
    Args.eraseArg(options::OPT__SLASH_Yu);
    YcArg = YuArg = nullptr;
  }

  unsigned LastPLSize = 0;
  for (auto &I : Inputs) {
    types::ID InputType = I.first;
    const Arg *InputArg = I.second;

    auto PL = types::getCompilationPhases(InputType);
    LastPLSize = PL.size();

    // If the first step comes after the final phase we are doing as part of
    // this compilation, warn the user about it.
    phases::ID InitialPhase = PL[0];
    if (InitialPhase > FinalPhase) {
      if (InputArg->isClaimed())
        continue;

      // Claim here to avoid the more general unused warning.
      InputArg->claim();

      // Suppress all unused style warnings with -Qunused-arguments
      if (Args.hasArg(options::OPT_Qunused_arguments))
        continue;

      // Special case when final phase determined by binary name, rather than
      // by a command-line argument with a corresponding Arg.
      if (CCCIsCPP())
        Diag(clang::diag::warn_drv_input_file_unused_by_cpp)
            << InputArg->getAsString(Args) << getPhaseName(InitialPhase);
      // Special case '-E' warning on a previously preprocessed file to make
      // more sense.
      else if (InitialPhase == phases::Compile &&
               (Args.getLastArg(options::OPT__SLASH_EP,
                                options::OPT__SLASH_P) ||
                Args.getLastArg(options::OPT_E) ||
                Args.getLastArg(options::OPT_M, options::OPT_MM)) &&
               getPreprocessedType(InputType) == types::TY_INVALID)
        Diag(clang::diag::warn_drv_preprocessed_input_file_unused)
            << InputArg->getAsString(Args) << !!FinalPhaseArg
            << (FinalPhaseArg ? FinalPhaseArg->getOption().getName() : "");
      else
        Diag(clang::diag::warn_drv_input_file_unused)
            << InputArg->getAsString(Args) << getPhaseName(InitialPhase)
            << !!FinalPhaseArg
            << (FinalPhaseArg ? FinalPhaseArg->getOption().getName() : "");
      continue;
    }

    if (YcArg) {
      // Add a separate precompile phase for the compile phase.
      if (FinalPhase >= phases::Compile) {
        const types::ID HeaderType = lookupHeaderTypeForSourceType(InputType);
        // Build the pipeline for the pch file.
        Action *ClangClPch = C.MakeAction<InputAction>(*InputArg, HeaderType);
        for (phases::ID Phase : types::getCompilationPhases(HeaderType))
          ClangClPch = ConstructPhaseAction(C, Args, Phase, ClangClPch);
        assert(ClangClPch);
        Actions.push_back(ClangClPch);
        // The driver currently exits after the first failed command.  This
        // relies on that behavior, to make sure if the pch generation fails,
        // the main compilation won't run.
        // FIXME: If the main compilation fails, the PCH generation should
        // probably not be considered successful either.
      }
    }
  }

  // If we are linking, claim any options which are obviously only used for
  // compilation.
  // FIXME: Understand why the last Phase List length is used here.
  if (FinalPhase == phases::Link && LastPLSize == 1) {
    Args.ClaimAllArgs(options::OPT_CompileOnly_Group);
    Args.ClaimAllArgs(options::OPT_cl_compile_Group);
  }
}

void Driver::BuildActions(Compilation &C, DerivedArgList &Args,
                          const InputList &Inputs, ActionList &Actions) const {
  llvm::PrettyStackTraceString CrashInfo("Building compilation actions");

  if (!SuppressMissingInputWarning && Inputs.empty()) {
    Diag(clang::diag::err_drv_no_input_files);
    return;
  }

  // Diagnose misuse of /Fo.
  if (Arg *A = Args.getLastArg(options::OPT__SLASH_Fo)) {
    StringRef V = A->getValue();
    if (Inputs.size() > 1 && !V.empty() &&
        !llvm::sys::path::is_separator(V.back())) {
      // Check whether /Fo tries to name an output file for multiple inputs.
      Diag(clang::diag::err_drv_out_file_argument_with_multiple_sources)
          << A->getSpelling() << V;
      Args.eraseArg(options::OPT__SLASH_Fo);
    }
  }

  // Diagnose misuse of /Fa.
  if (Arg *A = Args.getLastArg(options::OPT__SLASH_Fa)) {
    StringRef V = A->getValue();
    if (Inputs.size() > 1 && !V.empty() &&
        !llvm::sys::path::is_separator(V.back())) {
      // Check whether /Fa tries to name an asm file for multiple inputs.
      Diag(clang::diag::err_drv_out_file_argument_with_multiple_sources)
          << A->getSpelling() << V;
      Args.eraseArg(options::OPT__SLASH_Fa);
    }
  }

  // Diagnose misuse of /o.
  if (Arg *A = Args.getLastArg(options::OPT__SLASH_o)) {
    if (A->getValue()[0] == '\0') {
      // It has to have a value.
      Diag(clang::diag::err_drv_missing_argument) << A->getSpelling() << 1;
      Args.eraseArg(options::OPT__SLASH_o);
    }
  }

  handleArguments(C, Args, Inputs, Actions);

  // If '-fintelfpga' is passed, add '-fsycl' to the list of arguments
  const llvm::opt::OptTable &Opts = getOpts();
  Arg *SYCLFpgaArg = C.getInputArgs().getLastArg(options::OPT_fintelfpga);
  if (SYCLFpgaArg &&
      !Args.hasFlag(options::OPT_fsycl, options::OPT_fno_sycl, false))
    Args.AddFlagArg(0, Opts.getOption(options::OPT_fsycl));

  // When compiling for -fsycl, generate the integration header files and the
  // Unique ID that will be used during the compilation.
  if (Args.hasFlag(options::OPT_fsycl, options::OPT_fno_sycl, false)) {
    const bool IsSaveTemps = isSaveTempsEnabled();
    SmallString<128> OutFileDir;
    if (IsSaveTemps) {
      if (SaveTemps == SaveTempsObj) {
        auto *OptO = C.getArgs().getLastArg(options::OPT_o);
        OutFileDir = (OptO ? OptO->getValues()[0] : "");
        llvm::sys::path::remove_filename(OutFileDir);
        if (!OutFileDir.empty())
          OutFileDir.append(llvm::sys::path::get_separator());
      }
    }
    for (auto &I : Inputs) {
      std::string SrcFileName(I.second->getAsString(Args));
      if ((I.first == types::TY_PP_C || I.first == types::TY_PP_CXX ||
           types::isSrcFile(I.first))) {
        // Unique ID is generated for source files and preprocessed files.
        SmallString<128> ResultID;
        llvm::sys::fs::createUniquePath("uid%%%%%%%%%%%%%%%%", ResultID, false);
        addSYCLUniqueID(Args.MakeArgString(ResultID.str()), SrcFileName);
      }
      if (!types::isSrcFile(I.first))
        continue;

      std::string TmpFileNameHeader;
      std::string TmpFileNameFooter;
      auto StemmedSrcFileName = llvm::sys::path::stem(SrcFileName).str();
      if (IsSaveTemps) {
        TmpFileNameHeader.append(C.getDriver().GetUniquePath(
            OutFileDir.c_str() + StemmedSrcFileName + "-header", "h"));
        TmpFileNameFooter.append(C.getDriver().GetUniquePath(
            OutFileDir.c_str() + StemmedSrcFileName + "-footer", "h"));
      } else {
        TmpFileNameHeader.assign(C.getDriver().GetTemporaryPath(
            StemmedSrcFileName + "-header", "h"));
        TmpFileNameFooter =
            C.getDriver().GetTemporaryPath(StemmedSrcFileName + "-footer", "h");
      }
      StringRef TmpFileHeader =
          C.addTempFile(C.getArgs().MakeArgString(TmpFileNameHeader));
      StringRef TmpFileFooter =
          C.addTempFile(C.getArgs().MakeArgString(TmpFileNameFooter));
      // Use of -fsycl-footer-path puts the integration footer into that
      // specified location.
      if (Arg *A = C.getArgs().getLastArg(options::OPT_fsycl_footer_path_EQ)) {
        SmallString<128> OutName(A->getValue());
        llvm::sys::path::append(OutName,
                                llvm::sys::path::filename(TmpFileNameFooter));
        TmpFileFooter = C.addTempFile(C.getArgs().MakeArgString(OutName));
      }
      addIntegrationFiles(TmpFileHeader, TmpFileFooter, SrcFileName);
    }
  }

  bool UseNewOffloadingDriver =
      C.isOffloadingHostKind(Action::OFK_OpenMP) ||
      Args.hasFlag(options::OPT_offload_new_driver,
                   options::OPT_no_offload_new_driver, false);

  // Builder to be used to build offloading actions.
  std::unique_ptr<OffloadingActionBuilder> OffloadBuilder =
      !UseNewOffloadingDriver
          ? std::make_unique<OffloadingActionBuilder>(C, Args, Inputs)
          : nullptr;

  // Construct the actions to perform.
  ExtractAPIJobAction *ExtractAPIAction = nullptr;
  ActionList LinkerInputs;
  ActionList MergerInputs;
  ActionList DeviceAOTLinkerInputs;
  ActionList HostActions;
  llvm::SmallVector<const Arg *, 6> LinkerInputArgs;
  llvm::SmallVector<phases::ID, phases::MaxNumberOfPhases> PL;

  for (auto &I : Inputs) {
    types::ID InputType = I.first;
    const Arg *InputArg = I.second;

    PL = types::getCompilationPhases(*this, Args, InputType);
    if (PL.empty())
      continue;

    auto FullPL = types::getCompilationPhases(InputType);

    // Build the pipeline for this file.
    Action *Current = C.MakeAction<InputAction>(*InputArg, InputType);

    // Use the current host action in any of the offloading actions, if
    // required.
    if (!UseNewOffloadingDriver)
      if (OffloadBuilder->addHostDependenceToDeviceActions(Current, InputArg, Args))
        break;

    for (phases::ID Phase : PL) {

      // Add any offload action the host action depends on.
      if (!UseNewOffloadingDriver)
        Current = OffloadBuilder->addDeviceDependencesToHostAction(
            Current, InputArg, Phase, PL.back(), FullPL);
      if (!Current)
        break;

      // Queue linker inputs.
      if (Phase == phases::Link) {
        assert(Phase == PL.back() && "linking must be final compilation step.");
        // We don't need to generate additional link commands if emitting AMD
        // bitcode or compiling only for the offload device
        if (!(C.getInputArgs().hasArg(options::OPT_hip_link) &&
              (C.getInputArgs().hasArg(options::OPT_emit_llvm))) &&
            !offloadDeviceOnly())
          LinkerInputs.push_back(Current);
        Current = nullptr;
        break;
      }

      // TODO: Consider removing this because the merged may not end up being
      // the final Phase in the pipeline. Perhaps the merged could just merge
      // and then pass an artifact of some sort to the Link Phase.
      // Queue merger inputs.
      if (Phase == phases::IfsMerge) {
        assert(Phase == PL.back() && "merging must be final compilation step.");
        MergerInputs.push_back(Current);
        Current = nullptr;
        break;
      }

      // When performing -fsycl based compilations and generating dependency
      // information, perform a specific dependency generation compilation which
      // is not based on the source + footer compilation.
      if (Phase == phases::Preprocess && Args.hasArg(options::OPT_fsycl) &&
          Args.hasArg(options::OPT_M_Group) &&
          !Args.hasArg(options::OPT_fno_sycl_use_footer)) {
        Action *PreprocessAction =
            C.MakeAction<PreprocessJobAction>(Current, types::TY_Dependencies);
        PreprocessAction->propagateHostOffloadInfo(Action::OFK_SYCL,
                                                   /*BoundArch=*/nullptr);
        Actions.push_back(PreprocessAction);
      }

      if (Phase == phases::Precompile && ExtractAPIAction) {
        ExtractAPIAction->addHeaderInput(Current);
        Current = nullptr;
        break;
      }

      // FIXME: Should we include any prior module file outputs as inputs of
      // later actions in the same command line?

      // Otherwise construct the appropriate action.
      Action *NewCurrent = ConstructPhaseAction(C, Args, Phase, Current);

      // We didn't create a new action, so we will just move to the next phase.
      if (NewCurrent == Current)
        continue;

      if (auto *EAA = dyn_cast<ExtractAPIJobAction>(NewCurrent))
        ExtractAPIAction = EAA;

      Current = NewCurrent;

      // Try to build the offloading actions and add the result as a dependency
      // to the host.
      if (UseNewOffloadingDriver)
        Current = BuildOffloadingActions(C, Args, I, Current);
      // Use the current host action in any of the offloading actions, if
      // required.
      else if (OffloadBuilder->addHostDependenceToDeviceActions(Current,
                                                                InputArg,
                                                                Args))
        break;

      if (Current->getType() == types::TY_Nothing)
        break;
    }

    // If we ended with something, add to the output list.
    if (Current)
      Actions.push_back(Current);

    // Add any top level actions generated for offloading.
    if (!UseNewOffloadingDriver)
      OffloadBuilder->appendTopLevelActions(Actions, Current, InputArg);
    else if (Current)
      Current->propagateHostOffloadInfo(C.getActiveOffloadKinds(),
                                        /*BoundArch=*/nullptr);
  }

  if (!UseNewOffloadingDriver) {
    OffloadBuilder->appendTopLevelLinkAction(Actions);

    // With static fat archives we need to create additional steps for
    // generating dependence objects for device link actions.
    if (!LinkerInputs.empty() && C.getDriver().getOffloadStaticLibSeen())
      OffloadBuilder->addDeviceLinkDependenciesFromHost(LinkerInputs);

    OffloadBuilder->unbundleStaticArchives(C, Args);
  }

  // For an FPGA archive, we add the unbundling step above to take care of
  // the device side, but also unbundle here to extract the host side
  bool EarlyLink = false;
  if (const Arg *A = Args.getLastArg(options::OPT_fsycl_link_EQ))
    EarlyLink = A->getValue() == StringRef("early");
  for (auto &LI : LinkerInputs) {
    Action *UnbundlerInput = nullptr;
    auto wrapObject = [&] {
      if (EarlyLink && Args.hasArg(options::OPT_fintelfpga)) {
        // Only wrap the object with -fsycl-link=early
        auto *BC = C.MakeAction<OffloadWrapperJobAction>(LI, types::TY_LLVM_BC);
        auto *ASM = C.MakeAction<BackendJobAction>(BC, types::TY_PP_Asm);
        LI = C.MakeAction<AssembleJobAction>(ASM, types::TY_Object);
      }
    };
    if (auto *IA = dyn_cast<InputAction>(LI)) {
      if (IA->getType() == types::TY_FPGA_AOCR ||
          IA->getType() == types::TY_FPGA_AOCX ||
          IA->getType() == types::TY_FPGA_AOCR_EMU) {
        // Add to unbundler.
        UnbundlerInput = LI;
      } else {
        std::string FileName = IA->getInputArg().getAsString(Args);
        if ((IA->getType() == types::TY_Object && !isObjectFile(FileName)) ||
            IA->getInputArg().getOption().hasFlag(options::LinkerInput))
          continue;
        wrapObject();
      }
    } else {
      wrapObject();
    }
    if (UnbundlerInput && !PL.empty()) {
      if (auto *IA = dyn_cast<InputAction>(UnbundlerInput)) {
        std::string FileName = IA->getInputArg().getAsString(Args);
        Arg *InputArg = MakeInputArg(Args, getOpts(), FileName);
        if (!UseNewOffloadingDriver)
          OffloadBuilder->addHostDependenceToDeviceActions(UnbundlerInput,
                                                           InputArg, Args);
      }
    }
  }

  // Add a link action if necessary.

  if (LinkerInputs.empty()) {
    Arg *FinalPhaseArg;
    if (getFinalPhase(Args, &FinalPhaseArg) == phases::Link)
      if (!UseNewOffloadingDriver)
        OffloadBuilder->appendDeviceLinkActions(Actions);
  }

  if (!LinkerInputs.empty()) {
    if (!UseNewOffloadingDriver)
      OffloadBuilder->makeHostLinkAction(LinkerInputs);
    types::ID LinkType(types::TY_Image);
    if (Args.hasArg(options::OPT_fsycl_link_EQ))
      LinkType = types::TY_Archive;
    Action *LA;
    // Check if this Linker Job should emit a static library.
    if (ShouldEmitStaticLibrary(Args)) {
      LA = C.MakeAction<StaticLibJobAction>(LinkerInputs, LinkType);
    } else if (UseNewOffloadingDriver ||
               Args.hasArg(options::OPT_offload_link)) {
      LA = C.MakeAction<LinkerWrapperJobAction>(LinkerInputs, types::TY_Image);
      LA->propagateHostOffloadInfo(C.getActiveOffloadKinds(),
                                   /*BoundArch=*/nullptr);
    } else {
      LA = C.MakeAction<LinkJobAction>(LinkerInputs, LinkType);
    }
    if (!UseNewOffloadingDriver)
      LA = OffloadBuilder->processHostLinkAction(LA);
    Actions.push_back(LA);
  }

  // Add an interface stubs merge action if necessary.
  if (!MergerInputs.empty())
    Actions.push_back(
        C.MakeAction<IfsMergeJobAction>(MergerInputs, types::TY_Image));

  if (Args.hasArg(options::OPT_emit_interface_stubs)) {
    auto PhaseList = types::getCompilationPhases(
        types::TY_IFS_CPP,
        Args.hasArg(options::OPT_c) ? phases::Compile : phases::IfsMerge);

    ActionList MergerInputs;

    for (auto &I : Inputs) {
      types::ID InputType = I.first;
      const Arg *InputArg = I.second;

      // Currently clang and the llvm assembler do not support generating symbol
      // stubs from assembly, so we skip the input on asm files. For ifs files
      // we rely on the normal pipeline setup in the pipeline setup code above.
      if (InputType == types::TY_IFS || InputType == types::TY_PP_Asm ||
          InputType == types::TY_Asm)
        continue;

      Action *Current = C.MakeAction<InputAction>(*InputArg, InputType);

      for (auto Phase : PhaseList) {
        switch (Phase) {
        default:
          llvm_unreachable(
              "IFS Pipeline can only consist of Compile followed by IfsMerge.");
        case phases::Compile: {
          // Only IfsMerge (llvm-ifs) can handle .o files by looking for ifs
          // files where the .o file is located. The compile action can not
          // handle this.
          if (InputType == types::TY_Object)
            break;

          Current = C.MakeAction<CompileJobAction>(Current, types::TY_IFS_CPP);
          break;
        }
        case phases::IfsMerge: {
          assert(Phase == PhaseList.back() &&
                 "merging must be final compilation step.");
          MergerInputs.push_back(Current);
          Current = nullptr;
          break;
        }
        }
      }

      // If we ended with something, add to the output list.
      if (Current)
        Actions.push_back(Current);
    }

    // Add an interface stubs merge action if necessary.
    if (!MergerInputs.empty())
      Actions.push_back(
          C.MakeAction<IfsMergeJobAction>(MergerInputs, types::TY_Image));
  }

  for (auto Opt : {options::OPT_print_supported_cpus,
                   options::OPT_print_supported_extensions}) {
    // If --print-supported-cpus, -mcpu=? or -mtune=? is specified, build a
    // custom Compile phase that prints out supported cpu models and quits.
    //
    // If --print-supported-extensions is specified, call the helper function
    // RISCVMarchHelp in RISCVISAInfo.cpp that prints out supported extensions
    // and quits.
    if (Arg *A = Args.getLastArg(Opt)) {
      if (Opt == options::OPT_print_supported_extensions &&
          !C.getDefaultToolChain().getTriple().isRISCV() &&
          !C.getDefaultToolChain().getTriple().isAArch64() &&
          !C.getDefaultToolChain().getTriple().isARM()) {
        C.getDriver().Diag(diag::err_opt_not_valid_on_target)
            << "--print-supported-extensions";
        return;
      }

      // Use the -mcpu=? flag as the dummy input to cc1.
      Actions.clear();
      Action *InputAc = C.MakeAction<InputAction>(*A, types::TY_C);
      Actions.push_back(
          C.MakeAction<PrecompileJobAction>(InputAc, types::TY_Nothing));
      for (auto &I : Inputs)
        I.second->claim();
    }
  }

  // Call validator for dxil when -Vd not in Args.
  if (C.getDefaultToolChain().getTriple().isDXIL()) {
    // Only add action when needValidation.
    const auto &TC =
        static_cast<const toolchains::HLSLToolChain &>(C.getDefaultToolChain());
    if (TC.requiresValidation(Args)) {
      Action *LastAction = Actions.back();
      Actions.push_back(C.MakeAction<BinaryAnalyzeJobAction>(
          LastAction, types::TY_DX_CONTAINER));
    }
  }

  // Claim ignored clang-cl options.
  Args.ClaimAllArgs(options::OPT_cl_ignored_Group);
}

/// Returns the canonical name for the offloading architecture when using a HIP
/// or CUDA architecture.
static StringRef getCanonicalArchString(Compilation &C,
                                        const llvm::opt::DerivedArgList &Args,
                                        StringRef ArchStr,
                                        const llvm::Triple &Triple,
                                        bool SuppressError = false) {
  // Lookup the CUDA / HIP architecture string. Only report an error if we were
  // expecting the triple to be only NVPTX / AMDGPU.
  CudaArch Arch = StringToCudaArch(getProcessorFromTargetID(Triple, ArchStr));
  if (!SuppressError && Triple.isNVPTX() &&
      (Arch == CudaArch::UNKNOWN || !IsNVIDIAGpuArch(Arch))) {
    C.getDriver().Diag(clang::diag::err_drv_offload_bad_gpu_arch)
        << "CUDA" << ArchStr;
    return StringRef();
  } else if (!SuppressError && Triple.isAMDGPU() &&
             (Arch == CudaArch::UNKNOWN || !IsAMDGpuArch(Arch))) {
    C.getDriver().Diag(clang::diag::err_drv_offload_bad_gpu_arch)
        << "HIP" << ArchStr;
    return StringRef();
  }

  if (IsNVIDIAGpuArch(Arch))
    return Args.MakeArgStringRef(CudaArchToString(Arch));

  if (IsAMDGpuArch(Arch)) {
    llvm::StringMap<bool> Features;
    auto HIPTriple = getHIPOffloadTargetTriple(C.getDriver(), C.getInputArgs());
    if (!HIPTriple)
      return StringRef();
    auto Arch = parseTargetID(*HIPTriple, ArchStr, &Features);
    if (!Arch) {
      C.getDriver().Diag(clang::diag::err_drv_bad_target_id) << ArchStr;
      C.setContainsError();
      return StringRef();
    }
    return Args.MakeArgStringRef(getCanonicalTargetID(*Arch, Features));
  }

  // If the input isn't CUDA or HIP just return the architecture.
  return ArchStr;
}

/// Checks if the set offloading architectures does not conflict. Returns the
/// incompatible pair if a conflict occurs.
static std::optional<std::pair<llvm::StringRef, llvm::StringRef>>
getConflictOffloadArchCombination(const llvm::DenseSet<StringRef> &Archs,
                                  llvm::Triple Triple) {
  if (!Triple.isAMDGPU())
    return std::nullopt;

  std::set<StringRef> ArchSet;
  llvm::copy(Archs, std::inserter(ArchSet, ArchSet.begin()));
  return getConflictTargetIDCombination(ArchSet);
}

llvm::DenseSet<StringRef>
Driver::getOffloadArchs(Compilation &C, const llvm::opt::DerivedArgList &Args,
                        Action::OffloadKind Kind, const ToolChain *TC,
                        bool SuppressError) const {
  if (!TC)
    TC = &C.getDefaultToolChain();

  // --offload and --offload-arch options are mutually exclusive.
  if (Args.hasArgNoClaim(options::OPT_offload_EQ) &&
      Args.hasArgNoClaim(options::OPT_offload_arch_EQ,
                         options::OPT_no_offload_arch_EQ)) {
    C.getDriver().Diag(diag::err_opt_not_valid_with_opt)
        << "--offload"
        << (Args.hasArgNoClaim(options::OPT_offload_arch_EQ)
                ? "--offload-arch"
                : "--no-offload-arch");
  }

  if (KnownArchs.contains(TC))
    return KnownArchs.lookup(TC);

  llvm::DenseSet<StringRef> Archs;
  for (auto *Arg : Args) {
    // Extract any '--[no-]offload-arch' arguments intended for this toolchain.
    std::unique_ptr<llvm::opt::Arg> ExtractedArg = nullptr;
    if (Arg->getOption().matches(options::OPT_Xopenmp_target_EQ) &&
        ToolChain::getOpenMPTriple(Arg->getValue(0)) == TC->getTriple()) {
      Arg->claim();
      unsigned Index = Args.getBaseArgs().MakeIndex(Arg->getValue(1));
      ExtractedArg = getOpts().ParseOneArg(Args, Index);
      Arg = ExtractedArg.get();
    }

    // Add or remove the seen architectures in order of appearance. If an
    // invalid architecture is given we simply exit.
    if (Arg->getOption().matches(options::OPT_offload_arch_EQ)) {
      for (StringRef Arch : llvm::split(Arg->getValue(), ",")) {
        if (Arch == "native" || Arch.empty()) {
          auto GPUsOrErr = TC->getSystemGPUArchs(Args);
          if (!GPUsOrErr) {
            if (SuppressError)
              llvm::consumeError(GPUsOrErr.takeError());
            else
              TC->getDriver().Diag(diag::err_drv_undetermined_gpu_arch)
                  << llvm::Triple::getArchTypeName(TC->getArch())
                  << llvm::toString(GPUsOrErr.takeError()) << "--offload-arch";
            continue;
          }

          for (auto ArchStr : *GPUsOrErr) {
            Archs.insert(
                getCanonicalArchString(C, Args, Args.MakeArgString(ArchStr),
                                       TC->getTriple(), SuppressError));
          }
        } else {
          StringRef ArchStr = getCanonicalArchString(
              C, Args, Arch, TC->getTriple(), SuppressError);
          if (ArchStr.empty())
            return Archs;
          Archs.insert(ArchStr);
        }
      }
    } else if (Arg->getOption().matches(options::OPT_no_offload_arch_EQ)) {
      for (StringRef Arch : llvm::split(Arg->getValue(), ",")) {
        if (Arch == "all") {
          Archs.clear();
        } else {
          StringRef ArchStr = getCanonicalArchString(
              C, Args, Arch, TC->getTriple(), SuppressError);
          if (ArchStr.empty())
            return Archs;
          Archs.erase(ArchStr);
        }
      }
    }
  }

  if (auto ConflictingArchs =
          getConflictOffloadArchCombination(Archs, TC->getTriple())) {
    C.getDriver().Diag(clang::diag::err_drv_bad_offload_arch_combo)
        << ConflictingArchs->first << ConflictingArchs->second;
    C.setContainsError();
  }

  // Skip filling defaults if we're just querying what is availible.
  if (SuppressError)
    return Archs;

  if (Archs.empty()) {
    if (Kind == Action::OFK_Cuda)
      Archs.insert(CudaArchToString(CudaArch::CudaDefault));
    else if (Kind == Action::OFK_HIP)
      Archs.insert(CudaArchToString(CudaArch::HIPDefault));
    else if (Kind == Action::OFK_OpenMP)
      Archs.insert(StringRef());
    else if (Kind == Action::OFK_SYCL)
      Archs.insert(StringRef());
  } else {
    Args.ClaimAllArgs(options::OPT_offload_arch_EQ);
    Args.ClaimAllArgs(options::OPT_no_offload_arch_EQ);
  }

  return Archs;
}

Action *Driver::BuildOffloadingActions(Compilation &C,
                                       llvm::opt::DerivedArgList &Args,
                                       const InputTy &Input,
                                       Action *HostAction) const {
  // Don't build offloading actions if explicitly disabled or we do not have a
  // valid source input and compile action to embed it in. If preprocessing only
  // ignore embedding.
  if (offloadHostOnly() || !types::isSrcFile(Input.first) ||
      !(isa<CompileJobAction>(HostAction) ||
        getFinalPhase(Args) == phases::Preprocess))
    return HostAction;

  ActionList OffloadActions;
  OffloadAction::DeviceDependences DDeps;

  const Action::OffloadKind OffloadKinds[] = {
      Action::OFK_OpenMP, Action::OFK_Cuda, Action::OFK_HIP, Action::OFK_SYCL};

  for (Action::OffloadKind Kind : OffloadKinds) {
    SmallVector<const ToolChain *, 2> ToolChains;
    ActionList DeviceActions;

    auto TCRange = C.getOffloadToolChains(Kind);
    for (auto TI = TCRange.first, TE = TCRange.second; TI != TE; ++TI)
      ToolChains.push_back(TI->second);

    if (ToolChains.empty())
      continue;

    types::ID InputType = Input.first;
    const Arg *InputArg = Input.second;

    // The toolchain can be active for unsupported file types.
    if ((Kind == Action::OFK_Cuda && !types::isCuda(InputType)) ||
        (Kind == Action::OFK_HIP && !types::isHIP(InputType)))
      continue;

    // Get the product of all bound architectures and toolchains.
    SmallVector<std::pair<const ToolChain *, StringRef>> TCAndArchs;
    for (const ToolChain *TC : ToolChains)
      for (StringRef Arch : getOffloadArchs(C, Args, Kind, TC))
        TCAndArchs.push_back(std::make_pair(TC, Arch));

    for (unsigned I = 0, E = TCAndArchs.size(); I != E; ++I)
      DeviceActions.push_back(C.MakeAction<InputAction>(*InputArg, InputType));

    if (DeviceActions.empty())
      return HostAction;

    auto PL = types::getCompilationPhases(*this, Args, InputType);

    for (phases::ID Phase : PL) {
      if (Phase == phases::Link) {
        assert(Phase == PL.back() && "linking must be final compilation step.");
        break;
      }

      auto TCAndArch = TCAndArchs.begin();
      for (Action *&A : DeviceActions) {
        if (A->getType() == types::TY_Nothing)
          continue;

        // Propagate the ToolChain so we can use it in ConstructPhaseAction.
        A->propagateDeviceOffloadInfo(Kind, TCAndArch->second.data(),
                                      TCAndArch->first);
        A = ConstructPhaseAction(C, Args, Phase, A, Kind);

        if (isa<CompileJobAction>(A) && isa<CompileJobAction>(HostAction) &&
            Kind == Action::OFK_OpenMP &&
            HostAction->getType() != types::TY_Nothing) {
          // OpenMP offloading has a dependency on the host compile action to
          // identify which declarations need to be emitted. This shouldn't be
          // collapsed with any other actions so we can use it in the device.
          HostAction->setCannotBeCollapsedWithNextDependentAction();
          OffloadAction::HostDependence HDep(
              *HostAction, *C.getSingleOffloadToolChain<Action::OFK_Host>(),
              TCAndArch->second.data(), Kind);
          OffloadAction::DeviceDependences DDep;
          DDep.add(*A, *TCAndArch->first, TCAndArch->second.data(), Kind);
          A = C.MakeAction<OffloadAction>(HDep, DDep);
        }

        ++TCAndArch;
      }
    }

    // Compiling HIP in non-RDC mode requires linking each action individually.
    for (Action *&A : DeviceActions) {
      if ((A->getType() != types::TY_Object &&
           A->getType() != types::TY_LTO_BC) ||
          Kind != Action::OFK_HIP ||
          Args.hasFlag(options::OPT_fgpu_rdc, options::OPT_fno_gpu_rdc, false))
        continue;
      ActionList LinkerInput = {A};
      A = C.MakeAction<LinkJobAction>(LinkerInput, types::TY_Image);
    }

    auto TCAndArch = TCAndArchs.begin();
    for (Action *A : DeviceActions) {
      DDeps.add(*A, *TCAndArch->first, TCAndArch->second.data(), Kind);
      OffloadAction::DeviceDependences DDep;
      DDep.add(*A, *TCAndArch->first, TCAndArch->second.data(), Kind);
      OffloadActions.push_back(C.MakeAction<OffloadAction>(DDep, A->getType()));
      ++TCAndArch;
    }
  }

  if (offloadDeviceOnly())
    return C.MakeAction<OffloadAction>(DDeps, types::TY_Nothing);

  if (OffloadActions.empty())
    return HostAction;

  OffloadAction::DeviceDependences DDep;
  if (C.isOffloadingHostKind(Action::OFK_Cuda) &&
      !Args.hasFlag(options::OPT_fgpu_rdc, options::OPT_fno_gpu_rdc, false)) {
    // If we are not in RDC-mode we just emit the final CUDA fatbinary for
    // each translation unit without requiring any linking.
    Action *FatbinAction =
        C.MakeAction<LinkJobAction>(OffloadActions, types::TY_CUDA_FATBIN);
    DDep.add(*FatbinAction, *C.getSingleOffloadToolChain<Action::OFK_Cuda>(),
             nullptr, Action::OFK_Cuda);
  } else if (C.isOffloadingHostKind(Action::OFK_HIP) &&
             !Args.hasFlag(options::OPT_fgpu_rdc, options::OPT_fno_gpu_rdc,
                           false)) {
    // If we are not in RDC-mode we just emit the final HIP fatbinary for each
    // translation unit, linking each input individually.
    Action *FatbinAction =
        C.MakeAction<LinkJobAction>(OffloadActions, types::TY_HIP_FATBIN);
    DDep.add(*FatbinAction, *C.getSingleOffloadToolChain<Action::OFK_HIP>(),
             nullptr, Action::OFK_HIP);
  } else {
    // Package all the offloading actions into a single output that can be
    // embedded in the host and linked.
    Action *PackagerAction =
        C.MakeAction<OffloadPackagerJobAction>(OffloadActions, types::TY_Image);
    DDep.add(*PackagerAction, *C.getSingleOffloadToolChain<Action::OFK_Host>(),
             nullptr, C.getActiveOffloadKinds());
  }

  // If we are unable to embed a single device output into the host, we need to
  // add each device output as a host dependency to ensure they are still built.
  bool SingleDeviceOutput = !llvm::any_of(OffloadActions, [](Action *A) {
    return A->getType() == types::TY_Nothing;
  }) && isa<CompileJobAction>(HostAction);
  OffloadAction::HostDependence HDep(
      *HostAction, *C.getSingleOffloadToolChain<Action::OFK_Host>(),
      /*BoundArch=*/nullptr, SingleDeviceOutput ? DDep : DDeps);
  return C.MakeAction<OffloadAction>(HDep, SingleDeviceOutput ? DDep : DDeps);
}

Action *Driver::ConstructPhaseAction(
    Compilation &C, const ArgList &Args, phases::ID Phase, Action *Input,
    Action::OffloadKind TargetDeviceOffloadKind) const {
  llvm::PrettyStackTraceString CrashInfo("Constructing phase actions");

  // Some types skip the assembler phase (e.g., llvm-bc), but we can't
  // encode this in the steps because the intermediate type depends on
  // arguments. Just special case here.
  if (Phase == phases::Assemble && Input->getType() != types::TY_PP_Asm)
    return Input;

  // Build the appropriate action.
  switch (Phase) {
  case phases::Link:
    llvm_unreachable("link action invalid here.");
  case phases::IfsMerge:
    llvm_unreachable("ifsmerge action invalid here.");
  case phases::Preprocess: {
    types::ID OutputTy;
    // -M and -MM specify the dependency file name by altering the output type,
    // -if -MD and -MMD are not specified.
    if (Args.hasArg(options::OPT_M, options::OPT_MM) &&
        !Args.hasArg(options::OPT_MD, options::OPT_MMD)) {
      OutputTy = types::TY_Dependencies;
    } else {
      OutputTy = Input->getType();
      // For these cases, the preprocessor is only translating forms, the Output
      // still needs preprocessing.
      if (!Args.hasFlag(options::OPT_frewrite_includes,
                        options::OPT_fno_rewrite_includes, false) &&
          !Args.hasFlag(options::OPT_frewrite_imports,
                        options::OPT_fno_rewrite_imports, false) &&
          !Args.hasFlag(options::OPT_fdirectives_only,
                        options::OPT_fno_directives_only, false) &&
          !CCGenDiagnostics)
        OutputTy = types::getPreprocessedType(OutputTy);
      assert(OutputTy != types::TY_INVALID &&
             "Cannot preprocess this input type!");
    }
    types::ID HostPPType = types::getPreprocessedType(Input->getType());
    if (Args.hasArg(options::OPT_fsycl) && HostPPType != types::TY_INVALID &&
        !Args.hasArg(options::OPT_fno_sycl_use_footer) &&
        TargetDeviceOffloadKind == Action::OFK_None &&
        Input->getType() != types::TY_CUDA_DEVICE) {
      // Performing a host compilation with -fsycl.  Append the integration
      // footer to the source file.
      auto *AppendFooter =
          C.MakeAction<AppendFooterJobAction>(Input, Input->getType());
      // FIXME: There are 2 issues with dependency generation in regards to
      // the integration footer that need to be addressed.
      // 1) Input file referenced on the RHS of a dependency is based on the
      //    input src, which is a temporary.  We want this to be the true
      //    user input src file.
      // 2) When generating dependencies against a preprocessed file, header
      //    file information (using -MD or-MMD) is not provided.
      return C.MakeAction<PreprocessJobAction>(AppendFooter, OutputTy);
    }
    return C.MakeAction<PreprocessJobAction>(Input, OutputTy);
  }
  case phases::Precompile: {
    // API extraction should not generate an actual precompilation action.
    if (Args.hasArg(options::OPT_extract_api))
      return C.MakeAction<ExtractAPIJobAction>(Input, types::TY_API_INFO);

    types::ID OutputTy = getPrecompiledType(Input->getType());
    assert(OutputTy != types::TY_INVALID &&
           "Cannot precompile this input type!");

    // If we're given a module name, precompile header file inputs as a
    // module, not as a precompiled header.
    const char *ModName = nullptr;
    if (OutputTy == types::TY_PCH) {
      if (Arg *A = Args.getLastArg(options::OPT_fmodule_name_EQ))
        ModName = A->getValue();
      if (ModName)
        OutputTy = types::TY_ModuleFile;
    }

    if (Args.hasArg(options::OPT_fsyntax_only)) {
      // Syntax checks should not emit a PCH file
      OutputTy = types::TY_Nothing;
    }

    return C.MakeAction<PrecompileJobAction>(Input, OutputTy);
  }
  case phases::Compile: {
    if (Args.hasArg(options::OPT_fsyntax_only))
      return C.MakeAction<CompileJobAction>(Input, types::TY_Nothing);
    if (Args.hasArg(options::OPT_rewrite_objc))
      return C.MakeAction<CompileJobAction>(Input, types::TY_RewrittenObjC);
    if (Args.hasArg(options::OPT_rewrite_legacy_objc))
      return C.MakeAction<CompileJobAction>(Input,
                                            types::TY_RewrittenLegacyObjC);
    if (Args.hasArg(options::OPT__analyze))
      return C.MakeAction<AnalyzeJobAction>(Input, types::TY_Plist);
    if (Args.hasArg(options::OPT__migrate))
      return C.MakeAction<MigrateJobAction>(Input, types::TY_Remap);
    if (Args.hasArg(options::OPT_emit_ast))
      return C.MakeAction<CompileJobAction>(Input, types::TY_AST);
    if (Args.hasArg(options::OPT_module_file_info))
      return C.MakeAction<CompileJobAction>(Input, types::TY_ModuleFile);
    if (Args.hasArg(options::OPT_verify_pch))
      return C.MakeAction<VerifyPCHJobAction>(Input, types::TY_Nothing);
    if (Args.hasArg(options::OPT_extract_api))
      return C.MakeAction<ExtractAPIJobAction>(Input, types::TY_API_INFO);
    return C.MakeAction<CompileJobAction>(Input, types::TY_LLVM_BC);
  }
  case phases::Backend: {
    if (isUsingLTO() && TargetDeviceOffloadKind == Action::OFK_None) {
      types::ID Output;
      if (Args.hasArg(options::OPT_ffat_lto_objects) &&
          !Args.hasArg(options::OPT_emit_llvm))
        Output = types::TY_PP_Asm;
      else if (Args.hasArg(options::OPT_S))
        Output = types::TY_LTO_IR;
      else
        Output = types::TY_LTO_BC;
      return C.MakeAction<BackendJobAction>(Input, Output);
    }
    if (isUsingLTO(/* IsOffload */ true) &&
        TargetDeviceOffloadKind != Action::OFK_None) {
      types::ID Output =
          Args.hasArg(options::OPT_S) ? types::TY_LTO_IR : types::TY_LTO_BC;
      return C.MakeAction<BackendJobAction>(Input, Output);
    }
    if (Args.hasArg(options::OPT_emit_llvm) ||
        (((Input->getOffloadingToolChain() &&
           Input->getOffloadingToolChain()->getTriple().isAMDGPU()) ||
          TargetDeviceOffloadKind == Action::OFK_HIP) &&
         (Args.hasFlag(options::OPT_fgpu_rdc, options::OPT_fno_gpu_rdc,
                       false) ||
          TargetDeviceOffloadKind == Action::OFK_OpenMP))) {
      types::ID Output =
          Args.hasArg(options::OPT_S) &&
                  (TargetDeviceOffloadKind == Action::OFK_None ||
                   offloadDeviceOnly() ||
                   (TargetDeviceOffloadKind == Action::OFK_HIP &&
                    !Args.hasFlag(options::OPT_offload_new_driver,
                                  options::OPT_no_offload_new_driver, false)))
              ? types::TY_LLVM_IR
              : types::TY_LLVM_BC;
      return C.MakeAction<BackendJobAction>(Input, Output);
    }
    return C.MakeAction<BackendJobAction>(Input, types::TY_PP_Asm);
  }
  case phases::Assemble:
    return C.MakeAction<AssembleJobAction>(std::move(Input), types::TY_Object);
  }

  llvm_unreachable("invalid phase in ConstructPhaseAction");
}

void Driver::BuildJobs(Compilation &C) const {
  llvm::PrettyStackTraceString CrashInfo("Building compilation jobs");

  Arg *FinalOutput = C.getArgs().getLastArg(options::OPT_o);

  // It is an error to provide a -o option if we are making multiple output
  // files. There are exceptions:
  //
  // IfsMergeJob: when generating interface stubs enabled we want to be able to
  // generate the stub file at the same time that we generate the real
  // library/a.out. So when a .o, .so, etc are the output, with clang interface
  // stubs there will also be a .ifs and .ifso at the same location.
  //
  // CompileJob of type TY_IFS_CPP: when generating interface stubs is enabled
  // and -c is passed, we still want to be able to generate a .ifs file while
  // we are also generating .o files. So we allow more than one output file in
  // this case as well.
  //
  // Preprocessing job performed for -fsycl enabled compilation specifically
  // for dependency generation (TY_Dependencies)
  //
  // OffloadClass of type TY_Nothing: device-only output will place many outputs
  // into a single offloading action. We should count all inputs to the action
  // as outputs. Also ignore device-only outputs if we're compiling with
  // -fsyntax-only.
  if (FinalOutput) {
    unsigned NumOutputs = 0;
    unsigned NumIfsOutputs = 0;
    for (const Action *A : C.getActions()) {
      if (A->getType() != types::TY_Nothing &&
          A->getType() != types::TY_DX_CONTAINER &&
          !(A->getKind() == Action::IfsMergeJobClass ||
            (A->getType() == clang::driver::types::TY_IFS_CPP &&
             A->getKind() == clang::driver::Action::CompileJobClass &&
             0 == NumIfsOutputs++) ||
            (A->getKind() == Action::BindArchClass && A->getInputs().size() &&
             A->getInputs().front()->getKind() == Action::IfsMergeJobClass) ||
            (A->getKind() == Action::PreprocessJobClass &&
             A->getType() == types::TY_Dependencies &&
             C.getArgs().hasArg(options::OPT_fsycl))))
        ++NumOutputs;
      else if (A->getKind() == Action::OffloadClass &&
               A->getType() == types::TY_Nothing &&
               !C.getArgs().hasArg(options::OPT_fsyntax_only))
        NumOutputs += A->size();
    }

    if (NumOutputs > 1) {
      Diag(clang::diag::err_drv_output_argument_with_multiple_files);
      FinalOutput = nullptr;
    }
  }

  const llvm::Triple &RawTriple = C.getDefaultToolChain().getTriple();

  // Collect the list of architectures.
  llvm::StringSet<> ArchNames;
  if (RawTriple.isOSBinFormatMachO())
    for (const Arg *A : C.getArgs())
      if (A->getOption().matches(options::OPT_arch))
        ArchNames.insert(A->getValue());

  // Set of (Action, canonical ToolChain triple) pairs we've built jobs for.
  std::map<std::pair<const Action *, std::string>, InputInfoList> CachedResults;
  for (Action *A : C.getActions()) {
    // If we are linking an image for multiple archs then the linker wants
    // -arch_multiple and -final_output <final image name>. Unfortunately, this
    // doesn't fit in cleanly because we have to pass this information down.
    //
    // FIXME: This is a hack; find a cleaner way to integrate this into the
    // process.
    const char *LinkingOutput = nullptr;
    if (isa<LipoJobAction>(A)) {
      if (FinalOutput)
        LinkingOutput = FinalOutput->getValue();
      else
        LinkingOutput = getDefaultImageName();
    }

    BuildJobsForAction(C, A, &C.getDefaultToolChain(),
                       /*BoundArch*/ StringRef(),
                       /*AtTopLevel*/ true,
                       /*MultipleArchs*/ ArchNames.size() > 1,
                       /*LinkingOutput*/ LinkingOutput, CachedResults,
                       /*TargetDeviceOffloadKind*/ Action::OFK_None);
  }

  // If we have more than one job, then disable integrated-cc1 for now. Do this
  // also when we need to report process execution statistics.
  if (C.getJobs().size() > 1 || CCPrintProcessStats)
    for (auto &J : C.getJobs())
      J.InProcess = false;

  if (CCPrintProcessStats) {
    C.setPostCallback([=](const Command &Cmd, int Res) {
      std::optional<llvm::sys::ProcessStatistics> ProcStat =
          Cmd.getProcessStatistics();
      if (!ProcStat)
        return;

      const char *LinkingOutput = nullptr;
      if (FinalOutput)
        LinkingOutput = FinalOutput->getValue();
      else if (!Cmd.getOutputFilenames().empty())
        LinkingOutput = Cmd.getOutputFilenames().front().c_str();
      else
        LinkingOutput = getDefaultImageName();

      if (CCPrintStatReportFilename.empty()) {
        using namespace llvm;
        // Human readable output.
        outs() << sys::path::filename(Cmd.getExecutable()) << ": "
               << "output=" << LinkingOutput;
        outs() << ", total="
               << format("%.3f", ProcStat->TotalTime.count() / 1000.) << " ms"
               << ", user="
               << format("%.3f", ProcStat->UserTime.count() / 1000.) << " ms"
               << ", mem=" << ProcStat->PeakMemory << " Kb\n";
      } else {
        // CSV format.
        std::string Buffer;
        llvm::raw_string_ostream Out(Buffer);
        llvm::sys::printArg(Out, llvm::sys::path::filename(Cmd.getExecutable()),
                            /*Quote*/ true);
        Out << ',';
        llvm::sys::printArg(Out, LinkingOutput, true);
        Out << ',' << ProcStat->TotalTime.count() << ','
            << ProcStat->UserTime.count() << ',' << ProcStat->PeakMemory
            << '\n';
        Out.flush();
        std::error_code EC;
        llvm::raw_fd_ostream OS(CCPrintStatReportFilename, EC,
                                llvm::sys::fs::OF_Append |
                                    llvm::sys::fs::OF_Text);
        if (EC)
          return;
        auto L = OS.lock();
        if (!L) {
          llvm::errs() << "ERROR: Cannot lock file "
                       << CCPrintStatReportFilename << ": "
                       << toString(L.takeError()) << "\n";
          return;
        }
        OS << Buffer;
        OS.flush();
      }
    });
  }

  // If the user passed -Qunused-arguments or there were errors, don't warn
  // about any unused arguments.
  if (Diags.hasErrorOccurred() ||
      C.getArgs().hasArg(options::OPT_Qunused_arguments))
    return;

  // Claim -fdriver-only here.
  (void)C.getArgs().hasArg(options::OPT_fdriver_only);
  // Claim -### here.
  (void)C.getArgs().hasArg(options::OPT__HASH_HASH_HASH);

  // Claim --driver-mode, --rsp-quoting, it was handled earlier.
  (void)C.getArgs().hasArg(options::OPT_driver_mode);
  (void)C.getArgs().hasArg(options::OPT_rsp_quoting);

  bool HasAssembleJob = llvm::any_of(C.getJobs(), [](auto &J) {
    // Match ClangAs and other derived assemblers of Tool. ClangAs uses a
    // longer ShortName "clang integrated assembler" while other assemblers just
    // use "assembler".
    return strstr(J.getCreator().getShortName(), "assembler");
  });
  for (Arg *A : C.getArgs()) {
    // FIXME: It would be nice to be able to send the argument to the
    // DiagnosticsEngine, so that extra values, position, and so on could be
    // printed.
    if (!A->isClaimed()) {
      if (A->getOption().hasFlag(options::NoArgumentUnused))
        continue;

      // Suppress the warning automatically if this is just a flag, and it is an
      // instance of an argument we already claimed.
      const Option &Opt = A->getOption();
      if (Opt.getKind() == Option::FlagClass) {
        bool DuplicateClaimed = false;

        for (const Arg *AA : C.getArgs().filtered(&Opt)) {
          if (AA->isClaimed()) {
            DuplicateClaimed = true;
            break;
          }
        }

        if (DuplicateClaimed)
          continue;
      }

      // In clang-cl, don't mention unknown arguments here since they have
      // already been warned about.
      if (!IsCLMode() || !A->getOption().matches(options::OPT_UNKNOWN)) {
        if (A->getOption().hasFlag(options::TargetSpecific) &&
            !A->isIgnoredTargetSpecific() && !HasAssembleJob &&
            // When for example -### or -v is used
            // without a file, target specific options are not
            // consumed/validated.
            // Instead emitting an error emit a warning instead.
            !C.getActions().empty()) {
          Diag(diag::err_drv_unsupported_opt_for_target)
              << A->getSpelling() << getTargetTriple();
        } else {
          Diag(clang::diag::warn_drv_unused_argument)
              << A->getAsString(C.getArgs());
        }
      }
    }
  }
}

namespace {
/// Utility class to control the collapse of dependent actions and select the
/// tools accordingly.
class ToolSelector final {
  /// The tool chain this selector refers to.
  const ToolChain &TC;

  /// The compilation this selector refers to.
  const Compilation &C;

  /// The base action this selector refers to.
  const JobAction *BaseAction;

  /// Set to true if the current toolchain refers to host actions.
  bool IsHostSelector;

  /// Set to true if save-temps and embed-bitcode functionalities are active.
  bool SaveTemps;
  bool EmbedBitcode;

  /// Get previous dependent action or null if that does not exist. If
  /// \a CanBeCollapsed is false, that action must be legal to collapse or
  /// null will be returned.
  const JobAction *getPrevDependentAction(const ActionList &Inputs,
                                          ActionList &SavedOffloadAction,
                                          bool CanBeCollapsed = true) {
    // An option can be collapsed only if it has a single input.
    if (Inputs.size() != 1)
      return nullptr;

    Action *CurAction = *Inputs.begin();
    if (CanBeCollapsed &&
        !CurAction->isCollapsingWithNextDependentActionLegal())
      return nullptr;

    // If the input action is an offload action. Look through it and save any
    // offload action that can be dropped in the event of a collapse.
    if (auto *OA = dyn_cast<OffloadAction>(CurAction)) {
      // If the dependent action is a device action, we will attempt to collapse
      // only with other device actions. Otherwise, we would do the same but
      // with host actions only.
      if (!IsHostSelector) {
        if (OA->hasSingleDeviceDependence(/*DoNotConsiderHostActions=*/true)) {
          CurAction =
              OA->getSingleDeviceDependence(/*DoNotConsiderHostActions=*/true);
          if (CanBeCollapsed &&
              !CurAction->isCollapsingWithNextDependentActionLegal())
            return nullptr;
          SavedOffloadAction.push_back(OA);
          return dyn_cast<JobAction>(CurAction);
        }
      } else if (OA->hasHostDependence()) {
        CurAction = OA->getHostDependence();
        if (CanBeCollapsed &&
            !CurAction->isCollapsingWithNextDependentActionLegal())
          return nullptr;
        SavedOffloadAction.push_back(OA);
        return dyn_cast<JobAction>(CurAction);
      }
      return nullptr;
    }

    return dyn_cast<JobAction>(CurAction);
  }

  /// Return true if an assemble action can be collapsed.
  bool canCollapseAssembleAction() const {
    return TC.useIntegratedAs() && !SaveTemps &&
           !C.getArgs().hasArg(options::OPT_via_file_asm) &&
           !C.getArgs().hasArg(options::OPT__SLASH_FA) &&
           !C.getArgs().hasArg(options::OPT__SLASH_Fa) &&
           !C.getArgs().hasArg(options::OPT_dxc_Fc);
  }

  /// Return true if a preprocessor action can be collapsed.
  bool canCollapsePreprocessorAction() const {
    return !C.getArgs().hasArg(options::OPT_no_integrated_cpp) &&
           !C.getArgs().hasArg(options::OPT_traditional_cpp) && !SaveTemps &&
           !C.getArgs().hasArg(options::OPT_rewrite_objc);
  }

  /// Struct that relates an action with the offload actions that would be
  /// collapsed with it.
  struct JobActionInfo final {
    /// The action this info refers to.
    const JobAction *JA = nullptr;
    /// The offload actions we need to take care off if this action is
    /// collapsed.
    ActionList SavedOffloadAction;
  };

  /// Append collapsed offload actions from the give nnumber of elements in the
  /// action info array.
  static void AppendCollapsedOffloadAction(ActionList &CollapsedOffloadAction,
                                           ArrayRef<JobActionInfo> &ActionInfo,
                                           unsigned ElementNum) {
    assert(ElementNum <= ActionInfo.size() && "Invalid number of elements.");
    for (unsigned I = 0; I < ElementNum; ++I)
      CollapsedOffloadAction.append(ActionInfo[I].SavedOffloadAction.begin(),
                                    ActionInfo[I].SavedOffloadAction.end());
  }

  /// Functions that attempt to perform the combining. They detect if that is
  /// legal, and if so they update the inputs \a Inputs and the offload action
  /// that were collapsed in \a CollapsedOffloadAction. A tool that deals with
  /// the combined action is returned. If the combining is not legal or if the
  /// tool does not exist, null is returned.
  /// Currently three kinds of collapsing are supported:
  ///  - Assemble + Backend + Compile;
  ///  - Assemble + Backend ;
  ///  - Backend + Compile.
  const Tool *
  combineAssembleBackendCompile(ArrayRef<JobActionInfo> ActionInfo,
                                ActionList &Inputs,
                                ActionList &CollapsedOffloadAction) {
    if (ActionInfo.size() < 3 || !canCollapseAssembleAction())
      return nullptr;
    auto *AJ = dyn_cast<AssembleJobAction>(ActionInfo[0].JA);
    auto *BJ = dyn_cast<BackendJobAction>(ActionInfo[1].JA);
    auto *CJ = dyn_cast<CompileJobAction>(ActionInfo[2].JA);
    if (!AJ || !BJ || !CJ)
      return nullptr;

    // Get compiler tool.
    const Tool *T = TC.SelectTool(*CJ);
    if (!T)
      return nullptr;

    // Can't collapse if we don't have codegen support unless we are
    // emitting LLVM IR.
    bool OutputIsLLVM = types::isLLVMIR(ActionInfo[0].JA->getType());
    if (!T->hasIntegratedBackend() && !(OutputIsLLVM && T->canEmitIR()))
      return nullptr;

    // When using -fembed-bitcode, it is required to have the same tool (clang)
    // for both CompilerJA and BackendJA. Otherwise, combine two stages.
    if (EmbedBitcode) {
      const Tool *BT = TC.SelectTool(*BJ);
      if (BT == T)
        return nullptr;
    }

    if (!T->hasIntegratedAssembler())
      return nullptr;

    Inputs = CJ->getInputs();
    AppendCollapsedOffloadAction(CollapsedOffloadAction, ActionInfo,
                                 /*NumElements=*/3);
    return T;
  }
  const Tool *combineAssembleBackend(ArrayRef<JobActionInfo> ActionInfo,
                                     ActionList &Inputs,
                                     ActionList &CollapsedOffloadAction) {
    if (ActionInfo.size() < 2 || !canCollapseAssembleAction())
      return nullptr;
    auto *AJ = dyn_cast<AssembleJobAction>(ActionInfo[0].JA);
    auto *BJ = dyn_cast<BackendJobAction>(ActionInfo[1].JA);
    if (!AJ || !BJ)
      return nullptr;

    // Get backend tool.
    const Tool *T = TC.SelectTool(*BJ);
    if (!T)
      return nullptr;

    if (!T->hasIntegratedAssembler())
      return nullptr;

    Inputs = BJ->getInputs();
    AppendCollapsedOffloadAction(CollapsedOffloadAction, ActionInfo,
                                 /*NumElements=*/2);
    return T;
  }
  const Tool *combineBackendCompile(ArrayRef<JobActionInfo> ActionInfo,
                                    ActionList &Inputs,
                                    ActionList &CollapsedOffloadAction) {
    if (ActionInfo.size() < 2)
      return nullptr;
    auto *BJ = dyn_cast<BackendJobAction>(ActionInfo[0].JA);
    auto *CJ = dyn_cast<CompileJobAction>(ActionInfo[1].JA);
    if (!BJ || !CJ)
      return nullptr;

    // Check if the initial input (to the compile job or its predessor if one
    // exists) is LLVM bitcode. In that case, no preprocessor step is required
    // and we can still collapse the compile and backend jobs when we have
    // -save-temps. I.e. there is no need for a separate compile job just to
    // emit unoptimized bitcode.
    bool InputIsBitcode = true;
    for (size_t i = 1; i < ActionInfo.size(); i++)
      if (ActionInfo[i].JA->getType() != types::TY_LLVM_BC &&
          ActionInfo[i].JA->getType() != types::TY_LTO_BC) {
        InputIsBitcode = false;
        break;
      }
    if (!InputIsBitcode && !canCollapsePreprocessorAction())
      return nullptr;

    // Get compiler tool.
    const Tool *T = TC.SelectTool(*CJ);
    if (!T)
      return nullptr;

    // Can't collapse if we don't have codegen support unless we are
    // emitting LLVM IR.
    bool OutputIsLLVM = types::isLLVMIR(ActionInfo[0].JA->getType());
    if (!T->hasIntegratedBackend() && !(OutputIsLLVM && T->canEmitIR()))
      return nullptr;

    if (T->canEmitIR() && ((SaveTemps && !InputIsBitcode) || EmbedBitcode))
      return nullptr;

    Inputs = CJ->getInputs();
    AppendCollapsedOffloadAction(CollapsedOffloadAction, ActionInfo,
                                 /*NumElements=*/2);
    return T;
  }

  /// Updates the inputs if the obtained tool supports combining with
  /// preprocessor action, and the current input is indeed a preprocessor
  /// action. If combining results in the collapse of offloading actions, those
  /// are appended to \a CollapsedOffloadAction.
  void combineWithPreprocessor(const Tool *T, ActionList &Inputs,
                               ActionList &CollapsedOffloadAction) {
    if (!T || !canCollapsePreprocessorAction() || !T->hasIntegratedCPP())
      return;

    // Attempt to get a preprocessor action dependence.
    ActionList PreprocessJobOffloadActions;
    ActionList NewInputs;
    for (Action *A : Inputs) {
      auto *PJ = getPrevDependentAction({A}, PreprocessJobOffloadActions);
      if (!PJ || !isa<PreprocessJobAction>(PJ)) {
        NewInputs.push_back(A);
        continue;
      }

      // This is legal to combine. Append any offload action we found and add the
      // current input to preprocessor inputs.
      CollapsedOffloadAction.append(PreprocessJobOffloadActions.begin(),
                                    PreprocessJobOffloadActions.end());
      NewInputs.append(PJ->input_begin(), PJ->input_end());
    }
    Inputs = NewInputs;
  }

public:
  ToolSelector(const JobAction *BaseAction, const ToolChain &TC,
               const Compilation &C, bool SaveTemps, bool EmbedBitcode)
      : TC(TC), C(C), BaseAction(BaseAction), SaveTemps(SaveTemps),
        EmbedBitcode(EmbedBitcode) {
    assert(BaseAction && "Invalid base action.");
    IsHostSelector = BaseAction->getOffloadingDeviceKind() == Action::OFK_None;
  }

  /// Check if a chain of actions can be combined and return the tool that can
  /// handle the combination of actions. The pointer to the current inputs \a
  /// Inputs and the list of offload actions \a CollapsedOffloadActions
  /// connected to collapsed actions are updated accordingly. The latter enables
  /// the caller of the selector to process them afterwards instead of just
  /// dropping them. If no suitable tool is found, null will be returned.
  const Tool *getTool(ActionList &Inputs,
                      ActionList &CollapsedOffloadAction) {
    //
    // Get the largest chain of actions that we could combine.
    //

    SmallVector<JobActionInfo, 5> ActionChain(1);
    ActionChain.back().JA = BaseAction;
    while (ActionChain.back().JA) {
      const Action *CurAction = ActionChain.back().JA;

      // Grow the chain by one element.
      ActionChain.resize(ActionChain.size() + 1);
      JobActionInfo &AI = ActionChain.back();

      // Attempt to fill it with the
      AI.JA =
          getPrevDependentAction(CurAction->getInputs(), AI.SavedOffloadAction);
    }

    // Pop the last action info as it could not be filled.
    ActionChain.pop_back();

    //
    // Attempt to combine actions. If all combining attempts failed, just return
    // the tool of the provided action. At the end we attempt to combine the
    // action with any preprocessor action it may depend on.
    //

    const Tool *T = combineAssembleBackendCompile(ActionChain, Inputs,
                                                  CollapsedOffloadAction);
    if (!T)
      T = combineAssembleBackend(ActionChain, Inputs, CollapsedOffloadAction);
    if (!T)
      T = combineBackendCompile(ActionChain, Inputs, CollapsedOffloadAction);
    if (!T) {
      Inputs = BaseAction->getInputs();
      T = TC.SelectTool(*BaseAction);
    }

    combineWithPreprocessor(T, Inputs, CollapsedOffloadAction);
    return T;
  }
};
}

/// Return a string that uniquely identifies the result of a job. The bound arch
/// is not necessarily represented in the toolchain's triple -- for example,
/// armv7 and armv7s both map to the same triple -- so we need both in our map.
/// Also, we need to add the offloading device kind, as the same tool chain can
/// be used for host and device for some programming models, e.g. OpenMP.
static std::string GetTriplePlusArchString(const ToolChain *TC,
                                           StringRef BoundArch,
                                           Action::OffloadKind OffloadKind) {
  std::string TriplePlusArch = TC->getTriple().normalize();
  if (!BoundArch.empty()) {
    TriplePlusArch += "-";
    TriplePlusArch += BoundArch;
  }
  TriplePlusArch += "-";
  TriplePlusArch += Action::GetOffloadKindName(OffloadKind);
  return TriplePlusArch;
}

static void CollectForEachInputs(
    InputInfoList &InputInfos, const Action *SourceAction, const ToolChain *TC,
    StringRef BoundArch, Action::OffloadKind TargetDeviceOffloadKind,
    const std::map<std::pair<const Action *, std::string>, InputInfoList>
        &CachedResults,
    const ForEachWrappingAction *FEA) {
  for (const Action *Input : SourceAction->getInputs()) {
    // Search for the Input, if not in the cache assume actions were collapsed
    // so recurse.
    auto Lookup = CachedResults.find(
        {Input,
         GetTriplePlusArchString(TC, BoundArch, TargetDeviceOffloadKind)});
    if (Lookup != CachedResults.end()) {
      if (!FEA->getSerialActions().count(Input)) {
        InputInfos.append(Lookup->second);
      }
    } else {
      CollectForEachInputs(InputInfos, Input, TC, BoundArch,
                           TargetDeviceOffloadKind, CachedResults, FEA);
    }
  }
}

InputInfoList Driver::BuildJobsForAction(
    Compilation &C, const Action *A, const ToolChain *TC, StringRef BoundArch,
    bool AtTopLevel, bool MultipleArchs, const char *LinkingOutput,
    std::map<std::pair<const Action *, std::string>, InputInfoList>
        &CachedResults,
    Action::OffloadKind TargetDeviceOffloadKind) const {
  std::pair<const Action *, std::string> ActionTC = {
      A, GetTriplePlusArchString(TC, BoundArch, TargetDeviceOffloadKind)};
  auto CachedResult = CachedResults.find(ActionTC);
  if (CachedResult != CachedResults.end()) {
    return CachedResult->second;
  }
  InputInfoList Result = BuildJobsForActionNoCache(
      C, A, TC, BoundArch, AtTopLevel, MultipleArchs, LinkingOutput,
      CachedResults, TargetDeviceOffloadKind);
  CachedResults[ActionTC] = Result;
  return Result;
}

static void handleTimeTrace(Compilation &C, const ArgList &Args,
                            const JobAction *JA, const char *BaseInput,
                            const InputInfo &Result) {
  Arg *A =
      Args.getLastArg(options::OPT_ftime_trace, options::OPT_ftime_trace_EQ);
  if (!A)
    return;
  SmallString<128> Path;
  if (A->getOption().matches(options::OPT_ftime_trace_EQ)) {
    Path = A->getValue();
    if (llvm::sys::fs::is_directory(Path)) {
      SmallString<128> Tmp(Result.getFilename());
      llvm::sys::path::replace_extension(Tmp, "json");
      llvm::sys::path::append(Path, llvm::sys::path::filename(Tmp));
    }
  } else {
    if (Arg *DumpDir = Args.getLastArgNoClaim(options::OPT_dumpdir)) {
      // The trace file is ${dumpdir}${basename}.json. Note that dumpdir may not
      // end with a path separator.
      Path = DumpDir->getValue();
      Path += llvm::sys::path::filename(BaseInput);
    } else {
      Path = Result.getFilename();
    }
    llvm::sys::path::replace_extension(Path, "json");
  }
  const char *ResultFile = C.getArgs().MakeArgString(Path);
  C.addTimeTraceFile(ResultFile, JA);
  C.addResultFile(ResultFile, JA);
}

InputInfoList Driver::BuildJobsForActionNoCache(
    Compilation &C, const Action *A, const ToolChain *TC, StringRef BoundArch,
    bool AtTopLevel, bool MultipleArchs, const char *LinkingOutput,
    std::map<std::pair<const Action *, std::string>, InputInfoList>
        &CachedResults,
    Action::OffloadKind TargetDeviceOffloadKind) const {
  llvm::PrettyStackTraceString CrashInfo("Building compilation jobs");

  InputInfoList OffloadDependencesInputInfo;
  bool BuildingForOffloadDevice = TargetDeviceOffloadKind != Action::OFK_None;
  if (const OffloadAction *OA = dyn_cast<OffloadAction>(A)) {
    // The 'Darwin' toolchain is initialized only when its arguments are
    // computed. Get the default arguments for OFK_None to ensure that
    // initialization is performed before processing the offload action.
    // FIXME: Remove when darwin's toolchain is initialized during construction.
    C.getArgsForToolChain(TC, BoundArch, Action::OFK_None);

    // The offload action is expected to be used in four different situations.
    //
    // a) Set a toolchain/architecture/kind for a host action:
    //    Host Action 1 -> OffloadAction -> Host Action 2
    //
    // b) Set a toolchain/architecture/kind for a device action;
    //    Device Action 1 -> OffloadAction -> Device Action 2
    //
    // c) Specify a device dependence to a host action;
    //    Device Action 1  _
    //                      \
    //      Host Action 1  ---> OffloadAction -> Host Action 2
    //
    // d) Specify a host dependence to a device action.
    //      Host Action 1  _
    //                      \
    //    Device Action 1  ---> OffloadAction -> Device Action 2
    //
    // For a) and b), we just return the job generated for the dependences. For
    // c) and d) we override the current action with the host/device dependence
    // if the current toolchain is host/device and set the offload dependences
    // info with the jobs obtained from the device/host dependence(s).

    // If there is a single device option or has no host action, just generate
    // the job for it.
    if (OA->hasSingleDeviceDependence() || !OA->hasHostDependence()) {
      InputInfoList DevA;
      OA->doOnEachDeviceDependence([&](Action *DepA, const ToolChain *DepTC,
                                       const char *DepBoundArch) {
        DevA.append(BuildJobsForAction(C, DepA, DepTC, DepBoundArch, AtTopLevel,
                                       /*MultipleArchs*/ !!DepBoundArch,
                                       LinkingOutput, CachedResults,
                                       DepA->getOffloadingDeviceKind()));
      });
      return DevA;
    }

    // If 'Action 2' is host, we generate jobs for the device dependences and
    // override the current action with the host dependence. Otherwise, we
    // generate the host dependences and override the action with the device
    // dependence. The dependences can't therefore be a top-level action.
    OA->doOnEachDependence(
        /*IsHostDependence=*/BuildingForOffloadDevice,
        [&](Action *DepA, const ToolChain *DepTC, const char *DepBoundArch) {
          OffloadDependencesInputInfo.append(BuildJobsForAction(
              C, DepA, DepTC, DepBoundArch, /*AtTopLevel=*/false,
              /*MultipleArchs*/ !!DepBoundArch, LinkingOutput, CachedResults,
              DepA->getOffloadingDeviceKind()));
        });

    A = BuildingForOffloadDevice
            ? OA->getSingleDeviceDependence(/*DoNotConsiderHostActions=*/true)
            : OA->getHostDependence();

    // We may have already built this action as a part of the offloading
    // toolchain, return the cached input if so.
    std::pair<const Action *, std::string> ActionTC = {
        OA->getHostDependence(),
        GetTriplePlusArchString(TC, BoundArch, TargetDeviceOffloadKind)};
    if (CachedResults.find(ActionTC) != CachedResults.end()) {
      InputInfoList Inputs = CachedResults[ActionTC];
      Inputs.append(OffloadDependencesInputInfo);
      return Inputs;
    }
  }

  if (const InputAction *IA = dyn_cast<InputAction>(A)) {
    // FIXME: It would be nice to not claim this here; maybe the old scheme of
    // just using Args was better?
    const Arg &Input = IA->getInputArg();
    Input.claim();
    if (Input.getOption().matches(options::OPT_INPUT)) {
      const char *Name = Input.getValue();
      return {InputInfo(A, Name, /* _BaseInput = */ Name)};
    }
    return {InputInfo(A, &Input, /* _BaseInput = */ "")};
  }
  if (const BindArchAction *BAA = dyn_cast<BindArchAction>(A)) {
    const ToolChain *TC;
    StringRef ArchName = BAA->getArchName();

    if (!ArchName.empty())
      TC = &getToolChain(C.getArgs(),
                         computeTargetTriple(*this, TargetTriple,
                                             C.getArgs(), ArchName));
    else
      TC = &C.getDefaultToolChain();

    return BuildJobsForAction(C, *BAA->input_begin(), TC, ArchName, AtTopLevel,
                              MultipleArchs, LinkingOutput, CachedResults,
                              TargetDeviceOffloadKind);
  }

  if (const ForEachWrappingAction *FEA = dyn_cast<ForEachWrappingAction>(A)) {
    // Check that the main action wasn't already processed.
    auto MainActionOutput = CachedResults.find(
        {FEA->getJobAction(),
         GetTriplePlusArchString(TC, BoundArch, TargetDeviceOffloadKind)});
    if (MainActionOutput != CachedResults.end()) {
      // The input was processed on behalf of another foreach.
      // Add entry in cache and return.
      CachedResults[{FEA, GetTriplePlusArchString(TC, BoundArch,
                                                  TargetDeviceOffloadKind)}] =
          MainActionOutput->second;
      return MainActionOutput->second;
    }

    // Build commands for the TFormInput then take any command added after as
    // needing a llvm-foreach wrapping.
    BuildJobsForAction(C, FEA->getTFormInput(), TC, BoundArch,
                       /*AtTopLevel=*/false, MultipleArchs, LinkingOutput,
                       CachedResults, TargetDeviceOffloadKind);
    unsigned OffsetIdx = C.getJobs().size();
    BuildJobsForAction(C, FEA->getJobAction(), TC, BoundArch,
                       /*AtTopLevel=*/false, MultipleArchs, LinkingOutput,
                       CachedResults, TargetDeviceOffloadKind);

    auto begin = C.getJobs().getJobsForOverride().begin() + OffsetIdx;
    auto end = C.getJobs().getJobsForOverride().end();

    // Steal the commands.
    llvm::SmallVector<std::unique_ptr<Command>, 4> JobsToWrap(
        std::make_move_iterator(begin), std::make_move_iterator(end));
    C.getJobs().getJobsForOverride().erase(begin, end);

    InputInfo ActionResult;
    for (std::unique_ptr<Command> Cmd :
         llvm::make_range(std::make_move_iterator(JobsToWrap.begin()),
                          std::make_move_iterator(JobsToWrap.end()))) {
      const JobAction *SourceAction = cast<JobAction>(&Cmd->getSource());
      if (FEA->getSerialActions().count(SourceAction)) {
        C.addCommand(std::move(Cmd));
        continue;
      }
      ActionResult = CachedResults.at(
          {SourceAction,
           GetTriplePlusArchString(TC, BoundArch, TargetDeviceOffloadKind)}).front();
      InputInfoList InputInfos;
      CollectForEachInputs(InputInfos, SourceAction, TC, BoundArch,
                           TargetDeviceOffloadKind, CachedResults, FEA);
      const Tool *Creator = &Cmd->getCreator();
      StringRef ParallelJobs;
      if (TargetDeviceOffloadKind == Action::OFK_SYCL)
        ParallelJobs = C.getArgs().getLastArgValue(
            options::OPT_fsycl_max_parallel_jobs_EQ);

      tools::SYCL::constructLLVMForeachCommand(
          C, *SourceAction, std::move(Cmd), InputInfos, ActionResult, Creator,
          "", types::getTypeTempSuffix(ActionResult.getType()), ParallelJobs);
    }
    return { ActionResult };
  }

  ActionList Inputs = A->getInputs();

  const JobAction *JA = cast<JobAction>(A);
  ActionList CollapsedOffloadActions;

  auto *DA = dyn_cast<OffloadDepsJobAction>(JA);
  const ToolChain *JATC = DA ? DA->getHostTC() : TC;

  ToolSelector TS(JA, *JATC, C, isSaveTempsEnabled(),
                  embedBitcodeInObject() && !isUsingLTO());
  const Tool *T = TS.getTool(Inputs, CollapsedOffloadActions);

  if (!T)
    return {InputInfo()};

  // If we've collapsed action list that contained OffloadAction we
  // need to build jobs for host/device-side inputs it may have held.
  for (const auto *OA : CollapsedOffloadActions)
    cast<OffloadAction>(OA)->doOnEachDependence(
        /*IsHostDependence=*/BuildingForOffloadDevice,
        [&](Action *DepA, const ToolChain *DepTC, const char *DepBoundArch) {
          OffloadDependencesInputInfo.append(BuildJobsForAction(
              C, DepA, DepTC, DepBoundArch, /* AtTopLevel */ false,
              /*MultipleArchs=*/!!DepBoundArch, LinkingOutput, CachedResults,
              DepA->getOffloadingDeviceKind()));
        });

  // Only use pipes when there is exactly one input.
  InputInfoList InputInfos;
  for (const Action *Input : Inputs) {
    // Treat dsymutil and verify sub-jobs as being at the top-level too, they
    // shouldn't get temporary output names.
    // FIXME: Clean this up.
    bool SubJobAtTopLevel =
        AtTopLevel && (isa<DsymutilJobAction>(A) || isa<VerifyJobAction>(A));
    InputInfos.append(BuildJobsForAction(
        C, Input, JATC, DA ? DA->getOffloadingArch() : BoundArch,
        SubJobAtTopLevel, MultipleArchs, LinkingOutput, CachedResults,
        A->getOffloadingDeviceKind()));
  }

  // Always use the first file input as the base input.
  const char *BaseInput = InputInfos[0].getBaseInput();
  for (auto &Info : InputInfos) {
    if (Info.isFilename()) {
      BaseInput = Info.getBaseInput();
      break;
    }
  }

  // ... except dsymutil actions, which use their actual input as the base
  // input.
  if (JA->getType() == types::TY_dSYM)
    BaseInput = InputInfos[0].getFilename();

  // Append outputs of offload device jobs to the input list
  if (!OffloadDependencesInputInfo.empty())
    InputInfos.append(OffloadDependencesInputInfo.begin(),
                      OffloadDependencesInputInfo.end());

  // Set the effective triple of the toolchain for the duration of this job.
  llvm::Triple EffectiveTriple;
  const ToolChain &ToolTC = T->getToolChain();
  const ArgList &Args =
      C.getArgsForToolChain(TC, BoundArch, A->getOffloadingDeviceKind());
  if (InputInfos.size() != 1) {
    EffectiveTriple = llvm::Triple(ToolTC.ComputeEffectiveClangTriple(Args));
  } else {
    // Pass along the input type if it can be unambiguously determined.
    EffectiveTriple = llvm::Triple(
        ToolTC.ComputeEffectiveClangTriple(Args, InputInfos[0].getType()));
  }
  RegisterEffectiveTriple TripleRAII(ToolTC, EffectiveTriple);

  // Determine the place to write output to, if any.
  InputInfo Result;
  InputInfoList UnbundlingResults;
  if (auto *UA = dyn_cast<OffloadUnbundlingJobAction>(JA)) {
    // If we have an unbundling job, we need to create results for all the
    // outputs. We also update the results cache so that other actions using
    // this unbundling action can get the right results.
    for (auto &UI : UA->getDependentActionsInfo()) {
      assert(UI.DependentOffloadKind != Action::OFK_None &&
             "Unbundling with no offloading??");

      // Unbundling actions are never at the top level. When we generate the
      // offloading prefix, we also do that for the host file because the
      // unbundling action does not change the type of the output which can
      // cause a overwrite.
      InputInfo CurI;
      bool IsFPGAObjLink =
          (JA->getType() == types::TY_Object &&
           EffectiveTriple.getSubArch() == llvm::Triple::SPIRSubArch_fpga &&
           C.getInputArgs().hasArg(options::OPT_fsycl_link_EQ));
      if (C.getDriver().getOffloadStaticLibSeen() &&
          (JA->getType() == types::TY_Archive ||
           JA->getType() == types::TY_Tempfilelist)) {
        // Host part of the unbundled static archive is not used.
        if (UI.DependentOffloadKind == Action::OFK_Host)
          continue;
        // Host part of the unbundled object is not used when using the
        // FPGA target and -fsycl-link is enabled.
        if (UI.DependentOffloadKind == Action::OFK_Host && IsFPGAObjLink)
          continue;
        std::string TmpFileName = C.getDriver().GetTemporaryPath(
            llvm::sys::path::stem(BaseInput),
            JA->getType() == types::TY_Archive ? "a" : "txt");
        const char *TmpFile = C.addTempFile(
            C.getArgs().MakeArgString(TmpFileName), JA->getType());
        CurI = InputInfo(JA->getType(), TmpFile, TmpFile);
      } else if (types::isFPGA(JA->getType())) {
        std::string Ext(types::getTypeTempSuffix(JA->getType()));
        types::ID TI = types::TY_Object;
        if (EffectiveTriple.isSPIR()) {
          if (!UI.DependentToolChain->getTriple().isSPIR())
            continue;
          // Output file from unbundle is FPGA device. Name the file
          // accordingly.
          if (UI.DependentOffloadKind == Action::OFK_Host) {
            // Do not add the current info for Host with FPGA device.  The host
            // side isn't used
            continue;
          }
          if (JA->getType() == types::TY_FPGA_AOCO) {
            TI = types::TY_TempAOCOfilelist;
            Ext = "txt";
          }
          if (JA->getType() == types::TY_FPGA_AOCR ||
              JA->getType() == types::TY_FPGA_AOCX ||
              JA->getType() == types::TY_FPGA_AOCR_EMU) {
            if (IsFPGAObjLink)
              continue;
            // AOCR files are always unbundled into a list file.
            TI = types::TY_Tempfilelist;
          }
        } else {
          if (UI.DependentOffloadKind == Action::OFK_SYCL)
            // Do not add the current info for device with FPGA device.  The
            // device side isn't used
            continue;
          TI = types::TY_Tempfilelist;
          Ext = "txt";
        }
        std::string TmpFileName = C.getDriver().GetTemporaryPath(
            llvm::sys::path::stem(BaseInput), Ext);
        const char *TmpFile =
            C.addTempFile(C.getArgs().MakeArgString(TmpFileName), TI);
        CurI = InputInfo(TI, TmpFile, TmpFile);
      } else {
        // Host part of the unbundled object is not used when -fsycl-link is
        // enabled with FPGA target
        if (UI.DependentOffloadKind == Action::OFK_Host && IsFPGAObjLink)
          continue;
        std::string OffloadingPrefix = Action::GetOffloadingFileNamePrefix(
          UI.DependentOffloadKind,
          UI.DependentToolChain->getTriple().normalize(),
          /*CreatePrefixForHost=*/true);
        CurI = InputInfo(
          UA,
          GetNamedOutputPath(C, *UA, BaseInput, UI.DependentBoundArch,
                             /*AtTopLevel=*/false,
                             MultipleArchs ||
                                 UI.DependentOffloadKind == Action::OFK_HIP,
                             OffloadingPrefix),
          BaseInput);
      }
      // Save the unbundling result.
      UnbundlingResults.push_back(CurI);

      // Get the unique string identifier for this dependence and cache the
      // result.
      StringRef Arch;
      if (TargetDeviceOffloadKind == Action::OFK_HIP ||
          TargetDeviceOffloadKind == Action::OFK_SYCL) {
        if (UI.DependentOffloadKind == Action::OFK_Host)
          Arch = StringRef();
        else
          Arch = UI.DependentBoundArch;
      } else
        Arch = BoundArch;
      // When unbundling for SYCL and there is no Target offload, assume
      // Host as the dependent offload, as the host path has been stripped
      // in this instance
      Action::OffloadKind DependentOffloadKind;
      if (UI.DependentOffloadKind == Action::OFK_SYCL &&
          TargetDeviceOffloadKind == Action::OFK_None)
        DependentOffloadKind = Action::OFK_Host;
      else
        DependentOffloadKind = UI.DependentOffloadKind;

      CachedResults[{A, GetTriplePlusArchString(UI.DependentToolChain, Arch,
                                                DependentOffloadKind)}] = {
          CurI};
    }
    // Do a check for a dependency file unbundle for FPGA.  This is out of line
    // from a regular unbundle, so just create and return the name of the
    // unbundled file.
    if (JA->getType() == types::TY_FPGA_Dependencies ||
        JA->getType() == types::TY_FPGA_Dependencies_List) {
      std::string Ext(types::getTypeTempSuffix(JA->getType()));
      std::string TmpFileName =
          C.getDriver().GetTemporaryPath(llvm::sys::path::stem(BaseInput), Ext);
      const char *TmpFile =
          C.addTempFile(C.getArgs().MakeArgString(TmpFileName), JA->getType());
      Result = InputInfo(JA->getType(), TmpFile, TmpFile);
      UnbundlingResults.push_back(Result);
    } else {
      // Now that we have all the results generated, select the one that should
      // be returned for the current depending action.
      std::pair<const Action *, std::string> ActionTC = {
          A, GetTriplePlusArchString(TC, BoundArch, TargetDeviceOffloadKind)};
      assert(CachedResults.find(ActionTC) != CachedResults.end() &&
             "Result does not exist??");
      Result = CachedResults[ActionTC].front();
    }
  } else if (auto *DA = dyn_cast<OffloadDepsJobAction>(JA)) {
    for (auto &DI : DA->getDependentActionsInfo()) {
      assert(DI.DependentOffloadKind != Action::OFK_None &&
             "Deps job with no offloading");

      std::string OffloadingPrefix = Action::GetOffloadingFileNamePrefix(
          DI.DependentOffloadKind,
          DI.DependentToolChain->getTriple().normalize(),
          /*CreatePrefixForHost=*/true);
      auto CurI = InputInfo(
          DA,
          GetNamedOutputPath(C, *DA, BaseInput, DI.DependentBoundArch,
                             /*AtTopLevel=*/false,
                             MultipleArchs ||
                                 DI.DependentOffloadKind == Action::OFK_HIP,
                             OffloadingPrefix),
          BaseInput);
      // Save the result.
      UnbundlingResults.push_back(CurI);

      // Get the unique string identifier for this dependence and cache the
      // result.
      StringRef Arch = TargetDeviceOffloadKind == Action::OFK_HIP
                           ? DI.DependentOffloadKind == Action::OFK_Host
                                 ? StringRef()
                                 : DI.DependentBoundArch
                           : BoundArch;

      CachedResults[{A, GetTriplePlusArchString(DI.DependentToolChain, Arch,
                                                DI.DependentOffloadKind)}] = {
          CurI};
    }

    // Now that we have all the results generated, select the one that should be
    // returned for the current depending action.
    std::pair<const Action *, std::string> ActionTC = {
        A, GetTriplePlusArchString(TC, BoundArch, TargetDeviceOffloadKind)};
    auto It = CachedResults.find(ActionTC);
    assert(It != CachedResults.end() && "Result does not exist??");
    Result = It->second.front();
  } else if (JA->getType() == types::TY_Nothing)
    Result = {InputInfo(A, BaseInput)};
  else {
    std::string OffloadingPrefix;
    // When generating binaries with -fsycl-link-target or -fsycl-link, the
    // output file prefix is the triple arch only.  Do not add the arch when
    // compiling for host.
    if (!A->getOffloadingHostActiveKinds() &&
        (Args.getLastArg(options::OPT_fsycl_link_targets_EQ) ||
         Args.hasArg(options::OPT_fsycl_link_EQ))) {
      OffloadingPrefix = "-";
      OffloadingPrefix += TC->getTriple().getArchName();
    } else {
      // We only have to generate a prefix for the host if this is not a
      // top-level action.
      OffloadingPrefix = Action::GetOffloadingFileNamePrefix(
        A->getOffloadingDeviceKind(), TC->getTriple().normalize(),
        /*CreatePrefixForHost=*/isa<OffloadPackagerJobAction>(A) ||
            !(A->getOffloadingHostActiveKinds() == Action::OFK_None ||
              AtTopLevel));
    }
    if (isa<OffloadWrapperJobAction>(JA)) {
      if (Arg *FinalOutput = C.getArgs().getLastArg(options::OPT_o))
        BaseInput = FinalOutput->getValue();
      // Do not use the default image name when using -fno-sycl-rdc
      else if (!tools::SYCL::shouldDoPerObjectFileLinking(C))
        BaseInput = getDefaultImageName();
      BaseInput =
          C.getArgs().MakeArgString(std::string(BaseInput) + "-wrapper");
    }
    Result = InputInfo(A, GetNamedOutputPath(C, *JA, BaseInput, BoundArch,
                                             AtTopLevel, MultipleArchs,
                                             OffloadingPrefix),
                       BaseInput);
    if (T->canEmitIR() && OffloadingPrefix.empty())
      handleTimeTrace(C, Args, JA, BaseInput, Result);
  }

  if (CCCPrintBindings && !CCGenDiagnostics) {
    llvm::errs() << "# \"" << T->getToolChain().getTripleString() << '"'
                 << " - \"" << T->getName() << "\", inputs: [";
    for (unsigned i = 0, e = InputInfos.size(); i != e; ++i) {
      llvm::errs() << InputInfos[i].getAsString();
      if (i + 1 != e)
        llvm::errs() << ", ";
    }
    if (UnbundlingResults.empty())
      llvm::errs() << "], output: " << Result.getAsString() << "\n";
    else {
      llvm::errs() << "], outputs: [";
      for (unsigned i = 0, e = UnbundlingResults.size(); i != e; ++i) {
        llvm::errs() << UnbundlingResults[i].getAsString();
        if (i + 1 != e)
          llvm::errs() << ", ";
      }
      llvm::errs() << "] \n";
    }
  } else {
    if (UnbundlingResults.empty())
      T->ConstructJob(
          C, *JA, Result, InputInfos,
          C.getArgsForToolChain(TC, BoundArch, JA->getOffloadingDeviceKind()),
          LinkingOutput);
    else
      T->ConstructJobMultipleOutputs(
          C, *JA, UnbundlingResults, InputInfos,
          C.getArgsForToolChain(TC, BoundArch, JA->getOffloadingDeviceKind()),
          LinkingOutput);
  }
  return {Result};
}

const char *Driver::getDefaultImageName() const {
  llvm::Triple Target(llvm::Triple::normalize(TargetTriple));
  return Target.isOSWindows() ? "a.exe" : "a.out";
}

/// Create output filename based on ArgValue, which could either be a
/// full filename, filename without extension, or a directory. If ArgValue
/// does not provide a filename, then use BaseName, and use the extension
/// suitable for FileType.
static const char *MakeCLOutputFilename(const ArgList &Args, StringRef ArgValue,
                                        StringRef BaseName,
                                        types::ID FileType) {
  SmallString<128> Filename = ArgValue;

  if (ArgValue.empty()) {
    // If the argument is empty, output to BaseName in the current dir.
    Filename = BaseName;
  } else if (llvm::sys::path::is_separator(Filename.back())) {
    // If the argument is a directory, output to BaseName in that dir.
    llvm::sys::path::append(Filename, BaseName);
  }

  if (!llvm::sys::path::has_extension(ArgValue)) {
    // If the argument didn't provide an extension, then set it.
    const char *Extension = types::getTypeTempSuffix(FileType, true);

    if (FileType == types::TY_Image &&
        Args.hasArg(options::OPT__SLASH_LD, options::OPT__SLASH_LDd)) {
      // The output file is a dll.
      Extension = "dll";
    }

    llvm::sys::path::replace_extension(Filename, Extension);
  }

  return Args.MakeArgString(Filename.c_str());
}

static bool HasPreprocessOutput(const Action &JA) {
  if (isa<PreprocessJobAction>(JA))
    return true;
  if (isa<OffloadAction>(JA) && isa<PreprocessJobAction>(JA.getInputs()[0]))
    return true;
  if (isa<OffloadBundlingJobAction>(JA) &&
      HasPreprocessOutput(*(JA.getInputs()[0])))
    return true;
  return false;
}

const char *Driver::CreateTempFile(Compilation &C, StringRef Prefix,
                                   StringRef Suffix, bool MultipleArchs,
                                   StringRef BoundArch,
                                   types::ID Type,
                                   bool NeedUniqueDirectory) const {
  SmallString<128> TmpName;
  Arg *A = C.getArgs().getLastArg(options::OPT_fcrash_diagnostics_dir);
  std::optional<std::string> CrashDirectory =
      CCGenDiagnostics && A
          ? std::string(A->getValue())
          : llvm::sys::Process::GetEnv("CLANG_CRASH_DIAGNOSTICS_DIR");
  if (CrashDirectory) {
    if (!getVFS().exists(*CrashDirectory))
      llvm::sys::fs::create_directories(*CrashDirectory);
    SmallString<128> Path(*CrashDirectory);
    llvm::sys::path::append(Path, Prefix);
    const char *Middle = !Suffix.empty() ? "-%%%%%%." : "-%%%%%%";
    if (std::error_code EC =
            llvm::sys::fs::createUniqueFile(Path + Middle + Suffix, TmpName)) {
      Diag(clang::diag::err_unable_to_make_temp) << EC.message();
      return "";
    }
  } else {
    if (MultipleArchs && !BoundArch.empty()) {
      if (NeedUniqueDirectory) {
        TmpName = GetTemporaryDirectory(Prefix);
        llvm::sys::path::append(TmpName,
                                Twine(Prefix) + "-" + BoundArch + "." + Suffix);
      } else {
        TmpName =
            GetTemporaryPath((Twine(Prefix) + "-" + BoundArch).str(), Suffix);
      }

    } else {
      TmpName = GetTemporaryPath(Prefix, Suffix);
    }
  }
  return C.addTempFile(C.getArgs().MakeArgString(TmpName), Type);
}

// Calculate the output path of the module file when compiling a module unit
// with the `-fmodule-output` option or `-fmodule-output=` option specified.
// The behavior is:
// - If `-fmodule-output=` is specfied, then the module file is
//   writing to the value.
// - Otherwise if the output object file of the module unit is specified, the
// output path
//   of the module file should be the same with the output object file except
//   the corresponding suffix. This requires both `-o` and `-c` are specified.
// - Otherwise, the output path of the module file will be the same with the
//   input with the corresponding suffix.
static const char *GetModuleOutputPath(Compilation &C, const JobAction &JA,
                                       const char *BaseInput) {
  assert(isa<PrecompileJobAction>(JA) && JA.getType() == types::TY_ModuleFile &&
         (C.getArgs().hasArg(options::OPT_fmodule_output) ||
          C.getArgs().hasArg(options::OPT_fmodule_output_EQ)));

  if (Arg *ModuleOutputEQ =
          C.getArgs().getLastArg(options::OPT_fmodule_output_EQ))
    return C.addResultFile(ModuleOutputEQ->getValue(), &JA);

  SmallString<64> OutputPath;
  Arg *FinalOutput = C.getArgs().getLastArg(options::OPT_o);
  if (FinalOutput && C.getArgs().hasArg(options::OPT_c))
    OutputPath = FinalOutput->getValue();
  else
    OutputPath = BaseInput;

  const char *Extension = types::getTypeTempSuffix(JA.getType());
  llvm::sys::path::replace_extension(OutputPath, Extension);
  return C.addResultFile(C.getArgs().MakeArgString(OutputPath.c_str()), &JA);
}

const char *Driver::GetNamedOutputPath(Compilation &C, const JobAction &JA,
                                       const char *BaseInput,
                                       StringRef OrigBoundArch, bool AtTopLevel,
                                       bool MultipleArchs,
                                       StringRef OffloadingPrefix) const {
  std::string BoundArch = OrigBoundArch.str();
  if (is_style_windows(llvm::sys::path::Style::native)) {
    // BoundArch may contains ':', which is invalid in file names on Windows,
    // therefore replace it with '%'.
    std::replace(BoundArch.begin(), BoundArch.end(), ':', '@');
  }

  llvm::PrettyStackTraceString CrashInfo("Computing output path");
  // Output to a user requested destination?
  if (AtTopLevel && !isa<DsymutilJobAction>(JA) && !isa<VerifyJobAction>(JA)) {
    if (Arg *FinalOutput = C.getArgs().getLastArg(options::OPT_o))
      return C.addResultFile(FinalOutput->getValue(), &JA);
    // Output to destination for -fsycl-device-only and Windows -o
    if (C.getArgs().hasArg(options::OPT_fsycl_device_only))
      if (Arg *FinalOutput = C.getArgs().getLastArg(options::OPT__SLASH_o))
        return C.addResultFile(FinalOutput->getValue(), &JA);
  }

  // For /P, preprocess to file named after BaseInput.
  if (C.getArgs().hasArg(options::OPT__SLASH_P) &&
      ((AtTopLevel && isa<PreprocessJobAction>(JA)) ||
       isa<OffloadBundlingJobAction>(JA))) {
    StringRef BaseName = llvm::sys::path::filename(BaseInput);
    StringRef NameArg;
    if (Arg *A = C.getArgs().getLastArg(options::OPT__SLASH_Fi))
      NameArg = A->getValue();
    return C.addResultFile(
        MakeCLOutputFilename(C.getArgs(), NameArg, BaseName, types::TY_PP_C),
        &JA);
  }

  // Redirect output for the generated source + integration footer.
  if (isa<AppendFooterJobAction>(JA)) {
    if (Arg *A = C.getArgs().getLastArg(options::OPT_fsycl_footer_path_EQ)) {
      SmallString<128> OutName(A->getValue());
      StringRef BaseName = llvm::sys::path::filename(BaseInput);
      if (isSaveTempsEnabled()) {
        // Retain the location specified by the user with -save-temps.
        const char *Suffix = types::getTypeTempSuffix(JA.getType());
        std::string::size_type End = std::string::npos;
        if (!types::appendSuffixForType(JA.getType()))
          End = BaseName.rfind('.');
        SmallString<128> Suffixed(BaseName.substr(0, End));
        Suffixed += OffloadingPrefix;
        Suffixed += '.';
        Suffixed += Suffix;
        llvm::sys::path::append(OutName, Suffixed.c_str());
      } else {
        std::string TmpName =
            GetTemporaryPath(llvm::sys::path::stem(BaseName),
                             types::getTypeTempSuffix(JA.getType()));
        llvm::sys::path::append(OutName, llvm::sys::path::filename(TmpName));
      }
      return C.addTempFile(C.getArgs().MakeArgString(OutName));
    }
  }

  // Default to writing to stdout?
  if (AtTopLevel && !CCGenDiagnostics && HasPreprocessOutput(JA)) {
    return "-";
  }

  if (JA.getType() == types::TY_ModuleFile &&
      C.getArgs().getLastArg(options::OPT_module_file_info)) {
    return "-";
  }

  if (JA.getType() == types::TY_PP_Asm &&
      C.getArgs().hasArg(options::OPT_dxc_Fc)) {
    StringRef FcValue = C.getArgs().getLastArgValue(options::OPT_dxc_Fc);
    // TODO: Should we use `MakeCLOutputFilename` here? If so, we can probably
    // handle this as part of the SLASH_Fa handling below.
    return C.addResultFile(C.getArgs().MakeArgString(FcValue.str()), &JA);
  }

  if (JA.getType() == types::TY_Object &&
      C.getArgs().hasArg(options::OPT_dxc_Fo)) {
    StringRef FoValue = C.getArgs().getLastArgValue(options::OPT_dxc_Fo);
    // TODO: Should we use `MakeCLOutputFilename` here? If so, we can probably
    // handle this as part of the SLASH_Fo handling below.
    return C.addResultFile(C.getArgs().MakeArgString(FoValue.str()), &JA);
  }

  // Is this the assembly listing for /FA?
  if (JA.getType() == types::TY_PP_Asm &&
      (C.getArgs().hasArg(options::OPT__SLASH_FA) ||
       C.getArgs().hasArg(options::OPT__SLASH_Fa))) {
    // Use /Fa and the input filename to determine the asm file name.
    StringRef BaseName = llvm::sys::path::filename(BaseInput);
    StringRef FaValue = C.getArgs().getLastArgValue(options::OPT__SLASH_Fa);
    return C.addResultFile(
        MakeCLOutputFilename(C.getArgs(), FaValue, BaseName, JA.getType()),
        &JA);
  }

  // DXC defaults to standard out when generating assembly. We check this after
  // any DXC flags that might specify a file.
  if (AtTopLevel && JA.getType() == types::TY_PP_Asm && IsDXCMode())
    return "-";

  bool SpecifiedModuleOutput =
      C.getArgs().hasArg(options::OPT_fmodule_output) ||
      C.getArgs().hasArg(options::OPT_fmodule_output_EQ);
  if (MultipleArchs && SpecifiedModuleOutput)
    Diag(clang::diag::err_drv_module_output_with_multiple_arch);

  // If we're emitting a module output with the specified option
  // `-fmodule-output`.
  if (!AtTopLevel && isa<PrecompileJobAction>(JA) &&
      JA.getType() == types::TY_ModuleFile && SpecifiedModuleOutput)
    return GetModuleOutputPath(C, JA, BaseInput);

  // Output to a temporary file?
  if ((!AtTopLevel && !isSaveTempsEnabled() &&
       (!C.getArgs().hasArg(options::OPT__SLASH_Fo) ||
        // FIXME - The use of /Fo is limited when offloading is enabled.  When
        // compiling to exe use of /Fo does not produce the named obj.  We also
        // should not use the named output when performing unbundling.
        (C.getArgs().hasArg(options::OPT__SLASH_Fo) &&
         (!JA.isOffloading(Action::OFK_None) ||
          isa<OffloadUnbundlingJobAction>(JA) ||
          JA.getOffloadingHostActiveKinds() > Action::OFK_Host)))) ||
      CCGenDiagnostics) {
    StringRef Name = llvm::sys::path::filename(BaseInput);
    std::pair<StringRef, StringRef> Split = Name.split('.');
    const char *Suffix =
        types::getTypeTempSuffix(JA.getType(), IsCLMode() || IsDXCMode());
    // The non-offloading toolchain on Darwin requires deterministic input
    // file name for binaries to be deterministic, therefore it needs unique
    // directory.
    llvm::Triple Triple(C.getDriver().getTargetTriple());
    bool NeedUniqueDirectory =
        (JA.getOffloadingDeviceKind() == Action::OFK_None ||
         JA.getOffloadingDeviceKind() == Action::OFK_Host) &&
        Triple.isOSDarwin();
    return CreateTempFile(C, Split.first, Suffix, MultipleArchs, BoundArch,
                          JA.getType(), NeedUniqueDirectory);
  }

  SmallString<128> BasePath(BaseInput);
  SmallString<128> ExternalPath("");
  StringRef BaseName;

  // Dsymutil actions should use the full path.
  if (isa<DsymutilJobAction>(JA) && C.getArgs().hasArg(options::OPT_dsym_dir)) {
    ExternalPath += C.getArgs().getLastArg(options::OPT_dsym_dir)->getValue();
    // We use posix style here because the tests (specifically
    // darwin-dsymutil.c) demonstrate that posix style paths are acceptable
    // even on Windows and if we don't then the similar test covering this
    // fails.
    llvm::sys::path::append(ExternalPath, llvm::sys::path::Style::posix,
                            llvm::sys::path::filename(BasePath));
    BaseName = ExternalPath;
  } else if (isa<DsymutilJobAction>(JA) || isa<VerifyJobAction>(JA))
    BaseName = BasePath;
  else
    BaseName = llvm::sys::path::filename(BasePath);

  // Determine what the derived output name should be.
  const char *NamedOutput;

  if ((JA.getType() == types::TY_Object || JA.getType() == types::TY_LTO_BC ||
       JA.getType() == types::TY_Archive) &&
      C.getArgs().hasArg(options::OPT__SLASH_Fo, options::OPT__SLASH_o)) {
    // The /Fo or /o flag decides the object filename.
    StringRef Val =
        C.getArgs()
            .getLastArg(options::OPT__SLASH_Fo, options::OPT__SLASH_o)
            ->getValue();
    NamedOutput =
        MakeCLOutputFilename(C.getArgs(), Val, BaseName, types::TY_Object);
  } else if (JA.getType() == types::TY_Image &&
             C.getArgs().hasArg(options::OPT__SLASH_Fe,
                                options::OPT__SLASH_o)) {
    // The /Fe or /o flag names the linked file.
    StringRef Val =
        C.getArgs()
            .getLastArg(options::OPT__SLASH_Fe, options::OPT__SLASH_o)
            ->getValue();
    NamedOutput =
        MakeCLOutputFilename(C.getArgs(), Val, BaseName, types::TY_Image);
  } else if (JA.getType() == types::TY_Image) {
    if (IsCLMode()) {
      // clang-cl uses BaseName for the executable name.
      NamedOutput =
          MakeCLOutputFilename(C.getArgs(), "", BaseName, types::TY_Image);
    } else {
      SmallString<128> Output(getDefaultImageName());
      // HIP image for device compilation with -fno-gpu-rdc is per compilation
      // unit.
      bool IsHIPNoRDC = JA.getOffloadingDeviceKind() == Action::OFK_HIP &&
                        !C.getArgs().hasFlag(options::OPT_fgpu_rdc,
                                             options::OPT_fno_gpu_rdc, false);
      bool UseOutExtension = IsHIPNoRDC || isa<OffloadPackagerJobAction>(JA);
      if (UseOutExtension) {
        Output = BaseName;
        llvm::sys::path::replace_extension(Output, "");
      }
      Output += OffloadingPrefix;
      if (MultipleArchs && !BoundArch.empty()) {
        Output += "-";
        Output.append(BoundArch);
      }
      if (UseOutExtension)
        Output += ".out";
      NamedOutput = C.getArgs().MakeArgString(Output.c_str());
    }
  } else if (JA.getType() == types::TY_PCH && IsCLMode()) {
    NamedOutput = C.getArgs().MakeArgString(GetClPchPath(C, BaseName));
  } else if ((JA.getType() == types::TY_Plist || JA.getType() == types::TY_AST) &&
             C.getArgs().hasArg(options::OPT__SLASH_o)) {
    StringRef Val =
        C.getArgs()
            .getLastArg(options::OPT__SLASH_o)
            ->getValue();
    NamedOutput =
        MakeCLOutputFilename(C.getArgs(), Val, BaseName, types::TY_Object);
  } else {
    const char *Suffix =
        types::getTypeTempSuffix(JA.getType(), IsCLMode() || IsDXCMode());
    assert(Suffix && "All types used for output should have a suffix.");

    std::string::size_type End = std::string::npos;
    if (!types::appendSuffixForType(JA.getType()))
      End = BaseName.rfind('.');
    SmallString<128> Suffixed(BaseName.substr(0, End));
    Suffixed += OffloadingPrefix;
    if (MultipleArchs && !BoundArch.empty()) {
      Suffixed += "-";
      Suffixed.append(BoundArch);
    }
    // When using both -save-temps and -emit-llvm, use a ".tmp.bc" suffix for
    // the unoptimized bitcode so that it does not get overwritten by the ".bc"
    // optimized bitcode output.
    auto IsAMDRDCInCompilePhase = [](const JobAction &JA,
                                     const llvm::opt::DerivedArgList &Args) {
      // The relocatable compilation in HIP and OpenMP implies -emit-llvm.
      // Similarly, use a ".tmp.bc" suffix for the unoptimized bitcode
      // (generated in the compile phase.)
      const ToolChain *TC = JA.getOffloadingToolChain();
      return isa<CompileJobAction>(JA) &&
             ((JA.getOffloadingDeviceKind() == Action::OFK_HIP &&
               Args.hasFlag(options::OPT_fgpu_rdc, options::OPT_fno_gpu_rdc,
                            false)) ||
              (JA.getOffloadingDeviceKind() == Action::OFK_OpenMP && TC &&
               TC->getTriple().isAMDGPU()));
    };
    if (!AtTopLevel && JA.getType() == types::TY_LLVM_BC &&
        (C.getArgs().hasArg(options::OPT_emit_llvm) ||
         IsAMDRDCInCompilePhase(JA, C.getArgs())))
      Suffixed += ".tmp";
    Suffixed += '.';
    Suffixed += Suffix;
    NamedOutput = C.getArgs().MakeArgString(Suffixed.c_str());
  }

  // Prepend object file path if -save-temps=obj
  if (!AtTopLevel && isSaveTempsObj() && C.getArgs().hasArg(options::OPT_o) &&
      JA.getType() != types::TY_PCH) {
    Arg *FinalOutput = C.getArgs().getLastArg(options::OPT_o);
    SmallString<128> TempPath(FinalOutput->getValue());
    llvm::sys::path::remove_filename(TempPath);
    StringRef OutputFileName = llvm::sys::path::filename(NamedOutput);
    llvm::sys::path::append(TempPath, OutputFileName);
    NamedOutput = C.getArgs().MakeArgString(TempPath.c_str());
  }

  if (isSaveTempsEnabled()) {
    // If we're saving temps and the temp file conflicts with any
    // input/resulting file, then avoid overwriting.
    if (!AtTopLevel && NamedOutput == BaseName) {
      bool SameFile = false;
      SmallString<256> Result;
      llvm::sys::fs::current_path(Result);
      llvm::sys::path::append(Result, BaseName);
      llvm::sys::fs::equivalent(BaseInput, Result.c_str(), SameFile);
      // Must share the same path to conflict.
      if (SameFile) {
        StringRef Name = llvm::sys::path::filename(BaseInput);
        std::pair<StringRef, StringRef> Split = Name.split('.');
        std::string TmpName = GetTemporaryPath(
            Split.first,
            types::getTypeTempSuffix(JA.getType(), IsCLMode() || IsDXCMode()));
        return C.addTempFile(C.getArgs().MakeArgString(TmpName));
      }
    }

    const auto &ResultFiles = C.getResultFiles();
    const auto CollidingFilenameIt =
        llvm::find_if(ResultFiles, [NamedOutput](const auto &It) {
          return StringRef(NamedOutput).equals(It.second);
        });
    if (CollidingFilenameIt != ResultFiles.end()) {
      // Upon any collision, a unique hash will be appended to the filename,
      // similar to what is done for temporary files in the regular flow.
      StringRef CollidingName(CollidingFilenameIt->second);
      std::pair<StringRef, StringRef> Split = CollidingName.split('.');
      std::string UniqueName = GetUniquePath(
          Split.first,
          types::getTypeTempSuffix(JA.getType(), IsCLMode() || IsDXCMode()));
      return C.addTempFile(C.getArgs().MakeArgString(UniqueName));
    }
  }

  // Emit an error if PCH(Pre-Compiled Header) file generation is forced in
  // -fsycl mode.
  if (C.getArgs().hasFlag(options::OPT_fsycl, options::OPT_fno_sycl, false) &&
      JA.getType() == types::TY_PCH)
    Diag(clang::diag::err_drv_fsycl_with_pch);
  // As an annoying special case, PCH generation doesn't strip the pathname.
  if (JA.getType() == types::TY_PCH && !IsCLMode()) {
    llvm::sys::path::remove_filename(BasePath);
    if (BasePath.empty())
      BasePath = NamedOutput;
    else
      llvm::sys::path::append(BasePath, NamedOutput);
    return C.addResultFile(C.getArgs().MakeArgString(BasePath.c_str()), &JA);
  }

  return C.addResultFile(NamedOutput, &JA);
}

std::string Driver::GetFilePath(StringRef Name, const ToolChain &TC) const {
  // Search for Name in a list of paths.
  auto SearchPaths = [&](const llvm::SmallVectorImpl<std::string> &P)
      -> std::optional<std::string> {
    // Respect a limited subset of the '-Bprefix' functionality in GCC by
    // attempting to use this prefix when looking for file paths.
    for (const auto &Dir : P) {
      if (Dir.empty())
        continue;
      SmallString<128> P(Dir[0] == '=' ? SysRoot + Dir.substr(1) : Dir);
      llvm::sys::path::append(P, Name);
      if (llvm::sys::fs::exists(Twine(P)))
        return std::string(P);
    }
    return std::nullopt;
  };

  if (auto P = SearchPaths(PrefixDirs))
    return *P;

  SmallString<128> R(ResourceDir);
  llvm::sys::path::append(R, Name);
  if (llvm::sys::fs::exists(Twine(R)))
    return std::string(R);

  SmallString<128> P(TC.getCompilerRTPath());
  llvm::sys::path::append(P, Name);
  if (llvm::sys::fs::exists(Twine(P)))
    return std::string(P);

  SmallString<128> D(Dir);
  llvm::sys::path::append(D, "..", Name);
  if (llvm::sys::fs::exists(Twine(D)))
    return std::string(D);

  if (auto P = SearchPaths(TC.getLibraryPaths()))
    return *P;

  if (auto P = SearchPaths(TC.getFilePaths()))
    return *P;

  return std::string(Name);
}

void Driver::generatePrefixedToolNames(
    StringRef Tool, const ToolChain &TC,
    SmallVectorImpl<std::string> &Names) const {
  // FIXME: Needs a better variable than TargetTriple
  Names.emplace_back((TargetTriple + "-" + Tool).str());
  Names.emplace_back(Tool);
}

static bool ScanDirForExecutable(SmallString<128> &Dir, StringRef Name) {
  llvm::sys::path::append(Dir, Name);
  if (llvm::sys::fs::can_execute(Twine(Dir)))
    return true;
  llvm::sys::path::remove_filename(Dir);
  return false;
}

std::string Driver::GetProgramPath(StringRef Name, const ToolChain &TC) const {
  SmallVector<std::string, 2> TargetSpecificExecutables;
  generatePrefixedToolNames(Name, TC, TargetSpecificExecutables);

  // Respect a limited subset of the '-Bprefix' functionality in GCC by
  // attempting to use this prefix when looking for program paths.
  for (const auto &PrefixDir : PrefixDirs) {
    if (llvm::sys::fs::is_directory(PrefixDir)) {
      SmallString<128> P(PrefixDir);
      if (ScanDirForExecutable(P, Name))
        return std::string(P);
    } else {
      SmallString<128> P((PrefixDir + Name).str());
      if (llvm::sys::fs::can_execute(Twine(P)))
        return std::string(P);
    }
  }

  const ToolChain::path_list &List = TC.getProgramPaths();
  for (const auto &TargetSpecificExecutable : TargetSpecificExecutables) {
    // For each possible name of the tool look for it in
    // program paths first, then the path.
    // Higher priority names will be first, meaning that
    // a higher priority name in the path will be found
    // instead of a lower priority name in the program path.
    // E.g. <triple>-gcc on the path will be found instead
    // of gcc in the program path
    for (const auto &Path : List) {
      SmallString<128> P(Path);
      if (ScanDirForExecutable(P, TargetSpecificExecutable))
        return std::string(P);
    }

    // Fall back to the path
    if (llvm::ErrorOr<std::string> P =
            llvm::sys::findProgramByName(TargetSpecificExecutable))
      return *P;
  }

  return std::string(Name);
}

std::string Driver::GetTemporaryPath(StringRef Prefix, StringRef Suffix) const {
  SmallString<128> Path;
  std::error_code EC = llvm::sys::fs::createTemporaryFile(Prefix, Suffix, Path);
  if (EC) {
    Diag(clang::diag::err_unable_to_make_temp) << EC.message();
    return "";
  }

  return std::string(Path);
}

std::string Driver::GetUniquePath(StringRef BaseName, StringRef Ext) const {
  SmallString<128> Path;
  std::error_code EC = llvm::sys::fs::getPotentiallyUniqueFileName(
      Twine(BaseName) + Twine("-%%%%%%.") + Ext, Path);
  if (EC) {
    Diag(clang::diag::err_unable_to_make_temp) << EC.message();
    return "";
  }

  return std::string(Path.str());
}

std::string Driver::GetTemporaryDirectory(StringRef Prefix) const {
  SmallString<128> Path;
  std::error_code EC = llvm::sys::fs::createUniqueDirectory(Prefix, Path);
  if (EC) {
    Diag(clang::diag::err_unable_to_make_temp) << EC.message();
    return "";
  }

  return std::string(Path);
}

std::string Driver::GetClPchPath(Compilation &C, StringRef BaseName) const {
  SmallString<128> Output;
  if (Arg *FpArg = C.getArgs().getLastArg(options::OPT__SLASH_Fp)) {
    // FIXME: If anybody needs it, implement this obscure rule:
    // "If you specify a directory without a file name, the default file name
    // is VCx0.pch., where x is the major version of Visual C++ in use."
    Output = FpArg->getValue();

    // "If you do not specify an extension as part of the path name, an
    // extension of .pch is assumed. "
    if (!llvm::sys::path::has_extension(Output))
      Output += ".pch";
  } else {
    if (Arg *YcArg = C.getArgs().getLastArg(options::OPT__SLASH_Yc))
      Output = YcArg->getValue();
    if (Output.empty())
      Output = BaseName;
    llvm::sys::path::replace_extension(Output, ".pch");
  }
  return std::string(Output);
}

const ToolChain &Driver::getToolChain(const ArgList &Args,
                                      const llvm::Triple &Target) const {

  auto &TC = ToolChains[Target.str()];
  if (!TC) {
    switch (Target.getOS()) {
    case llvm::Triple::AIX:
      TC = std::make_unique<toolchains::AIX>(*this, Target, Args);
      break;
    case llvm::Triple::Haiku:
      TC = std::make_unique<toolchains::Haiku>(*this, Target, Args);
      break;
    case llvm::Triple::Darwin:
    case llvm::Triple::MacOSX:
    case llvm::Triple::IOS:
    case llvm::Triple::TvOS:
    case llvm::Triple::WatchOS:
    case llvm::Triple::XROS:
    case llvm::Triple::DriverKit:
      TC = std::make_unique<toolchains::DarwinClang>(*this, Target, Args);
      break;
    case llvm::Triple::DragonFly:
      TC = std::make_unique<toolchains::DragonFly>(*this, Target, Args);
      break;
    case llvm::Triple::OpenBSD:
      TC = std::make_unique<toolchains::OpenBSD>(*this, Target, Args);
      break;
    case llvm::Triple::NetBSD:
      TC = std::make_unique<toolchains::NetBSD>(*this, Target, Args);
      break;
    case llvm::Triple::FreeBSD:
      if (Target.isPPC())
        TC = std::make_unique<toolchains::PPCFreeBSDToolChain>(*this, Target,
                                                               Args);
      else
        TC = std::make_unique<toolchains::FreeBSD>(*this, Target, Args);
      break;
    case llvm::Triple::Linux:
    case llvm::Triple::ELFIAMCU:
      if (Target.getArch() == llvm::Triple::hexagon)
        TC = std::make_unique<toolchains::HexagonToolChain>(*this, Target,
                                                             Args);
      else if ((Target.getVendor() == llvm::Triple::MipsTechnologies) &&
               !Target.hasEnvironment())
        TC = std::make_unique<toolchains::MipsLLVMToolChain>(*this, Target,
                                                              Args);
      else if (Target.isPPC())
        TC = std::make_unique<toolchains::PPCLinuxToolChain>(*this, Target,
                                                              Args);
      else if (Target.getArch() == llvm::Triple::ve)
        TC = std::make_unique<toolchains::VEToolChain>(*this, Target, Args);
      else if (Target.isOHOSFamily())
        TC = std::make_unique<toolchains::OHOS>(*this, Target, Args);
      else
        TC = std::make_unique<toolchains::Linux>(*this, Target, Args);
      break;
    case llvm::Triple::NaCl:
      TC = std::make_unique<toolchains::NaClToolChain>(*this, Target, Args);
      break;
    case llvm::Triple::Fuchsia:
      TC = std::make_unique<toolchains::Fuchsia>(*this, Target, Args);
      break;
    case llvm::Triple::Solaris:
      TC = std::make_unique<toolchains::Solaris>(*this, Target, Args);
      break;
    case llvm::Triple::CUDA:
      TC = std::make_unique<toolchains::NVPTXToolChain>(*this, Target, Args);
      break;
    case llvm::Triple::AMDHSA:
      TC = std::make_unique<toolchains::ROCMToolChain>(*this, Target, Args);
      break;
    case llvm::Triple::AMDPAL:
    case llvm::Triple::Mesa3D:
      TC = std::make_unique<toolchains::AMDGPUToolChain>(*this, Target, Args);
      break;
    case llvm::Triple::Win32:
      switch (Target.getEnvironment()) {
      default:
        if (Target.isOSBinFormatELF())
          TC = std::make_unique<toolchains::Generic_ELF>(*this, Target, Args);
        else if (Target.isOSBinFormatMachO())
          TC = std::make_unique<toolchains::MachO>(*this, Target, Args);
        else
          TC = std::make_unique<toolchains::Generic_GCC>(*this, Target, Args);
        break;
      case llvm::Triple::GNU:
        TC = std::make_unique<toolchains::MinGW>(*this, Target, Args);
        break;
      case llvm::Triple::Itanium:
        TC = std::make_unique<toolchains::CrossWindowsToolChain>(*this, Target,
                                                                  Args);
        break;
      case llvm::Triple::MSVC:
      case llvm::Triple::UnknownEnvironment:
        if (Args.getLastArgValue(options::OPT_fuse_ld_EQ)
                .starts_with_insensitive("bfd"))
          TC = std::make_unique<toolchains::CrossWindowsToolChain>(
              *this, Target, Args);
        else
          TC =
              std::make_unique<toolchains::MSVCToolChain>(*this, Target, Args);
        break;
      }
      break;
    case llvm::Triple::PS4:
      TC = std::make_unique<toolchains::PS4CPU>(*this, Target, Args);
      break;
    case llvm::Triple::PS5:
      TC = std::make_unique<toolchains::PS5CPU>(*this, Target, Args);
      break;
    case llvm::Triple::Hurd:
      TC = std::make_unique<toolchains::Hurd>(*this, Target, Args);
      break;
    case llvm::Triple::LiteOS:
      TC = std::make_unique<toolchains::OHOS>(*this, Target, Args);
      break;
    case llvm::Triple::ZOS:
      TC = std::make_unique<toolchains::ZOS>(*this, Target, Args);
      break;
    case llvm::Triple::ShaderModel:
      TC = std::make_unique<toolchains::HLSLToolChain>(*this, Target, Args);
      break;
    default:
      // Of these targets, Hexagon is the only one that might have
      // an OS of Linux, in which case it got handled above already.
      switch (Target.getArch()) {
      case llvm::Triple::tce:
        TC = std::make_unique<toolchains::TCEToolChain>(*this, Target, Args);
        break;
      case llvm::Triple::tcele:
        TC = std::make_unique<toolchains::TCELEToolChain>(*this, Target, Args);
        break;
      case llvm::Triple::hexagon:
        TC = std::make_unique<toolchains::HexagonToolChain>(*this, Target,
                                                             Args);
        break;
      case llvm::Triple::lanai:
        TC = std::make_unique<toolchains::LanaiToolChain>(*this, Target, Args);
        break;
      case llvm::Triple::xcore:
        TC = std::make_unique<toolchains::XCoreToolChain>(*this, Target, Args);
        break;
      case llvm::Triple::wasm32:
      case llvm::Triple::wasm64:
        TC = std::make_unique<toolchains::WebAssembly>(*this, Target, Args);
        break;
      case llvm::Triple::avr:
        TC = std::make_unique<toolchains::AVRToolChain>(*this, Target, Args);
        break;
      case llvm::Triple::msp430:
        TC =
            std::make_unique<toolchains::MSP430ToolChain>(*this, Target, Args);
        break;
      case llvm::Triple::riscv32:
      case llvm::Triple::riscv64:
        if (toolchains::RISCVToolChain::hasGCCToolchain(*this, Args))
          TC =
              std::make_unique<toolchains::RISCVToolChain>(*this, Target, Args);
        else
          TC = std::make_unique<toolchains::BareMetal>(*this, Target, Args);
        break;
      case llvm::Triple::ve:
        TC = std::make_unique<toolchains::VEToolChain>(*this, Target, Args);
        break;
      case llvm::Triple::spirv32:
      case llvm::Triple::spirv64:
        TC = std::make_unique<toolchains::SPIRVToolChain>(*this, Target, Args);
        break;
      case llvm::Triple::csky:
        TC = std::make_unique<toolchains::CSKYToolChain>(*this, Target, Args);
        break;
      default:
        if (toolchains::BareMetal::handlesTarget(Target))
          TC = std::make_unique<toolchains::BareMetal>(*this, Target, Args);
        else if (Target.isOSBinFormatELF())
          TC = std::make_unique<toolchains::Generic_ELF>(*this, Target, Args);
        else if (Target.isOSBinFormatMachO())
          TC = std::make_unique<toolchains::MachO>(*this, Target, Args);
        else
          TC = std::make_unique<toolchains::Generic_GCC>(*this, Target, Args);
      }
    }
  }

  return *TC;
}

const ToolChain &Driver::getOffloadingDeviceToolChain(
    const ArgList &Args, const llvm::Triple &Target, const ToolChain &HostTC,
    const Action::OffloadKind &TargetDeviceOffloadKind) const {
  // Use device / host triples offload kind as the key into the ToolChains map
  // because the device ToolChain we create depends on both.
  auto &TC = ToolChains[Target.str() + "/" + HostTC.getTriple().str() +
                        std::to_string(TargetDeviceOffloadKind)];
  if (!TC) {
    // Categorized by offload kind > arch rather than OS > arch like
    // the normal getToolChain call, as it seems a reasonable way to categorize
    // things.
    switch (TargetDeviceOffloadKind) {
    case Action::OFK_Cuda:
      TC = std::make_unique<toolchains::CudaToolChain>(
          *this, Target, HostTC, Args, TargetDeviceOffloadKind);
      break;
    case Action::OFK_HIP: {
      if (Target.getArch() == llvm::Triple::amdgcn &&
          Target.getVendor() == llvm::Triple::AMD &&
          Target.getOS() == llvm::Triple::AMDHSA)
        TC = std::make_unique<toolchains::HIPAMDToolChain>(
            *this, Target, HostTC, Args, TargetDeviceOffloadKind);
      else if (Target.getArch() == llvm::Triple::spirv64 &&
               Target.getVendor() == llvm::Triple::UnknownVendor &&
               Target.getOS() == llvm::Triple::UnknownOS)
        TC = std::make_unique<toolchains::HIPSPVToolChain>(*this, Target,
                                                           HostTC, Args);
      break;
    }
    case Action::OFK_OpenMP:
      // omp + nvptx
      TC = std::make_unique<toolchains::CudaToolChain>(
          *this, Target, HostTC, Args, TargetDeviceOffloadKind);
      break;
    case Action::OFK_SYCL:
      switch (Target.getArch()) {
      case llvm::Triple::spir:
      case llvm::Triple::spir64:
        TC = std::make_unique<toolchains::SYCLToolChain>(*this, Target, HostTC,
                                                         Args);
        break;
      case llvm::Triple::nvptx:
      case llvm::Triple::nvptx64:
        TC = std::make_unique<toolchains::CudaToolChain>(
            *this, Target, HostTC, Args, TargetDeviceOffloadKind);
        break;
      case llvm::Triple::amdgcn:
        TC = std::make_unique<toolchains::HIPAMDToolChain>(
            *this, Target, HostTC, Args, TargetDeviceOffloadKind);
        break;
      default:
        if (isSYCLNativeCPU(Args)) {
          TC = std::make_unique<toolchains::SYCLToolChain>(*this, Target,
                                                           HostTC, Args);
        }
        break;
      }
      break;
    default:
      break;
    }
  }

  return *TC;
}

bool Driver::ShouldUseClangCompiler(const JobAction &JA) const {
  // Say "no" if there is not exactly one input of a type clang understands.
  if (JA.size() != 1 ||
      !types::isAcceptedByClang((*JA.input_begin())->getType()))
    return false;

  // And say "no" if this is not a kind of action clang understands.
  if (!isa<PreprocessJobAction>(JA) && !isa<PrecompileJobAction>(JA) &&
      !isa<CompileJobAction>(JA) && !isa<BackendJobAction>(JA) &&
      !isa<ExtractAPIJobAction>(JA))
    return false;

  return true;
}

bool Driver::ShouldUseFlangCompiler(const JobAction &JA) const {
  // Say "no" if there is not exactly one input of a type flang understands.
  if (JA.size() != 1 ||
      !types::isAcceptedByFlang((*JA.input_begin())->getType()))
    return false;

  // And say "no" if this is not a kind of action flang understands.
  if (!isa<PreprocessJobAction>(JA) && !isa<CompileJobAction>(JA) &&
      !isa<BackendJobAction>(JA))
    return false;

  return true;
}

bool Driver::ShouldEmitStaticLibrary(const ArgList &Args) const {
  // Only emit static library if the flag is set explicitly.
  if (Args.hasArg(options::OPT_emit_static_lib))
    return true;
  return false;
}

/// GetReleaseVersion - Parse (([0-9]+)(.([0-9]+)(.([0-9]+)?))?)? and return the
/// grouped values as integers. Numbers which are not provided are set to 0.
///
/// \return True if the entire string was parsed (9.2), or all groups were
/// parsed (10.3.5extrastuff).
bool Driver::GetReleaseVersion(StringRef Str, unsigned &Major, unsigned &Minor,
                               unsigned &Micro, bool &HadExtra) {
  HadExtra = false;

  Major = Minor = Micro = 0;
  if (Str.empty())
    return false;

  if (Str.consumeInteger(10, Major))
    return false;
  if (Str.empty())
    return true;
  if (!Str.consume_front("."))
    return false;

  if (Str.consumeInteger(10, Minor))
    return false;
  if (Str.empty())
    return true;
  if (!Str.consume_front("."))
    return false;

  if (Str.consumeInteger(10, Micro))
    return false;
  if (!Str.empty())
    HadExtra = true;
  return true;
}

/// Parse digits from a string \p Str and fulfill \p Digits with
/// the parsed numbers. This method assumes that the max number of
/// digits to look for is equal to Digits.size().
///
/// \return True if the entire string was parsed and there are
/// no extra characters remaining at the end.
bool Driver::GetReleaseVersion(StringRef Str,
                               MutableArrayRef<unsigned> Digits) {
  if (Str.empty())
    return false;

  unsigned CurDigit = 0;
  while (CurDigit < Digits.size()) {
    unsigned Digit;
    if (Str.consumeInteger(10, Digit))
      return false;
    Digits[CurDigit] = Digit;
    if (Str.empty())
      return true;
    if (!Str.consume_front("."))
      return false;
    CurDigit++;
  }

  // More digits than requested, bail out...
  return false;
}

llvm::opt::Visibility
Driver::getOptionVisibilityMask(bool UseDriverMode) const {
  if (!UseDriverMode)
    return llvm::opt::Visibility(options::ClangOption);
  if (IsCLMode())
    return llvm::opt::Visibility(options::CLOption);
  if (IsDXCMode())
    return llvm::opt::Visibility(options::DXCOption);
  if (IsFlangMode())  {
    return llvm::opt::Visibility(options::FlangOption);
  }
  return llvm::opt::Visibility(options::ClangOption);
}

const char *Driver::getExecutableForDriverMode(DriverMode Mode) {
  switch (Mode) {
  case GCCMode:
    return "clang";
  case GXXMode:
    return "clang++";
  case CPPMode:
    return "clang-cpp";
  case CLMode:
    return "clang-cl";
  case FlangMode:
    return "flang";
  case DXCMode:
    return "clang-dxc";
  }

  llvm_unreachable("Unhandled Mode");
}

bool clang::driver::isOptimizationLevelFast(const ArgList &Args) {
  return Args.hasFlag(options::OPT_Ofast, options::OPT_O_Group, false);
}

bool clang::driver::isObjectFile(std::string FileName) {
  if (llvm::sys::fs::is_directory(FileName))
    return false;
  if (!llvm::sys::path::has_extension(FileName))
    // Any file with no extension should be considered an Object. Take into
    // account -lsomelib library filenames.
    return FileName.rfind("-l", 0) != 0;
  std::string Ext(llvm::sys::path::extension(FileName).drop_front());
  // We cannot rely on lookupTypeForExtension solely as that has 'lib'
  // marked as an object.
  return (Ext != "lib" &&
          types::lookupTypeForExtension(Ext) == types::TY_Object);
}

bool clang::driver::isStaticArchiveFile(const StringRef &FileName) {
  if (!llvm::sys::path::has_extension(FileName))
    // Any file with no extension should not be considered an Archive.
    return false;
  llvm::file_magic Magic;
  llvm::identify_magic(FileName, Magic);
  // Only .lib and archive files are to be considered.
  return (Magic == llvm::file_magic::archive);
}

bool clang::driver::willEmitRemarks(const ArgList &Args) {
  // -fsave-optimization-record enables it.
  if (Args.hasFlag(options::OPT_fsave_optimization_record,
                   options::OPT_fno_save_optimization_record, false))
    return true;

  // -fsave-optimization-record=<format> enables it as well.
  if (Args.hasFlag(options::OPT_fsave_optimization_record_EQ,
                   options::OPT_fno_save_optimization_record, false))
    return true;

  // -foptimization-record-file alone enables it too.
  if (Args.hasFlag(options::OPT_foptimization_record_file_EQ,
                   options::OPT_fno_save_optimization_record, false))
    return true;

  // -foptimization-record-passes alone enables it too.
  if (Args.hasFlag(options::OPT_foptimization_record_passes_EQ,
                   options::OPT_fno_save_optimization_record, false))
    return true;
  return false;
}

llvm::StringRef clang::driver::getDriverMode(StringRef ProgName,
                                             ArrayRef<const char *> Args) {
  static StringRef OptName =
      getDriverOptTable().getOption(options::OPT_driver_mode).getPrefixedName();
  llvm::StringRef Opt;
  for (StringRef Arg : Args) {
    if (!Arg.starts_with(OptName))
      continue;
    Opt = Arg;
  }
  if (Opt.empty())
    Opt = ToolChain::getTargetAndModeFromProgramName(ProgName).DriverMode;
  return Opt.consume_front(OptName) ? Opt : "";
}

bool driver::IsClangCL(StringRef DriverMode) { return DriverMode.equals("cl"); }

llvm::Error driver::expandResponseFiles(SmallVectorImpl<const char *> &Args,
                                        bool ClangCLMode,
                                        llvm::BumpPtrAllocator &Alloc,
                                        llvm::vfs::FileSystem *FS) {
  // Parse response files using the GNU syntax, unless we're in CL mode. There
  // are two ways to put clang in CL compatibility mode: ProgName is either
  // clang-cl or cl, or --driver-mode=cl is on the command line. The normal
  // command line parsing can't happen until after response file parsing, so we
  // have to manually search for a --driver-mode=cl argument the hard way.
  // Finally, our -cc1 tools don't care which tokenization mode we use because
  // response files written by clang will tokenize the same way in either mode.
  enum { Default, POSIX, Windows } RSPQuoting = Default;
  for (const char *F : Args) {
    if (strcmp(F, "--rsp-quoting=posix") == 0)
      RSPQuoting = POSIX;
    else if (strcmp(F, "--rsp-quoting=windows") == 0)
      RSPQuoting = Windows;
  }

  // Determines whether we want nullptr markers in Args to indicate response
  // files end-of-lines. We only use this for the /LINK driver argument with
  // clang-cl.exe on Windows.
  bool MarkEOLs = ClangCLMode;

  llvm::cl::TokenizerCallback Tokenizer;
  if (RSPQuoting == Windows || (RSPQuoting == Default && ClangCLMode))
    Tokenizer = &llvm::cl::TokenizeWindowsCommandLine;
  else
    Tokenizer = &llvm::cl::TokenizeGNUCommandLine;

  if (MarkEOLs && Args.size() > 1 && StringRef(Args[1]).starts_with("-cc1"))
    MarkEOLs = false;

  llvm::cl::ExpansionContext ECtx(Alloc, Tokenizer);
  ECtx.setMarkEOLs(MarkEOLs);
  if (FS)
    ECtx.setVFS(FS);

  if (llvm::Error Err = ECtx.expandResponseFiles(Args))
    return Err;

  // If -cc1 came from a response file, remove the EOL sentinels.
  auto FirstArg = llvm::find_if(llvm::drop_begin(Args),
                                [](const char *A) { return A != nullptr; });
  if (FirstArg != Args.end() && StringRef(*FirstArg).starts_with("-cc1")) {
    // If -cc1 came from a response file, remove the EOL sentinels.
    if (MarkEOLs) {
      auto newEnd = std::remove(Args.begin(), Args.end(), nullptr);
      Args.resize(newEnd - Args.begin());
    }
  }

  return llvm::Error::success();
}

void Driver::populateSYCLDeviceTraitsMacrosArgs(
    const llvm::opt::ArgList &Args,
    const llvm::SmallVector<llvm::Triple, 4> &UniqueSYCLTriplesVec) {
  const auto &TargetTable = DeviceConfigFile::TargetTable;
  std::map<StringRef, unsigned int> AllDevicesHave;
  std::map<StringRef, bool> AnyDeviceHas;
  bool AnyDeviceHasAnyAspect = false;
  unsigned int ValidTargets = 0;
  for (const auto &TargetTriple : UniqueSYCLTriplesVec) {
    // Try and find the whole triple, if there's no match, remove parts of the
    // triple from the end to find partial matches.
    auto TargetTripleStr = TargetTriple.getTriple();
    bool Found = false;
    bool EmptyTriple = false;
    auto TripleIt = TargetTable.end();
    while (!Found && !EmptyTriple) {
      TripleIt = TargetTable.find(TargetTripleStr);
      Found = (TripleIt != TargetTable.end());
      if (!Found) {
        auto Pos = TargetTripleStr.find_last_of('-');
        EmptyTriple = (Pos == std::string::npos);
        TargetTripleStr =
            EmptyTriple ? TargetTripleStr : TargetTripleStr.substr(0, Pos);
      }
    }
    if (Found) {
      assert(TripleIt != TargetTable.end());
      const auto &TargetInfo = (*TripleIt).second;
      ++ValidTargets;
      const auto &AspectList = TargetInfo.aspects;
      const auto &MaySupportOtherAspects = TargetInfo.maySupportOtherAspects;
      if (!AnyDeviceHasAnyAspect)
        AnyDeviceHasAnyAspect = MaySupportOtherAspects;
      for (const auto &aspect : AspectList) {
        // If target has an entry in the config file, the set of aspects
        // supported by all devices supporting the target is 'AspectList'. If
        // there's no entry, such set is empty.
        const auto &AspectIt = AllDevicesHave.find(aspect);
        if (AspectIt != AllDevicesHave.end())
          ++AllDevicesHave[aspect];
        else
          AllDevicesHave[aspect] = 1;
        // If target has an entry in the config file AND
        // 'MaySupportOtherAspects' is false, the set of aspects supported by
        // any device supporting the target is 'AspectList'. If there's no
        // entry OR 'MaySupportOtherAspects' is true, such set contains all
        // the aspects.
        AnyDeviceHas[aspect] = true;
      }
    }
  }

  if (ValidTargets == 0) {
    // If there's no entry for the target in the device config file, the set
    // of aspects supported by any device supporting the target contains all
    // the aspects.
    AnyDeviceHasAnyAspect = true;
  }

  if (AnyDeviceHasAnyAspect) {
    // There exists some target that supports any given aspect.
    SmallString<64> MacroAnyDeviceAnyAspect(
        "-D__SYCL_ANY_DEVICE_HAS_ANY_ASPECT__=1");
    SYCLDeviceTraitsMacrosArgs.push_back(
        Args.MakeArgString(MacroAnyDeviceAnyAspect));
  } else {
    // Some of the aspects are not supported at all by any of the targets.
    // Thus, we need to define individual macros for each supported aspect.
    for (const auto &[TargetKey, SupportedTarget] : AnyDeviceHas) {
      assert(SupportedTarget);
      SmallString<64> MacroAnyDevice("-D__SYCL_ANY_DEVICE_HAS_");
      MacroAnyDevice += TargetKey;
      MacroAnyDevice += "__=1";
      SYCLDeviceTraitsMacrosArgs.push_back(Args.MakeArgString(MacroAnyDevice));
    }
  }
  for (const auto &[TargetKey, SupportedTargets] : AllDevicesHave) {
    if (SupportedTargets != ValidTargets)
      continue;
    SmallString<64> MacroAllDevices("-D__SYCL_ALL_DEVICES_HAVE_");
    MacroAllDevices += TargetKey;
    MacroAllDevices += "__=1";
    SYCLDeviceTraitsMacrosArgs.push_back(Args.MakeArgString(MacroAllDevices));
  }
}<|MERGE_RESOLUTION|>--- conflicted
+++ resolved
@@ -4181,16 +4181,10 @@
   class CudaActionBuilder final : public CudaActionBuilderBase {
   public:
     CudaActionBuilder(Compilation &C, DerivedArgList &Args,
-<<<<<<< HEAD
                       const Driver::InputList &Inputs,
                       OffloadingActionBuilder &OAB)
         : CudaActionBuilderBase(C, Args, Inputs, Action::OFK_Cuda, OAB) {
-      DefaultCudaArch = CudaArch::SM_35;
-=======
-                      const Driver::InputList &Inputs)
-        : CudaActionBuilderBase(C, Args, Inputs, Action::OFK_Cuda) {
       DefaultCudaArch = CudaArch::CudaDefault;
->>>>>>> 433b7118
     }
 
     StringRef getCanonicalOffloadArch(StringRef ArchStr) override {
