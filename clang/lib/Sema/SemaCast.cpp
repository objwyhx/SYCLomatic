--- conflicted
+++ resolved
@@ -2545,12 +2545,8 @@
 
 static TryCastResult TryAddressSpaceCast(Sema &Self, ExprResult &SrcExpr,
                                          QualType DestType, bool CStyle,
-<<<<<<< HEAD
-                                         unsigned &msg, CastKind &Kind) {
-=======
                                          unsigned &msg, CastKind &Kind,
                                          SourceRange OpRange) {
->>>>>>> e6d0547e
   if (!Self.getLangOpts().OpenCL && !Self.getLangOpts().SYCLIsDevice)
     // FIXME: As compiler doesn't have any information about overlapping addr
     // spaces at the moment we have to be permissive here.
