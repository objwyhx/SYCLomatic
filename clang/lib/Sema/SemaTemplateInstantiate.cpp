//===------- SemaTemplateInstantiate.cpp - C++ Template Instantiation ------===/
//
// Part of the LLVM Project, under the Apache License v2.0 with LLVM Exceptions.
// See https://llvm.org/LICENSE.txt for license information.
// SPDX-License-Identifier: Apache-2.0 WITH LLVM-exception
//===----------------------------------------------------------------------===/
//
//  This file implements C++ template instantiation.
//
//===----------------------------------------------------------------------===/

#include "TreeTransform.h"
#include "clang/AST/ASTConcept.h"
#include "clang/AST/ASTConsumer.h"
#include "clang/AST/ASTContext.h"
#include "clang/AST/ASTLambda.h"
#include "clang/AST/ASTMutationListener.h"
#include "clang/AST/DeclBase.h"
#include "clang/AST/DeclTemplate.h"
#include "clang/AST/Expr.h"
#include "clang/AST/ExprConcepts.h"
#include "clang/AST/PrettyDeclStackTrace.h"
#include "clang/AST/Type.h"
#include "clang/AST/TypeVisitor.h"
#include "clang/Basic/LangOptions.h"
#include "clang/Basic/Stack.h"
#include "clang/Basic/TargetInfo.h"
#include "clang/Sema/DeclSpec.h"
#include "clang/Sema/EnterExpressionEvaluationContext.h"
#include "clang/Sema/Initialization.h"
#include "clang/Sema/Lookup.h"
#include "clang/Sema/Sema.h"
#include "clang/Sema/SemaConcept.h"
#include "clang/Sema/SemaInternal.h"
#include "clang/Sema/Template.h"
#include "clang/Sema/TemplateDeduction.h"
#include "clang/Sema/TemplateInstCallback.h"
#include "llvm/ADT/ScopeExit.h"
#include "llvm/ADT/StringExtras.h"
#include "llvm/Support/ErrorHandling.h"
#include "llvm/Support/TimeProfiler.h"
#include <optional>

using namespace clang;
using namespace sema;

//===----------------------------------------------------------------------===/
// Template Instantiation Support
//===----------------------------------------------------------------------===/

namespace {
namespace TemplateInstArgsHelpers {
struct Response {
  const Decl *NextDecl = nullptr;
  bool IsDone = false;
  bool ClearRelativeToPrimary = true;
  static Response Done() {
    Response R;
    R.IsDone = true;
    return R;
  }
  static Response ChangeDecl(const Decl *ND) {
    Response R;
    R.NextDecl = ND;
    return R;
  }
  static Response ChangeDecl(const DeclContext *Ctx) {
    Response R;
    R.NextDecl = Decl::castFromDeclContext(Ctx);
    return R;
  }

  static Response UseNextDecl(const Decl *CurDecl) {
    return ChangeDecl(CurDecl->getDeclContext());
  }

  static Response DontClearRelativeToPrimaryNextDecl(const Decl *CurDecl) {
    Response R = Response::UseNextDecl(CurDecl);
    R.ClearRelativeToPrimary = false;
    return R;
  }
};
// Add template arguments from a variable template instantiation.
Response
HandleVarTemplateSpec(const VarTemplateSpecializationDecl *VarTemplSpec,
                      MultiLevelTemplateArgumentList &Result,
                      bool SkipForSpecialization) {
  // For a class-scope explicit specialization, there are no template arguments
  // at this level, but there may be enclosing template arguments.
  if (VarTemplSpec->isClassScopeExplicitSpecialization())
    return Response::DontClearRelativeToPrimaryNextDecl(VarTemplSpec);

  // We're done when we hit an explicit specialization.
  if (VarTemplSpec->getSpecializationKind() == TSK_ExplicitSpecialization &&
      !isa<VarTemplatePartialSpecializationDecl>(VarTemplSpec))
    return Response::Done();

  // If this variable template specialization was instantiated from a
  // specialized member that is a variable template, we're done.
  assert(VarTemplSpec->getSpecializedTemplate() && "No variable template?");
  llvm::PointerUnion<VarTemplateDecl *, VarTemplatePartialSpecializationDecl *>
      Specialized = VarTemplSpec->getSpecializedTemplateOrPartial();
  if (VarTemplatePartialSpecializationDecl *Partial =
          Specialized.dyn_cast<VarTemplatePartialSpecializationDecl *>()) {
    if (!SkipForSpecialization)
      Result.addOuterTemplateArguments(
          Partial, VarTemplSpec->getTemplateInstantiationArgs().asArray(),
          /*Final=*/false);
    if (Partial->isMemberSpecialization())
      return Response::Done();
  } else {
    VarTemplateDecl *Tmpl = Specialized.get<VarTemplateDecl *>();
    if (!SkipForSpecialization)
      Result.addOuterTemplateArguments(
          Tmpl, VarTemplSpec->getTemplateInstantiationArgs().asArray(),
          /*Final=*/false);
    if (Tmpl->isMemberSpecialization())
      return Response::Done();
  }
  return Response::DontClearRelativeToPrimaryNextDecl(VarTemplSpec);
}

// If we have a template template parameter with translation unit context,
// then we're performing substitution into a default template argument of
// this template template parameter before we've constructed the template
// that will own this template template parameter. In this case, we
// use empty template parameter lists for all of the outer templates
// to avoid performing any substitutions.
Response
HandleDefaultTempArgIntoTempTempParam(const TemplateTemplateParmDecl *TTP,
                                      MultiLevelTemplateArgumentList &Result) {
  for (unsigned I = 0, N = TTP->getDepth() + 1; I != N; ++I)
    Result.addOuterTemplateArguments(std::nullopt);
  return Response::Done();
}

Response HandlePartialClassTemplateSpec(
    const ClassTemplatePartialSpecializationDecl *PartialClassTemplSpec,
    MultiLevelTemplateArgumentList &Result, bool SkipForSpecialization) {
  if (!SkipForSpecialization)
      Result.addOuterRetainedLevels(PartialClassTemplSpec->getTemplateDepth());
  return Response::Done();
}

// Add template arguments from a class template instantiation.
Response
HandleClassTemplateSpec(const ClassTemplateSpecializationDecl *ClassTemplSpec,
                        MultiLevelTemplateArgumentList &Result,
                        bool SkipForSpecialization) {
  if (!ClassTemplSpec->isClassScopeExplicitSpecialization()) {
    // We're done when we hit an explicit specialization.
    if (ClassTemplSpec->getSpecializationKind() == TSK_ExplicitSpecialization &&
        !isa<ClassTemplatePartialSpecializationDecl>(ClassTemplSpec))
      return Response::Done();

    if (!SkipForSpecialization)
      Result.addOuterTemplateArguments(
          const_cast<ClassTemplateSpecializationDecl *>(ClassTemplSpec),
          ClassTemplSpec->getTemplateInstantiationArgs().asArray(),
          /*Final=*/false);

    // If this class template specialization was instantiated from a
    // specialized member that is a class template, we're done.
    assert(ClassTemplSpec->getSpecializedTemplate() && "No class template?");
    if (ClassTemplSpec->getSpecializedTemplate()->isMemberSpecialization())
      return Response::Done();

    // If this was instantiated from a partial template specialization, we need
    // to get the next level of declaration context from the partial
    // specialization, as the ClassTemplateSpecializationDecl's
    // DeclContext/LexicalDeclContext will be for the primary template.
    if (auto *InstFromPartialTempl = ClassTemplSpec->getSpecializedTemplateOrPartial()
                      .dyn_cast<ClassTemplatePartialSpecializationDecl *>())
      return Response::ChangeDecl(InstFromPartialTempl->getLexicalDeclContext());
  }
  return Response::UseNextDecl(ClassTemplSpec);
}

Response HandleFunction(const FunctionDecl *Function,
                        MultiLevelTemplateArgumentList &Result,
                        const FunctionDecl *Pattern, bool RelativeToPrimary,
                        bool ForConstraintInstantiation) {
  // Add template arguments from a function template specialization.
  if (!RelativeToPrimary &&
      Function->getTemplateSpecializationKindForInstantiation() ==
          TSK_ExplicitSpecialization)
    return Response::Done();

  if (!RelativeToPrimary &&
      Function->getTemplateSpecializationKind() == TSK_ExplicitSpecialization) {
    // This is an implicit instantiation of an explicit specialization. We
    // don't get any template arguments from this function but might get
    // some from an enclosing template.
    return Response::UseNextDecl(Function);
  } else if (const TemplateArgumentList *TemplateArgs =
                 Function->getTemplateSpecializationArgs()) {
    // Add the template arguments for this specialization.
    Result.addOuterTemplateArguments(const_cast<FunctionDecl *>(Function),
                                     TemplateArgs->asArray(),
                                     /*Final=*/false);

    // If this function was instantiated from a specialized member that is
    // a function template, we're done.
    assert(Function->getPrimaryTemplate() && "No function template?");
    if (Function->getPrimaryTemplate()->isMemberSpecialization())
      return Response::Done();

    // If this function is a generic lambda specialization, we are done.
    if (!ForConstraintInstantiation &&
        isGenericLambdaCallOperatorOrStaticInvokerSpecialization(Function))
      return Response::Done();

  } else if (Function->getDescribedFunctionTemplate()) {
    assert(
        (ForConstraintInstantiation || Result.getNumSubstitutedLevels() == 0) &&
        "Outer template not instantiated?");
  }
  // If this is a friend or local declaration and it declares an entity at
  // namespace scope, take arguments from its lexical parent
  // instead of its semantic parent, unless of course the pattern we're
  // instantiating actually comes from the file's context!
  if ((Function->getFriendObjectKind() || Function->isLocalExternDecl()) &&
      Function->getNonTransparentDeclContext()->isFileContext() &&
      (!Pattern || !Pattern->getLexicalDeclContext()->isFileContext())) {
    return Response::ChangeDecl(Function->getLexicalDeclContext());
  }
  return Response::UseNextDecl(Function);
}

Response HandleFunctionTemplateDecl(const FunctionTemplateDecl *FTD,
                                    MultiLevelTemplateArgumentList &Result) {
  if (!isa<ClassTemplateSpecializationDecl>(FTD->getDeclContext())) {
    Result.addOuterTemplateArguments(
        const_cast<FunctionTemplateDecl *>(FTD),
        const_cast<FunctionTemplateDecl *>(FTD)->getInjectedTemplateArgs(),
        /*Final=*/false);

    NestedNameSpecifier *NNS = FTD->getTemplatedDecl()->getQualifier();

    while (const Type *Ty = NNS ? NNS->getAsType() : nullptr) {
      if (NNS->isInstantiationDependent()) {
        if (const auto *TSTy = Ty->getAs<TemplateSpecializationType>())
          Result.addOuterTemplateArguments(
              const_cast<FunctionTemplateDecl *>(FTD), TSTy->template_arguments(),
              /*Final=*/false);
      }

      NNS = NNS->getPrefix();
    }
  }

  return Response::ChangeDecl(FTD->getLexicalDeclContext());
}

Response HandleRecordDecl(const CXXRecordDecl *Rec,
                          MultiLevelTemplateArgumentList &Result,
                          ASTContext &Context,
                          bool ForConstraintInstantiation) {
  if (ClassTemplateDecl *ClassTemplate = Rec->getDescribedClassTemplate()) {
    assert(
        (ForConstraintInstantiation || Result.getNumSubstitutedLevels() == 0) &&
        "Outer template not instantiated?");
    if (ClassTemplate->isMemberSpecialization())
      return Response::Done();
    if (ForConstraintInstantiation)
      Result.addOuterTemplateArguments(const_cast<CXXRecordDecl *>(Rec),
                                       ClassTemplate->getInjectedTemplateArgs(),
                                       /*Final=*/false);
  }

  if (const MemberSpecializationInfo *MSInfo =
          Rec->getMemberSpecializationInfo())
    if (MSInfo->getTemplateSpecializationKind() == TSK_ExplicitSpecialization)
      return Response::Done();

  bool IsFriend = Rec->getFriendObjectKind() ||
                  (Rec->getDescribedClassTemplate() &&
                   Rec->getDescribedClassTemplate()->getFriendObjectKind());
  if (ForConstraintInstantiation && IsFriend &&
      Rec->getNonTransparentDeclContext()->isFileContext()) {
    return Response::ChangeDecl(Rec->getLexicalDeclContext());
  }

  // This is to make sure we pick up the VarTemplateSpecializationDecl that this
  // lambda is defined inside of.
  if (Rec->isLambda())
    if (const Decl *LCD = Rec->getLambdaContextDecl())
      return Response::ChangeDecl(LCD);

  return Response::UseNextDecl(Rec);
}

Response HandleImplicitConceptSpecializationDecl(
    const ImplicitConceptSpecializationDecl *CSD,
    MultiLevelTemplateArgumentList &Result) {
  Result.addOuterTemplateArguments(
      const_cast<ImplicitConceptSpecializationDecl *>(CSD),
      CSD->getTemplateArguments(),
      /*Final=*/false);
  return Response::UseNextDecl(CSD);
}

Response HandleGenericDeclContext(const Decl *CurDecl) {
  return Response::UseNextDecl(CurDecl);
}
} // namespace TemplateInstArgsHelpers
} // namespace

/// Retrieve the template argument list(s) that should be used to
/// instantiate the definition of the given declaration.
///
/// \param ND the declaration for which we are computing template instantiation
/// arguments.
///
/// \param DC In the event we don't HAVE a declaration yet, we instead provide
///  the decl context where it will be created.  In this case, the `Innermost`
///  should likely be provided.  If ND is non-null, this is ignored.
///
/// \param Innermost if non-NULL, specifies a template argument list for the
/// template declaration passed as ND.
///
/// \param RelativeToPrimary true if we should get the template
/// arguments relative to the primary template, even when we're
/// dealing with a specialization. This is only relevant for function
/// template specializations.
///
/// \param Pattern If non-NULL, indicates the pattern from which we will be
/// instantiating the definition of the given declaration, \p ND. This is
/// used to determine the proper set of template instantiation arguments for
/// friend function template specializations.
///
/// \param ForConstraintInstantiation when collecting arguments,
/// ForConstraintInstantiation indicates we should continue looking when
/// encountering a lambda generic call operator, and continue looking for
/// arguments on an enclosing class template.

MultiLevelTemplateArgumentList Sema::getTemplateInstantiationArgs(
    const NamedDecl *ND, const DeclContext *DC, bool Final,
    const TemplateArgumentList *Innermost, bool RelativeToPrimary,
    const FunctionDecl *Pattern, bool ForConstraintInstantiation,
    bool SkipForSpecialization) {
  assert((ND || DC) && "Can't find arguments for a decl if one isn't provided");
  // Accumulate the set of template argument lists in this structure.
  MultiLevelTemplateArgumentList Result;

  using namespace TemplateInstArgsHelpers;
  const Decl *CurDecl = ND;
  if (Innermost) {
    Result.addOuterTemplateArguments(const_cast<NamedDecl *>(ND),
                                     Innermost->asArray(), Final);
    CurDecl = Response::UseNextDecl(ND).NextDecl;
  }

  if (!ND)
    CurDecl = Decl::castFromDeclContext(DC);

  while (!CurDecl->isFileContextDecl()) {
    Response R;
    if (const auto *VarTemplSpec =
            dyn_cast<VarTemplateSpecializationDecl>(CurDecl)) {
      R = HandleVarTemplateSpec(VarTemplSpec, Result, SkipForSpecialization);
    } else if (const auto *PartialClassTemplSpec =
                   dyn_cast<ClassTemplatePartialSpecializationDecl>(CurDecl)) {
      R = HandlePartialClassTemplateSpec(PartialClassTemplSpec, Result,
                                         SkipForSpecialization);
    } else if (const auto *ClassTemplSpec =
                   dyn_cast<ClassTemplateSpecializationDecl>(CurDecl)) {
      R = HandleClassTemplateSpec(ClassTemplSpec, Result,
                                  SkipForSpecialization);
    } else if (const auto *Function = dyn_cast<FunctionDecl>(CurDecl)) {
      R = HandleFunction(Function, Result, Pattern, RelativeToPrimary,
                         ForConstraintInstantiation);
    } else if (const auto *Rec = dyn_cast<CXXRecordDecl>(CurDecl)) {
      R = HandleRecordDecl(Rec, Result, Context, ForConstraintInstantiation);
    } else if (const auto *CSD =
                   dyn_cast<ImplicitConceptSpecializationDecl>(CurDecl)) {
      R = HandleImplicitConceptSpecializationDecl(CSD, Result);
    } else if (const auto *FTD = dyn_cast<FunctionTemplateDecl>(CurDecl)) {
      R = HandleFunctionTemplateDecl(FTD, Result);
    } else if (const auto *CTD = dyn_cast<ClassTemplateDecl>(CurDecl)) {
      R = Response::ChangeDecl(CTD->getLexicalDeclContext());
    } else if (!isa<DeclContext>(CurDecl)) {
      R = Response::DontClearRelativeToPrimaryNextDecl(CurDecl);
      if (CurDecl->getDeclContext()->isTranslationUnit()) {
        if (const auto *TTP = dyn_cast<TemplateTemplateParmDecl>(CurDecl)) {
          R = HandleDefaultTempArgIntoTempTempParam(TTP, Result);
        }
      }
    } else {
      R = HandleGenericDeclContext(CurDecl);
    }

    if (R.IsDone)
      return Result;
    if (R.ClearRelativeToPrimary)
      RelativeToPrimary = false;
    assert(R.NextDecl);
    CurDecl = R.NextDecl;
  }

  return Result;
}

bool Sema::CodeSynthesisContext::isInstantiationRecord() const {
  switch (Kind) {
  case TemplateInstantiation:
  case ExceptionSpecInstantiation:
  case DefaultTemplateArgumentInstantiation:
  case DefaultFunctionArgumentInstantiation:
  case ExplicitTemplateArgumentSubstitution:
  case DeducedTemplateArgumentSubstitution:
  case PriorTemplateArgumentSubstitution:
  case ConstraintsCheck:
  case NestedRequirementConstraintsCheck:
    return true;

  case RequirementInstantiation:
  case RequirementParameterInstantiation:
  case DefaultTemplateArgumentChecking:
  case DeclaringSpecialMember:
  case DeclaringImplicitEqualityComparison:
  case DefiningSynthesizedFunction:
  case ExceptionSpecEvaluation:
  case ConstraintSubstitution:
  case ParameterMappingSubstitution:
  case ConstraintNormalization:
  case RewritingOperatorAsSpaceship:
  case InitializingStructuredBinding:
  case MarkingClassDllexported:
  case BuildingBuiltinDumpStructCall:
  case LambdaExpressionSubstitution:
  case BuildingDeductionGuides:
    return false;

  // This function should never be called when Kind's value is Memoization.
  case Memoization:
    break;
  }

  llvm_unreachable("Invalid SynthesisKind!");
}

Sema::InstantiatingTemplate::InstantiatingTemplate(
    Sema &SemaRef, CodeSynthesisContext::SynthesisKind Kind,
    SourceLocation PointOfInstantiation, SourceRange InstantiationRange,
    Decl *Entity, NamedDecl *Template, ArrayRef<TemplateArgument> TemplateArgs,
    sema::TemplateDeductionInfo *DeductionInfo)
    : SemaRef(SemaRef) {
  // Don't allow further instantiation if a fatal error and an uncompilable
  // error have occurred. Any diagnostics we might have raised will not be
  // visible, and we do not need to construct a correct AST.
  if (SemaRef.Diags.hasFatalErrorOccurred() &&
      SemaRef.hasUncompilableErrorOccurred()) {
    Invalid = true;
    return;
  }
  Invalid = CheckInstantiationDepth(PointOfInstantiation, InstantiationRange);
  if (!Invalid) {
    CodeSynthesisContext Inst;
    Inst.Kind = Kind;
    Inst.PointOfInstantiation = PointOfInstantiation;
    Inst.Entity = Entity;
    Inst.Template = Template;
    Inst.TemplateArgs = TemplateArgs.data();
    Inst.NumTemplateArgs = TemplateArgs.size();
    Inst.DeductionInfo = DeductionInfo;
    Inst.InstantiationRange = InstantiationRange;
    SemaRef.pushCodeSynthesisContext(Inst);

    AlreadyInstantiating = !Inst.Entity ? false :
        !SemaRef.InstantiatingSpecializations
             .insert({Inst.Entity->getCanonicalDecl(), Inst.Kind})
             .second;
    atTemplateBegin(SemaRef.TemplateInstCallbacks, SemaRef, Inst);
  }
}

Sema::InstantiatingTemplate::InstantiatingTemplate(
    Sema &SemaRef, SourceLocation PointOfInstantiation, Decl *Entity,
    SourceRange InstantiationRange)
    : InstantiatingTemplate(SemaRef,
                            CodeSynthesisContext::TemplateInstantiation,
                            PointOfInstantiation, InstantiationRange, Entity) {}

Sema::InstantiatingTemplate::InstantiatingTemplate(
    Sema &SemaRef, SourceLocation PointOfInstantiation, FunctionDecl *Entity,
    ExceptionSpecification, SourceRange InstantiationRange)
    : InstantiatingTemplate(
          SemaRef, CodeSynthesisContext::ExceptionSpecInstantiation,
          PointOfInstantiation, InstantiationRange, Entity) {}

Sema::InstantiatingTemplate::InstantiatingTemplate(
    Sema &SemaRef, SourceLocation PointOfInstantiation, TemplateParameter Param,
    TemplateDecl *Template, ArrayRef<TemplateArgument> TemplateArgs,
    SourceRange InstantiationRange)
    : InstantiatingTemplate(
          SemaRef,
          CodeSynthesisContext::DefaultTemplateArgumentInstantiation,
          PointOfInstantiation, InstantiationRange, getAsNamedDecl(Param),
          Template, TemplateArgs) {}

Sema::InstantiatingTemplate::InstantiatingTemplate(
    Sema &SemaRef, SourceLocation PointOfInstantiation,
    FunctionTemplateDecl *FunctionTemplate,
    ArrayRef<TemplateArgument> TemplateArgs,
    CodeSynthesisContext::SynthesisKind Kind,
    sema::TemplateDeductionInfo &DeductionInfo, SourceRange InstantiationRange)
    : InstantiatingTemplate(SemaRef, Kind, PointOfInstantiation,
                            InstantiationRange, FunctionTemplate, nullptr,
                            TemplateArgs, &DeductionInfo) {
  assert(
    Kind == CodeSynthesisContext::ExplicitTemplateArgumentSubstitution ||
    Kind == CodeSynthesisContext::DeducedTemplateArgumentSubstitution);
}

Sema::InstantiatingTemplate::InstantiatingTemplate(
    Sema &SemaRef, SourceLocation PointOfInstantiation,
    TemplateDecl *Template,
    ArrayRef<TemplateArgument> TemplateArgs,
    sema::TemplateDeductionInfo &DeductionInfo, SourceRange InstantiationRange)
    : InstantiatingTemplate(
          SemaRef,
          CodeSynthesisContext::DeducedTemplateArgumentSubstitution,
          PointOfInstantiation, InstantiationRange, Template, nullptr,
          TemplateArgs, &DeductionInfo) {}

Sema::InstantiatingTemplate::InstantiatingTemplate(
    Sema &SemaRef, SourceLocation PointOfInstantiation,
    ClassTemplatePartialSpecializationDecl *PartialSpec,
    ArrayRef<TemplateArgument> TemplateArgs,
    sema::TemplateDeductionInfo &DeductionInfo, SourceRange InstantiationRange)
    : InstantiatingTemplate(
          SemaRef,
          CodeSynthesisContext::DeducedTemplateArgumentSubstitution,
          PointOfInstantiation, InstantiationRange, PartialSpec, nullptr,
          TemplateArgs, &DeductionInfo) {}

Sema::InstantiatingTemplate::InstantiatingTemplate(
    Sema &SemaRef, SourceLocation PointOfInstantiation,
    VarTemplatePartialSpecializationDecl *PartialSpec,
    ArrayRef<TemplateArgument> TemplateArgs,
    sema::TemplateDeductionInfo &DeductionInfo, SourceRange InstantiationRange)
    : InstantiatingTemplate(
          SemaRef,
          CodeSynthesisContext::DeducedTemplateArgumentSubstitution,
          PointOfInstantiation, InstantiationRange, PartialSpec, nullptr,
          TemplateArgs, &DeductionInfo) {}

Sema::InstantiatingTemplate::InstantiatingTemplate(
    Sema &SemaRef, SourceLocation PointOfInstantiation, ParmVarDecl *Param,
    ArrayRef<TemplateArgument> TemplateArgs, SourceRange InstantiationRange)
    : InstantiatingTemplate(
          SemaRef,
          CodeSynthesisContext::DefaultFunctionArgumentInstantiation,
          PointOfInstantiation, InstantiationRange, Param, nullptr,
          TemplateArgs) {}

Sema::InstantiatingTemplate::InstantiatingTemplate(
    Sema &SemaRef, SourceLocation PointOfInstantiation, NamedDecl *Template,
    NonTypeTemplateParmDecl *Param, ArrayRef<TemplateArgument> TemplateArgs,
    SourceRange InstantiationRange)
    : InstantiatingTemplate(
          SemaRef,
          CodeSynthesisContext::PriorTemplateArgumentSubstitution,
          PointOfInstantiation, InstantiationRange, Param, Template,
          TemplateArgs) {}

Sema::InstantiatingTemplate::InstantiatingTemplate(
    Sema &SemaRef, SourceLocation PointOfInstantiation, NamedDecl *Template,
    TemplateTemplateParmDecl *Param, ArrayRef<TemplateArgument> TemplateArgs,
    SourceRange InstantiationRange)
    : InstantiatingTemplate(
          SemaRef,
          CodeSynthesisContext::PriorTemplateArgumentSubstitution,
          PointOfInstantiation, InstantiationRange, Param, Template,
          TemplateArgs) {}

Sema::InstantiatingTemplate::InstantiatingTemplate(
    Sema &SemaRef, SourceLocation PointOfInstantiation, TemplateDecl *Template,
    NamedDecl *Param, ArrayRef<TemplateArgument> TemplateArgs,
    SourceRange InstantiationRange)
    : InstantiatingTemplate(
          SemaRef, CodeSynthesisContext::DefaultTemplateArgumentChecking,
          PointOfInstantiation, InstantiationRange, Param, Template,
          TemplateArgs) {}

Sema::InstantiatingTemplate::InstantiatingTemplate(
    Sema &SemaRef, SourceLocation PointOfInstantiation,
    concepts::Requirement *Req, sema::TemplateDeductionInfo &DeductionInfo,
    SourceRange InstantiationRange)
    : InstantiatingTemplate(
          SemaRef, CodeSynthesisContext::RequirementInstantiation,
          PointOfInstantiation, InstantiationRange, /*Entity=*/nullptr,
          /*Template=*/nullptr, /*TemplateArgs=*/std::nullopt, &DeductionInfo) {
}

Sema::InstantiatingTemplate::InstantiatingTemplate(
    Sema &SemaRef, SourceLocation PointOfInstantiation,
    concepts::NestedRequirement *Req, ConstraintsCheck,
    SourceRange InstantiationRange)
    : InstantiatingTemplate(
          SemaRef, CodeSynthesisContext::NestedRequirementConstraintsCheck,
          PointOfInstantiation, InstantiationRange, /*Entity=*/nullptr,
          /*Template=*/nullptr, /*TemplateArgs=*/std::nullopt) {}

Sema::InstantiatingTemplate::InstantiatingTemplate(
    Sema &SemaRef, SourceLocation PointOfInstantiation, const RequiresExpr *RE,
    sema::TemplateDeductionInfo &DeductionInfo, SourceRange InstantiationRange)
    : InstantiatingTemplate(
          SemaRef, CodeSynthesisContext::RequirementParameterInstantiation,
          PointOfInstantiation, InstantiationRange, /*Entity=*/nullptr,
          /*Template=*/nullptr, /*TemplateArgs=*/std::nullopt, &DeductionInfo) {
}

Sema::InstantiatingTemplate::InstantiatingTemplate(
    Sema &SemaRef, SourceLocation PointOfInstantiation,
    ConstraintsCheck, NamedDecl *Template,
    ArrayRef<TemplateArgument> TemplateArgs, SourceRange InstantiationRange)
    : InstantiatingTemplate(
          SemaRef, CodeSynthesisContext::ConstraintsCheck,
          PointOfInstantiation, InstantiationRange, Template, nullptr,
          TemplateArgs) {}

Sema::InstantiatingTemplate::InstantiatingTemplate(
    Sema &SemaRef, SourceLocation PointOfInstantiation,
    ConstraintSubstitution, NamedDecl *Template,
    sema::TemplateDeductionInfo &DeductionInfo, SourceRange InstantiationRange)
    : InstantiatingTemplate(
          SemaRef, CodeSynthesisContext::ConstraintSubstitution,
          PointOfInstantiation, InstantiationRange, Template, nullptr,
          {}, &DeductionInfo) {}

Sema::InstantiatingTemplate::InstantiatingTemplate(
    Sema &SemaRef, SourceLocation PointOfInstantiation,
    ConstraintNormalization, NamedDecl *Template,
    SourceRange InstantiationRange)
    : InstantiatingTemplate(
          SemaRef, CodeSynthesisContext::ConstraintNormalization,
          PointOfInstantiation, InstantiationRange, Template) {}

Sema::InstantiatingTemplate::InstantiatingTemplate(
    Sema &SemaRef, SourceLocation PointOfInstantiation,
    ParameterMappingSubstitution, NamedDecl *Template,
    SourceRange InstantiationRange)
    : InstantiatingTemplate(
          SemaRef, CodeSynthesisContext::ParameterMappingSubstitution,
          PointOfInstantiation, InstantiationRange, Template) {}

Sema::InstantiatingTemplate::InstantiatingTemplate(
    Sema &SemaRef, SourceLocation PointOfInstantiation, TemplateDecl *Entity,
    BuildingDeductionGuidesTag, SourceRange InstantiationRange)
    : InstantiatingTemplate(
          SemaRef, CodeSynthesisContext::BuildingDeductionGuides,
          PointOfInstantiation, InstantiationRange, Entity) {}


void Sema::pushCodeSynthesisContext(CodeSynthesisContext Ctx) {
  Ctx.SavedInNonInstantiationSFINAEContext = InNonInstantiationSFINAEContext;
  InNonInstantiationSFINAEContext = false;

  CodeSynthesisContexts.push_back(Ctx);

  if (!Ctx.isInstantiationRecord())
    ++NonInstantiationEntries;

  // Check to see if we're low on stack space. We can't do anything about this
  // from here, but we can at least warn the user.
  if (isStackNearlyExhausted())
    warnStackExhausted(Ctx.PointOfInstantiation);
}

void Sema::popCodeSynthesisContext() {
  auto &Active = CodeSynthesisContexts.back();
  if (!Active.isInstantiationRecord()) {
    assert(NonInstantiationEntries > 0);
    --NonInstantiationEntries;
  }

  InNonInstantiationSFINAEContext = Active.SavedInNonInstantiationSFINAEContext;

  // Name lookup no longer looks in this template's defining module.
  assert(CodeSynthesisContexts.size() >=
             CodeSynthesisContextLookupModules.size() &&
         "forgot to remove a lookup module for a template instantiation");
  if (CodeSynthesisContexts.size() ==
      CodeSynthesisContextLookupModules.size()) {
    if (Module *M = CodeSynthesisContextLookupModules.back())
      LookupModulesCache.erase(M);
    CodeSynthesisContextLookupModules.pop_back();
  }

  // If we've left the code synthesis context for the current context stack,
  // stop remembering that we've emitted that stack.
  if (CodeSynthesisContexts.size() ==
      LastEmittedCodeSynthesisContextDepth)
    LastEmittedCodeSynthesisContextDepth = 0;

  CodeSynthesisContexts.pop_back();
}

void Sema::InstantiatingTemplate::Clear() {
  if (!Invalid) {
    if (!AlreadyInstantiating) {
      auto &Active = SemaRef.CodeSynthesisContexts.back();
      if (Active.Entity)
        SemaRef.InstantiatingSpecializations.erase(
            {Active.Entity->getCanonicalDecl(), Active.Kind});
    }

    atTemplateEnd(SemaRef.TemplateInstCallbacks, SemaRef,
                  SemaRef.CodeSynthesisContexts.back());

    SemaRef.popCodeSynthesisContext();
    Invalid = true;
  }
}

static std::string convertCallArgsToString(Sema &S,
                                           llvm::ArrayRef<const Expr *> Args) {
  std::string Result;
  llvm::raw_string_ostream OS(Result);
  llvm::ListSeparator Comma;
  for (const Expr *Arg : Args) {
    OS << Comma;
    Arg->IgnoreParens()->printPretty(OS, nullptr,
                                     S.Context.getPrintingPolicy());
  }
  return Result;
}

bool Sema::InstantiatingTemplate::CheckInstantiationDepth(
                                        SourceLocation PointOfInstantiation,
                                           SourceRange InstantiationRange) {
  assert(SemaRef.NonInstantiationEntries <=
         SemaRef.CodeSynthesisContexts.size());
  if ((SemaRef.CodeSynthesisContexts.size() -
          SemaRef.NonInstantiationEntries)
        <= SemaRef.getLangOpts().InstantiationDepth)
    return false;

  SemaRef.Diag(PointOfInstantiation,
               diag::err_template_recursion_depth_exceeded)
    << SemaRef.getLangOpts().InstantiationDepth
    << InstantiationRange;
  SemaRef.Diag(PointOfInstantiation, diag::note_template_recursion_depth)
    << SemaRef.getLangOpts().InstantiationDepth;
  return true;
}

/// Prints the current instantiation stack through a series of
/// notes.
void Sema::PrintInstantiationStack() {
  // Determine which template instantiations to skip, if any.
  unsigned SkipStart = CodeSynthesisContexts.size(), SkipEnd = SkipStart;
  unsigned Limit = Diags.getTemplateBacktraceLimit();
  if (Limit && Limit < CodeSynthesisContexts.size()) {
    SkipStart = Limit / 2 + Limit % 2;
    SkipEnd = CodeSynthesisContexts.size() - Limit / 2;
  }

  // FIXME: In all of these cases, we need to show the template arguments
  unsigned InstantiationIdx = 0;
  for (SmallVectorImpl<CodeSynthesisContext>::reverse_iterator
         Active = CodeSynthesisContexts.rbegin(),
         ActiveEnd = CodeSynthesisContexts.rend();
       Active != ActiveEnd;
       ++Active, ++InstantiationIdx) {
    // Skip this instantiation?
    if (InstantiationIdx >= SkipStart && InstantiationIdx < SkipEnd) {
      if (InstantiationIdx == SkipStart) {
        // Note that we're skipping instantiations.
        Diags.Report(Active->PointOfInstantiation,
                     diag::note_instantiation_contexts_suppressed)
          << unsigned(CodeSynthesisContexts.size() - Limit);
      }
      continue;
    }

    switch (Active->Kind) {
    case CodeSynthesisContext::TemplateInstantiation: {
      Decl *D = Active->Entity;
      if (CXXRecordDecl *Record = dyn_cast<CXXRecordDecl>(D)) {
        unsigned DiagID = diag::note_template_member_class_here;
        if (isa<ClassTemplateSpecializationDecl>(Record))
          DiagID = diag::note_template_class_instantiation_here;
        Diags.Report(Active->PointOfInstantiation, DiagID)
          << Record << Active->InstantiationRange;
      } else if (FunctionDecl *Function = dyn_cast<FunctionDecl>(D)) {
        unsigned DiagID;
        if (Function->getPrimaryTemplate())
          DiagID = diag::note_function_template_spec_here;
        else
          DiagID = diag::note_template_member_function_here;
        Diags.Report(Active->PointOfInstantiation, DiagID)
          << Function
          << Active->InstantiationRange;
      } else if (VarDecl *VD = dyn_cast<VarDecl>(D)) {
        Diags.Report(Active->PointOfInstantiation,
                     VD->isStaticDataMember()?
                       diag::note_template_static_data_member_def_here
                     : diag::note_template_variable_def_here)
          << VD
          << Active->InstantiationRange;
      } else if (EnumDecl *ED = dyn_cast<EnumDecl>(D)) {
        Diags.Report(Active->PointOfInstantiation,
                     diag::note_template_enum_def_here)
          << ED
          << Active->InstantiationRange;
      } else if (FieldDecl *FD = dyn_cast<FieldDecl>(D)) {
        Diags.Report(Active->PointOfInstantiation,
                     diag::note_template_nsdmi_here)
            << FD << Active->InstantiationRange;
      } else {
        Diags.Report(Active->PointOfInstantiation,
                     diag::note_template_type_alias_instantiation_here)
          << cast<TypeAliasTemplateDecl>(D)
          << Active->InstantiationRange;
      }
      break;
    }

    case CodeSynthesisContext::DefaultTemplateArgumentInstantiation: {
      TemplateDecl *Template = cast<TemplateDecl>(Active->Template);
      SmallString<128> TemplateArgsStr;
      llvm::raw_svector_ostream OS(TemplateArgsStr);
      Template->printName(OS, getPrintingPolicy());
      printTemplateArgumentList(OS, Active->template_arguments(),
                                getPrintingPolicy());
      Diags.Report(Active->PointOfInstantiation,
                   diag::note_default_arg_instantiation_here)
        << OS.str()
        << Active->InstantiationRange;
      break;
    }

    case CodeSynthesisContext::ExplicitTemplateArgumentSubstitution: {
      FunctionTemplateDecl *FnTmpl = cast<FunctionTemplateDecl>(Active->Entity);
      Diags.Report(Active->PointOfInstantiation,
                   diag::note_explicit_template_arg_substitution_here)
        << FnTmpl
        << getTemplateArgumentBindingsText(FnTmpl->getTemplateParameters(),
                                           Active->TemplateArgs,
                                           Active->NumTemplateArgs)
        << Active->InstantiationRange;
      break;
    }

    case CodeSynthesisContext::DeducedTemplateArgumentSubstitution: {
      if (FunctionTemplateDecl *FnTmpl =
              dyn_cast<FunctionTemplateDecl>(Active->Entity)) {
        Diags.Report(Active->PointOfInstantiation,
                     diag::note_function_template_deduction_instantiation_here)
          << FnTmpl
          << getTemplateArgumentBindingsText(FnTmpl->getTemplateParameters(),
                                             Active->TemplateArgs,
                                             Active->NumTemplateArgs)
          << Active->InstantiationRange;
      } else {
        bool IsVar = isa<VarTemplateDecl>(Active->Entity) ||
                     isa<VarTemplateSpecializationDecl>(Active->Entity);
        bool IsTemplate = false;
        TemplateParameterList *Params;
        if (auto *D = dyn_cast<TemplateDecl>(Active->Entity)) {
          IsTemplate = true;
          Params = D->getTemplateParameters();
        } else if (auto *D = dyn_cast<ClassTemplatePartialSpecializationDecl>(
                       Active->Entity)) {
          Params = D->getTemplateParameters();
        } else if (auto *D = dyn_cast<VarTemplatePartialSpecializationDecl>(
                       Active->Entity)) {
          Params = D->getTemplateParameters();
        } else {
          llvm_unreachable("unexpected template kind");
        }

        Diags.Report(Active->PointOfInstantiation,
                     diag::note_deduced_template_arg_substitution_here)
          << IsVar << IsTemplate << cast<NamedDecl>(Active->Entity)
          << getTemplateArgumentBindingsText(Params, Active->TemplateArgs,
                                             Active->NumTemplateArgs)
          << Active->InstantiationRange;
      }
      break;
    }

    case CodeSynthesisContext::DefaultFunctionArgumentInstantiation: {
      ParmVarDecl *Param = cast<ParmVarDecl>(Active->Entity);
      FunctionDecl *FD = cast<FunctionDecl>(Param->getDeclContext());

      SmallString<128> TemplateArgsStr;
      llvm::raw_svector_ostream OS(TemplateArgsStr);
      FD->printName(OS, getPrintingPolicy());
      printTemplateArgumentList(OS, Active->template_arguments(),
                                getPrintingPolicy());
      Diags.Report(Active->PointOfInstantiation,
                   diag::note_default_function_arg_instantiation_here)
        << OS.str()
        << Active->InstantiationRange;
      break;
    }

    case CodeSynthesisContext::PriorTemplateArgumentSubstitution: {
      NamedDecl *Parm = cast<NamedDecl>(Active->Entity);
      std::string Name;
      if (!Parm->getName().empty())
        Name = std::string(" '") + Parm->getName().str() + "'";

      TemplateParameterList *TemplateParams = nullptr;
      if (TemplateDecl *Template = dyn_cast<TemplateDecl>(Active->Template))
        TemplateParams = Template->getTemplateParameters();
      else
        TemplateParams =
          cast<ClassTemplatePartialSpecializationDecl>(Active->Template)
                                                      ->getTemplateParameters();
      Diags.Report(Active->PointOfInstantiation,
                   diag::note_prior_template_arg_substitution)
        << isa<TemplateTemplateParmDecl>(Parm)
        << Name
        << getTemplateArgumentBindingsText(TemplateParams,
                                           Active->TemplateArgs,
                                           Active->NumTemplateArgs)
        << Active->InstantiationRange;
      break;
    }

    case CodeSynthesisContext::DefaultTemplateArgumentChecking: {
      TemplateParameterList *TemplateParams = nullptr;
      if (TemplateDecl *Template = dyn_cast<TemplateDecl>(Active->Template))
        TemplateParams = Template->getTemplateParameters();
      else
        TemplateParams =
          cast<ClassTemplatePartialSpecializationDecl>(Active->Template)
                                                      ->getTemplateParameters();

      Diags.Report(Active->PointOfInstantiation,
                   diag::note_template_default_arg_checking)
        << getTemplateArgumentBindingsText(TemplateParams,
                                           Active->TemplateArgs,
                                           Active->NumTemplateArgs)
        << Active->InstantiationRange;
      break;
    }

    case CodeSynthesisContext::ExceptionSpecEvaluation:
      Diags.Report(Active->PointOfInstantiation,
                   diag::note_evaluating_exception_spec_here)
          << cast<FunctionDecl>(Active->Entity);
      break;

    case CodeSynthesisContext::ExceptionSpecInstantiation:
      Diags.Report(Active->PointOfInstantiation,
                   diag::note_template_exception_spec_instantiation_here)
        << cast<FunctionDecl>(Active->Entity)
        << Active->InstantiationRange;
      break;

    case CodeSynthesisContext::RequirementInstantiation:
      Diags.Report(Active->PointOfInstantiation,
                   diag::note_template_requirement_instantiation_here)
        << Active->InstantiationRange;
      break;
    case CodeSynthesisContext::RequirementParameterInstantiation:
      Diags.Report(Active->PointOfInstantiation,
                   diag::note_template_requirement_params_instantiation_here)
          << Active->InstantiationRange;
      break;

    case CodeSynthesisContext::NestedRequirementConstraintsCheck:
      Diags.Report(Active->PointOfInstantiation,
                   diag::note_nested_requirement_here)
        << Active->InstantiationRange;
      break;

    case CodeSynthesisContext::DeclaringSpecialMember:
      Diags.Report(Active->PointOfInstantiation,
                   diag::note_in_declaration_of_implicit_special_member)
        << cast<CXXRecordDecl>(Active->Entity) << Active->SpecialMember;
      break;

    case CodeSynthesisContext::DeclaringImplicitEqualityComparison:
      Diags.Report(Active->Entity->getLocation(),
                   diag::note_in_declaration_of_implicit_equality_comparison);
      break;

    case CodeSynthesisContext::DefiningSynthesizedFunction: {
      // FIXME: For synthesized functions that are not defaulted,
      // produce a note.
      auto *FD = dyn_cast<FunctionDecl>(Active->Entity);
      DefaultedFunctionKind DFK =
          FD ? getDefaultedFunctionKind(FD) : DefaultedFunctionKind();
      if (DFK.isSpecialMember()) {
        auto *MD = cast<CXXMethodDecl>(FD);
        Diags.Report(Active->PointOfInstantiation,
                     diag::note_member_synthesized_at)
            << MD->isExplicitlyDefaulted() << DFK.asSpecialMember()
            << Context.getTagDeclType(MD->getParent());
      } else if (DFK.isComparison()) {
        QualType RecordType = FD->getParamDecl(0)
                                  ->getType()
                                  .getNonReferenceType()
                                  .getUnqualifiedType();
        Diags.Report(Active->PointOfInstantiation,
                     diag::note_comparison_synthesized_at)
            << (int)DFK.asComparison() << RecordType;
      }
      break;
    }

    case CodeSynthesisContext::RewritingOperatorAsSpaceship:
      Diags.Report(Active->Entity->getLocation(),
                   diag::note_rewriting_operator_as_spaceship);
      break;

    case CodeSynthesisContext::InitializingStructuredBinding:
      Diags.Report(Active->PointOfInstantiation,
                   diag::note_in_binding_decl_init)
          << cast<BindingDecl>(Active->Entity);
      break;

    case CodeSynthesisContext::MarkingClassDllexported:
      Diags.Report(Active->PointOfInstantiation,
                   diag::note_due_to_dllexported_class)
          << cast<CXXRecordDecl>(Active->Entity) << !getLangOpts().CPlusPlus11;
      break;

    case CodeSynthesisContext::BuildingBuiltinDumpStructCall:
      Diags.Report(Active->PointOfInstantiation,
                   diag::note_building_builtin_dump_struct_call)
          << convertCallArgsToString(
                 *this, llvm::ArrayRef(Active->CallArgs, Active->NumCallArgs));
      break;

    case CodeSynthesisContext::Memoization:
      break;

    case CodeSynthesisContext::LambdaExpressionSubstitution:
      Diags.Report(Active->PointOfInstantiation,
                   diag::note_lambda_substitution_here);
      break;
    case CodeSynthesisContext::ConstraintsCheck: {
      unsigned DiagID = 0;
      if (!Active->Entity) {
        Diags.Report(Active->PointOfInstantiation,
                     diag::note_nested_requirement_here)
          << Active->InstantiationRange;
        break;
      }
      if (isa<ConceptDecl>(Active->Entity))
        DiagID = diag::note_concept_specialization_here;
      else if (isa<TemplateDecl>(Active->Entity))
        DiagID = diag::note_checking_constraints_for_template_id_here;
      else if (isa<VarTemplatePartialSpecializationDecl>(Active->Entity))
        DiagID = diag::note_checking_constraints_for_var_spec_id_here;
      else if (isa<ClassTemplatePartialSpecializationDecl>(Active->Entity))
        DiagID = diag::note_checking_constraints_for_class_spec_id_here;
      else {
        assert(isa<FunctionDecl>(Active->Entity));
        DiagID = diag::note_checking_constraints_for_function_here;
      }
      SmallString<128> TemplateArgsStr;
      llvm::raw_svector_ostream OS(TemplateArgsStr);
      cast<NamedDecl>(Active->Entity)->printName(OS, getPrintingPolicy());
      if (!isa<FunctionDecl>(Active->Entity)) {
        printTemplateArgumentList(OS, Active->template_arguments(),
                                  getPrintingPolicy());
      }
      Diags.Report(Active->PointOfInstantiation, DiagID) << OS.str()
        << Active->InstantiationRange;
      break;
    }
    case CodeSynthesisContext::ConstraintSubstitution:
      Diags.Report(Active->PointOfInstantiation,
                   diag::note_constraint_substitution_here)
          << Active->InstantiationRange;
      break;
    case CodeSynthesisContext::ConstraintNormalization:
      Diags.Report(Active->PointOfInstantiation,
                   diag::note_constraint_normalization_here)
          << cast<NamedDecl>(Active->Entity)->getName()
          << Active->InstantiationRange;
      break;
    case CodeSynthesisContext::ParameterMappingSubstitution:
      Diags.Report(Active->PointOfInstantiation,
                   diag::note_parameter_mapping_substitution_here)
          << Active->InstantiationRange;
      break;
    case CodeSynthesisContext::BuildingDeductionGuides:
      Diags.Report(Active->PointOfInstantiation,
                   diag::note_building_deduction_guide_here);
      break;
    }
  }
}

std::optional<TemplateDeductionInfo *> Sema::isSFINAEContext() const {
  if (InNonInstantiationSFINAEContext)
    return std::optional<TemplateDeductionInfo *>(nullptr);

  for (SmallVectorImpl<CodeSynthesisContext>::const_reverse_iterator
         Active = CodeSynthesisContexts.rbegin(),
         ActiveEnd = CodeSynthesisContexts.rend();
       Active != ActiveEnd;
       ++Active)
  {
    switch (Active->Kind) {
    case CodeSynthesisContext::TemplateInstantiation:
      // An instantiation of an alias template may or may not be a SFINAE
      // context, depending on what else is on the stack.
      if (isa<TypeAliasTemplateDecl>(Active->Entity))
        break;
      [[fallthrough]];
    case CodeSynthesisContext::DefaultFunctionArgumentInstantiation:
    case CodeSynthesisContext::ExceptionSpecInstantiation:
    case CodeSynthesisContext::ConstraintsCheck:
    case CodeSynthesisContext::ParameterMappingSubstitution:
    case CodeSynthesisContext::ConstraintNormalization:
    case CodeSynthesisContext::NestedRequirementConstraintsCheck:
      // This is a template instantiation, so there is no SFINAE.
      return std::nullopt;
    case CodeSynthesisContext::LambdaExpressionSubstitution:
      // [temp.deduct]p9
      // A lambda-expression appearing in a function type or a template
      // parameter is not considered part of the immediate context for the
      // purposes of template argument deduction.
      // CWG2672: A lambda-expression body is never in the immediate context.
      return std::nullopt;

    case CodeSynthesisContext::DefaultTemplateArgumentInstantiation:
    case CodeSynthesisContext::PriorTemplateArgumentSubstitution:
    case CodeSynthesisContext::DefaultTemplateArgumentChecking:
    case CodeSynthesisContext::RewritingOperatorAsSpaceship:
      // A default template argument instantiation and substitution into
      // template parameters with arguments for prior parameters may or may
      // not be a SFINAE context; look further up the stack.
      break;

    case CodeSynthesisContext::ExplicitTemplateArgumentSubstitution:
    case CodeSynthesisContext::DeducedTemplateArgumentSubstitution:
      // We're either substituting explicitly-specified template arguments,
      // deduced template arguments. SFINAE applies unless we are in a lambda
      // expression, see [temp.deduct]p9.
      [[fallthrough]];
    case CodeSynthesisContext::ConstraintSubstitution:
    case CodeSynthesisContext::RequirementInstantiation:
    case CodeSynthesisContext::RequirementParameterInstantiation:
      // SFINAE always applies in a constraint expression or a requirement
      // in a requires expression.
      assert(Active->DeductionInfo && "Missing deduction info pointer");
      return Active->DeductionInfo;

    case CodeSynthesisContext::DeclaringSpecialMember:
    case CodeSynthesisContext::DeclaringImplicitEqualityComparison:
    case CodeSynthesisContext::DefiningSynthesizedFunction:
    case CodeSynthesisContext::InitializingStructuredBinding:
    case CodeSynthesisContext::MarkingClassDllexported:
    case CodeSynthesisContext::BuildingBuiltinDumpStructCall:
    case CodeSynthesisContext::BuildingDeductionGuides:
      // This happens in a context unrelated to template instantiation, so
      // there is no SFINAE.
      return std::nullopt;

    case CodeSynthesisContext::ExceptionSpecEvaluation:
      // FIXME: This should not be treated as a SFINAE context, because
      // we will cache an incorrect exception specification. However, clang
      // bootstrap relies this! See PR31692.
      break;

    case CodeSynthesisContext::Memoization:
      break;
    }

    // The inner context was transparent for SFINAE. If it occurred within a
    // non-instantiation SFINAE context, then SFINAE applies.
    if (Active->SavedInNonInstantiationSFINAEContext)
      return std::optional<TemplateDeductionInfo *>(nullptr);
  }

  return std::nullopt;
}

//===----------------------------------------------------------------------===/
// Template Instantiation for Types
//===----------------------------------------------------------------------===/
namespace {
  class TemplateInstantiator : public TreeTransform<TemplateInstantiator> {
    const MultiLevelTemplateArgumentList &TemplateArgs;
    SourceLocation Loc;
    DeclarationName Entity;
    bool EvaluateConstraints = true;

  public:
    typedef TreeTransform<TemplateInstantiator> inherited;

    TemplateInstantiator(Sema &SemaRef,
                         const MultiLevelTemplateArgumentList &TemplateArgs,
                         SourceLocation Loc, DeclarationName Entity)
        : inherited(SemaRef), TemplateArgs(TemplateArgs), Loc(Loc),
          Entity(Entity) {}

    void setEvaluateConstraints(bool B) {
      EvaluateConstraints = B;
    }
    bool getEvaluateConstraints() {
      return EvaluateConstraints;
    }

    /// Determine whether the given type \p T has already been
    /// transformed.
    ///
    /// For the purposes of template instantiation, a type has already been
    /// transformed if it is NULL or if it is not dependent.
    bool AlreadyTransformed(QualType T);

    /// Returns the location of the entity being instantiated, if known.
    SourceLocation getBaseLocation() { return Loc; }

    /// Returns the name of the entity being instantiated, if any.
    DeclarationName getBaseEntity() { return Entity; }

    /// Sets the "base" location and entity when that
    /// information is known based on another transformation.
    void setBase(SourceLocation Loc, DeclarationName Entity) {
      this->Loc = Loc;
      this->Entity = Entity;
    }

    unsigned TransformTemplateDepth(unsigned Depth) {
      return TemplateArgs.getNewDepth(Depth);
    }

    std::optional<unsigned> getPackIndex(TemplateArgument Pack) {
      int Index = getSema().ArgumentPackSubstitutionIndex;
      if (Index == -1)
        return std::nullopt;
      return Pack.pack_size() - 1 - Index;
    }

    bool TryExpandParameterPacks(SourceLocation EllipsisLoc,
                                 SourceRange PatternRange,
                                 ArrayRef<UnexpandedParameterPack> Unexpanded,
                                 bool &ShouldExpand, bool &RetainExpansion,
                                 std::optional<unsigned> &NumExpansions) {
      return getSema().CheckParameterPacksForExpansion(EllipsisLoc,
                                                       PatternRange, Unexpanded,
                                                       TemplateArgs,
                                                       ShouldExpand,
                                                       RetainExpansion,
                                                       NumExpansions);
    }

    void ExpandingFunctionParameterPack(ParmVarDecl *Pack) {
      SemaRef.CurrentInstantiationScope->MakeInstantiatedLocalArgPack(Pack);
    }

    TemplateArgument ForgetPartiallySubstitutedPack() {
      TemplateArgument Result;
      if (NamedDecl *PartialPack
            = SemaRef.CurrentInstantiationScope->getPartiallySubstitutedPack()){
        MultiLevelTemplateArgumentList &TemplateArgs
          = const_cast<MultiLevelTemplateArgumentList &>(this->TemplateArgs);
        unsigned Depth, Index;
        std::tie(Depth, Index) = getDepthAndIndex(PartialPack);
        if (TemplateArgs.hasTemplateArgument(Depth, Index)) {
          Result = TemplateArgs(Depth, Index);
          TemplateArgs.setArgument(Depth, Index, TemplateArgument());
        }
      }

      return Result;
    }

    void RememberPartiallySubstitutedPack(TemplateArgument Arg) {
      if (Arg.isNull())
        return;

      if (NamedDecl *PartialPack
            = SemaRef.CurrentInstantiationScope->getPartiallySubstitutedPack()){
        MultiLevelTemplateArgumentList &TemplateArgs
        = const_cast<MultiLevelTemplateArgumentList &>(this->TemplateArgs);
        unsigned Depth, Index;
        std::tie(Depth, Index) = getDepthAndIndex(PartialPack);
        TemplateArgs.setArgument(Depth, Index, Arg);
      }
    }

    /// Transform the given declaration by instantiating a reference to
    /// this declaration.
    Decl *TransformDecl(SourceLocation Loc, Decl *D);

    void transformAttrs(Decl *Old, Decl *New) {
      SemaRef.InstantiateAttrs(TemplateArgs, Old, New);
    }

    void transformedLocalDecl(Decl *Old, ArrayRef<Decl *> NewDecls) {
      if (Old->isParameterPack()) {
        SemaRef.CurrentInstantiationScope->MakeInstantiatedLocalArgPack(Old);
        for (auto *New : NewDecls)
          SemaRef.CurrentInstantiationScope->InstantiatedLocalPackArg(
              Old, cast<VarDecl>(New));
        return;
      }

      assert(NewDecls.size() == 1 &&
             "should only have multiple expansions for a pack");
      Decl *New = NewDecls.front();

      // If we've instantiated the call operator of a lambda or the call
      // operator template of a generic lambda, update the "instantiation of"
      // information.
      auto *NewMD = dyn_cast<CXXMethodDecl>(New);
      if (NewMD && isLambdaCallOperator(NewMD)) {
        auto *OldMD = dyn_cast<CXXMethodDecl>(Old);
        if (auto *NewTD = NewMD->getDescribedFunctionTemplate())
          NewTD->setInstantiatedFromMemberTemplate(
              OldMD->getDescribedFunctionTemplate());
        else
          NewMD->setInstantiationOfMemberFunction(OldMD,
                                                  TSK_ImplicitInstantiation);
      }

      SemaRef.CurrentInstantiationScope->InstantiatedLocal(Old, New);

      // We recreated a local declaration, but not by instantiating it. There
      // may be pending dependent diagnostics to produce.
      if (auto *DC = dyn_cast<DeclContext>(Old);
          DC && DC->isDependentContext() && DC->isFunctionOrMethod())
        SemaRef.PerformDependentDiagnostics(DC, TemplateArgs);
    }

    /// Transform the definition of the given declaration by
    /// instantiating it.
    Decl *TransformDefinition(SourceLocation Loc, Decl *D);

    /// Transform the first qualifier within a scope by instantiating the
    /// declaration.
    NamedDecl *TransformFirstQualifierInScope(NamedDecl *D, SourceLocation Loc);

    bool TransformExceptionSpec(SourceLocation Loc,
                                FunctionProtoType::ExceptionSpecInfo &ESI,
                                SmallVectorImpl<QualType> &Exceptions,
                                bool &Changed);

    /// Rebuild the exception declaration and register the declaration
    /// as an instantiated local.
    VarDecl *RebuildExceptionDecl(VarDecl *ExceptionDecl,
                                  TypeSourceInfo *Declarator,
                                  SourceLocation StartLoc,
                                  SourceLocation NameLoc,
                                  IdentifierInfo *Name);

    /// Rebuild the Objective-C exception declaration and register the
    /// declaration as an instantiated local.
    VarDecl *RebuildObjCExceptionDecl(VarDecl *ExceptionDecl,
                                      TypeSourceInfo *TSInfo, QualType T);

    /// Check for tag mismatches when instantiating an
    /// elaborated type.
    QualType RebuildElaboratedType(SourceLocation KeywordLoc,
                                   ElaboratedTypeKeyword Keyword,
                                   NestedNameSpecifierLoc QualifierLoc,
                                   QualType T);

    TemplateName
    TransformTemplateName(CXXScopeSpec &SS, TemplateName Name,
                          SourceLocation NameLoc,
                          QualType ObjectType = QualType(),
                          NamedDecl *FirstQualifierInScope = nullptr,
                          bool AllowInjectedClassName = false);

    const LoopHintAttr *TransformLoopHintAttr(const LoopHintAttr *LH);
    const SYCLIntelIVDepAttr *
    TransformSYCLIntelIVDepAttr(const SYCLIntelIVDepAttr *IV);
    const SYCLIntelInitiationIntervalAttr *
    TransformSYCLIntelInitiationIntervalAttr(
        const SYCLIntelInitiationIntervalAttr *II);
    const SYCLIntelMaxConcurrencyAttr *
    TransformSYCLIntelMaxConcurrencyAttr(
        const SYCLIntelMaxConcurrencyAttr *MC);
    const LoopUnrollHintAttr *
    TransformLoopUnrollHintAttr(const LoopUnrollHintAttr *LU);
    const SYCLIntelLoopCoalesceAttr *TransformSYCLIntelLoopCoalesceAttr(
        const SYCLIntelLoopCoalesceAttr *LC);
    const SYCLIntelMaxInterleavingAttr *
    TransformSYCLIntelMaxInterleavingAttr(
        const SYCLIntelMaxInterleavingAttr *MI);
    const SYCLIntelSpeculatedIterationsAttr *
    TransformSYCLIntelSpeculatedIterationsAttr(
        const SYCLIntelSpeculatedIterationsAttr *SI);
    const SYCLIntelLoopCountAttr *
    TransformSYCLIntelLoopCountAttr(const SYCLIntelLoopCountAttr *SI);
    const SYCLIntelMaxReinvocationDelayAttr *
    TransformSYCLIntelMaxReinvocationDelayAttr(
        const SYCLIntelMaxReinvocationDelayAttr *MRD);
    const NoInlineAttr *TransformStmtNoInlineAttr(const Stmt *OrigS,
                                                  const Stmt *InstS,
                                                  const NoInlineAttr *A);
    const AlwaysInlineAttr *
    TransformStmtAlwaysInlineAttr(const Stmt *OrigS, const Stmt *InstS,
                                  const AlwaysInlineAttr *A);
    const CodeAlignAttr *TransformCodeAlignAttr(const CodeAlignAttr *CA);
    ExprResult TransformPredefinedExpr(PredefinedExpr *E);
    ExprResult TransformDeclRefExpr(DeclRefExpr *E);
    ExprResult TransformCXXDefaultArgExpr(CXXDefaultArgExpr *E);

    ExprResult TransformTemplateParmRefExpr(DeclRefExpr *E,
                                            NonTypeTemplateParmDecl *D);
    ExprResult TransformSubstNonTypeTemplateParmPackExpr(
                                           SubstNonTypeTemplateParmPackExpr *E);
    ExprResult TransformSubstNonTypeTemplateParmExpr(
                                           SubstNonTypeTemplateParmExpr *E);

    /// Rebuild a DeclRefExpr for a VarDecl reference.
    ExprResult RebuildVarDeclRefExpr(VarDecl *PD, SourceLocation Loc);

    /// Transform a reference to a function or init-capture parameter pack.
    ExprResult TransformFunctionParmPackRefExpr(DeclRefExpr *E, VarDecl *PD);

    /// Transform a FunctionParmPackExpr which was built when we couldn't
    /// expand a function parameter pack reference which refers to an expanded
    /// pack.
    ExprResult TransformFunctionParmPackExpr(FunctionParmPackExpr *E);

    QualType TransformFunctionProtoType(TypeLocBuilder &TLB,
                                        FunctionProtoTypeLoc TL) {
      // Call the base version; it will forward to our overridden version below.
      return inherited::TransformFunctionProtoType(TLB, TL);
    }

    template<typename Fn>
    QualType TransformFunctionProtoType(TypeLocBuilder &TLB,
                                        FunctionProtoTypeLoc TL,
                                        CXXRecordDecl *ThisContext,
                                        Qualifiers ThisTypeQuals,
                                        Fn TransformExceptionSpec);

    ParmVarDecl *
    TransformFunctionTypeParam(ParmVarDecl *OldParm, int indexAdjustment,
                               std::optional<unsigned> NumExpansions,
                               bool ExpectParameterPack);

    using inherited::TransformTemplateTypeParmType;
    /// Transforms a template type parameter type by performing
    /// substitution of the corresponding template type argument.
    QualType TransformTemplateTypeParmType(TypeLocBuilder &TLB,
                                           TemplateTypeParmTypeLoc TL,
                                           bool SuppressObjCLifetime);

    QualType BuildSubstTemplateTypeParmType(
        TypeLocBuilder &TLB, bool SuppressObjCLifetime, bool Final,
        Decl *AssociatedDecl, unsigned Index, std::optional<unsigned> PackIndex,
        TemplateArgument Arg, SourceLocation NameLoc);

    /// Transforms an already-substituted template type parameter pack
    /// into either itself (if we aren't substituting into its pack expansion)
    /// or the appropriate substituted argument.
    using inherited::TransformSubstTemplateTypeParmPackType;
    QualType
    TransformSubstTemplateTypeParmPackType(TypeLocBuilder &TLB,
                                           SubstTemplateTypeParmPackTypeLoc TL,
                                           bool SuppressObjCLifetime);

    ExprResult TransformLambdaExpr(LambdaExpr *E) {
      LocalInstantiationScope Scope(SemaRef, /*CombineWithOuterScope=*/true);
      Sema::ConstraintEvalRAII<TemplateInstantiator> RAII(*this);

      Sema::CodeSynthesisContext C;
      C.Kind = clang::Sema::CodeSynthesisContext::LambdaExpressionSubstitution;
      C.PointOfInstantiation = E->getBeginLoc();
      SemaRef.pushCodeSynthesisContext(C);
      auto PopCtx =
          llvm::make_scope_exit([this] { SemaRef.popCodeSynthesisContext(); });

      ExprResult Result = inherited::TransformLambdaExpr(E);
      if (Result.isInvalid())
        return Result;

      CXXMethodDecl *MD = Result.getAs<LambdaExpr>()->getCallOperator();
      for (ParmVarDecl *PVD : MD->parameters()) {
        assert(PVD && "null in a parameter list");
        if (!PVD->hasDefaultArg())
          continue;
        Expr *UninstExpr = PVD->getUninstantiatedDefaultArg();
        // FIXME: Obtain the source location for the '=' token.
        SourceLocation EqualLoc = UninstExpr->getBeginLoc();
        if (SemaRef.SubstDefaultArgument(EqualLoc, PVD, TemplateArgs)) {
          // If substitution fails, the default argument is set to a
          // RecoveryExpr that wraps the uninstantiated default argument so
          // that downstream diagnostics are omitted.
          ExprResult ErrorResult = SemaRef.CreateRecoveryExpr(
              UninstExpr->getBeginLoc(), UninstExpr->getEndLoc(),
              { UninstExpr }, UninstExpr->getType());
          if (ErrorResult.isUsable())
            PVD->setDefaultArg(ErrorResult.get());
        }
      }

      return Result;
    }

    ExprResult TransformRequiresExpr(RequiresExpr *E) {
      LocalInstantiationScope Scope(SemaRef, /*CombineWithOuterScope=*/true);
      ExprResult TransReq = inherited::TransformRequiresExpr(E);
      if (TransReq.isInvalid())
        return TransReq;
      assert(TransReq.get() != E &&
             "Do not change value of isSatisfied for the existing expression. "
             "Create a new expression instead.");
      if (E->getBody()->isDependentContext()) {
        Sema::SFINAETrap Trap(SemaRef);
        // We recreate the RequiresExpr body, but not by instantiating it.
        // Produce pending diagnostics for dependent access check.
        SemaRef.PerformDependentDiagnostics(E->getBody(), TemplateArgs);
        // FIXME: Store SFINAE diagnostics in RequiresExpr for diagnosis.
        if (Trap.hasErrorOccurred())
          TransReq.getAs<RequiresExpr>()->setSatisfied(false);
      }
      return TransReq;
    }

    bool TransformRequiresExprRequirements(
        ArrayRef<concepts::Requirement *> Reqs,
        SmallVectorImpl<concepts::Requirement *> &Transformed) {
      bool SatisfactionDetermined = false;
      for (concepts::Requirement *Req : Reqs) {
        concepts::Requirement *TransReq = nullptr;
        if (!SatisfactionDetermined) {
          if (auto *TypeReq = dyn_cast<concepts::TypeRequirement>(Req))
            TransReq = TransformTypeRequirement(TypeReq);
          else if (auto *ExprReq = dyn_cast<concepts::ExprRequirement>(Req))
            TransReq = TransformExprRequirement(ExprReq);
          else
            TransReq = TransformNestedRequirement(
                cast<concepts::NestedRequirement>(Req));
          if (!TransReq)
            return true;
          if (!TransReq->isDependent() && !TransReq->isSatisfied())
            // [expr.prim.req]p6
            //   [...]  The substitution and semantic constraint checking
            //   proceeds in lexical order and stops when a condition that
            //   determines the result of the requires-expression is
            //   encountered. [..]
            SatisfactionDetermined = true;
        } else
          TransReq = Req;
        Transformed.push_back(TransReq);
      }
      return false;
    }

    TemplateParameterList *TransformTemplateParameterList(
                              TemplateParameterList *OrigTPL)  {
      if (!OrigTPL || !OrigTPL->size()) return OrigTPL;

      DeclContext *Owner = OrigTPL->getParam(0)->getDeclContext();
      TemplateDeclInstantiator  DeclInstantiator(getSema(),
                        /* DeclContext *Owner */ Owner, TemplateArgs);
      DeclInstantiator.setEvaluateConstraints(EvaluateConstraints);
      return DeclInstantiator.SubstTemplateParams(OrigTPL);
    }

    concepts::TypeRequirement *
    TransformTypeRequirement(concepts::TypeRequirement *Req);
    concepts::ExprRequirement *
    TransformExprRequirement(concepts::ExprRequirement *Req);
    concepts::NestedRequirement *
    TransformNestedRequirement(concepts::NestedRequirement *Req);
    ExprResult TransformRequiresTypeParams(
        SourceLocation KWLoc, SourceLocation RBraceLoc, const RequiresExpr *RE,
        RequiresExprBodyDecl *Body, ArrayRef<ParmVarDecl *> Params,
        SmallVectorImpl<QualType> &PTypes,
        SmallVectorImpl<ParmVarDecl *> &TransParams,
        Sema::ExtParameterInfoBuilder &PInfos);

  private:
    ExprResult
    transformNonTypeTemplateParmRef(Decl *AssociatedDecl,
                                    const NonTypeTemplateParmDecl *parm,
                                    SourceLocation loc, TemplateArgument arg,
                                    std::optional<unsigned> PackIndex);
  };
}

bool TemplateInstantiator::AlreadyTransformed(QualType T) {
  if (T.isNull())
    return true;

  if (T->isInstantiationDependentType() || T->isVariablyModifiedType())
    return false;

  getSema().MarkDeclarationsReferencedInType(Loc, T);
  return true;
}

static TemplateArgument
getPackSubstitutedTemplateArgument(Sema &S, TemplateArgument Arg) {
  assert(S.ArgumentPackSubstitutionIndex >= 0);
  assert(S.ArgumentPackSubstitutionIndex < (int)Arg.pack_size());
  Arg = Arg.pack_begin()[S.ArgumentPackSubstitutionIndex];
  if (Arg.isPackExpansion())
    Arg = Arg.getPackExpansionPattern();
  return Arg;
}

Decl *TemplateInstantiator::TransformDecl(SourceLocation Loc, Decl *D) {
  if (!D)
    return nullptr;

  if (TemplateTemplateParmDecl *TTP = dyn_cast<TemplateTemplateParmDecl>(D)) {
    if (TTP->getDepth() < TemplateArgs.getNumLevels()) {
      // If the corresponding template argument is NULL or non-existent, it's
      // because we are performing instantiation from explicitly-specified
      // template arguments in a function template, but there were some
      // arguments left unspecified.
      if (!TemplateArgs.hasTemplateArgument(TTP->getDepth(),
                                            TTP->getPosition()))
        return D;

      TemplateArgument Arg = TemplateArgs(TTP->getDepth(), TTP->getPosition());

      if (TTP->isParameterPack()) {
        assert(Arg.getKind() == TemplateArgument::Pack &&
               "Missing argument pack");
        Arg = getPackSubstitutedTemplateArgument(getSema(), Arg);
      }

      TemplateName Template = Arg.getAsTemplate().getNameToSubstitute();
      assert(!Template.isNull() && Template.getAsTemplateDecl() &&
             "Wrong kind of template template argument");
      return Template.getAsTemplateDecl();
    }

    // Fall through to find the instantiated declaration for this template
    // template parameter.
  }

  return SemaRef.FindInstantiatedDecl(Loc, cast<NamedDecl>(D), TemplateArgs);
}

Decl *TemplateInstantiator::TransformDefinition(SourceLocation Loc, Decl *D) {
  Decl *Inst = getSema().SubstDecl(D, getSema().CurContext, TemplateArgs);
  if (!Inst)
    return nullptr;

  getSema().CurrentInstantiationScope->InstantiatedLocal(D, Inst);
  return Inst;
}

bool TemplateInstantiator::TransformExceptionSpec(
    SourceLocation Loc, FunctionProtoType::ExceptionSpecInfo &ESI,
    SmallVectorImpl<QualType> &Exceptions, bool &Changed) {
  if (ESI.Type == EST_Uninstantiated) {
    ESI.NoexceptExpr = cast<FunctionProtoType>(ESI.SourceTemplate->getType())
                           ->getNoexceptExpr();
    ESI.Type = EST_DependentNoexcept;
    Changed = true;
  }
  return inherited::TransformExceptionSpec(Loc, ESI, Exceptions, Changed);
}

NamedDecl *
TemplateInstantiator::TransformFirstQualifierInScope(NamedDecl *D,
                                                     SourceLocation Loc) {
  // If the first part of the nested-name-specifier was a template type
  // parameter, instantiate that type parameter down to a tag type.
  if (TemplateTypeParmDecl *TTPD = dyn_cast_or_null<TemplateTypeParmDecl>(D)) {
    const TemplateTypeParmType *TTP
      = cast<TemplateTypeParmType>(getSema().Context.getTypeDeclType(TTPD));

    if (TTP->getDepth() < TemplateArgs.getNumLevels()) {
      // FIXME: This needs testing w/ member access expressions.
      TemplateArgument Arg = TemplateArgs(TTP->getDepth(), TTP->getIndex());

      if (TTP->isParameterPack()) {
        assert(Arg.getKind() == TemplateArgument::Pack &&
               "Missing argument pack");

        if (getSema().ArgumentPackSubstitutionIndex == -1)
          return nullptr;

        Arg = getPackSubstitutedTemplateArgument(getSema(), Arg);
      }

      QualType T = Arg.getAsType();
      if (T.isNull())
        return cast_or_null<NamedDecl>(TransformDecl(Loc, D));

      if (const TagType *Tag = T->getAs<TagType>())
        return Tag->getDecl();

      // The resulting type is not a tag; complain.
      getSema().Diag(Loc, diag::err_nested_name_spec_non_tag) << T;
      return nullptr;
    }
  }

  return cast_or_null<NamedDecl>(TransformDecl(Loc, D));
}

VarDecl *
TemplateInstantiator::RebuildExceptionDecl(VarDecl *ExceptionDecl,
                                           TypeSourceInfo *Declarator,
                                           SourceLocation StartLoc,
                                           SourceLocation NameLoc,
                                           IdentifierInfo *Name) {
  VarDecl *Var = inherited::RebuildExceptionDecl(ExceptionDecl, Declarator,
                                                 StartLoc, NameLoc, Name);
  if (Var)
    getSema().CurrentInstantiationScope->InstantiatedLocal(ExceptionDecl, Var);
  return Var;
}

VarDecl *TemplateInstantiator::RebuildObjCExceptionDecl(VarDecl *ExceptionDecl,
                                                        TypeSourceInfo *TSInfo,
                                                        QualType T) {
  VarDecl *Var = inherited::RebuildObjCExceptionDecl(ExceptionDecl, TSInfo, T);
  if (Var)
    getSema().CurrentInstantiationScope->InstantiatedLocal(ExceptionDecl, Var);
  return Var;
}

QualType
TemplateInstantiator::RebuildElaboratedType(SourceLocation KeywordLoc,
                                            ElaboratedTypeKeyword Keyword,
                                            NestedNameSpecifierLoc QualifierLoc,
                                            QualType T) {
  if (const TagType *TT = T->getAs<TagType>()) {
    TagDecl* TD = TT->getDecl();

    SourceLocation TagLocation = KeywordLoc;

    IdentifierInfo *Id = TD->getIdentifier();

    // TODO: should we even warn on struct/class mismatches for this?  Seems
    // like it's likely to produce a lot of spurious errors.
    if (Id && Keyword != ElaboratedTypeKeyword::None &&
        Keyword != ElaboratedTypeKeyword::Typename) {
      TagTypeKind Kind = TypeWithKeyword::getTagTypeKindForKeyword(Keyword);
      if (!SemaRef.isAcceptableTagRedeclaration(TD, Kind, /*isDefinition*/false,
                                                TagLocation, Id)) {
        SemaRef.Diag(TagLocation, diag::err_use_with_wrong_tag)
          << Id
          << FixItHint::CreateReplacement(SourceRange(TagLocation),
                                          TD->getKindName());
        SemaRef.Diag(TD->getLocation(), diag::note_previous_use);
      }
    }
  }

  return inherited::RebuildElaboratedType(KeywordLoc, Keyword, QualifierLoc, T);
}

TemplateName TemplateInstantiator::TransformTemplateName(
    CXXScopeSpec &SS, TemplateName Name, SourceLocation NameLoc,
    QualType ObjectType, NamedDecl *FirstQualifierInScope,
    bool AllowInjectedClassName) {
  if (TemplateTemplateParmDecl *TTP
       = dyn_cast_or_null<TemplateTemplateParmDecl>(Name.getAsTemplateDecl())) {
    if (TTP->getDepth() < TemplateArgs.getNumLevels()) {
      // If the corresponding template argument is NULL or non-existent, it's
      // because we are performing instantiation from explicitly-specified
      // template arguments in a function template, but there were some
      // arguments left unspecified.
      if (!TemplateArgs.hasTemplateArgument(TTP->getDepth(),
                                            TTP->getPosition()))
        return Name;

      TemplateArgument Arg = TemplateArgs(TTP->getDepth(), TTP->getPosition());

      if (TemplateArgs.isRewrite()) {
        // We're rewriting the template parameter as a reference to another
        // template parameter.
        if (Arg.getKind() == TemplateArgument::Pack) {
          assert(Arg.pack_size() == 1 && Arg.pack_begin()->isPackExpansion() &&
                 "unexpected pack arguments in template rewrite");
          Arg = Arg.pack_begin()->getPackExpansionPattern();
        }
        assert(Arg.getKind() == TemplateArgument::Template &&
               "unexpected nontype template argument kind in template rewrite");
        return Arg.getAsTemplate();
      }

      auto [AssociatedDecl, Final] =
          TemplateArgs.getAssociatedDecl(TTP->getDepth());
      std::optional<unsigned> PackIndex;
      if (TTP->isParameterPack()) {
        assert(Arg.getKind() == TemplateArgument::Pack &&
               "Missing argument pack");

        if (getSema().ArgumentPackSubstitutionIndex == -1) {
          // We have the template argument pack to substitute, but we're not
          // actually expanding the enclosing pack expansion yet. So, just
          // keep the entire argument pack.
          return getSema().Context.getSubstTemplateTemplateParmPack(
              Arg, AssociatedDecl, TTP->getIndex(), Final);
        }

        PackIndex = getPackIndex(Arg);
        Arg = getPackSubstitutedTemplateArgument(getSema(), Arg);
      }

      TemplateName Template = Arg.getAsTemplate().getNameToSubstitute();
      assert(!Template.isNull() && "Null template template argument");
      assert(!Template.getAsQualifiedTemplateName() &&
             "template decl to substitute is qualified?");

      if (Final)
        return Template;
      return getSema().Context.getSubstTemplateTemplateParm(
          Template, AssociatedDecl, TTP->getIndex(), PackIndex);
    }
  }

  if (SubstTemplateTemplateParmPackStorage *SubstPack
      = Name.getAsSubstTemplateTemplateParmPack()) {
    if (getSema().ArgumentPackSubstitutionIndex == -1)
      return Name;

    TemplateArgument Pack = SubstPack->getArgumentPack();
    TemplateName Template =
        getPackSubstitutedTemplateArgument(getSema(), Pack).getAsTemplate();
    if (SubstPack->getFinal())
      return Template;
    return getSema().Context.getSubstTemplateTemplateParm(
        Template.getNameToSubstitute(), SubstPack->getAssociatedDecl(),
        SubstPack->getIndex(), getPackIndex(Pack));
  }

  return inherited::TransformTemplateName(SS, Name, NameLoc, ObjectType,
                                          FirstQualifierInScope,
                                          AllowInjectedClassName);
}

ExprResult
TemplateInstantiator::TransformPredefinedExpr(PredefinedExpr *E) {
  if (!E->isTypeDependent())
    return E;

  return getSema().BuildPredefinedExpr(E->getLocation(), E->getIdentKind());
}

ExprResult
TemplateInstantiator::TransformTemplateParmRefExpr(DeclRefExpr *E,
                                               NonTypeTemplateParmDecl *NTTP) {
  // If the corresponding template argument is NULL or non-existent, it's
  // because we are performing instantiation from explicitly-specified
  // template arguments in a function template, but there were some
  // arguments left unspecified.
  if (!TemplateArgs.hasTemplateArgument(NTTP->getDepth(),
                                        NTTP->getPosition()))
    return E;

  TemplateArgument Arg = TemplateArgs(NTTP->getDepth(), NTTP->getPosition());

  if (TemplateArgs.isRewrite()) {
    // We're rewriting the template parameter as a reference to another
    // template parameter.
    if (Arg.getKind() == TemplateArgument::Pack) {
      assert(Arg.pack_size() == 1 && Arg.pack_begin()->isPackExpansion() &&
             "unexpected pack arguments in template rewrite");
      Arg = Arg.pack_begin()->getPackExpansionPattern();
    }
    assert(Arg.getKind() == TemplateArgument::Expression &&
           "unexpected nontype template argument kind in template rewrite");
    // FIXME: This can lead to the same subexpression appearing multiple times
    // in a complete expression.
    return Arg.getAsExpr();
  }

  auto [AssociatedDecl, _] = TemplateArgs.getAssociatedDecl(NTTP->getDepth());
  std::optional<unsigned> PackIndex;
  if (NTTP->isParameterPack()) {
    assert(Arg.getKind() == TemplateArgument::Pack &&
           "Missing argument pack");

    if (getSema().ArgumentPackSubstitutionIndex == -1) {
      // We have an argument pack, but we can't select a particular argument
      // out of it yet. Therefore, we'll build an expression to hold on to that
      // argument pack.
      QualType TargetType = SemaRef.SubstType(NTTP->getType(), TemplateArgs,
                                              E->getLocation(),
                                              NTTP->getDeclName());
      if (TargetType.isNull())
        return ExprError();

      QualType ExprType = TargetType.getNonLValueExprType(SemaRef.Context);
      if (TargetType->isRecordType())
        ExprType.addConst();
      // FIXME: Pass in Final.
      return new (SemaRef.Context) SubstNonTypeTemplateParmPackExpr(
          ExprType, TargetType->isReferenceType() ? VK_LValue : VK_PRValue,
          E->getLocation(), Arg, AssociatedDecl, NTTP->getPosition());
    }
    PackIndex = getPackIndex(Arg);
    Arg = getPackSubstitutedTemplateArgument(getSema(), Arg);
  }
  // FIXME: Don't put subst node on Final replacement.
  return transformNonTypeTemplateParmRef(AssociatedDecl, NTTP, E->getLocation(),
                                         Arg, PackIndex);
}

const LoopHintAttr *
TemplateInstantiator::TransformLoopHintAttr(const LoopHintAttr *LH) {
  Expr *TransformedExpr = getDerived().TransformExpr(LH->getValue()).get();

  if (TransformedExpr == LH->getValue())
    return LH;

  // Generate error if there is a problem with the value.
  if (getSema().CheckLoopHintExpr(TransformedExpr, LH->getLocation()))
    return LH;

  // Create new LoopHintValueAttr with integral expression in place of the
  // non-type template parameter.
  return LoopHintAttr::CreateImplicit(getSema().Context, LH->getOption(),
                                      LH->getState(), TransformedExpr, *LH);
}
const NoInlineAttr *TemplateInstantiator::TransformStmtNoInlineAttr(
    const Stmt *OrigS, const Stmt *InstS, const NoInlineAttr *A) {
  if (!A || getSema().CheckNoInlineAttr(OrigS, InstS, *A))
    return nullptr;

  return A;
}
const AlwaysInlineAttr *TemplateInstantiator::TransformStmtAlwaysInlineAttr(
    const Stmt *OrigS, const Stmt *InstS, const AlwaysInlineAttr *A) {
  if (!A || getSema().CheckAlwaysInlineAttr(OrigS, InstS, *A))
    return nullptr;

  return A;
}

<<<<<<< HEAD
const SYCLIntelIVDepAttr *
TemplateInstantiator::TransformSYCLIntelIVDepAttr(
    const SYCLIntelIVDepAttr *IVDep) {

  Expr *Expr1 = IVDep->getSafelenExpr()
                    ? getDerived().TransformExpr(IVDep->getSafelenExpr()).get()
                    : nullptr;
  Expr *Expr2 = IVDep->getArrayExpr()
                    ? getDerived().TransformExpr(IVDep->getArrayExpr()).get()
                    : nullptr;

  return getSema().BuildSYCLIntelIVDepAttr(*IVDep, Expr1, Expr2);
}

const SYCLIntelInitiationIntervalAttr *
TemplateInstantiator::TransformSYCLIntelInitiationIntervalAttr(
    const SYCLIntelInitiationIntervalAttr *II) {
  Expr *TransformedExpr =
      getDerived().TransformExpr(II->getIntervalExpr()).get();
  return getSema().BuildSYCLIntelInitiationIntervalAttr(*II,
                                                            TransformedExpr);
}

const SYCLIntelMaxConcurrencyAttr *
TemplateInstantiator::TransformSYCLIntelMaxConcurrencyAttr(
    const SYCLIntelMaxConcurrencyAttr *MC) {
  Expr *TransformedExpr =
      getDerived().TransformExpr(MC->getNThreadsExpr()).get();
  return getSema().BuildSYCLIntelMaxConcurrencyAttr(*MC, TransformedExpr);
}

const SYCLIntelLoopCoalesceAttr *
TemplateInstantiator::TransformSYCLIntelLoopCoalesceAttr(
    const SYCLIntelLoopCoalesceAttr *LC) {
  Expr *TransformedExpr = getDerived().TransformExpr(LC->getNExpr()).get();
  return getSema().BuildSYCLIntelLoopCoalesceAttr(*LC, TransformedExpr);
}

const SYCLIntelMaxInterleavingAttr *
TemplateInstantiator::TransformSYCLIntelMaxInterleavingAttr(
    const SYCLIntelMaxInterleavingAttr *MI) {
  Expr *TransformedExpr = getDerived().TransformExpr(MI->getNExpr()).get();
  return getSema().BuildSYCLIntelMaxInterleavingAttr(*MI, TransformedExpr);
}

const SYCLIntelSpeculatedIterationsAttr *
TemplateInstantiator::TransformSYCLIntelSpeculatedIterationsAttr(
    const SYCLIntelSpeculatedIterationsAttr *SI) {
  Expr *TransformedExpr = getDerived().TransformExpr(SI->getNExpr()).get();
  return getSema().BuildSYCLIntelSpeculatedIterationsAttr(*SI,
                                                              TransformedExpr);
}

const SYCLIntelLoopCountAttr *
TemplateInstantiator::TransformSYCLIntelLoopCountAttr(
    const SYCLIntelLoopCountAttr *LCA) {
  Expr *TransformedExpr =
      getDerived().TransformExpr(LCA->getNTripCount()).get();
  return getSema().BuildSYCLIntelLoopCountAttr(*LCA, TransformedExpr);
}

const LoopUnrollHintAttr *TemplateInstantiator::TransformLoopUnrollHintAttr(
    const LoopUnrollHintAttr *LU) {
  Expr *TransformedExpr =
      getDerived().TransformExpr(LU->getUnrollHintExpr()).get();
  return getSema().BuildLoopUnrollHintAttr(*LU, TransformedExpr);
}

const SYCLIntelMaxReinvocationDelayAttr *
TemplateInstantiator::TransformSYCLIntelMaxReinvocationDelayAttr(
    const SYCLIntelMaxReinvocationDelayAttr *MRD) {
  Expr *TransformedExpr = getDerived().TransformExpr(MRD->getNExpr()).get();
  return getSema().BuildSYCLIntelMaxReinvocationDelayAttr(*MRD,
                                                              TransformedExpr);
=======
const CodeAlignAttr *
TemplateInstantiator::TransformCodeAlignAttr(const CodeAlignAttr *CA) {
  Expr *TransformedExpr = getDerived().TransformExpr(CA->getAlignment()).get();
  return getSema().BuildCodeAlignAttr(*CA, TransformedExpr);
>>>>>>> 48ff3541
}

ExprResult TemplateInstantiator::transformNonTypeTemplateParmRef(
    Decl *AssociatedDecl, const NonTypeTemplateParmDecl *parm,
    SourceLocation loc, TemplateArgument arg,
    std::optional<unsigned> PackIndex) {
  ExprResult result;

  // Determine the substituted parameter type. We can usually infer this from
  // the template argument, but not always.
  auto SubstParamType = [&] {
    QualType T;
    if (parm->isExpandedParameterPack())
      T = parm->getExpansionType(SemaRef.ArgumentPackSubstitutionIndex);
    else
      T = parm->getType();
    if (parm->isParameterPack() && isa<PackExpansionType>(T))
      T = cast<PackExpansionType>(T)->getPattern();
    return SemaRef.SubstType(T, TemplateArgs, loc, parm->getDeclName());
  };

  bool refParam = false;

  // The template argument itself might be an expression, in which case we just
  // return that expression. This happens when substituting into an alias
  // template.
  if (arg.getKind() == TemplateArgument::Expression) {
    Expr *argExpr = arg.getAsExpr();
    result = argExpr;
    if (argExpr->isLValue()) {
      if (argExpr->getType()->isRecordType()) {
        // Check whether the parameter was actually a reference.
        QualType paramType = SubstParamType();
        if (paramType.isNull())
          return ExprError();
        refParam = paramType->isReferenceType();
      } else {
        refParam = true;
      }
    }
  } else if (arg.getKind() == TemplateArgument::Declaration ||
             arg.getKind() == TemplateArgument::NullPtr) {
    ValueDecl *VD;
    if (arg.getKind() == TemplateArgument::Declaration) {
      VD = arg.getAsDecl();

      // Find the instantiation of the template argument.  This is
      // required for nested templates.
      VD = cast_or_null<ValueDecl>(
             getSema().FindInstantiatedDecl(loc, VD, TemplateArgs));
      if (!VD)
        return ExprError();
    } else {
      // Propagate NULL template argument.
      VD = nullptr;
    }

    QualType paramType = VD ? arg.getParamTypeForDecl() : arg.getNullPtrType();
    assert(!paramType.isNull() && "type substitution failed for param type");
    assert(!paramType->isDependentType() && "param type still dependent");
    result = SemaRef.BuildExpressionFromDeclTemplateArgument(arg, paramType, loc);
    refParam = paramType->isReferenceType();
  } else {
    result = SemaRef.BuildExpressionFromIntegralTemplateArgument(arg, loc);
    assert(result.isInvalid() ||
           SemaRef.Context.hasSameType(result.get()->getType(),
                                       arg.getIntegralType()));
  }

  if (result.isInvalid())
    return ExprError();

  Expr *resultExpr = result.get();
  // FIXME: Don't put subst node on final replacement.
  return new (SemaRef.Context) SubstNonTypeTemplateParmExpr(
      resultExpr->getType(), resultExpr->getValueKind(), loc, resultExpr,
      AssociatedDecl, parm->getIndex(), PackIndex, refParam);
}

ExprResult
TemplateInstantiator::TransformSubstNonTypeTemplateParmPackExpr(
                                          SubstNonTypeTemplateParmPackExpr *E) {
  if (getSema().ArgumentPackSubstitutionIndex == -1) {
    // We aren't expanding the parameter pack, so just return ourselves.
    return E;
  }

  TemplateArgument Pack = E->getArgumentPack();
  TemplateArgument Arg = getPackSubstitutedTemplateArgument(getSema(), Pack);
  // FIXME: Don't put subst node on final replacement.
  return transformNonTypeTemplateParmRef(
      E->getAssociatedDecl(), E->getParameterPack(),
      E->getParameterPackLocation(), Arg, getPackIndex(Pack));
}

ExprResult
TemplateInstantiator::TransformSubstNonTypeTemplateParmExpr(
                                          SubstNonTypeTemplateParmExpr *E) {
  ExprResult SubstReplacement = E->getReplacement();
  if (!isa<ConstantExpr>(SubstReplacement.get()))
    SubstReplacement = TransformExpr(E->getReplacement());
  if (SubstReplacement.isInvalid())
    return true;
  QualType SubstType = TransformType(E->getParameterType(getSema().Context));
  if (SubstType.isNull())
    return true;
  // The type may have been previously dependent and not now, which means we
  // might have to implicit cast the argument to the new type, for example:
  // template<auto T, decltype(T) U>
  // concept C = sizeof(U) == 4;
  // void foo() requires C<2, 'a'> { }
  // When normalizing foo(), we first form the normalized constraints of C:
  // AtomicExpr(sizeof(U) == 4,
  //            U=SubstNonTypeTemplateParmExpr(Param=U,
  //                                           Expr=DeclRef(U),
  //                                           Type=decltype(T)))
  // Then we substitute T = 2, U = 'a' into the parameter mapping, and need to
  // produce:
  // AtomicExpr(sizeof(U) == 4,
  //            U=SubstNonTypeTemplateParmExpr(Param=U,
  //                                           Expr=ImpCast(
  //                                               decltype(2),
  //                                               SubstNTTPE(Param=U, Expr='a',
  //                                                          Type=char)),
  //                                           Type=decltype(2)))
  // The call to CheckTemplateArgument here produces the ImpCast.
  TemplateArgument SugaredConverted, CanonicalConverted;
  if (SemaRef
          .CheckTemplateArgument(E->getParameter(), SubstType,
                                 SubstReplacement.get(), SugaredConverted,
                                 CanonicalConverted, Sema::CTAK_Specified)
          .isInvalid())
    return true;
  return transformNonTypeTemplateParmRef(E->getAssociatedDecl(),
                                         E->getParameter(), E->getExprLoc(),
                                         SugaredConverted, E->getPackIndex());
}

ExprResult TemplateInstantiator::RebuildVarDeclRefExpr(VarDecl *PD,
                                                       SourceLocation Loc) {
  DeclarationNameInfo NameInfo(PD->getDeclName(), Loc);
  return getSema().BuildDeclarationNameExpr(CXXScopeSpec(), NameInfo, PD);
}

ExprResult
TemplateInstantiator::TransformFunctionParmPackExpr(FunctionParmPackExpr *E) {
  if (getSema().ArgumentPackSubstitutionIndex != -1) {
    // We can expand this parameter pack now.
    VarDecl *D = E->getExpansion(getSema().ArgumentPackSubstitutionIndex);
    VarDecl *VD = cast_or_null<VarDecl>(TransformDecl(E->getExprLoc(), D));
    if (!VD)
      return ExprError();
    return RebuildVarDeclRefExpr(VD, E->getExprLoc());
  }

  QualType T = TransformType(E->getType());
  if (T.isNull())
    return ExprError();

  // Transform each of the parameter expansions into the corresponding
  // parameters in the instantiation of the function decl.
  SmallVector<VarDecl *, 8> Vars;
  Vars.reserve(E->getNumExpansions());
  for (FunctionParmPackExpr::iterator I = E->begin(), End = E->end();
       I != End; ++I) {
    VarDecl *D = cast_or_null<VarDecl>(TransformDecl(E->getExprLoc(), *I));
    if (!D)
      return ExprError();
    Vars.push_back(D);
  }

  auto *PackExpr =
      FunctionParmPackExpr::Create(getSema().Context, T, E->getParameterPack(),
                                   E->getParameterPackLocation(), Vars);
  getSema().MarkFunctionParmPackReferenced(PackExpr);
  return PackExpr;
}

ExprResult
TemplateInstantiator::TransformFunctionParmPackRefExpr(DeclRefExpr *E,
                                                       VarDecl *PD) {
  typedef LocalInstantiationScope::DeclArgumentPack DeclArgumentPack;
  llvm::PointerUnion<Decl *, DeclArgumentPack *> *Found
    = getSema().CurrentInstantiationScope->findInstantiationOf(PD);
  assert(Found && "no instantiation for parameter pack");

  Decl *TransformedDecl;
  if (DeclArgumentPack *Pack = Found->dyn_cast<DeclArgumentPack *>()) {
    // If this is a reference to a function parameter pack which we can
    // substitute but can't yet expand, build a FunctionParmPackExpr for it.
    if (getSema().ArgumentPackSubstitutionIndex == -1) {
      QualType T = TransformType(E->getType());
      if (T.isNull())
        return ExprError();
      auto *PackExpr = FunctionParmPackExpr::Create(getSema().Context, T, PD,
                                                    E->getExprLoc(), *Pack);
      getSema().MarkFunctionParmPackReferenced(PackExpr);
      return PackExpr;
    }

    TransformedDecl = (*Pack)[getSema().ArgumentPackSubstitutionIndex];
  } else {
    TransformedDecl = Found->get<Decl*>();
  }

  // We have either an unexpanded pack or a specific expansion.
  return RebuildVarDeclRefExpr(cast<VarDecl>(TransformedDecl), E->getExprLoc());
}

ExprResult
TemplateInstantiator::TransformDeclRefExpr(DeclRefExpr *E) {
  NamedDecl *D = E->getDecl();

  // Handle references to non-type template parameters and non-type template
  // parameter packs.
  if (NonTypeTemplateParmDecl *NTTP = dyn_cast<NonTypeTemplateParmDecl>(D)) {
    if (NTTP->getDepth() < TemplateArgs.getNumLevels())
      return TransformTemplateParmRefExpr(E, NTTP);

    // We have a non-type template parameter that isn't fully substituted;
    // FindInstantiatedDecl will find it in the local instantiation scope.
  }

  // Handle references to function parameter packs.
  if (VarDecl *PD = dyn_cast<VarDecl>(D))
    if (PD->isParameterPack())
      return TransformFunctionParmPackRefExpr(E, PD);

  return inherited::TransformDeclRefExpr(E);
}

ExprResult TemplateInstantiator::TransformCXXDefaultArgExpr(
    CXXDefaultArgExpr *E) {
  assert(!cast<FunctionDecl>(E->getParam()->getDeclContext())->
             getDescribedFunctionTemplate() &&
         "Default arg expressions are never formed in dependent cases.");
  return SemaRef.BuildCXXDefaultArgExpr(
      E->getUsedLocation(), cast<FunctionDecl>(E->getParam()->getDeclContext()),
      E->getParam());
}

template<typename Fn>
QualType TemplateInstantiator::TransformFunctionProtoType(TypeLocBuilder &TLB,
                                 FunctionProtoTypeLoc TL,
                                 CXXRecordDecl *ThisContext,
                                 Qualifiers ThisTypeQuals,
                                 Fn TransformExceptionSpec) {
  // We need a local instantiation scope for this function prototype.
  LocalInstantiationScope Scope(SemaRef, /*CombineWithOuterScope=*/true);
  return inherited::TransformFunctionProtoType(
      TLB, TL, ThisContext, ThisTypeQuals, TransformExceptionSpec);
}

ParmVarDecl *TemplateInstantiator::TransformFunctionTypeParam(
    ParmVarDecl *OldParm, int indexAdjustment,
    std::optional<unsigned> NumExpansions, bool ExpectParameterPack) {
  auto NewParm = SemaRef.SubstParmVarDecl(
      OldParm, TemplateArgs, indexAdjustment, NumExpansions,
      ExpectParameterPack, EvaluateConstraints);
  if (NewParm && SemaRef.getLangOpts().OpenCL)
    SemaRef.deduceOpenCLAddressSpace(NewParm);
  return NewParm;
}

QualType TemplateInstantiator::BuildSubstTemplateTypeParmType(
    TypeLocBuilder &TLB, bool SuppressObjCLifetime, bool Final,
    Decl *AssociatedDecl, unsigned Index, std::optional<unsigned> PackIndex,
    TemplateArgument Arg, SourceLocation NameLoc) {
  QualType Replacement = Arg.getAsType();

  // If the template parameter had ObjC lifetime qualifiers,
  // then any such qualifiers on the replacement type are ignored.
  if (SuppressObjCLifetime) {
    Qualifiers RQs;
    RQs = Replacement.getQualifiers();
    RQs.removeObjCLifetime();
    Replacement =
        SemaRef.Context.getQualifiedType(Replacement.getUnqualifiedType(), RQs);
  }

  if (Final) {
    TLB.pushTrivial(SemaRef.Context, Replacement, NameLoc);
    return Replacement;
  }
  // TODO: only do this uniquing once, at the start of instantiation.
  QualType Result = getSema().Context.getSubstTemplateTypeParmType(
      Replacement, AssociatedDecl, Index, PackIndex);
  SubstTemplateTypeParmTypeLoc NewTL =
      TLB.push<SubstTemplateTypeParmTypeLoc>(Result);
  NewTL.setNameLoc(NameLoc);
  return Result;
}

QualType
TemplateInstantiator::TransformTemplateTypeParmType(TypeLocBuilder &TLB,
                                                    TemplateTypeParmTypeLoc TL,
                                                    bool SuppressObjCLifetime) {
  const TemplateTypeParmType *T = TL.getTypePtr();
  if (T->getDepth() < TemplateArgs.getNumLevels()) {
    // Replace the template type parameter with its corresponding
    // template argument.

    // If the corresponding template argument is NULL or doesn't exist, it's
    // because we are performing instantiation from explicitly-specified
    // template arguments in a function template class, but there were some
    // arguments left unspecified.
    if (!TemplateArgs.hasTemplateArgument(T->getDepth(), T->getIndex())) {
      TemplateTypeParmTypeLoc NewTL
        = TLB.push<TemplateTypeParmTypeLoc>(TL.getType());
      NewTL.setNameLoc(TL.getNameLoc());
      return TL.getType();
    }

    TemplateArgument Arg = TemplateArgs(T->getDepth(), T->getIndex());

    if (TemplateArgs.isRewrite()) {
      // We're rewriting the template parameter as a reference to another
      // template parameter.
      if (Arg.getKind() == TemplateArgument::Pack) {
        assert(Arg.pack_size() == 1 && Arg.pack_begin()->isPackExpansion() &&
               "unexpected pack arguments in template rewrite");
        Arg = Arg.pack_begin()->getPackExpansionPattern();
      }
      assert(Arg.getKind() == TemplateArgument::Type &&
             "unexpected nontype template argument kind in template rewrite");
      QualType NewT = Arg.getAsType();
      assert(isa<TemplateTypeParmType>(NewT) &&
             "type parm not rewritten to type parm");
      auto NewTL = TLB.push<TemplateTypeParmTypeLoc>(NewT);
      NewTL.setNameLoc(TL.getNameLoc());
      return NewT;
    }

    auto [AssociatedDecl, Final] =
        TemplateArgs.getAssociatedDecl(T->getDepth());
    std::optional<unsigned> PackIndex;
    if (T->isParameterPack()) {
      assert(Arg.getKind() == TemplateArgument::Pack &&
             "Missing argument pack");

      if (getSema().ArgumentPackSubstitutionIndex == -1) {
        // We have the template argument pack, but we're not expanding the
        // enclosing pack expansion yet. Just save the template argument
        // pack for later substitution.
        QualType Result = getSema().Context.getSubstTemplateTypeParmPackType(
            AssociatedDecl, T->getIndex(), Final, Arg);
        SubstTemplateTypeParmPackTypeLoc NewTL
          = TLB.push<SubstTemplateTypeParmPackTypeLoc>(Result);
        NewTL.setNameLoc(TL.getNameLoc());
        return Result;
      }

      // PackIndex starts from last element.
      PackIndex = getPackIndex(Arg);
      Arg = getPackSubstitutedTemplateArgument(getSema(), Arg);
    }

    assert(Arg.getKind() == TemplateArgument::Type &&
           "Template argument kind mismatch");

    return BuildSubstTemplateTypeParmType(TLB, SuppressObjCLifetime, Final,
                                          AssociatedDecl, T->getIndex(),
                                          PackIndex, Arg, TL.getNameLoc());
  }

  // The template type parameter comes from an inner template (e.g.,
  // the template parameter list of a member template inside the
  // template we are instantiating). Create a new template type
  // parameter with the template "level" reduced by one.
  TemplateTypeParmDecl *NewTTPDecl = nullptr;
  if (TemplateTypeParmDecl *OldTTPDecl = T->getDecl())
    NewTTPDecl = cast_or_null<TemplateTypeParmDecl>(
        TransformDecl(TL.getNameLoc(), OldTTPDecl));
  QualType Result = getSema().Context.getTemplateTypeParmType(
      T->getDepth() - TemplateArgs.getNumSubstitutedLevels(), T->getIndex(),
      T->isParameterPack(), NewTTPDecl);
  TemplateTypeParmTypeLoc NewTL = TLB.push<TemplateTypeParmTypeLoc>(Result);
  NewTL.setNameLoc(TL.getNameLoc());
  return Result;
}

QualType TemplateInstantiator::TransformSubstTemplateTypeParmPackType(
    TypeLocBuilder &TLB, SubstTemplateTypeParmPackTypeLoc TL,
    bool SuppressObjCLifetime) {
  const SubstTemplateTypeParmPackType *T = TL.getTypePtr();

  Decl *NewReplaced = TransformDecl(TL.getNameLoc(), T->getAssociatedDecl());

  if (getSema().ArgumentPackSubstitutionIndex == -1) {
    // We aren't expanding the parameter pack, so just return ourselves.
    QualType Result = TL.getType();
    if (NewReplaced != T->getAssociatedDecl())
      Result = getSema().Context.getSubstTemplateTypeParmPackType(
          NewReplaced, T->getIndex(), T->getFinal(), T->getArgumentPack());
    SubstTemplateTypeParmPackTypeLoc NewTL =
        TLB.push<SubstTemplateTypeParmPackTypeLoc>(Result);
    NewTL.setNameLoc(TL.getNameLoc());
    return Result;
  }

  TemplateArgument Pack = T->getArgumentPack();
  TemplateArgument Arg = getPackSubstitutedTemplateArgument(getSema(), Pack);
  return BuildSubstTemplateTypeParmType(
      TLB, SuppressObjCLifetime, T->getFinal(), NewReplaced, T->getIndex(),
      getPackIndex(Pack), Arg, TL.getNameLoc());
}

static concepts::Requirement::SubstitutionDiagnostic *
createSubstDiag(Sema &S, TemplateDeductionInfo &Info,
                concepts::EntityPrinter Printer) {
  SmallString<128> Message;
  SourceLocation ErrorLoc;
  if (Info.hasSFINAEDiagnostic()) {
    PartialDiagnosticAt PDA(SourceLocation(),
                            PartialDiagnostic::NullDiagnostic{});
    Info.takeSFINAEDiagnostic(PDA);
    PDA.second.EmitToString(S.getDiagnostics(), Message);
    ErrorLoc = PDA.first;
  } else {
    ErrorLoc = Info.getLocation();
  }
  char *MessageBuf = new (S.Context) char[Message.size()];
  std::copy(Message.begin(), Message.end(), MessageBuf);
  SmallString<128> Entity;
  llvm::raw_svector_ostream OS(Entity);
  Printer(OS);
  char *EntityBuf = new (S.Context) char[Entity.size()];
  std::copy(Entity.begin(), Entity.end(), EntityBuf);
  return new (S.Context) concepts::Requirement::SubstitutionDiagnostic{
      StringRef(EntityBuf, Entity.size()), ErrorLoc,
      StringRef(MessageBuf, Message.size())};
}

concepts::Requirement::SubstitutionDiagnostic *
concepts::createSubstDiagAt(Sema &S, SourceLocation Location,
                            EntityPrinter Printer) {
  SmallString<128> Entity;
  llvm::raw_svector_ostream OS(Entity);
  Printer(OS);
  char *EntityBuf = new (S.Context) char[Entity.size()];
  llvm::copy(Entity, EntityBuf);
  return new (S.Context) concepts::Requirement::SubstitutionDiagnostic{
      /*SubstitutedEntity=*/StringRef(EntityBuf, Entity.size()),
      /*DiagLoc=*/Location, /*DiagMessage=*/StringRef()};
}

ExprResult TemplateInstantiator::TransformRequiresTypeParams(
    SourceLocation KWLoc, SourceLocation RBraceLoc, const RequiresExpr *RE,
    RequiresExprBodyDecl *Body, ArrayRef<ParmVarDecl *> Params,
    SmallVectorImpl<QualType> &PTypes,
    SmallVectorImpl<ParmVarDecl *> &TransParams,
    Sema::ExtParameterInfoBuilder &PInfos) {

  TemplateDeductionInfo Info(KWLoc);
  Sema::InstantiatingTemplate TypeInst(SemaRef, KWLoc,
                                       RE, Info,
                                       SourceRange{KWLoc, RBraceLoc});
  Sema::SFINAETrap Trap(SemaRef);

  unsigned ErrorIdx;
  if (getDerived().TransformFunctionTypeParams(
          KWLoc, Params, /*ParamTypes=*/nullptr, /*ParamInfos=*/nullptr, PTypes,
          &TransParams, PInfos, &ErrorIdx) ||
      Trap.hasErrorOccurred()) {
    SmallVector<concepts::Requirement *, 4> TransReqs;
    ParmVarDecl *FailedDecl = Params[ErrorIdx];
    // Add a 'failed' Requirement to contain the error that caused the failure
    // here.
    TransReqs.push_back(RebuildTypeRequirement(createSubstDiag(
        SemaRef, Info, [&](llvm::raw_ostream &OS) { OS << *FailedDecl; })));
    return getDerived().RebuildRequiresExpr(KWLoc, Body, RE->getLParenLoc(),
                                            TransParams, RE->getRParenLoc(),
                                            TransReqs, RBraceLoc);
  }

  return ExprResult{};
}

concepts::TypeRequirement *
TemplateInstantiator::TransformTypeRequirement(concepts::TypeRequirement *Req) {
  if (!Req->isDependent() && !AlwaysRebuild())
    return Req;
  if (Req->isSubstitutionFailure()) {
    if (AlwaysRebuild())
      return RebuildTypeRequirement(
              Req->getSubstitutionDiagnostic());
    return Req;
  }

  Sema::SFINAETrap Trap(SemaRef);
  TemplateDeductionInfo Info(Req->getType()->getTypeLoc().getBeginLoc());
  Sema::InstantiatingTemplate TypeInst(SemaRef,
      Req->getType()->getTypeLoc().getBeginLoc(), Req, Info,
      Req->getType()->getTypeLoc().getSourceRange());
  if (TypeInst.isInvalid())
    return nullptr;
  TypeSourceInfo *TransType = TransformType(Req->getType());
  if (!TransType || Trap.hasErrorOccurred())
    return RebuildTypeRequirement(createSubstDiag(SemaRef, Info,
        [&] (llvm::raw_ostream& OS) {
            Req->getType()->getType().print(OS, SemaRef.getPrintingPolicy());
        }));
  return RebuildTypeRequirement(TransType);
}

concepts::ExprRequirement *
TemplateInstantiator::TransformExprRequirement(concepts::ExprRequirement *Req) {
  if (!Req->isDependent() && !AlwaysRebuild())
    return Req;

  Sema::SFINAETrap Trap(SemaRef);

  llvm::PointerUnion<Expr *, concepts::Requirement::SubstitutionDiagnostic *>
      TransExpr;
  if (Req->isExprSubstitutionFailure())
    TransExpr = Req->getExprSubstitutionDiagnostic();
  else {
    Expr *E = Req->getExpr();
    TemplateDeductionInfo Info(E->getBeginLoc());
    Sema::InstantiatingTemplate ExprInst(SemaRef, E->getBeginLoc(), Req, Info,
                                         E->getSourceRange());
    if (ExprInst.isInvalid())
      return nullptr;
    ExprResult TransExprRes = TransformExpr(E);
    if (!TransExprRes.isInvalid() && !Trap.hasErrorOccurred() &&
        TransExprRes.get()->hasPlaceholderType())
      TransExprRes = SemaRef.CheckPlaceholderExpr(TransExprRes.get());
    if (TransExprRes.isInvalid() || Trap.hasErrorOccurred())
      TransExpr = createSubstDiag(SemaRef, Info, [&](llvm::raw_ostream &OS) {
        E->printPretty(OS, nullptr, SemaRef.getPrintingPolicy());
      });
    else
      TransExpr = TransExprRes.get();
  }

  std::optional<concepts::ExprRequirement::ReturnTypeRequirement> TransRetReq;
  const auto &RetReq = Req->getReturnTypeRequirement();
  if (RetReq.isEmpty())
    TransRetReq.emplace();
  else if (RetReq.isSubstitutionFailure())
    TransRetReq.emplace(RetReq.getSubstitutionDiagnostic());
  else if (RetReq.isTypeConstraint()) {
    TemplateParameterList *OrigTPL =
        RetReq.getTypeConstraintTemplateParameterList();
    TemplateDeductionInfo Info(OrigTPL->getTemplateLoc());
    Sema::InstantiatingTemplate TPLInst(SemaRef, OrigTPL->getTemplateLoc(),
                                        Req, Info, OrigTPL->getSourceRange());
    if (TPLInst.isInvalid())
      return nullptr;
    TemplateParameterList *TPL = TransformTemplateParameterList(OrigTPL);
    if (!TPL)
      TransRetReq.emplace(createSubstDiag(SemaRef, Info,
          [&] (llvm::raw_ostream& OS) {
              RetReq.getTypeConstraint()->getImmediatelyDeclaredConstraint()
                  ->printPretty(OS, nullptr, SemaRef.getPrintingPolicy());
          }));
    else {
      TPLInst.Clear();
      TransRetReq.emplace(TPL);
    }
  }
  assert(TransRetReq && "All code paths leading here must set TransRetReq");
  if (Expr *E = TransExpr.dyn_cast<Expr *>())
    return RebuildExprRequirement(E, Req->isSimple(), Req->getNoexceptLoc(),
                                  std::move(*TransRetReq));
  return RebuildExprRequirement(
      TransExpr.get<concepts::Requirement::SubstitutionDiagnostic *>(),
      Req->isSimple(), Req->getNoexceptLoc(), std::move(*TransRetReq));
}

concepts::NestedRequirement *
TemplateInstantiator::TransformNestedRequirement(
    concepts::NestedRequirement *Req) {
  if (!Req->isDependent() && !AlwaysRebuild())
    return Req;
  if (Req->hasInvalidConstraint()) {
    if (AlwaysRebuild())
      return RebuildNestedRequirement(Req->getInvalidConstraintEntity(),
                                      Req->getConstraintSatisfaction());
    return Req;
  }
  Sema::InstantiatingTemplate ReqInst(SemaRef,
      Req->getConstraintExpr()->getBeginLoc(), Req,
      Sema::InstantiatingTemplate::ConstraintsCheck{},
      Req->getConstraintExpr()->getSourceRange());

  ExprResult TransConstraint;
  ConstraintSatisfaction Satisfaction;
  TemplateDeductionInfo Info(Req->getConstraintExpr()->getBeginLoc());
  {
    EnterExpressionEvaluationContext ContextRAII(
        SemaRef, Sema::ExpressionEvaluationContext::ConstantEvaluated);
    Sema::SFINAETrap Trap(SemaRef);
    Sema::InstantiatingTemplate ConstrInst(SemaRef,
        Req->getConstraintExpr()->getBeginLoc(), Req, Info,
        Req->getConstraintExpr()->getSourceRange());
    if (ConstrInst.isInvalid())
      return nullptr;
    llvm::SmallVector<Expr *> Result;
    if (!SemaRef.CheckConstraintSatisfaction(
            nullptr, {Req->getConstraintExpr()}, Result, TemplateArgs,
            Req->getConstraintExpr()->getSourceRange(), Satisfaction) &&
        !Result.empty())
      TransConstraint = Result[0];
    assert(!Trap.hasErrorOccurred() && "Substitution failures must be handled "
                                       "by CheckConstraintSatisfaction.");
  }
  if (TransConstraint.isUsable() &&
      TransConstraint.get()->isInstantiationDependent())
    return new (SemaRef.Context)
        concepts::NestedRequirement(TransConstraint.get());
  if (TransConstraint.isInvalid() || !TransConstraint.get() ||
      Satisfaction.HasSubstitutionFailure()) {
    SmallString<128> Entity;
    llvm::raw_svector_ostream OS(Entity);
    Req->getConstraintExpr()->printPretty(OS, nullptr,
                                          SemaRef.getPrintingPolicy());
    char *EntityBuf = new (SemaRef.Context) char[Entity.size()];
    std::copy(Entity.begin(), Entity.end(), EntityBuf);
    return new (SemaRef.Context) concepts::NestedRequirement(
        SemaRef.Context, StringRef(EntityBuf, Entity.size()), Satisfaction);
  }
  return new (SemaRef.Context) concepts::NestedRequirement(
      SemaRef.Context, TransConstraint.get(), Satisfaction);
}


/// Perform substitution on the type T with a given set of template
/// arguments.
///
/// This routine substitutes the given template arguments into the
/// type T and produces the instantiated type.
///
/// \param T the type into which the template arguments will be
/// substituted. If this type is not dependent, it will be returned
/// immediately.
///
/// \param Args the template arguments that will be
/// substituted for the top-level template parameters within T.
///
/// \param Loc the location in the source code where this substitution
/// is being performed. It will typically be the location of the
/// declarator (if we're instantiating the type of some declaration)
/// or the location of the type in the source code (if, e.g., we're
/// instantiating the type of a cast expression).
///
/// \param Entity the name of the entity associated with a declaration
/// being instantiated (if any). May be empty to indicate that there
/// is no such entity (if, e.g., this is a type that occurs as part of
/// a cast expression) or that the entity has no name (e.g., an
/// unnamed function parameter).
///
/// \param AllowDeducedTST Whether a DeducedTemplateSpecializationType is
/// acceptable as the top level type of the result.
///
/// \returns If the instantiation succeeds, the instantiated
/// type. Otherwise, produces diagnostics and returns a NULL type.
TypeSourceInfo *Sema::SubstType(TypeSourceInfo *T,
                                const MultiLevelTemplateArgumentList &Args,
                                SourceLocation Loc,
                                DeclarationName Entity,
                                bool AllowDeducedTST) {
  assert(!CodeSynthesisContexts.empty() &&
         "Cannot perform an instantiation without some context on the "
         "instantiation stack");

  if (!T->getType()->isInstantiationDependentType() &&
      !T->getType()->isVariablyModifiedType())
    return T;

  TemplateInstantiator Instantiator(*this, Args, Loc, Entity);
  return AllowDeducedTST ? Instantiator.TransformTypeWithDeducedTST(T)
                         : Instantiator.TransformType(T);
}

TypeSourceInfo *Sema::SubstType(TypeLoc TL,
                                const MultiLevelTemplateArgumentList &Args,
                                SourceLocation Loc,
                                DeclarationName Entity) {
  assert(!CodeSynthesisContexts.empty() &&
         "Cannot perform an instantiation without some context on the "
         "instantiation stack");

  if (TL.getType().isNull())
    return nullptr;

  if (!TL.getType()->isInstantiationDependentType() &&
      !TL.getType()->isVariablyModifiedType()) {
    // FIXME: Make a copy of the TypeLoc data here, so that we can
    // return a new TypeSourceInfo. Inefficient!
    TypeLocBuilder TLB;
    TLB.pushFullCopy(TL);
    return TLB.getTypeSourceInfo(Context, TL.getType());
  }

  TemplateInstantiator Instantiator(*this, Args, Loc, Entity);
  TypeLocBuilder TLB;
  TLB.reserve(TL.getFullDataSize());
  QualType Result = Instantiator.TransformType(TLB, TL);
  if (Result.isNull())
    return nullptr;

  return TLB.getTypeSourceInfo(Context, Result);
}

/// Deprecated form of the above.
QualType Sema::SubstType(QualType T,
                         const MultiLevelTemplateArgumentList &TemplateArgs,
                         SourceLocation Loc, DeclarationName Entity) {
  assert(!CodeSynthesisContexts.empty() &&
         "Cannot perform an instantiation without some context on the "
         "instantiation stack");

  // If T is not a dependent type or a variably-modified type, there
  // is nothing to do.
  if (!T->isInstantiationDependentType() && !T->isVariablyModifiedType())
    return T;

  TemplateInstantiator Instantiator(*this, TemplateArgs, Loc, Entity);
  return Instantiator.TransformType(T);
}

static bool NeedsInstantiationAsFunctionType(TypeSourceInfo *T) {
  if (T->getType()->isInstantiationDependentType() ||
      T->getType()->isVariablyModifiedType())
    return true;

  TypeLoc TL = T->getTypeLoc().IgnoreParens();
  if (!TL.getAs<FunctionProtoTypeLoc>())
    return false;

  FunctionProtoTypeLoc FP = TL.castAs<FunctionProtoTypeLoc>();
  for (ParmVarDecl *P : FP.getParams()) {
    // This must be synthesized from a typedef.
    if (!P) continue;

    // If there are any parameters, a new TypeSourceInfo that refers to the
    // instantiated parameters must be built.
    return true;
  }

  return false;
}

/// A form of SubstType intended specifically for instantiating the
/// type of a FunctionDecl.  Its purpose is solely to force the
/// instantiation of default-argument expressions and to avoid
/// instantiating an exception-specification.
TypeSourceInfo *Sema::SubstFunctionDeclType(TypeSourceInfo *T,
                                const MultiLevelTemplateArgumentList &Args,
                                SourceLocation Loc,
                                DeclarationName Entity,
                                CXXRecordDecl *ThisContext,
                                Qualifiers ThisTypeQuals,
                                bool EvaluateConstraints) {
  assert(!CodeSynthesisContexts.empty() &&
         "Cannot perform an instantiation without some context on the "
         "instantiation stack");

  if (!NeedsInstantiationAsFunctionType(T))
    return T;

  TemplateInstantiator Instantiator(*this, Args, Loc, Entity);
  Instantiator.setEvaluateConstraints(EvaluateConstraints);

  TypeLocBuilder TLB;

  TypeLoc TL = T->getTypeLoc();
  TLB.reserve(TL.getFullDataSize());

  QualType Result;

  if (FunctionProtoTypeLoc Proto =
          TL.IgnoreParens().getAs<FunctionProtoTypeLoc>()) {
    // Instantiate the type, other than its exception specification. The
    // exception specification is instantiated in InitFunctionInstantiation
    // once we've built the FunctionDecl.
    // FIXME: Set the exception specification to EST_Uninstantiated here,
    // instead of rebuilding the function type again later.
    Result = Instantiator.TransformFunctionProtoType(
        TLB, Proto, ThisContext, ThisTypeQuals,
        [](FunctionProtoType::ExceptionSpecInfo &ESI,
           bool &Changed) { return false; });
  } else {
    Result = Instantiator.TransformType(TLB, TL);
  }
  // When there are errors resolving types, clang may use IntTy as a fallback,
  // breaking our assumption that function declarations have function types.
  if (Result.isNull() || !Result->isFunctionType())
    return nullptr;

  return TLB.getTypeSourceInfo(Context, Result);
}

bool Sema::SubstExceptionSpec(SourceLocation Loc,
                              FunctionProtoType::ExceptionSpecInfo &ESI,
                              SmallVectorImpl<QualType> &ExceptionStorage,
                              const MultiLevelTemplateArgumentList &Args) {
  bool Changed = false;
  TemplateInstantiator Instantiator(*this, Args, Loc, DeclarationName());
  return Instantiator.TransformExceptionSpec(Loc, ESI, ExceptionStorage,
                                             Changed);
}

void Sema::SubstExceptionSpec(FunctionDecl *New, const FunctionProtoType *Proto,
                              const MultiLevelTemplateArgumentList &Args) {
  FunctionProtoType::ExceptionSpecInfo ESI =
      Proto->getExtProtoInfo().ExceptionSpec;

  SmallVector<QualType, 4> ExceptionStorage;
  if (SubstExceptionSpec(New->getTypeSourceInfo()->getTypeLoc().getEndLoc(),
                         ESI, ExceptionStorage, Args))
    // On error, recover by dropping the exception specification.
    ESI.Type = EST_None;

  UpdateExceptionSpec(New, ESI);
}

namespace {

  struct GetContainedInventedTypeParmVisitor :
    public TypeVisitor<GetContainedInventedTypeParmVisitor,
                       TemplateTypeParmDecl *> {
    using TypeVisitor<GetContainedInventedTypeParmVisitor,
                      TemplateTypeParmDecl *>::Visit;

    TemplateTypeParmDecl *Visit(QualType T) {
      if (T.isNull())
        return nullptr;
      return Visit(T.getTypePtr());
    }
    // The deduced type itself.
    TemplateTypeParmDecl *VisitTemplateTypeParmType(
        const TemplateTypeParmType *T) {
      if (!T->getDecl() || !T->getDecl()->isImplicit())
        return nullptr;
      return T->getDecl();
    }

    // Only these types can contain 'auto' types, and subsequently be replaced
    // by references to invented parameters.

    TemplateTypeParmDecl *VisitElaboratedType(const ElaboratedType *T) {
      return Visit(T->getNamedType());
    }

    TemplateTypeParmDecl *VisitPointerType(const PointerType *T) {
      return Visit(T->getPointeeType());
    }

    TemplateTypeParmDecl *VisitBlockPointerType(const BlockPointerType *T) {
      return Visit(T->getPointeeType());
    }

    TemplateTypeParmDecl *VisitReferenceType(const ReferenceType *T) {
      return Visit(T->getPointeeTypeAsWritten());
    }

    TemplateTypeParmDecl *VisitMemberPointerType(const MemberPointerType *T) {
      return Visit(T->getPointeeType());
    }

    TemplateTypeParmDecl *VisitArrayType(const ArrayType *T) {
      return Visit(T->getElementType());
    }

    TemplateTypeParmDecl *VisitDependentSizedExtVectorType(
      const DependentSizedExtVectorType *T) {
      return Visit(T->getElementType());
    }

    TemplateTypeParmDecl *VisitVectorType(const VectorType *T) {
      return Visit(T->getElementType());
    }

    TemplateTypeParmDecl *VisitFunctionProtoType(const FunctionProtoType *T) {
      return VisitFunctionType(T);
    }

    TemplateTypeParmDecl *VisitFunctionType(const FunctionType *T) {
      return Visit(T->getReturnType());
    }

    TemplateTypeParmDecl *VisitParenType(const ParenType *T) {
      return Visit(T->getInnerType());
    }

    TemplateTypeParmDecl *VisitAttributedType(const AttributedType *T) {
      return Visit(T->getModifiedType());
    }

    TemplateTypeParmDecl *VisitMacroQualifiedType(const MacroQualifiedType *T) {
      return Visit(T->getUnderlyingType());
    }

    TemplateTypeParmDecl *VisitAdjustedType(const AdjustedType *T) {
      return Visit(T->getOriginalType());
    }

    TemplateTypeParmDecl *VisitPackExpansionType(const PackExpansionType *T) {
      return Visit(T->getPattern());
    }
  };

} // namespace

bool Sema::SubstTypeConstraint(
    TemplateTypeParmDecl *Inst, const TypeConstraint *TC,
    const MultiLevelTemplateArgumentList &TemplateArgs,
    bool EvaluateConstraints) {
  const ASTTemplateArgumentListInfo *TemplArgInfo =
      TC->getTemplateArgsAsWritten();

  if (!EvaluateConstraints) {
      Inst->setTypeConstraint(TC->getConceptReference(),
                              TC->getImmediatelyDeclaredConstraint());
      return false;
  }

  TemplateArgumentListInfo InstArgs;

  if (TemplArgInfo) {
    InstArgs.setLAngleLoc(TemplArgInfo->LAngleLoc);
    InstArgs.setRAngleLoc(TemplArgInfo->RAngleLoc);
    if (SubstTemplateArguments(TemplArgInfo->arguments(), TemplateArgs,
                               InstArgs))
      return true;
  }
  return AttachTypeConstraint(
      TC->getNestedNameSpecifierLoc(), TC->getConceptNameInfo(),
      TC->getNamedConcept(), &InstArgs, Inst,
      Inst->isParameterPack()
          ? cast<CXXFoldExpr>(TC->getImmediatelyDeclaredConstraint())
                ->getEllipsisLoc()
          : SourceLocation());
}

ParmVarDecl *Sema::SubstParmVarDecl(
    ParmVarDecl *OldParm, const MultiLevelTemplateArgumentList &TemplateArgs,
    int indexAdjustment, std::optional<unsigned> NumExpansions,
    bool ExpectParameterPack, bool EvaluateConstraint) {
  TypeSourceInfo *OldDI = OldParm->getTypeSourceInfo();
  TypeSourceInfo *NewDI = nullptr;

  TypeLoc OldTL = OldDI->getTypeLoc();
  if (PackExpansionTypeLoc ExpansionTL = OldTL.getAs<PackExpansionTypeLoc>()) {

    // We have a function parameter pack. Substitute into the pattern of the
    // expansion.
    NewDI = SubstType(ExpansionTL.getPatternLoc(), TemplateArgs,
                      OldParm->getLocation(), OldParm->getDeclName());
    if (!NewDI)
      return nullptr;

    if (NewDI->getType()->containsUnexpandedParameterPack()) {
      // We still have unexpanded parameter packs, which means that
      // our function parameter is still a function parameter pack.
      // Therefore, make its type a pack expansion type.
      NewDI = CheckPackExpansion(NewDI, ExpansionTL.getEllipsisLoc(),
                                 NumExpansions);
    } else if (ExpectParameterPack) {
      // We expected to get a parameter pack but didn't (because the type
      // itself is not a pack expansion type), so complain. This can occur when
      // the substitution goes through an alias template that "loses" the
      // pack expansion.
      Diag(OldParm->getLocation(),
           diag::err_function_parameter_pack_without_parameter_packs)
        << NewDI->getType();
      return nullptr;
    }
  } else {
    NewDI = SubstType(OldDI, TemplateArgs, OldParm->getLocation(),
                      OldParm->getDeclName());
  }

  if (!NewDI)
    return nullptr;

  if (NewDI->getType()->isVoidType()) {
    Diag(OldParm->getLocation(), diag::err_param_with_void_type);
    return nullptr;
  }

  // In abbreviated templates, TemplateTypeParmDecls with possible
  // TypeConstraints are created when the parameter list is originally parsed.
  // The TypeConstraints can therefore reference other functions parameters in
  // the abbreviated function template, which is why we must instantiate them
  // here, when the instantiated versions of those referenced parameters are in
  // scope.
  if (TemplateTypeParmDecl *TTP =
          GetContainedInventedTypeParmVisitor().Visit(OldDI->getType())) {
    if (const TypeConstraint *TC = TTP->getTypeConstraint()) {
      auto *Inst = cast_or_null<TemplateTypeParmDecl>(
          FindInstantiatedDecl(TTP->getLocation(), TTP, TemplateArgs));
      // We will first get here when instantiating the abbreviated function
      // template's described function, but we might also get here later.
      // Make sure we do not instantiate the TypeConstraint more than once.
      if (Inst && !Inst->getTypeConstraint()) {
        if (SubstTypeConstraint(Inst, TC, TemplateArgs, EvaluateConstraint))
          return nullptr;
      }
    }
  }

  ParmVarDecl *NewParm = CheckParameter(Context.getTranslationUnitDecl(),
                                        OldParm->getInnerLocStart(),
                                        OldParm->getLocation(),
                                        OldParm->getIdentifier(),
                                        NewDI->getType(), NewDI,
                                        OldParm->getStorageClass());
  if (!NewParm)
    return nullptr;

  // Mark the (new) default argument as uninstantiated (if any).
  if (OldParm->hasUninstantiatedDefaultArg()) {
    Expr *Arg = OldParm->getUninstantiatedDefaultArg();
    NewParm->setUninstantiatedDefaultArg(Arg);
  } else if (OldParm->hasUnparsedDefaultArg()) {
    NewParm->setUnparsedDefaultArg();
    UnparsedDefaultArgInstantiations[OldParm].push_back(NewParm);
  } else if (Expr *Arg = OldParm->getDefaultArg()) {
    // Default arguments cannot be substituted until the declaration context
    // for the associated function or lambda capture class is available.
    // This is necessary for cases like the following where construction of
    // the lambda capture class for the outer lambda is dependent on the
    // parameter types but where the default argument is dependent on the
    // outer lambda's declaration context.
    //   template <typename T>
    //   auto f() {
    //     return [](T = []{ return T{}; }()) { return 0; };
    //   }
    NewParm->setUninstantiatedDefaultArg(Arg);
  }

  NewParm->setExplicitObjectParameterLoc(
      OldParm->getExplicitObjectParamThisLoc());
  NewParm->setHasInheritedDefaultArg(OldParm->hasInheritedDefaultArg());

  if (OldParm->isParameterPack() && !NewParm->isParameterPack()) {
    // Add the new parameter to the instantiated parameter pack.
    CurrentInstantiationScope->InstantiatedLocalPackArg(OldParm, NewParm);
  } else {
    // Introduce an Old -> New mapping
    CurrentInstantiationScope->InstantiatedLocal(OldParm, NewParm);
  }

  // FIXME: OldParm may come from a FunctionProtoType, in which case CurContext
  // can be anything, is this right ?
  NewParm->setDeclContext(CurContext);

  NewParm->setScopeInfo(OldParm->getFunctionScopeDepth(),
                        OldParm->getFunctionScopeIndex() + indexAdjustment);

  InstantiateAttrs(TemplateArgs, OldParm, NewParm);

  return NewParm;
}

/// Substitute the given template arguments into the given set of
/// parameters, producing the set of parameter types that would be generated
/// from such a substitution.
bool Sema::SubstParmTypes(
    SourceLocation Loc, ArrayRef<ParmVarDecl *> Params,
    const FunctionProtoType::ExtParameterInfo *ExtParamInfos,
    const MultiLevelTemplateArgumentList &TemplateArgs,
    SmallVectorImpl<QualType> &ParamTypes,
    SmallVectorImpl<ParmVarDecl *> *OutParams,
    ExtParameterInfoBuilder &ParamInfos) {
  assert(!CodeSynthesisContexts.empty() &&
         "Cannot perform an instantiation without some context on the "
         "instantiation stack");

  TemplateInstantiator Instantiator(*this, TemplateArgs, Loc,
                                    DeclarationName());
  return Instantiator.TransformFunctionTypeParams(
      Loc, Params, nullptr, ExtParamInfos, ParamTypes, OutParams, ParamInfos);
}

/// Substitute the given template arguments into the default argument.
bool Sema::SubstDefaultArgument(
    SourceLocation Loc,
    ParmVarDecl *Param,
    const MultiLevelTemplateArgumentList &TemplateArgs,
    bool ForCallExpr) {
  FunctionDecl *FD = cast<FunctionDecl>(Param->getDeclContext());
  Expr *PatternExpr = Param->getUninstantiatedDefaultArg();

  EnterExpressionEvaluationContext EvalContext(
      *this, ExpressionEvaluationContext::PotentiallyEvaluated, Param);

  InstantiatingTemplate Inst(*this, Loc, Param, TemplateArgs.getInnermost());
  if (Inst.isInvalid())
    return true;
  if (Inst.isAlreadyInstantiating()) {
    Diag(Param->getBeginLoc(), diag::err_recursive_default_argument) << FD;
    Param->setInvalidDecl();
    return true;
  }

  ExprResult Result;
  {
    // C++ [dcl.fct.default]p5:
    //   The names in the [default argument] expression are bound, and
    //   the semantic constraints are checked, at the point where the
    //   default argument expression appears.
    ContextRAII SavedContext(*this, FD);
    std::unique_ptr<LocalInstantiationScope> LIS;

    if (ForCallExpr) {
      // When instantiating a default argument due to use in a call expression,
      // an instantiation scope that includes the parameters of the callee is
      // required to satisfy references from the default argument. For example:
      //   template<typename T> void f(T a, int = decltype(a)());
      //   void g() { f(0); }
      LIS = std::make_unique<LocalInstantiationScope>(*this);
      FunctionDecl *PatternFD = FD->getTemplateInstantiationPattern(
          /*ForDefinition*/ false);
      if (addInstantiatedParametersToScope(FD, PatternFD, *LIS, TemplateArgs))
        return true;
    }

    runWithSufficientStackSpace(Loc, [&] {
      Result = SubstInitializer(PatternExpr, TemplateArgs,
                                /*DirectInit*/false);
    });
  }
  if (Result.isInvalid())
    return true;

  if (ForCallExpr) {
    // Check the expression as an initializer for the parameter.
    InitializedEntity Entity
      = InitializedEntity::InitializeParameter(Context, Param);
    InitializationKind Kind = InitializationKind::CreateCopy(
        Param->getLocation(),
        /*FIXME:EqualLoc*/ PatternExpr->getBeginLoc());
    Expr *ResultE = Result.getAs<Expr>();

    InitializationSequence InitSeq(*this, Entity, Kind, ResultE);
    Result = InitSeq.Perform(*this, Entity, Kind, ResultE);
    if (Result.isInvalid())
      return true;

    Result =
        ActOnFinishFullExpr(Result.getAs<Expr>(), Param->getOuterLocStart(),
                            /*DiscardedValue*/ false);
  } else {
    // FIXME: Obtain the source location for the '=' token.
    SourceLocation EqualLoc = PatternExpr->getBeginLoc();
    Result = ConvertParamDefaultArgument(Param, Result.getAs<Expr>(), EqualLoc);
  }
  if (Result.isInvalid())
      return true;

  // Remember the instantiated default argument.
  Param->setDefaultArg(Result.getAs<Expr>());

  return false;
}

/// Perform substitution on the base class specifiers of the
/// given class template specialization.
///
/// Produces a diagnostic and returns true on error, returns false and
/// attaches the instantiated base classes to the class template
/// specialization if successful.
bool
Sema::SubstBaseSpecifiers(CXXRecordDecl *Instantiation,
                          CXXRecordDecl *Pattern,
                          const MultiLevelTemplateArgumentList &TemplateArgs) {
  bool Invalid = false;
  SmallVector<CXXBaseSpecifier*, 4> InstantiatedBases;
  for (const auto &Base : Pattern->bases()) {
    if (!Base.getType()->isDependentType()) {
      if (const CXXRecordDecl *RD = Base.getType()->getAsCXXRecordDecl()) {
        if (RD->isInvalidDecl())
          Instantiation->setInvalidDecl();
      }
      InstantiatedBases.push_back(new (Context) CXXBaseSpecifier(Base));
      continue;
    }

    SourceLocation EllipsisLoc;
    TypeSourceInfo *BaseTypeLoc;
    if (Base.isPackExpansion()) {
      // This is a pack expansion. See whether we should expand it now, or
      // wait until later.
      SmallVector<UnexpandedParameterPack, 2> Unexpanded;
      collectUnexpandedParameterPacks(Base.getTypeSourceInfo()->getTypeLoc(),
                                      Unexpanded);
      bool ShouldExpand = false;
      bool RetainExpansion = false;
      std::optional<unsigned> NumExpansions;
      if (CheckParameterPacksForExpansion(Base.getEllipsisLoc(),
                                          Base.getSourceRange(),
                                          Unexpanded,
                                          TemplateArgs, ShouldExpand,
                                          RetainExpansion,
                                          NumExpansions)) {
        Invalid = true;
        continue;
      }

      // If we should expand this pack expansion now, do so.
      if (ShouldExpand) {
        for (unsigned I = 0; I != *NumExpansions; ++I) {
            Sema::ArgumentPackSubstitutionIndexRAII SubstIndex(*this, I);

          TypeSourceInfo *BaseTypeLoc = SubstType(Base.getTypeSourceInfo(),
                                                  TemplateArgs,
                                              Base.getSourceRange().getBegin(),
                                                  DeclarationName());
          if (!BaseTypeLoc) {
            Invalid = true;
            continue;
          }

          if (CXXBaseSpecifier *InstantiatedBase
                = CheckBaseSpecifier(Instantiation,
                                     Base.getSourceRange(),
                                     Base.isVirtual(),
                                     Base.getAccessSpecifierAsWritten(),
                                     BaseTypeLoc,
                                     SourceLocation()))
            InstantiatedBases.push_back(InstantiatedBase);
          else
            Invalid = true;
        }

        continue;
      }

      // The resulting base specifier will (still) be a pack expansion.
      EllipsisLoc = Base.getEllipsisLoc();
      Sema::ArgumentPackSubstitutionIndexRAII SubstIndex(*this, -1);
      BaseTypeLoc = SubstType(Base.getTypeSourceInfo(),
                              TemplateArgs,
                              Base.getSourceRange().getBegin(),
                              DeclarationName());
    } else {
      BaseTypeLoc = SubstType(Base.getTypeSourceInfo(),
                              TemplateArgs,
                              Base.getSourceRange().getBegin(),
                              DeclarationName());
    }

    if (!BaseTypeLoc) {
      Invalid = true;
      continue;
    }

    if (CXXBaseSpecifier *InstantiatedBase
          = CheckBaseSpecifier(Instantiation,
                               Base.getSourceRange(),
                               Base.isVirtual(),
                               Base.getAccessSpecifierAsWritten(),
                               BaseTypeLoc,
                               EllipsisLoc))
      InstantiatedBases.push_back(InstantiatedBase);
    else
      Invalid = true;
  }

  if (!Invalid && AttachBaseSpecifiers(Instantiation, InstantiatedBases))
    Invalid = true;

  return Invalid;
}

// Defined via #include from SemaTemplateInstantiateDecl.cpp
namespace clang {
  namespace sema {
    Attr *instantiateTemplateAttribute(const Attr *At, ASTContext &C, Sema &S,
                            const MultiLevelTemplateArgumentList &TemplateArgs);
    Attr *instantiateTemplateAttributeForDecl(
        const Attr *At, ASTContext &C, Sema &S,
        const MultiLevelTemplateArgumentList &TemplateArgs);
  }
}

/// Instantiate the definition of a class from a given pattern.
///
/// \param PointOfInstantiation The point of instantiation within the
/// source code.
///
/// \param Instantiation is the declaration whose definition is being
/// instantiated. This will be either a class template specialization
/// or a member class of a class template specialization.
///
/// \param Pattern is the pattern from which the instantiation
/// occurs. This will be either the declaration of a class template or
/// the declaration of a member class of a class template.
///
/// \param TemplateArgs The template arguments to be substituted into
/// the pattern.
///
/// \param TSK the kind of implicit or explicit instantiation to perform.
///
/// \param Complain whether to complain if the class cannot be instantiated due
/// to the lack of a definition.
///
/// \returns true if an error occurred, false otherwise.
bool
Sema::InstantiateClass(SourceLocation PointOfInstantiation,
                       CXXRecordDecl *Instantiation, CXXRecordDecl *Pattern,
                       const MultiLevelTemplateArgumentList &TemplateArgs,
                       TemplateSpecializationKind TSK,
                       bool Complain) {
  CXXRecordDecl *PatternDef
    = cast_or_null<CXXRecordDecl>(Pattern->getDefinition());
  if (DiagnoseUninstantiableTemplate(PointOfInstantiation, Instantiation,
                                Instantiation->getInstantiatedFromMemberClass(),
                                     Pattern, PatternDef, TSK, Complain))
    return true;

  llvm::TimeTraceScope TimeScope("InstantiateClass", [&]() {
    std::string Name;
    llvm::raw_string_ostream OS(Name);
    Instantiation->getNameForDiagnostic(OS, getPrintingPolicy(),
                                        /*Qualified=*/true);
    return Name;
  });

  Pattern = PatternDef;

  // Record the point of instantiation.
  if (MemberSpecializationInfo *MSInfo
        = Instantiation->getMemberSpecializationInfo()) {
    MSInfo->setTemplateSpecializationKind(TSK);
    MSInfo->setPointOfInstantiation(PointOfInstantiation);
  } else if (ClassTemplateSpecializationDecl *Spec
        = dyn_cast<ClassTemplateSpecializationDecl>(Instantiation)) {
    Spec->setTemplateSpecializationKind(TSK);
    Spec->setPointOfInstantiation(PointOfInstantiation);
  }

  InstantiatingTemplate Inst(*this, PointOfInstantiation, Instantiation);
  if (Inst.isInvalid())
    return true;
  assert(!Inst.isAlreadyInstantiating() && "should have been caught by caller");
  PrettyDeclStackTraceEntry CrashInfo(Context, Instantiation, SourceLocation(),
                                      "instantiating class definition");

  // Enter the scope of this instantiation. We don't use
  // PushDeclContext because we don't have a scope.
  ContextRAII SavedContext(*this, Instantiation);
  EnterExpressionEvaluationContext EvalContext(
      *this, Sema::ExpressionEvaluationContext::PotentiallyEvaluated);

  // If this is an instantiation of a local class, merge this local
  // instantiation scope with the enclosing scope. Otherwise, every
  // instantiation of a class has its own local instantiation scope.
  bool MergeWithParentScope = !Instantiation->isDefinedOutsideFunctionOrMethod();
  LocalInstantiationScope Scope(*this, MergeWithParentScope);

  // Some class state isn't processed immediately but delayed till class
  // instantiation completes. We may not be ready to handle any delayed state
  // already on the stack as it might correspond to a different class, so save
  // it now and put it back later.
  SavePendingParsedClassStateRAII SavedPendingParsedClassState(*this);

  // Pull attributes from the pattern onto the instantiation.
  InstantiateAttrs(TemplateArgs, Pattern, Instantiation);

  // Start the definition of this instantiation.
  Instantiation->startDefinition();

  // The instantiation is visible here, even if it was first declared in an
  // unimported module.
  Instantiation->setVisibleDespiteOwningModule();

  // FIXME: This loses the as-written tag kind for an explicit instantiation.
  Instantiation->setTagKind(Pattern->getTagKind());

  // Do substitution on the base class specifiers.
  if (SubstBaseSpecifiers(Instantiation, Pattern, TemplateArgs))
    Instantiation->setInvalidDecl();

  TemplateDeclInstantiator Instantiator(*this, Instantiation, TemplateArgs);
  Instantiator.setEvaluateConstraints(false);
  SmallVector<Decl*, 4> Fields;
  // Delay instantiation of late parsed attributes.
  LateInstantiatedAttrVec LateAttrs;
  Instantiator.enableLateAttributeInstantiation(&LateAttrs);

  bool MightHaveConstexprVirtualFunctions = false;
  for (auto *Member : Pattern->decls()) {
    // Don't instantiate members not belonging in this semantic context.
    // e.g. for:
    // @code
    //    template <int i> class A {
    //      class B *g;
    //    };
    // @endcode
    // 'class B' has the template as lexical context but semantically it is
    // introduced in namespace scope.
    if (Member->getDeclContext() != Pattern)
      continue;

    // BlockDecls can appear in a default-member-initializer. They must be the
    // child of a BlockExpr, so we only know how to instantiate them from there.
    // Similarly, lambda closure types are recreated when instantiating the
    // corresponding LambdaExpr.
    if (isa<BlockDecl>(Member) ||
        (isa<CXXRecordDecl>(Member) && cast<CXXRecordDecl>(Member)->isLambda()))
      continue;

    if (Member->isInvalidDecl()) {
      Instantiation->setInvalidDecl();
      continue;
    }

    Decl *NewMember = Instantiator.Visit(Member);
    if (NewMember) {
      if (FieldDecl *Field = dyn_cast<FieldDecl>(NewMember)) {
        Fields.push_back(Field);
      } else if (EnumDecl *Enum = dyn_cast<EnumDecl>(NewMember)) {
        // C++11 [temp.inst]p1: The implicit instantiation of a class template
        // specialization causes the implicit instantiation of the definitions
        // of unscoped member enumerations.
        // Record a point of instantiation for this implicit instantiation.
        if (TSK == TSK_ImplicitInstantiation && !Enum->isScoped() &&
            Enum->isCompleteDefinition()) {
          MemberSpecializationInfo *MSInfo =Enum->getMemberSpecializationInfo();
          assert(MSInfo && "no spec info for member enum specialization");
          MSInfo->setTemplateSpecializationKind(TSK_ImplicitInstantiation);
          MSInfo->setPointOfInstantiation(PointOfInstantiation);
        }
      } else if (StaticAssertDecl *SA = dyn_cast<StaticAssertDecl>(NewMember)) {
        if (SA->isFailed()) {
          // A static_assert failed. Bail out; instantiating this
          // class is probably not meaningful.
          Instantiation->setInvalidDecl();
          break;
        }
      } else if (CXXMethodDecl *MD = dyn_cast<CXXMethodDecl>(NewMember)) {
        if (MD->isConstexpr() && !MD->getFriendObjectKind() &&
            (MD->isVirtualAsWritten() || Instantiation->getNumBases()))
          MightHaveConstexprVirtualFunctions = true;
      }

      if (NewMember->isInvalidDecl())
        Instantiation->setInvalidDecl();
    } else {
      // FIXME: Eventually, a NULL return will mean that one of the
      // instantiations was a semantic disaster, and we'll want to mark the
      // declaration invalid.
      // For now, we expect to skip some members that we can't yet handle.
    }
  }

  // Finish checking fields.
  ActOnFields(nullptr, Instantiation->getLocation(), Instantiation, Fields,
              SourceLocation(), SourceLocation(), ParsedAttributesView());
  CheckCompletedCXXClass(nullptr, Instantiation);

  // Default arguments are parsed, if not instantiated. We can go instantiate
  // default arg exprs for default constructors if necessary now. Unless we're
  // parsing a class, in which case wait until that's finished.
  if (ParsingClassDepth == 0)
    ActOnFinishCXXNonNestedClass();

  // Instantiate late parsed attributes, and attach them to their decls.
  // See Sema::InstantiateAttrs
  for (LateInstantiatedAttrVec::iterator I = LateAttrs.begin(),
       E = LateAttrs.end(); I != E; ++I) {
    assert(CurrentInstantiationScope == Instantiator.getStartingScope());
    CurrentInstantiationScope = I->Scope;

    // Allow 'this' within late-parsed attributes.
    auto *ND = cast<NamedDecl>(I->NewDecl);
    auto *ThisContext = dyn_cast_or_null<CXXRecordDecl>(ND->getDeclContext());
    CXXThisScopeRAII ThisScope(*this, ThisContext, Qualifiers(),
                               ND->isCXXInstanceMember());

    Attr *NewAttr =
      instantiateTemplateAttribute(I->TmplAttr, Context, *this, TemplateArgs);
    if (NewAttr)
      I->NewDecl->addAttr(NewAttr);
    LocalInstantiationScope::deleteScopes(I->Scope,
                                          Instantiator.getStartingScope());
  }
  Instantiator.disableLateAttributeInstantiation();
  LateAttrs.clear();

  ActOnFinishDelayedMemberInitializers(Instantiation);

  // FIXME: We should do something similar for explicit instantiations so they
  // end up in the right module.
  if (TSK == TSK_ImplicitInstantiation) {
    Instantiation->setLocation(Pattern->getLocation());
    Instantiation->setLocStart(Pattern->getInnerLocStart());
    Instantiation->setBraceRange(Pattern->getBraceRange());
  }

  if (!Instantiation->isInvalidDecl()) {
    // Perform any dependent diagnostics from the pattern.
    if (Pattern->isDependentContext())
      PerformDependentDiagnostics(Pattern, TemplateArgs);

    // Instantiate any out-of-line class template partial
    // specializations now.
    for (TemplateDeclInstantiator::delayed_partial_spec_iterator
              P = Instantiator.delayed_partial_spec_begin(),
           PEnd = Instantiator.delayed_partial_spec_end();
         P != PEnd; ++P) {
      if (!Instantiator.InstantiateClassTemplatePartialSpecialization(
              P->first, P->second)) {
        Instantiation->setInvalidDecl();
        break;
      }
    }

    // Instantiate any out-of-line variable template partial
    // specializations now.
    for (TemplateDeclInstantiator::delayed_var_partial_spec_iterator
              P = Instantiator.delayed_var_partial_spec_begin(),
           PEnd = Instantiator.delayed_var_partial_spec_end();
         P != PEnd; ++P) {
      if (!Instantiator.InstantiateVarTemplatePartialSpecialization(
              P->first, P->second)) {
        Instantiation->setInvalidDecl();
        break;
      }
    }
  }

  // Exit the scope of this instantiation.
  SavedContext.pop();

  if (!Instantiation->isInvalidDecl()) {
    // Always emit the vtable for an explicit instantiation definition
    // of a polymorphic class template specialization. Otherwise, eagerly
    // instantiate only constexpr virtual functions in preparation for their use
    // in constant evaluation.
    if (TSK == TSK_ExplicitInstantiationDefinition)
      MarkVTableUsed(PointOfInstantiation, Instantiation, true);
    else if (MightHaveConstexprVirtualFunctions)
      MarkVirtualMembersReferenced(PointOfInstantiation, Instantiation,
                                   /*ConstexprOnly*/ true);
  }

  Consumer.HandleTagDeclDefinition(Instantiation);

  return Instantiation->isInvalidDecl();
}

/// Instantiate the definition of an enum from a given pattern.
///
/// \param PointOfInstantiation The point of instantiation within the
///        source code.
/// \param Instantiation is the declaration whose definition is being
///        instantiated. This will be a member enumeration of a class
///        temploid specialization, or a local enumeration within a
///        function temploid specialization.
/// \param Pattern The templated declaration from which the instantiation
///        occurs.
/// \param TemplateArgs The template arguments to be substituted into
///        the pattern.
/// \param TSK The kind of implicit or explicit instantiation to perform.
///
/// \return \c true if an error occurred, \c false otherwise.
bool Sema::InstantiateEnum(SourceLocation PointOfInstantiation,
                           EnumDecl *Instantiation, EnumDecl *Pattern,
                           const MultiLevelTemplateArgumentList &TemplateArgs,
                           TemplateSpecializationKind TSK) {
  EnumDecl *PatternDef = Pattern->getDefinition();
  if (DiagnoseUninstantiableTemplate(PointOfInstantiation, Instantiation,
                                 Instantiation->getInstantiatedFromMemberEnum(),
                                     Pattern, PatternDef, TSK,/*Complain*/true))
    return true;
  Pattern = PatternDef;

  // Record the point of instantiation.
  if (MemberSpecializationInfo *MSInfo
        = Instantiation->getMemberSpecializationInfo()) {
    MSInfo->setTemplateSpecializationKind(TSK);
    MSInfo->setPointOfInstantiation(PointOfInstantiation);
  }

  InstantiatingTemplate Inst(*this, PointOfInstantiation, Instantiation);
  if (Inst.isInvalid())
    return true;
  if (Inst.isAlreadyInstantiating())
    return false;
  PrettyDeclStackTraceEntry CrashInfo(Context, Instantiation, SourceLocation(),
                                      "instantiating enum definition");

  // The instantiation is visible here, even if it was first declared in an
  // unimported module.
  Instantiation->setVisibleDespiteOwningModule();

  // Enter the scope of this instantiation. We don't use
  // PushDeclContext because we don't have a scope.
  ContextRAII SavedContext(*this, Instantiation);
  EnterExpressionEvaluationContext EvalContext(
      *this, Sema::ExpressionEvaluationContext::PotentiallyEvaluated);

  LocalInstantiationScope Scope(*this, /*MergeWithParentScope*/true);

  // Pull attributes from the pattern onto the instantiation.
  InstantiateAttrs(TemplateArgs, Pattern, Instantiation);

  TemplateDeclInstantiator Instantiator(*this, Instantiation, TemplateArgs);
  Instantiator.InstantiateEnumDefinition(Instantiation, Pattern);

  // Exit the scope of this instantiation.
  SavedContext.pop();

  return Instantiation->isInvalidDecl();
}


/// Instantiate the definition of a field from the given pattern.
///
/// \param PointOfInstantiation The point of instantiation within the
///        source code.
/// \param Instantiation is the declaration whose definition is being
///        instantiated. This will be a class of a class temploid
///        specialization, or a local enumeration within a function temploid
///        specialization.
/// \param Pattern The templated declaration from which the instantiation
///        occurs.
/// \param TemplateArgs The template arguments to be substituted into
///        the pattern.
///
/// \return \c true if an error occurred, \c false otherwise.
bool Sema::InstantiateInClassInitializer(
    SourceLocation PointOfInstantiation, FieldDecl *Instantiation,
    FieldDecl *Pattern, const MultiLevelTemplateArgumentList &TemplateArgs) {
  // If there is no initializer, we don't need to do anything.
  if (!Pattern->hasInClassInitializer())
    return false;

  assert(Instantiation->getInClassInitStyle() ==
             Pattern->getInClassInitStyle() &&
         "pattern and instantiation disagree about init style");

  // Error out if we haven't parsed the initializer of the pattern yet because
  // we are waiting for the closing brace of the outer class.
  Expr *OldInit = Pattern->getInClassInitializer();
  if (!OldInit) {
    RecordDecl *PatternRD = Pattern->getParent();
    RecordDecl *OutermostClass = PatternRD->getOuterLexicalRecordContext();
    Diag(PointOfInstantiation,
         diag::err_default_member_initializer_not_yet_parsed)
        << OutermostClass << Pattern;
    Diag(Pattern->getEndLoc(),
         diag::note_default_member_initializer_not_yet_parsed);
    Instantiation->setInvalidDecl();
    return true;
  }

  InstantiatingTemplate Inst(*this, PointOfInstantiation, Instantiation);
  if (Inst.isInvalid())
    return true;
  if (Inst.isAlreadyInstantiating()) {
    // Error out if we hit an instantiation cycle for this initializer.
    Diag(PointOfInstantiation, diag::err_default_member_initializer_cycle)
      << Instantiation;
    return true;
  }
  PrettyDeclStackTraceEntry CrashInfo(Context, Instantiation, SourceLocation(),
                                      "instantiating default member init");

  // Enter the scope of this instantiation. We don't use PushDeclContext because
  // we don't have a scope.
  ContextRAII SavedContext(*this, Instantiation->getParent());
  EnterExpressionEvaluationContext EvalContext(
      *this, Sema::ExpressionEvaluationContext::PotentiallyEvaluated);
  ExprEvalContexts.back().DelayedDefaultInitializationContext = {
      PointOfInstantiation, Instantiation, CurContext};

  LocalInstantiationScope Scope(*this, true);

  // Instantiate the initializer.
  ActOnStartCXXInClassMemberInitializer();
  CXXThisScopeRAII ThisScope(*this, Instantiation->getParent(), Qualifiers());

  ExprResult NewInit = SubstInitializer(OldInit, TemplateArgs,
                                        /*CXXDirectInit=*/false);
  Expr *Init = NewInit.get();
  assert((!Init || !isa<ParenListExpr>(Init)) && "call-style init in class");
  ActOnFinishCXXInClassMemberInitializer(
      Instantiation, Init ? Init->getBeginLoc() : SourceLocation(), Init);

  if (auto *L = getASTMutationListener())
    L->DefaultMemberInitializerInstantiated(Instantiation);

  // Return true if the in-class initializer is still missing.
  return !Instantiation->getInClassInitializer();
}

namespace {
  /// A partial specialization whose template arguments have matched
  /// a given template-id.
  struct PartialSpecMatchResult {
    ClassTemplatePartialSpecializationDecl *Partial;
    TemplateArgumentList *Args;
  };
}

bool Sema::usesPartialOrExplicitSpecialization(
    SourceLocation Loc, ClassTemplateSpecializationDecl *ClassTemplateSpec) {
  if (ClassTemplateSpec->getTemplateSpecializationKind() ==
      TSK_ExplicitSpecialization)
    return true;

  SmallVector<ClassTemplatePartialSpecializationDecl *, 4> PartialSpecs;
  ClassTemplateSpec->getSpecializedTemplate()
                   ->getPartialSpecializations(PartialSpecs);
  for (unsigned I = 0, N = PartialSpecs.size(); I != N; ++I) {
    TemplateDeductionInfo Info(Loc);
    if (!DeduceTemplateArguments(PartialSpecs[I],
                                 ClassTemplateSpec->getTemplateArgs(), Info))
      return true;
  }

  return false;
}

/// Get the instantiation pattern to use to instantiate the definition of a
/// given ClassTemplateSpecializationDecl (either the pattern of the primary
/// template or of a partial specialization).
static ActionResult<CXXRecordDecl *>
getPatternForClassTemplateSpecialization(
    Sema &S, SourceLocation PointOfInstantiation,
    ClassTemplateSpecializationDecl *ClassTemplateSpec,
    TemplateSpecializationKind TSK) {
  Sema::InstantiatingTemplate Inst(S, PointOfInstantiation, ClassTemplateSpec);
  if (Inst.isInvalid())
    return {/*Invalid=*/true};
  if (Inst.isAlreadyInstantiating())
    return {/*Invalid=*/false};

  llvm::PointerUnion<ClassTemplateDecl *,
                     ClassTemplatePartialSpecializationDecl *>
      Specialized = ClassTemplateSpec->getSpecializedTemplateOrPartial();
  if (!Specialized.is<ClassTemplatePartialSpecializationDecl *>()) {
    // Find best matching specialization.
    ClassTemplateDecl *Template = ClassTemplateSpec->getSpecializedTemplate();

    // C++ [temp.class.spec.match]p1:
    //   When a class template is used in a context that requires an
    //   instantiation of the class, it is necessary to determine
    //   whether the instantiation is to be generated using the primary
    //   template or one of the partial specializations. This is done by
    //   matching the template arguments of the class template
    //   specialization with the template argument lists of the partial
    //   specializations.
    typedef PartialSpecMatchResult MatchResult;
    SmallVector<MatchResult, 4> Matched;
    SmallVector<ClassTemplatePartialSpecializationDecl *, 4> PartialSpecs;
    Template->getPartialSpecializations(PartialSpecs);
    TemplateSpecCandidateSet FailedCandidates(PointOfInstantiation);
    for (unsigned I = 0, N = PartialSpecs.size(); I != N; ++I) {
      ClassTemplatePartialSpecializationDecl *Partial = PartialSpecs[I];
      TemplateDeductionInfo Info(FailedCandidates.getLocation());
      if (Sema::TemplateDeductionResult Result = S.DeduceTemplateArguments(
              Partial, ClassTemplateSpec->getTemplateArgs(), Info)) {
        // Store the failed-deduction information for use in diagnostics, later.
        // TODO: Actually use the failed-deduction info?
        FailedCandidates.addCandidate().set(
            DeclAccessPair::make(Template, AS_public), Partial,
            MakeDeductionFailureInfo(S.Context, Result, Info));
        (void)Result;
      } else {
        Matched.push_back(PartialSpecMatchResult());
        Matched.back().Partial = Partial;
        Matched.back().Args = Info.takeCanonical();
      }
    }

    // If we're dealing with a member template where the template parameters
    // have been instantiated, this provides the original template parameters
    // from which the member template's parameters were instantiated.

    if (Matched.size() >= 1) {
      SmallVectorImpl<MatchResult>::iterator Best = Matched.begin();
      if (Matched.size() == 1) {
        //   -- If exactly one matching specialization is found, the
        //      instantiation is generated from that specialization.
        // We don't need to do anything for this.
      } else {
        //   -- If more than one matching specialization is found, the
        //      partial order rules (14.5.4.2) are used to determine
        //      whether one of the specializations is more specialized
        //      than the others. If none of the specializations is more
        //      specialized than all of the other matching
        //      specializations, then the use of the class template is
        //      ambiguous and the program is ill-formed.
        for (SmallVectorImpl<MatchResult>::iterator P = Best + 1,
                                                 PEnd = Matched.end();
             P != PEnd; ++P) {
          if (S.getMoreSpecializedPartialSpecialization(
                  P->Partial, Best->Partial, PointOfInstantiation) ==
              P->Partial)
            Best = P;
        }

        // Determine if the best partial specialization is more specialized than
        // the others.
        bool Ambiguous = false;
        for (SmallVectorImpl<MatchResult>::iterator P = Matched.begin(),
                                                 PEnd = Matched.end();
             P != PEnd; ++P) {
          if (P != Best && S.getMoreSpecializedPartialSpecialization(
                               P->Partial, Best->Partial,
                               PointOfInstantiation) != Best->Partial) {
            Ambiguous = true;
            break;
          }
        }

        if (Ambiguous) {
          // Partial ordering did not produce a clear winner. Complain.
          Inst.Clear();
          ClassTemplateSpec->setInvalidDecl();
          S.Diag(PointOfInstantiation,
                 diag::err_partial_spec_ordering_ambiguous)
              << ClassTemplateSpec;

          // Print the matching partial specializations.
          for (SmallVectorImpl<MatchResult>::iterator P = Matched.begin(),
                                                   PEnd = Matched.end();
               P != PEnd; ++P)
            S.Diag(P->Partial->getLocation(), diag::note_partial_spec_match)
                << S.getTemplateArgumentBindingsText(
                       P->Partial->getTemplateParameters(), *P->Args);

          return {/*Invalid=*/true};
        }
      }

      ClassTemplateSpec->setInstantiationOf(Best->Partial, Best->Args);
    } else {
      //   -- If no matches are found, the instantiation is generated
      //      from the primary template.
    }
  }

  CXXRecordDecl *Pattern = nullptr;
  Specialized = ClassTemplateSpec->getSpecializedTemplateOrPartial();
  if (auto *PartialSpec =
          Specialized.dyn_cast<ClassTemplatePartialSpecializationDecl *>()) {
    // Instantiate using the best class template partial specialization.
    while (PartialSpec->getInstantiatedFromMember()) {
      // If we've found an explicit specialization of this class template,
      // stop here and use that as the pattern.
      if (PartialSpec->isMemberSpecialization())
        break;

      PartialSpec = PartialSpec->getInstantiatedFromMember();
    }
    Pattern = PartialSpec;
  } else {
    ClassTemplateDecl *Template = ClassTemplateSpec->getSpecializedTemplate();
    while (Template->getInstantiatedFromMemberTemplate()) {
      // If we've found an explicit specialization of this class template,
      // stop here and use that as the pattern.
      if (Template->isMemberSpecialization())
        break;

      Template = Template->getInstantiatedFromMemberTemplate();
    }
    Pattern = Template->getTemplatedDecl();
  }

  return Pattern;
}

bool Sema::InstantiateClassTemplateSpecialization(
    SourceLocation PointOfInstantiation,
    ClassTemplateSpecializationDecl *ClassTemplateSpec,
    TemplateSpecializationKind TSK, bool Complain) {
  // Perform the actual instantiation on the canonical declaration.
  ClassTemplateSpec = cast<ClassTemplateSpecializationDecl>(
      ClassTemplateSpec->getCanonicalDecl());
  if (ClassTemplateSpec->isInvalidDecl())
    return true;

  ActionResult<CXXRecordDecl *> Pattern =
      getPatternForClassTemplateSpecialization(*this, PointOfInstantiation,
                                               ClassTemplateSpec, TSK);
  if (!Pattern.isUsable())
    return Pattern.isInvalid();

  return InstantiateClass(
      PointOfInstantiation, ClassTemplateSpec, Pattern.get(),
      getTemplateInstantiationArgs(ClassTemplateSpec), TSK, Complain);
}

/// Instantiates the definitions of all of the member
/// of the given class, which is an instantiation of a class template
/// or a member class of a template.
void
Sema::InstantiateClassMembers(SourceLocation PointOfInstantiation,
                              CXXRecordDecl *Instantiation,
                        const MultiLevelTemplateArgumentList &TemplateArgs,
                              TemplateSpecializationKind TSK) {
  // FIXME: We need to notify the ASTMutationListener that we did all of these
  // things, in case we have an explicit instantiation definition in a PCM, a
  // module, or preamble, and the declaration is in an imported AST.
  assert(
      (TSK == TSK_ExplicitInstantiationDefinition ||
       TSK == TSK_ExplicitInstantiationDeclaration ||
       (TSK == TSK_ImplicitInstantiation && Instantiation->isLocalClass())) &&
      "Unexpected template specialization kind!");
  for (auto *D : Instantiation->decls()) {
    bool SuppressNew = false;
    if (auto *Function = dyn_cast<FunctionDecl>(D)) {
      if (FunctionDecl *Pattern =
              Function->getInstantiatedFromMemberFunction()) {

        if (Function->isIneligibleOrNotSelected())
          continue;

        if (Function->getTrailingRequiresClause()) {
          ConstraintSatisfaction Satisfaction;
          if (CheckFunctionConstraints(Function, Satisfaction) ||
              !Satisfaction.IsSatisfied) {
            continue;
          }
        }

        if (Function->hasAttr<ExcludeFromExplicitInstantiationAttr>())
          continue;

        MemberSpecializationInfo *MSInfo =
            Function->getMemberSpecializationInfo();
        assert(MSInfo && "No member specialization information?");
        if (MSInfo->getTemplateSpecializationKind()
                                                 == TSK_ExplicitSpecialization)
          continue;

        if (CheckSpecializationInstantiationRedecl(PointOfInstantiation, TSK,
                                                   Function,
                                        MSInfo->getTemplateSpecializationKind(),
                                              MSInfo->getPointOfInstantiation(),
                                                   SuppressNew) ||
            SuppressNew)
          continue;

        // C++11 [temp.explicit]p8:
        //   An explicit instantiation definition that names a class template
        //   specialization explicitly instantiates the class template
        //   specialization and is only an explicit instantiation definition
        //   of members whose definition is visible at the point of
        //   instantiation.
        if (TSK == TSK_ExplicitInstantiationDefinition && !Pattern->isDefined())
          continue;

        Function->setTemplateSpecializationKind(TSK, PointOfInstantiation);

        if (Function->isDefined()) {
          // Let the ASTConsumer know that this function has been explicitly
          // instantiated now, and its linkage might have changed.
          Consumer.HandleTopLevelDecl(DeclGroupRef(Function));
        } else if (TSK == TSK_ExplicitInstantiationDefinition) {
          InstantiateFunctionDefinition(PointOfInstantiation, Function);
        } else if (TSK == TSK_ImplicitInstantiation) {
          PendingLocalImplicitInstantiations.push_back(
              std::make_pair(Function, PointOfInstantiation));
        }
      }
    } else if (auto *Var = dyn_cast<VarDecl>(D)) {
      if (isa<VarTemplateSpecializationDecl>(Var))
        continue;

      if (Var->isStaticDataMember()) {
        if (Var->hasAttr<ExcludeFromExplicitInstantiationAttr>())
          continue;

        MemberSpecializationInfo *MSInfo = Var->getMemberSpecializationInfo();
        assert(MSInfo && "No member specialization information?");
        if (MSInfo->getTemplateSpecializationKind()
                                                 == TSK_ExplicitSpecialization)
          continue;

        if (CheckSpecializationInstantiationRedecl(PointOfInstantiation, TSK,
                                                   Var,
                                        MSInfo->getTemplateSpecializationKind(),
                                              MSInfo->getPointOfInstantiation(),
                                                   SuppressNew) ||
            SuppressNew)
          continue;

        if (TSK == TSK_ExplicitInstantiationDefinition) {
          // C++0x [temp.explicit]p8:
          //   An explicit instantiation definition that names a class template
          //   specialization explicitly instantiates the class template
          //   specialization and is only an explicit instantiation definition
          //   of members whose definition is visible at the point of
          //   instantiation.
          if (!Var->getInstantiatedFromStaticDataMember()->getDefinition())
            continue;

          Var->setTemplateSpecializationKind(TSK, PointOfInstantiation);
          InstantiateVariableDefinition(PointOfInstantiation, Var);
        } else {
          Var->setTemplateSpecializationKind(TSK, PointOfInstantiation);
        }
      }
    } else if (auto *Record = dyn_cast<CXXRecordDecl>(D)) {
      if (Record->hasAttr<ExcludeFromExplicitInstantiationAttr>())
        continue;

      // Always skip the injected-class-name, along with any
      // redeclarations of nested classes, since both would cause us
      // to try to instantiate the members of a class twice.
      // Skip closure types; they'll get instantiated when we instantiate
      // the corresponding lambda-expression.
      if (Record->isInjectedClassName() || Record->getPreviousDecl() ||
          Record->isLambda())
        continue;

      MemberSpecializationInfo *MSInfo = Record->getMemberSpecializationInfo();
      assert(MSInfo && "No member specialization information?");

      if (MSInfo->getTemplateSpecializationKind()
                                                == TSK_ExplicitSpecialization)
        continue;

      if (Context.getTargetInfo().getTriple().isOSWindows() &&
          TSK == TSK_ExplicitInstantiationDeclaration) {
        // On Windows, explicit instantiation decl of the outer class doesn't
        // affect the inner class. Typically extern template declarations are
        // used in combination with dll import/export annotations, but those
        // are not propagated from the outer class templates to inner classes.
        // Therefore, do not instantiate inner classes on this platform, so
        // that users don't end up with undefined symbols during linking.
        continue;
      }

      if (CheckSpecializationInstantiationRedecl(PointOfInstantiation, TSK,
                                                 Record,
                                        MSInfo->getTemplateSpecializationKind(),
                                              MSInfo->getPointOfInstantiation(),
                                                 SuppressNew) ||
          SuppressNew)
        continue;

      CXXRecordDecl *Pattern = Record->getInstantiatedFromMemberClass();
      assert(Pattern && "Missing instantiated-from-template information");

      if (!Record->getDefinition()) {
        if (!Pattern->getDefinition()) {
          // C++0x [temp.explicit]p8:
          //   An explicit instantiation definition that names a class template
          //   specialization explicitly instantiates the class template
          //   specialization and is only an explicit instantiation definition
          //   of members whose definition is visible at the point of
          //   instantiation.
          if (TSK == TSK_ExplicitInstantiationDeclaration) {
            MSInfo->setTemplateSpecializationKind(TSK);
            MSInfo->setPointOfInstantiation(PointOfInstantiation);
          }

          continue;
        }

        InstantiateClass(PointOfInstantiation, Record, Pattern,
                         TemplateArgs,
                         TSK);
      } else {
        if (TSK == TSK_ExplicitInstantiationDefinition &&
            Record->getTemplateSpecializationKind() ==
                TSK_ExplicitInstantiationDeclaration) {
          Record->setTemplateSpecializationKind(TSK);
          MarkVTableUsed(PointOfInstantiation, Record, true);
        }
      }

      Pattern = cast_or_null<CXXRecordDecl>(Record->getDefinition());
      if (Pattern)
        InstantiateClassMembers(PointOfInstantiation, Pattern, TemplateArgs,
                                TSK);
    } else if (auto *Enum = dyn_cast<EnumDecl>(D)) {
      MemberSpecializationInfo *MSInfo = Enum->getMemberSpecializationInfo();
      assert(MSInfo && "No member specialization information?");

      if (MSInfo->getTemplateSpecializationKind()
            == TSK_ExplicitSpecialization)
        continue;

      if (CheckSpecializationInstantiationRedecl(
            PointOfInstantiation, TSK, Enum,
            MSInfo->getTemplateSpecializationKind(),
            MSInfo->getPointOfInstantiation(), SuppressNew) ||
          SuppressNew)
        continue;

      if (Enum->getDefinition())
        continue;

      EnumDecl *Pattern = Enum->getTemplateInstantiationPattern();
      assert(Pattern && "Missing instantiated-from-template information");

      if (TSK == TSK_ExplicitInstantiationDefinition) {
        if (!Pattern->getDefinition())
          continue;

        InstantiateEnum(PointOfInstantiation, Enum, Pattern, TemplateArgs, TSK);
      } else {
        MSInfo->setTemplateSpecializationKind(TSK);
        MSInfo->setPointOfInstantiation(PointOfInstantiation);
      }
    } else if (auto *Field = dyn_cast<FieldDecl>(D)) {
      // No need to instantiate in-class initializers during explicit
      // instantiation.
      if (Field->hasInClassInitializer() && TSK == TSK_ImplicitInstantiation) {
        CXXRecordDecl *ClassPattern =
            Instantiation->getTemplateInstantiationPattern();
        DeclContext::lookup_result Lookup =
            ClassPattern->lookup(Field->getDeclName());
        FieldDecl *Pattern = Lookup.find_first<FieldDecl>();
        assert(Pattern);
        InstantiateInClassInitializer(PointOfInstantiation, Field, Pattern,
                                      TemplateArgs);
      }
    }
  }
}

/// Instantiate the definitions of all of the members of the
/// given class template specialization, which was named as part of an
/// explicit instantiation.
void
Sema::InstantiateClassTemplateSpecializationMembers(
                                           SourceLocation PointOfInstantiation,
                            ClassTemplateSpecializationDecl *ClassTemplateSpec,
                                               TemplateSpecializationKind TSK) {
  // C++0x [temp.explicit]p7:
  //   An explicit instantiation that names a class template
  //   specialization is an explicit instantion of the same kind
  //   (declaration or definition) of each of its members (not
  //   including members inherited from base classes) that has not
  //   been previously explicitly specialized in the translation unit
  //   containing the explicit instantiation, except as described
  //   below.
  InstantiateClassMembers(PointOfInstantiation, ClassTemplateSpec,
                          getTemplateInstantiationArgs(ClassTemplateSpec),
                          TSK);
}

StmtResult
Sema::SubstStmt(Stmt *S, const MultiLevelTemplateArgumentList &TemplateArgs) {
  if (!S)
    return S;

  TemplateInstantiator Instantiator(*this, TemplateArgs,
                                    SourceLocation(),
                                    DeclarationName());
  return Instantiator.TransformStmt(S);
}

bool Sema::SubstTemplateArguments(
    ArrayRef<TemplateArgumentLoc> Args,
    const MultiLevelTemplateArgumentList &TemplateArgs,
    TemplateArgumentListInfo &Out) {
  TemplateInstantiator Instantiator(*this, TemplateArgs, SourceLocation(),
                                    DeclarationName());
  return Instantiator.TransformTemplateArguments(Args.begin(), Args.end(), Out);
}

ExprResult
Sema::SubstExpr(Expr *E, const MultiLevelTemplateArgumentList &TemplateArgs) {
  if (!E)
    return E;

  TemplateInstantiator Instantiator(*this, TemplateArgs,
                                    SourceLocation(),
                                    DeclarationName());
  return Instantiator.TransformExpr(E);
}

ExprResult
Sema::SubstConstraintExpr(Expr *E,
                          const MultiLevelTemplateArgumentList &TemplateArgs) {
  if (!E)
    return E;

  // This is where we need to make sure we 'know' constraint checking needs to
  // happen.
  TemplateInstantiator Instantiator(*this, TemplateArgs, SourceLocation(),
                                    DeclarationName());
  return Instantiator.TransformExpr(E);
}

ExprResult Sema::SubstInitializer(Expr *Init,
                          const MultiLevelTemplateArgumentList &TemplateArgs,
                          bool CXXDirectInit) {
  TemplateInstantiator Instantiator(*this, TemplateArgs, SourceLocation(),
                                    DeclarationName());
  return Instantiator.TransformInitializer(Init, CXXDirectInit);
}

bool Sema::SubstExprs(ArrayRef<Expr *> Exprs, bool IsCall,
                      const MultiLevelTemplateArgumentList &TemplateArgs,
                      SmallVectorImpl<Expr *> &Outputs) {
  if (Exprs.empty())
    return false;

  TemplateInstantiator Instantiator(*this, TemplateArgs,
                                    SourceLocation(),
                                    DeclarationName());
  return Instantiator.TransformExprs(Exprs.data(), Exprs.size(),
                                     IsCall, Outputs);
}

NestedNameSpecifierLoc
Sema::SubstNestedNameSpecifierLoc(NestedNameSpecifierLoc NNS,
                        const MultiLevelTemplateArgumentList &TemplateArgs) {
  if (!NNS)
    return NestedNameSpecifierLoc();

  TemplateInstantiator Instantiator(*this, TemplateArgs, NNS.getBeginLoc(),
                                    DeclarationName());
  return Instantiator.TransformNestedNameSpecifierLoc(NNS);
}

/// Do template substitution on declaration name info.
DeclarationNameInfo
Sema::SubstDeclarationNameInfo(const DeclarationNameInfo &NameInfo,
                         const MultiLevelTemplateArgumentList &TemplateArgs) {
  TemplateInstantiator Instantiator(*this, TemplateArgs, NameInfo.getLoc(),
                                    NameInfo.getName());
  return Instantiator.TransformDeclarationNameInfo(NameInfo);
}

TemplateName
Sema::SubstTemplateName(NestedNameSpecifierLoc QualifierLoc,
                        TemplateName Name, SourceLocation Loc,
                        const MultiLevelTemplateArgumentList &TemplateArgs) {
  TemplateInstantiator Instantiator(*this, TemplateArgs, Loc,
                                    DeclarationName());
  CXXScopeSpec SS;
  SS.Adopt(QualifierLoc);
  return Instantiator.TransformTemplateName(SS, Name, Loc);
}

static const Decl *getCanonicalParmVarDecl(const Decl *D) {
  // When storing ParmVarDecls in the local instantiation scope, we always
  // want to use the ParmVarDecl from the canonical function declaration,
  // since the map is then valid for any redeclaration or definition of that
  // function.
  if (const ParmVarDecl *PV = dyn_cast<ParmVarDecl>(D)) {
    if (const FunctionDecl *FD = dyn_cast<FunctionDecl>(PV->getDeclContext())) {
      unsigned i = PV->getFunctionScopeIndex();
      // This parameter might be from a freestanding function type within the
      // function and isn't necessarily referring to one of FD's parameters.
      if (i < FD->getNumParams() && FD->getParamDecl(i) == PV)
        return FD->getCanonicalDecl()->getParamDecl(i);
    }
  }
  return D;
}


llvm::PointerUnion<Decl *, LocalInstantiationScope::DeclArgumentPack *> *
LocalInstantiationScope::findInstantiationOf(const Decl *D) {
  D = getCanonicalParmVarDecl(D);
  for (LocalInstantiationScope *Current = this; Current;
       Current = Current->Outer) {

    // Check if we found something within this scope.
    const Decl *CheckD = D;
    do {
      LocalDeclsMap::iterator Found = Current->LocalDecls.find(CheckD);
      if (Found != Current->LocalDecls.end())
        return &Found->second;

      // If this is a tag declaration, it's possible that we need to look for
      // a previous declaration.
      if (const TagDecl *Tag = dyn_cast<TagDecl>(CheckD))
        CheckD = Tag->getPreviousDecl();
      else
        CheckD = nullptr;
    } while (CheckD);

    // If we aren't combined with our outer scope, we're done.
    if (!Current->CombineWithOuterScope)
      break;
  }

  // If we're performing a partial substitution during template argument
  // deduction, we may not have values for template parameters yet.
  if (isa<NonTypeTemplateParmDecl>(D) || isa<TemplateTypeParmDecl>(D) ||
      isa<TemplateTemplateParmDecl>(D))
    return nullptr;

  // Local types referenced prior to definition may require instantiation.
  if (const CXXRecordDecl *RD = dyn_cast<CXXRecordDecl>(D))
    if (RD->isLocalClass())
      return nullptr;

  // Enumeration types referenced prior to definition may appear as a result of
  // error recovery.
  if (isa<EnumDecl>(D))
    return nullptr;

  // Materialized typedefs/type alias for implicit deduction guides may require
  // instantiation.
  if (isa<TypedefNameDecl>(D) &&
      isa<CXXDeductionGuideDecl>(D->getDeclContext()))
    return nullptr;

  // If we didn't find the decl, then we either have a sema bug, or we have a
  // forward reference to a label declaration.  Return null to indicate that
  // we have an uninstantiated label.
  assert(isa<LabelDecl>(D) && "declaration not instantiated in this scope");
  return nullptr;
}

void LocalInstantiationScope::InstantiatedLocal(const Decl *D, Decl *Inst) {
  D = getCanonicalParmVarDecl(D);
  llvm::PointerUnion<Decl *, DeclArgumentPack *> &Stored = LocalDecls[D];
  if (Stored.isNull()) {
#ifndef NDEBUG
    // It should not be present in any surrounding scope either.
    LocalInstantiationScope *Current = this;
    while (Current->CombineWithOuterScope && Current->Outer) {
      Current = Current->Outer;
      assert(!Current->LocalDecls.contains(D) &&
             "Instantiated local in inner and outer scopes");
    }
#endif
    Stored = Inst;
  } else if (DeclArgumentPack *Pack = Stored.dyn_cast<DeclArgumentPack *>()) {
    Pack->push_back(cast<VarDecl>(Inst));
  } else {
    assert(Stored.get<Decl *>() == Inst && "Already instantiated this local");
  }
}

void LocalInstantiationScope::InstantiatedLocalPackArg(const Decl *D,
                                                       VarDecl *Inst) {
  D = getCanonicalParmVarDecl(D);
  DeclArgumentPack *Pack = LocalDecls[D].get<DeclArgumentPack *>();
  Pack->push_back(Inst);
}

void LocalInstantiationScope::MakeInstantiatedLocalArgPack(const Decl *D) {
#ifndef NDEBUG
  // This should be the first time we've been told about this decl.
  for (LocalInstantiationScope *Current = this;
       Current && Current->CombineWithOuterScope; Current = Current->Outer)
    assert(!Current->LocalDecls.contains(D) &&
           "Creating local pack after instantiation of local");
#endif

  D = getCanonicalParmVarDecl(D);
  llvm::PointerUnion<Decl *, DeclArgumentPack *> &Stored = LocalDecls[D];
  DeclArgumentPack *Pack = new DeclArgumentPack;
  Stored = Pack;
  ArgumentPacks.push_back(Pack);
}

bool LocalInstantiationScope::isLocalPackExpansion(const Decl *D) {
  for (DeclArgumentPack *Pack : ArgumentPacks)
    if (llvm::is_contained(*Pack, D))
      return true;
  return false;
}

void LocalInstantiationScope::SetPartiallySubstitutedPack(NamedDecl *Pack,
                                          const TemplateArgument *ExplicitArgs,
                                                    unsigned NumExplicitArgs) {
  assert((!PartiallySubstitutedPack || PartiallySubstitutedPack == Pack) &&
         "Already have a partially-substituted pack");
  assert((!PartiallySubstitutedPack
          || NumArgsInPartiallySubstitutedPack == NumExplicitArgs) &&
         "Wrong number of arguments in partially-substituted pack");
  PartiallySubstitutedPack = Pack;
  ArgsInPartiallySubstitutedPack = ExplicitArgs;
  NumArgsInPartiallySubstitutedPack = NumExplicitArgs;
}

NamedDecl *LocalInstantiationScope::getPartiallySubstitutedPack(
                                         const TemplateArgument **ExplicitArgs,
                                              unsigned *NumExplicitArgs) const {
  if (ExplicitArgs)
    *ExplicitArgs = nullptr;
  if (NumExplicitArgs)
    *NumExplicitArgs = 0;

  for (const LocalInstantiationScope *Current = this; Current;
       Current = Current->Outer) {
    if (Current->PartiallySubstitutedPack) {
      if (ExplicitArgs)
        *ExplicitArgs = Current->ArgsInPartiallySubstitutedPack;
      if (NumExplicitArgs)
        *NumExplicitArgs = Current->NumArgsInPartiallySubstitutedPack;

      return Current->PartiallySubstitutedPack;
    }

    if (!Current->CombineWithOuterScope)
      break;
  }

  return nullptr;
}<|MERGE_RESOLUTION|>--- conflicted
+++ resolved
@@ -1929,7 +1929,6 @@
   return A;
 }
 
-<<<<<<< HEAD
 const SYCLIntelIVDepAttr *
 TemplateInstantiator::TransformSYCLIntelIVDepAttr(
     const SYCLIntelIVDepAttr *IVDep) {
@@ -2004,12 +2003,12 @@
   Expr *TransformedExpr = getDerived().TransformExpr(MRD->getNExpr()).get();
   return getSema().BuildSYCLIntelMaxReinvocationDelayAttr(*MRD,
                                                               TransformedExpr);
-=======
+}
+
 const CodeAlignAttr *
 TemplateInstantiator::TransformCodeAlignAttr(const CodeAlignAttr *CA) {
   Expr *TransformedExpr = getDerived().TransformExpr(CA->getAlignment()).get();
   return getSema().BuildCodeAlignAttr(*CA, TransformedExpr);
->>>>>>> 48ff3541
 }
 
 ExprResult TemplateInstantiator::transformNonTypeTemplateParmRef(
