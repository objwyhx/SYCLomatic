//===--- SemaDeclAttr.cpp - Declaration Attribute Handling ----------------===//
//
// Part of the LLVM Project, under the Apache License v2.0 with LLVM Exceptions.
// See https://llvm.org/LICENSE.txt for license information.
// SPDX-License-Identifier: Apache-2.0 WITH LLVM-exception
//
//===----------------------------------------------------------------------===//
//
//  This file implements decl-related attribute processing.
//
//===----------------------------------------------------------------------===//

#include "clang/AST/ASTConsumer.h"
#include "clang/AST/ASTContext.h"
#include "clang/AST/ASTMutationListener.h"
#include "clang/AST/CXXInheritance.h"
#include "clang/AST/DeclCXX.h"
#include "clang/AST/DeclObjC.h"
#include "clang/AST/DeclTemplate.h"
#include "clang/AST/Expr.h"
#include "clang/AST/ExprCXX.h"
#include "clang/AST/Mangle.h"
#include "clang/AST/RecursiveASTVisitor.h"
#include "clang/AST/Type.h"
#include "clang/Basic/CharInfo.h"
#include "clang/Basic/DarwinSDKInfo.h"
#include "clang/Basic/SourceLocation.h"
#include "clang/Basic/SourceManager.h"
#include "clang/Basic/TargetBuiltins.h"
#include "clang/Basic/TargetInfo.h"
#include "clang/Lex/Preprocessor.h"
#include "clang/Sema/DeclSpec.h"
#include "clang/Sema/DelayedDiagnostic.h"
#include "clang/Sema/Initialization.h"
#include "clang/Sema/Lookup.h"
#include "clang/Sema/ParsedAttr.h"
#include "clang/Sema/Scope.h"
#include "clang/Sema/ScopeInfo.h"
#include "clang/Sema/SemaInternal.h"
#include "llvm/ADT/Optional.h"
#include "llvm/ADT/STLExtras.h"
#include "llvm/ADT/StringExtras.h"
#include "llvm/IR/Assumptions.h"
#include "llvm/MC/MCSectionMachO.h"
#include "llvm/Support/Error.h"
#include "llvm/Support/MathExtras.h"
#include "llvm/Support/raw_ostream.h"

using namespace clang;
using namespace sema;

namespace AttributeLangSupport {
  enum LANG {
    C,
    Cpp,
    ObjC
  };
} // end namespace AttributeLangSupport

//===----------------------------------------------------------------------===//
//  Helper functions
//===----------------------------------------------------------------------===//

/// isFunctionOrMethod - Return true if the given decl has function
/// type (function or function-typed variable) or an Objective-C
/// method.
static bool isFunctionOrMethod(const Decl *D) {
  return (D->getFunctionType() != nullptr) || isa<ObjCMethodDecl>(D);
}

/// Return true if the given decl has function type (function or
/// function-typed variable) or an Objective-C method or a block.
static bool isFunctionOrMethodOrBlock(const Decl *D) {
  return isFunctionOrMethod(D) || isa<BlockDecl>(D);
}

/// Return true if the given decl has a declarator that should have
/// been processed by Sema::GetTypeForDeclarator.
static bool hasDeclarator(const Decl *D) {
  // In some sense, TypedefDecl really *ought* to be a DeclaratorDecl.
  return isa<DeclaratorDecl>(D) || isa<BlockDecl>(D) || isa<TypedefNameDecl>(D) ||
         isa<ObjCPropertyDecl>(D);
}

/// hasFunctionProto - Return true if the given decl has a argument
/// information. This decl should have already passed
/// isFunctionOrMethod or isFunctionOrMethodOrBlock.
static bool hasFunctionProto(const Decl *D) {
  if (const FunctionType *FnTy = D->getFunctionType())
    return isa<FunctionProtoType>(FnTy);
  return isa<ObjCMethodDecl>(D) || isa<BlockDecl>(D);
}

/// getFunctionOrMethodNumParams - Return number of function or method
/// parameters. It is an error to call this on a K&R function (use
/// hasFunctionProto first).
static unsigned getFunctionOrMethodNumParams(const Decl *D) {
  if (const FunctionType *FnTy = D->getFunctionType())
    return cast<FunctionProtoType>(FnTy)->getNumParams();
  if (const auto *BD = dyn_cast<BlockDecl>(D))
    return BD->getNumParams();
  return cast<ObjCMethodDecl>(D)->param_size();
}

static const ParmVarDecl *getFunctionOrMethodParam(const Decl *D,
                                                   unsigned Idx) {
  if (const auto *FD = dyn_cast<FunctionDecl>(D))
    return FD->getParamDecl(Idx);
  if (const auto *MD = dyn_cast<ObjCMethodDecl>(D))
    return MD->getParamDecl(Idx);
  if (const auto *BD = dyn_cast<BlockDecl>(D))
    return BD->getParamDecl(Idx);
  return nullptr;
}

static QualType getFunctionOrMethodParamType(const Decl *D, unsigned Idx) {
  if (const FunctionType *FnTy = D->getFunctionType())
    return cast<FunctionProtoType>(FnTy)->getParamType(Idx);
  if (const auto *BD = dyn_cast<BlockDecl>(D))
    return BD->getParamDecl(Idx)->getType();

  return cast<ObjCMethodDecl>(D)->parameters()[Idx]->getType();
}

static SourceRange getFunctionOrMethodParamRange(const Decl *D, unsigned Idx) {
  if (auto *PVD = getFunctionOrMethodParam(D, Idx))
    return PVD->getSourceRange();
  return SourceRange();
}

static QualType getFunctionOrMethodResultType(const Decl *D) {
  if (const FunctionType *FnTy = D->getFunctionType())
    return FnTy->getReturnType();
  return cast<ObjCMethodDecl>(D)->getReturnType();
}

static SourceRange getFunctionOrMethodResultSourceRange(const Decl *D) {
  if (const auto *FD = dyn_cast<FunctionDecl>(D))
    return FD->getReturnTypeSourceRange();
  if (const auto *MD = dyn_cast<ObjCMethodDecl>(D))
    return MD->getReturnTypeSourceRange();
  return SourceRange();
}

static bool isFunctionOrMethodVariadic(const Decl *D) {
  if (const FunctionType *FnTy = D->getFunctionType())
    return cast<FunctionProtoType>(FnTy)->isVariadic();
  if (const auto *BD = dyn_cast<BlockDecl>(D))
    return BD->isVariadic();
  return cast<ObjCMethodDecl>(D)->isVariadic();
}

static bool isInstanceMethod(const Decl *D) {
  if (const auto *MethodDecl = dyn_cast<CXXMethodDecl>(D))
    return MethodDecl->isInstance();
  return false;
}

static inline bool isNSStringType(QualType T, ASTContext &Ctx,
                                  bool AllowNSAttributedString = false) {
  const auto *PT = T->getAs<ObjCObjectPointerType>();
  if (!PT)
    return false;

  ObjCInterfaceDecl *Cls = PT->getObjectType()->getInterface();
  if (!Cls)
    return false;

  IdentifierInfo* ClsName = Cls->getIdentifier();

  if (AllowNSAttributedString &&
      ClsName == &Ctx.Idents.get("NSAttributedString"))
    return true;
  // FIXME: Should we walk the chain of classes?
  return ClsName == &Ctx.Idents.get("NSString") ||
         ClsName == &Ctx.Idents.get("NSMutableString");
}

static inline bool isCFStringType(QualType T, ASTContext &Ctx) {
  const auto *PT = T->getAs<PointerType>();
  if (!PT)
    return false;

  const auto *RT = PT->getPointeeType()->getAs<RecordType>();
  if (!RT)
    return false;

  const RecordDecl *RD = RT->getDecl();
  if (RD->getTagKind() != TTK_Struct)
    return false;

  return RD->getIdentifier() == &Ctx.Idents.get("__CFString");
}

static unsigned getNumAttributeArgs(const ParsedAttr &AL) {
  // FIXME: Include the type in the argument list.
  return AL.getNumArgs() + AL.hasParsedType();
}

/// A helper function to provide Attribute Location for the Attr types
/// AND the ParsedAttr.
template <typename AttrInfo>
static std::enable_if_t<std::is_base_of<Attr, AttrInfo>::value, SourceLocation>
getAttrLoc(const AttrInfo &AL) {
  return AL.getLocation();
}
static SourceLocation getAttrLoc(const ParsedAttr &AL) { return AL.getLoc(); }

/// If Expr is a valid integer constant, get the value of the integer
/// expression and return success or failure. May output an error.
///
/// Negative argument is implicitly converted to unsigned, unless
/// \p StrictlyUnsigned is true.
template <typename AttrInfo>
static bool checkUInt32Argument(Sema &S, const AttrInfo &AI, const Expr *Expr,
                                uint32_t &Val, unsigned Idx = UINT_MAX,
                                bool StrictlyUnsigned = false) {
  Optional<llvm::APSInt> I = llvm::APSInt(32);
  if (Expr->isTypeDependent() ||
      !(I = Expr->getIntegerConstantExpr(S.Context))) {
    if (Idx != UINT_MAX)
      S.Diag(getAttrLoc(AI), diag::err_attribute_argument_n_type)
          << &AI << Idx << AANT_ArgumentIntegerConstant
          << Expr->getSourceRange();
    else
      S.Diag(getAttrLoc(AI), diag::err_attribute_argument_type)
          << &AI << AANT_ArgumentIntegerConstant << Expr->getSourceRange();
    return false;
  }

  if (!I->isIntN(32)) {
    S.Diag(Expr->getExprLoc(), diag::err_ice_too_large)
        << toString(*I, 10, false) << 32 << /* Unsigned */ 1;
    return false;
  }

  if (StrictlyUnsigned && I->isSigned() && I->isNegative()) {
    S.Diag(getAttrLoc(AI), diag::err_attribute_requires_positive_integer)
        << &AI << /*non-negative*/ 1;
    return false;
  }

  Val = (uint32_t)I->getZExtValue();
  return true;
}

/// Wrapper around checkUInt32Argument, with an extra check to be sure
/// that the result will fit into a regular (signed) int. All args have the same
/// purpose as they do in checkUInt32Argument.
template <typename AttrInfo>
static bool checkPositiveIntArgument(Sema &S, const AttrInfo &AI, const Expr *Expr,
                                     int &Val, unsigned Idx = UINT_MAX) {
  uint32_t UVal;
  if (!checkUInt32Argument(S, AI, Expr, UVal, Idx))
    return false;

  if (UVal > (uint32_t)std::numeric_limits<int>::max()) {
    llvm::APSInt I(32); // for toString
    I = UVal;
    S.Diag(Expr->getExprLoc(), diag::err_ice_too_large)
        << toString(I, 10, false) << 32 << /* Unsigned */ 0;
    return false;
  }

  Val = UVal;
  return true;
}

/// Diagnose mutually exclusive attributes when present on a given
/// declaration. Returns true if diagnosed.
template <typename AttrTy>
static bool checkAttrMutualExclusion(Sema &S, Decl *D,
                                     const AttributeCommonInfo &AL) {
  if (const auto *A = D->getAttr<AttrTy>()) {
    S.Diag(AL.getLoc(), diag::err_attributes_are_not_compatible) << AL << A;
    S.Diag(A->getLocation(), diag::note_conflicting_attribute);
    return true;
  }
  return false;
}

template <typename AttrTy>
static bool checkAttrMutualExclusion(Sema &S, Decl *D, const Attr &AL) {
  if (const auto *A = D->getAttr<AttrTy>()) {
    S.Diag(AL.getLocation(), diag::err_attributes_are_not_compatible) << &AL
                                                                      << A;
    S.Diag(A->getLocation(), diag::note_conflicting_attribute);
    return true;
  }
  return false;
}

void Sema::DiagnoseDeprecatedAttribute(const ParsedAttr &A, StringRef NewScope,
                                       StringRef NewName) {
  assert((!NewName.empty() || !NewScope.empty()) &&
         "Deprecated attribute with no new scope or name?");
  Diag(A.getLoc(), diag::warn_attribute_spelling_deprecated)
      << "'" + A.getNormalizedFullName() + "'";

  FixItHint Fix;
  std::string NewFullName;
  if (NewScope.empty() && !NewName.empty()) {
    // Only have a new name.
    Fix = FixItHint::CreateReplacement(A.getLoc(), NewName);
    NewFullName =
        ((A.hasScope() ? A.getScopeName()->getName() : StringRef("")) +
         "::" + NewName)
            .str();
  } else if (NewName.empty() && !NewScope.empty()) {
    // Only have a new scope.
    Fix = FixItHint::CreateReplacement(A.getScopeLoc(), NewScope);
    NewFullName = (NewScope + "::" + A.getAttrName()->getName()).str();
  } else {
    // Have both a new name and a new scope.
    NewFullName = (NewScope + "::" + NewName).str();
    Fix = FixItHint::CreateReplacement(A.getRange(), NewFullName);
  }

  Diag(A.getLoc(), diag::note_spelling_suggestion)
      << "'" + NewFullName + "'" << Fix;
}

void Sema::CheckDeprecatedSYCLAttributeSpelling(const ParsedAttr &A,
                                                StringRef NewName) {
  // Additionally, diagnose the old [[intel::ii]] spelling.
  if (A.getKind() == ParsedAttr::AT_SYCLIntelFPGAInitiationInterval &&
      A.getAttrName()->isStr("ii")) {
    DiagnoseDeprecatedAttribute(A, "intel", "initiation_interval");
    return;
  }

  // Diagnose SYCL 2017 spellings in later SYCL modes.
  if (LangOpts.getSYCLVersion() > LangOptions::SYCL_2017) {
    // All attributes in the cl vendor namespace are deprecated in favor of a
    // name in the sycl namespace as of SYCL 2020.
    if (A.hasScope() && A.getScopeName()->isStr("cl")) {
      DiagnoseDeprecatedAttribute(A, "sycl", NewName);
      return;
    }

    // All GNU-style spellings are deprecated in favor of a C++-style spelling.
    if (A.getSyntax() == ParsedAttr::AS_GNU) {
      // Note: we cannot suggest an automatic fix-it because GNU-style
      // spellings can appear in locations that are not valid for a C++-style
      // spelling, and the attribute could be part of an attribute list within
      // a single __attribute__ specifier. Just tell the user it's deprecated
      // manually.
      //
      // This currently assumes that the GNU-style spelling is the same as the
      // SYCL 2020 spelling (sans the vendor namespace).
      Diag(A.getLoc(), diag::warn_attribute_spelling_deprecated)
          << "'" + A.getNormalizedFullName() + "'";
      Diag(A.getLoc(), diag::note_spelling_suggestion)
          << "'[[sycl::" + A.getNormalizedFullName() + "]]'";
      return;
    }
  }

  // Diagnose SYCL 2020 spellings used in earlier SYCL modes as being an
  // extension.
  if (LangOpts.getSYCLVersion() == LangOptions::SYCL_2017 && A.hasScope() &&
      A.getScopeName()->isStr("sycl")) {
    Diag(A.getLoc(), diag::ext_sycl_2020_attr_spelling) << A;
    return;
  }
}

/// Check if IdxExpr is a valid parameter index for a function or
/// instance method D.  May output an error.
///
/// \returns true if IdxExpr is a valid index.
template <typename AttrInfo>
static bool checkFunctionOrMethodParameterIndex(
    Sema &S, const Decl *D, const AttrInfo &AI, unsigned AttrArgNum,
    const Expr *IdxExpr, ParamIdx &Idx, bool CanIndexImplicitThis = false) {
  assert(isFunctionOrMethodOrBlock(D));

  // In C++ the implicit 'this' function parameter also counts.
  // Parameters are counted from one.
  bool HP = hasFunctionProto(D);
  bool HasImplicitThisParam = isInstanceMethod(D);
  bool IV = HP && isFunctionOrMethodVariadic(D);
  unsigned NumParams =
      (HP ? getFunctionOrMethodNumParams(D) : 0) + HasImplicitThisParam;

  Optional<llvm::APSInt> IdxInt;
  if (IdxExpr->isTypeDependent() ||
      !(IdxInt = IdxExpr->getIntegerConstantExpr(S.Context))) {
    S.Diag(getAttrLoc(AI), diag::err_attribute_argument_n_type)
        << &AI << AttrArgNum << AANT_ArgumentIntegerConstant
        << IdxExpr->getSourceRange();
    return false;
  }

  unsigned IdxSource = IdxInt->getLimitedValue(UINT_MAX);
  if (IdxSource < 1 || (!IV && IdxSource > NumParams)) {
    S.Diag(getAttrLoc(AI), diag::err_attribute_argument_out_of_bounds)
        << &AI << AttrArgNum << IdxExpr->getSourceRange();
    return false;
  }
  if (HasImplicitThisParam && !CanIndexImplicitThis) {
    if (IdxSource == 1) {
      S.Diag(getAttrLoc(AI), diag::err_attribute_invalid_implicit_this_argument)
          << &AI << IdxExpr->getSourceRange();
      return false;
    }
  }

  Idx = ParamIdx(IdxSource, D);
  return true;
}

/// Check if the argument \p E is a ASCII string literal. If not emit an error
/// and return false, otherwise set \p Str to the value of the string literal
/// and return true.
bool Sema::checkStringLiteralArgumentAttr(const AttributeCommonInfo &CI,
                                          const Expr *E, StringRef &Str,
                                          SourceLocation *ArgLocation) {
  const auto *Literal = dyn_cast<StringLiteral>(E->IgnoreParenCasts());
  if (ArgLocation)
    *ArgLocation = E->getBeginLoc();

  if (!Literal || !Literal->isAscii()) {
    Diag(E->getBeginLoc(), diag::err_attribute_argument_type)
        << CI << AANT_ArgumentString;
    return false;
  }

  Str = Literal->getString();
  return true;
}

/// Check if the argument \p ArgNum of \p Attr is a ASCII string literal.
/// If not emit an error and return false. If the argument is an identifier it
/// will emit an error with a fixit hint and treat it as if it was a string
/// literal.
bool Sema::checkStringLiteralArgumentAttr(const ParsedAttr &AL, unsigned ArgNum,
                                          StringRef &Str,
                                          SourceLocation *ArgLocation) {
  // Look for identifiers. If we have one emit a hint to fix it to a literal.
  if (AL.isArgIdent(ArgNum)) {
    IdentifierLoc *Loc = AL.getArgAsIdent(ArgNum);
    Diag(Loc->Loc, diag::err_attribute_argument_type)
        << AL << AANT_ArgumentString
        << FixItHint::CreateInsertion(Loc->Loc, "\"")
        << FixItHint::CreateInsertion(getLocForEndOfToken(Loc->Loc), "\"");
    Str = Loc->Ident->getName();
    if (ArgLocation)
      *ArgLocation = Loc->Loc;
    return true;
  }

  // Now check for an actual string literal.
  Expr *ArgExpr = AL.getArgAsExpr(ArgNum);
  return checkStringLiteralArgumentAttr(AL, ArgExpr, Str, ArgLocation);
}

/// Applies the given attribute to the Decl without performing any
/// additional semantic checking.
template <typename AttrType>
static void handleSimpleAttribute(Sema &S, Decl *D,
                                  const AttributeCommonInfo &CI) {
  D->addAttr(::new (S.Context) AttrType(S.Context, CI));
}

template <typename... DiagnosticArgs>
static const Sema::SemaDiagnosticBuilder&
appendDiagnostics(const Sema::SemaDiagnosticBuilder &Bldr) {
  return Bldr;
}

template <typename T, typename... DiagnosticArgs>
static const Sema::SemaDiagnosticBuilder&
appendDiagnostics(const Sema::SemaDiagnosticBuilder &Bldr, T &&ExtraArg,
                  DiagnosticArgs &&... ExtraArgs) {
  return appendDiagnostics(Bldr << std::forward<T>(ExtraArg),
                           std::forward<DiagnosticArgs>(ExtraArgs)...);
}

/// Add an attribute @c AttrType to declaration @c D, provided that
/// @c PassesCheck is true.
/// Otherwise, emit diagnostic @c DiagID, passing in all parameters
/// specified in @c ExtraArgs.
template <typename AttrType, typename... DiagnosticArgs>
static void handleSimpleAttributeOrDiagnose(Sema &S, Decl *D,
                                            const AttributeCommonInfo &CI,
                                            bool PassesCheck, unsigned DiagID,
                                            DiagnosticArgs &&... ExtraArgs) {
  if (!PassesCheck) {
    Sema::SemaDiagnosticBuilder DB = S.Diag(D->getBeginLoc(), DiagID);
    appendDiagnostics(DB, std::forward<DiagnosticArgs>(ExtraArgs)...);
    return;
  }
  handleSimpleAttribute<AttrType>(S, D, CI);
}

/// Check if the passed-in expression is of type int or bool.
static bool isIntOrBool(Expr *Exp) {
  QualType QT = Exp->getType();
  return QT->isBooleanType() || QT->isIntegerType();
}


// Check to see if the type is a smart pointer of some kind.  We assume
// it's a smart pointer if it defines both operator-> and operator*.
static bool threadSafetyCheckIsSmartPointer(Sema &S, const RecordType* RT) {
  auto IsOverloadedOperatorPresent = [&S](const RecordDecl *Record,
                                          OverloadedOperatorKind Op) {
    DeclContextLookupResult Result =
        Record->lookup(S.Context.DeclarationNames.getCXXOperatorName(Op));
    return !Result.empty();
  };

  const RecordDecl *Record = RT->getDecl();
  bool foundStarOperator = IsOverloadedOperatorPresent(Record, OO_Star);
  bool foundArrowOperator = IsOverloadedOperatorPresent(Record, OO_Arrow);
  if (foundStarOperator && foundArrowOperator)
    return true;

  const CXXRecordDecl *CXXRecord = dyn_cast<CXXRecordDecl>(Record);
  if (!CXXRecord)
    return false;

  for (auto BaseSpecifier : CXXRecord->bases()) {
    if (!foundStarOperator)
      foundStarOperator = IsOverloadedOperatorPresent(
          BaseSpecifier.getType()->getAsRecordDecl(), OO_Star);
    if (!foundArrowOperator)
      foundArrowOperator = IsOverloadedOperatorPresent(
          BaseSpecifier.getType()->getAsRecordDecl(), OO_Arrow);
  }

  if (foundStarOperator && foundArrowOperator)
    return true;

  return false;
}

/// Check if passed in Decl is a pointer type.
/// Note that this function may produce an error message.
/// \return true if the Decl is a pointer type; false otherwise
static bool threadSafetyCheckIsPointer(Sema &S, const Decl *D,
                                       const ParsedAttr &AL) {
  const auto *VD = cast<ValueDecl>(D);
  QualType QT = VD->getType();
  if (QT->isAnyPointerType())
    return true;

  if (const auto *RT = QT->getAs<RecordType>()) {
    // If it's an incomplete type, it could be a smart pointer; skip it.
    // (We don't want to force template instantiation if we can avoid it,
    // since that would alter the order in which templates are instantiated.)
    if (RT->isIncompleteType())
      return true;

    if (threadSafetyCheckIsSmartPointer(S, RT))
      return true;
  }

  S.Diag(AL.getLoc(), diag::warn_thread_attribute_decl_not_pointer) << AL << QT;
  return false;
}

/// Checks that the passed in QualType either is of RecordType or points
/// to RecordType. Returns the relevant RecordType, null if it does not exit.
static const RecordType *getRecordType(QualType QT) {
  if (const auto *RT = QT->getAs<RecordType>())
    return RT;

  // Now check if we point to record type.
  if (const auto *PT = QT->getAs<PointerType>())
    return PT->getPointeeType()->getAs<RecordType>();

  return nullptr;
}

template <typename AttrType>
static bool checkRecordDeclForAttr(const RecordDecl *RD) {
  // Check if the record itself has the attribute.
  if (RD->hasAttr<AttrType>())
    return true;

  // Else check if any base classes have the attribute.
  if (const auto *CRD = dyn_cast<CXXRecordDecl>(RD)) {
    if (!CRD->forallBases([](const CXXRecordDecl *Base) {
          return !Base->hasAttr<AttrType>();
        }))
      return true;
  }
  return false;
}

static bool checkRecordTypeForCapability(Sema &S, QualType Ty) {
  const RecordType *RT = getRecordType(Ty);

  if (!RT)
    return false;

  // Don't check for the capability if the class hasn't been defined yet.
  if (RT->isIncompleteType())
    return true;

  // Allow smart pointers to be used as capability objects.
  // FIXME -- Check the type that the smart pointer points to.
  if (threadSafetyCheckIsSmartPointer(S, RT))
    return true;

  return checkRecordDeclForAttr<CapabilityAttr>(RT->getDecl());
}

static bool checkTypedefTypeForCapability(QualType Ty) {
  const auto *TD = Ty->getAs<TypedefType>();
  if (!TD)
    return false;

  TypedefNameDecl *TN = TD->getDecl();
  if (!TN)
    return false;

  return TN->hasAttr<CapabilityAttr>();
}

static bool typeHasCapability(Sema &S, QualType Ty) {
  if (checkTypedefTypeForCapability(Ty))
    return true;

  if (checkRecordTypeForCapability(S, Ty))
    return true;

  return false;
}

static bool isCapabilityExpr(Sema &S, const Expr *Ex) {
  // Capability expressions are simple expressions involving the boolean logic
  // operators &&, || or !, a simple DeclRefExpr, CastExpr or a ParenExpr. Once
  // a DeclRefExpr is found, its type should be checked to determine whether it
  // is a capability or not.

  if (const auto *E = dyn_cast<CastExpr>(Ex))
    return isCapabilityExpr(S, E->getSubExpr());
  else if (const auto *E = dyn_cast<ParenExpr>(Ex))
    return isCapabilityExpr(S, E->getSubExpr());
  else if (const auto *E = dyn_cast<UnaryOperator>(Ex)) {
    if (E->getOpcode() == UO_LNot || E->getOpcode() == UO_AddrOf ||
        E->getOpcode() == UO_Deref)
      return isCapabilityExpr(S, E->getSubExpr());
    return false;
  } else if (const auto *E = dyn_cast<BinaryOperator>(Ex)) {
    if (E->getOpcode() == BO_LAnd || E->getOpcode() == BO_LOr)
      return isCapabilityExpr(S, E->getLHS()) &&
             isCapabilityExpr(S, E->getRHS());
    return false;
  }

  return typeHasCapability(S, Ex->getType());
}

/// Checks that all attribute arguments, starting from Sidx, resolve to
/// a capability object.
/// \param Sidx The attribute argument index to start checking with.
/// \param ParamIdxOk Whether an argument can be indexing into a function
/// parameter list.
static void checkAttrArgsAreCapabilityObjs(Sema &S, Decl *D,
                                           const ParsedAttr &AL,
                                           SmallVectorImpl<Expr *> &Args,
                                           unsigned Sidx = 0,
                                           bool ParamIdxOk = false) {
  if (Sidx == AL.getNumArgs()) {
    // If we don't have any capability arguments, the attribute implicitly
    // refers to 'this'. So we need to make sure that 'this' exists, i.e. we're
    // a non-static method, and that the class is a (scoped) capability.
    const auto *MD = dyn_cast<const CXXMethodDecl>(D);
    if (MD && !MD->isStatic()) {
      const CXXRecordDecl *RD = MD->getParent();
      // FIXME -- need to check this again on template instantiation
      if (!checkRecordDeclForAttr<CapabilityAttr>(RD) &&
          !checkRecordDeclForAttr<ScopedLockableAttr>(RD))
        S.Diag(AL.getLoc(),
               diag::warn_thread_attribute_not_on_capability_member)
            << AL << MD->getParent();
    } else {
      S.Diag(AL.getLoc(), diag::warn_thread_attribute_not_on_non_static_member)
          << AL;
    }
  }

  for (unsigned Idx = Sidx; Idx < AL.getNumArgs(); ++Idx) {
    Expr *ArgExp = AL.getArgAsExpr(Idx);

    if (ArgExp->isTypeDependent()) {
      // FIXME -- need to check this again on template instantiation
      Args.push_back(ArgExp);
      continue;
    }

    if (const auto *StrLit = dyn_cast<StringLiteral>(ArgExp)) {
      if (StrLit->getLength() == 0 ||
          (StrLit->isAscii() && StrLit->getString() == StringRef("*"))) {
        // Pass empty strings to the analyzer without warnings.
        // Treat "*" as the universal lock.
        Args.push_back(ArgExp);
        continue;
      }

      // We allow constant strings to be used as a placeholder for expressions
      // that are not valid C++ syntax, but warn that they are ignored.
      S.Diag(AL.getLoc(), diag::warn_thread_attribute_ignored) << AL;
      Args.push_back(ArgExp);
      continue;
    }

    QualType ArgTy = ArgExp->getType();

    // A pointer to member expression of the form  &MyClass::mu is treated
    // specially -- we need to look at the type of the member.
    if (const auto *UOp = dyn_cast<UnaryOperator>(ArgExp))
      if (UOp->getOpcode() == UO_AddrOf)
        if (const auto *DRE = dyn_cast<DeclRefExpr>(UOp->getSubExpr()))
          if (DRE->getDecl()->isCXXInstanceMember())
            ArgTy = DRE->getDecl()->getType();

    // First see if we can just cast to record type, or pointer to record type.
    const RecordType *RT = getRecordType(ArgTy);

    // Now check if we index into a record type function param.
    if(!RT && ParamIdxOk) {
      const auto *FD = dyn_cast<FunctionDecl>(D);
      const auto *IL = dyn_cast<IntegerLiteral>(ArgExp);
      if(FD && IL) {
        unsigned int NumParams = FD->getNumParams();
        llvm::APInt ArgValue = IL->getValue();
        uint64_t ParamIdxFromOne = ArgValue.getZExtValue();
        uint64_t ParamIdxFromZero = ParamIdxFromOne - 1;
        if (!ArgValue.isStrictlyPositive() || ParamIdxFromOne > NumParams) {
          S.Diag(AL.getLoc(),
                 diag::err_attribute_argument_out_of_bounds_extra_info)
              << AL << Idx + 1 << NumParams;
          continue;
        }
        ArgTy = FD->getParamDecl(ParamIdxFromZero)->getType();
      }
    }

    // If the type does not have a capability, see if the components of the
    // expression have capabilities. This allows for writing C code where the
    // capability may be on the type, and the expression is a capability
    // boolean logic expression. Eg) requires_capability(A || B && !C)
    if (!typeHasCapability(S, ArgTy) && !isCapabilityExpr(S, ArgExp))
      S.Diag(AL.getLoc(), diag::warn_thread_attribute_argument_not_lockable)
          << AL << ArgTy;

    Args.push_back(ArgExp);
  }
}

//===----------------------------------------------------------------------===//
// Attribute Implementations
//===----------------------------------------------------------------------===//

static void handlePtGuardedVarAttr(Sema &S, Decl *D, const ParsedAttr &AL) {
  if (!threadSafetyCheckIsPointer(S, D, AL))
    return;

  D->addAttr(::new (S.Context) PtGuardedVarAttr(S.Context, AL));
}

static bool checkGuardedByAttrCommon(Sema &S, Decl *D, const ParsedAttr &AL,
                                     Expr *&Arg) {
  SmallVector<Expr *, 1> Args;
  // check that all arguments are lockable objects
  checkAttrArgsAreCapabilityObjs(S, D, AL, Args);
  unsigned Size = Args.size();
  if (Size != 1)
    return false;

  Arg = Args[0];

  return true;
}

static void handleGuardedByAttr(Sema &S, Decl *D, const ParsedAttr &AL) {
  Expr *Arg = nullptr;
  if (!checkGuardedByAttrCommon(S, D, AL, Arg))
    return;

  D->addAttr(::new (S.Context) GuardedByAttr(S.Context, AL, Arg));
}

static void handlePtGuardedByAttr(Sema &S, Decl *D, const ParsedAttr &AL) {
  Expr *Arg = nullptr;
  if (!checkGuardedByAttrCommon(S, D, AL, Arg))
    return;

  if (!threadSafetyCheckIsPointer(S, D, AL))
    return;

  D->addAttr(::new (S.Context) PtGuardedByAttr(S.Context, AL, Arg));
}

static bool checkAcquireOrderAttrCommon(Sema &S, Decl *D, const ParsedAttr &AL,
                                        SmallVectorImpl<Expr *> &Args) {
  if (!AL.checkAtLeastNumArgs(S, 1))
    return false;

  // Check that this attribute only applies to lockable types.
  QualType QT = cast<ValueDecl>(D)->getType();
  if (!QT->isDependentType() && !typeHasCapability(S, QT)) {
    S.Diag(AL.getLoc(), diag::warn_thread_attribute_decl_not_lockable) << AL;
    return false;
  }

  // Check that all arguments are lockable objects.
  checkAttrArgsAreCapabilityObjs(S, D, AL, Args);
  if (Args.empty())
    return false;

  return true;
}

static void handleAcquiredAfterAttr(Sema &S, Decl *D, const ParsedAttr &AL) {
  SmallVector<Expr *, 1> Args;
  if (!checkAcquireOrderAttrCommon(S, D, AL, Args))
    return;

  Expr **StartArg = &Args[0];
  D->addAttr(::new (S.Context)
                 AcquiredAfterAttr(S.Context, AL, StartArg, Args.size()));
}

static void handleAcquiredBeforeAttr(Sema &S, Decl *D, const ParsedAttr &AL) {
  SmallVector<Expr *, 1> Args;
  if (!checkAcquireOrderAttrCommon(S, D, AL, Args))
    return;

  Expr **StartArg = &Args[0];
  D->addAttr(::new (S.Context)
                 AcquiredBeforeAttr(S.Context, AL, StartArg, Args.size()));
}

static bool checkLockFunAttrCommon(Sema &S, Decl *D, const ParsedAttr &AL,
                                   SmallVectorImpl<Expr *> &Args) {
  // zero or more arguments ok
  // check that all arguments are lockable objects
  checkAttrArgsAreCapabilityObjs(S, D, AL, Args, 0, /*ParamIdxOk=*/true);

  return true;
}

static void handleAssertSharedLockAttr(Sema &S, Decl *D, const ParsedAttr &AL) {
  SmallVector<Expr *, 1> Args;
  if (!checkLockFunAttrCommon(S, D, AL, Args))
    return;

  unsigned Size = Args.size();
  Expr **StartArg = Size == 0 ? nullptr : &Args[0];
  D->addAttr(::new (S.Context)
                 AssertSharedLockAttr(S.Context, AL, StartArg, Size));
}

static void handleAssertExclusiveLockAttr(Sema &S, Decl *D,
                                          const ParsedAttr &AL) {
  SmallVector<Expr *, 1> Args;
  if (!checkLockFunAttrCommon(S, D, AL, Args))
    return;

  unsigned Size = Args.size();
  Expr **StartArg = Size == 0 ? nullptr : &Args[0];
  D->addAttr(::new (S.Context)
                 AssertExclusiveLockAttr(S.Context, AL, StartArg, Size));
}

/// Checks to be sure that the given parameter number is in bounds, and
/// is an integral type. Will emit appropriate diagnostics if this returns
/// false.
///
/// AttrArgNo is used to actually retrieve the argument, so it's base-0.
template <typename AttrInfo>
static bool checkParamIsIntegerType(Sema &S, const Decl *D, const AttrInfo &AI,
                                    unsigned AttrArgNo) {
  assert(AI.isArgExpr(AttrArgNo) && "Expected expression argument");
  Expr *AttrArg = AI.getArgAsExpr(AttrArgNo);
  ParamIdx Idx;
  if (!checkFunctionOrMethodParameterIndex(S, D, AI, AttrArgNo + 1, AttrArg,
                                           Idx))
    return false;

  QualType ParamTy = getFunctionOrMethodParamType(D, Idx.getASTIndex());
  if (!ParamTy->isIntegerType() && !ParamTy->isCharType()) {
    SourceLocation SrcLoc = AttrArg->getBeginLoc();
    S.Diag(SrcLoc, diag::err_attribute_integers_only)
        << AI << getFunctionOrMethodParamRange(D, Idx.getASTIndex());
    return false;
  }
  return true;
}

static void handleAllocSizeAttr(Sema &S, Decl *D, const ParsedAttr &AL) {
  if (!AL.checkAtLeastNumArgs(S, 1) || !AL.checkAtMostNumArgs(S, 2))
    return;

  assert(isFunctionOrMethod(D) && hasFunctionProto(D));

  QualType RetTy = getFunctionOrMethodResultType(D);
  if (!RetTy->isPointerType()) {
    S.Diag(AL.getLoc(), diag::warn_attribute_return_pointers_only) << AL;
    return;
  }

  const Expr *SizeExpr = AL.getArgAsExpr(0);
  int SizeArgNoVal;
  // Parameter indices are 1-indexed, hence Index=1
  if (!checkPositiveIntArgument(S, AL, SizeExpr, SizeArgNoVal, /*Idx=*/1))
    return;
  if (!checkParamIsIntegerType(S, D, AL, /*AttrArgNo=*/0))
    return;
  ParamIdx SizeArgNo(SizeArgNoVal, D);

  ParamIdx NumberArgNo;
  if (AL.getNumArgs() == 2) {
    const Expr *NumberExpr = AL.getArgAsExpr(1);
    int Val;
    // Parameter indices are 1-based, hence Index=2
    if (!checkPositiveIntArgument(S, AL, NumberExpr, Val, /*Idx=*/2))
      return;
    if (!checkParamIsIntegerType(S, D, AL, /*AttrArgNo=*/1))
      return;
    NumberArgNo = ParamIdx(Val, D);
  }

  D->addAttr(::new (S.Context)
                 AllocSizeAttr(S.Context, AL, SizeArgNo, NumberArgNo));
}

static bool checkTryLockFunAttrCommon(Sema &S, Decl *D, const ParsedAttr &AL,
                                      SmallVectorImpl<Expr *> &Args) {
  if (!AL.checkAtLeastNumArgs(S, 1))
    return false;

  if (!isIntOrBool(AL.getArgAsExpr(0))) {
    S.Diag(AL.getLoc(), diag::err_attribute_argument_n_type)
        << AL << 1 << AANT_ArgumentIntOrBool;
    return false;
  }

  // check that all arguments are lockable objects
  checkAttrArgsAreCapabilityObjs(S, D, AL, Args, 1);

  return true;
}

static void handleSharedTrylockFunctionAttr(Sema &S, Decl *D,
                                            const ParsedAttr &AL) {
  SmallVector<Expr*, 2> Args;
  if (!checkTryLockFunAttrCommon(S, D, AL, Args))
    return;

  D->addAttr(::new (S.Context) SharedTrylockFunctionAttr(
      S.Context, AL, AL.getArgAsExpr(0), Args.data(), Args.size()));
}

static void handleExclusiveTrylockFunctionAttr(Sema &S, Decl *D,
                                               const ParsedAttr &AL) {
  SmallVector<Expr*, 2> Args;
  if (!checkTryLockFunAttrCommon(S, D, AL, Args))
    return;

  D->addAttr(::new (S.Context) ExclusiveTrylockFunctionAttr(
      S.Context, AL, AL.getArgAsExpr(0), Args.data(), Args.size()));
}

static void handleLockReturnedAttr(Sema &S, Decl *D, const ParsedAttr &AL) {
  // check that the argument is lockable object
  SmallVector<Expr*, 1> Args;
  checkAttrArgsAreCapabilityObjs(S, D, AL, Args);
  unsigned Size = Args.size();
  if (Size == 0)
    return;

  D->addAttr(::new (S.Context) LockReturnedAttr(S.Context, AL, Args[0]));
}

static void handleLocksExcludedAttr(Sema &S, Decl *D, const ParsedAttr &AL) {
  if (!AL.checkAtLeastNumArgs(S, 1))
    return;

  // check that all arguments are lockable objects
  SmallVector<Expr*, 1> Args;
  checkAttrArgsAreCapabilityObjs(S, D, AL, Args);
  unsigned Size = Args.size();
  if (Size == 0)
    return;
  Expr **StartArg = &Args[0];

  D->addAttr(::new (S.Context)
                 LocksExcludedAttr(S.Context, AL, StartArg, Size));
}

static bool checkFunctionConditionAttr(Sema &S, Decl *D, const ParsedAttr &AL,
                                       Expr *&Cond, StringRef &Msg) {
  Cond = AL.getArgAsExpr(0);
  if (!Cond->isTypeDependent()) {
    ExprResult Converted = S.PerformContextuallyConvertToBool(Cond);
    if (Converted.isInvalid())
      return false;
    Cond = Converted.get();
  }

  if (!S.checkStringLiteralArgumentAttr(AL, 1, Msg))
    return false;

  if (Msg.empty())
    Msg = "<no message provided>";

  SmallVector<PartialDiagnosticAt, 8> Diags;
  if (isa<FunctionDecl>(D) && !Cond->isValueDependent() &&
      !Expr::isPotentialConstantExprUnevaluated(Cond, cast<FunctionDecl>(D),
                                                Diags)) {
    S.Diag(AL.getLoc(), diag::err_attr_cond_never_constant_expr) << AL;
    for (const PartialDiagnosticAt &PDiag : Diags)
      S.Diag(PDiag.first, PDiag.second);
    return false;
  }
  return true;
}

static void handleEnableIfAttr(Sema &S, Decl *D, const ParsedAttr &AL) {
  S.Diag(AL.getLoc(), diag::ext_clang_enable_if);

  Expr *Cond;
  StringRef Msg;
  if (checkFunctionConditionAttr(S, D, AL, Cond, Msg))
    D->addAttr(::new (S.Context) EnableIfAttr(S.Context, AL, Cond, Msg));
}

static void handleErrorAttr(Sema &S, Decl *D, const ParsedAttr &AL) {
  StringRef NewUserDiagnostic;
  if (!S.checkStringLiteralArgumentAttr(AL, 0, NewUserDiagnostic))
    return;
  if (ErrorAttr *EA = S.mergeErrorAttr(D, AL, NewUserDiagnostic))
    D->addAttr(EA);
}

namespace {
/// Determines if a given Expr references any of the given function's
/// ParmVarDecls, or the function's implicit `this` parameter (if applicable).
class ArgumentDependenceChecker
    : public RecursiveASTVisitor<ArgumentDependenceChecker> {
#ifndef NDEBUG
  const CXXRecordDecl *ClassType;
#endif
  llvm::SmallPtrSet<const ParmVarDecl *, 16> Parms;
  bool Result;

public:
  ArgumentDependenceChecker(const FunctionDecl *FD) {
#ifndef NDEBUG
    if (const auto *MD = dyn_cast<CXXMethodDecl>(FD))
      ClassType = MD->getParent();
    else
      ClassType = nullptr;
#endif
    Parms.insert(FD->param_begin(), FD->param_end());
  }

  bool referencesArgs(Expr *E) {
    Result = false;
    TraverseStmt(E);
    return Result;
  }

  bool VisitCXXThisExpr(CXXThisExpr *E) {
    assert(E->getType()->getPointeeCXXRecordDecl() == ClassType &&
           "`this` doesn't refer to the enclosing class?");
    Result = true;
    return false;
  }

  bool VisitDeclRefExpr(DeclRefExpr *DRE) {
    if (const auto *PVD = dyn_cast<ParmVarDecl>(DRE->getDecl()))
      if (Parms.count(PVD)) {
        Result = true;
        return false;
      }
    return true;
  }
};
}

static void handleDiagnoseAsBuiltinAttr(Sema &S, Decl *D,
                                        const ParsedAttr &AL) {
  const auto *DeclFD = cast<FunctionDecl>(D);

  if (const auto *MethodDecl = dyn_cast<CXXMethodDecl>(DeclFD))
    if (!MethodDecl->isStatic()) {
      S.Diag(AL.getLoc(), diag::err_attribute_no_member_function) << AL;
      return;
    }

  auto DiagnoseType = [&](unsigned Index, AttributeArgumentNType T) {
    SourceLocation Loc = [&]() {
      auto Union = AL.getArg(Index - 1);
      if (Union.is<Expr *>())
        return Union.get<Expr *>()->getBeginLoc();
      return Union.get<IdentifierLoc *>()->Loc;
    }();

    S.Diag(Loc, diag::err_attribute_argument_n_type) << AL << Index << T;
  };

  FunctionDecl *AttrFD = [&]() -> FunctionDecl * {
    if (!AL.isArgExpr(0))
      return nullptr;
    auto *F = dyn_cast_or_null<DeclRefExpr>(AL.getArgAsExpr(0));
    if (!F)
      return nullptr;
    return dyn_cast_or_null<FunctionDecl>(F->getFoundDecl());
  }();

  if (!AttrFD || !AttrFD->getBuiltinID(true)) {
    DiagnoseType(1, AANT_ArgumentBuiltinFunction);
    return;
  }

  if (AttrFD->getNumParams() != AL.getNumArgs() - 1) {
    S.Diag(AL.getLoc(), diag::err_attribute_wrong_number_arguments_for)
        << AL << AttrFD << AttrFD->getNumParams();
    return;
  }

  SmallVector<unsigned, 8> Indices;

  for (unsigned I = 1; I < AL.getNumArgs(); ++I) {
    if (!AL.isArgExpr(I)) {
      DiagnoseType(I + 1, AANT_ArgumentIntegerConstant);
      return;
    }

    const Expr *IndexExpr = AL.getArgAsExpr(I);
    uint32_t Index;

    if (!checkUInt32Argument(S, AL, IndexExpr, Index, I + 1, false))
      return;

    if (Index > DeclFD->getNumParams()) {
      S.Diag(AL.getLoc(), diag::err_attribute_bounds_for_function)
          << AL << Index << DeclFD << DeclFD->getNumParams();
      return;
    }

    QualType T1 = AttrFD->getParamDecl(I - 1)->getType();
    QualType T2 = DeclFD->getParamDecl(Index - 1)->getType();

    if (T1.getCanonicalType().getUnqualifiedType() !=
        T2.getCanonicalType().getUnqualifiedType()) {
      S.Diag(IndexExpr->getBeginLoc(), diag::err_attribute_parameter_types)
          << AL << Index << DeclFD << T2 << I << AttrFD << T1;
      return;
    }

    Indices.push_back(Index - 1);
  }

  D->addAttr(::new (S.Context) DiagnoseAsBuiltinAttr(
      S.Context, AL, AttrFD, Indices.data(), Indices.size()));
}

static void handleDiagnoseIfAttr(Sema &S, Decl *D, const ParsedAttr &AL) {
  S.Diag(AL.getLoc(), diag::ext_clang_diagnose_if);

  Expr *Cond;
  StringRef Msg;
  if (!checkFunctionConditionAttr(S, D, AL, Cond, Msg))
    return;

  StringRef DiagTypeStr;
  if (!S.checkStringLiteralArgumentAttr(AL, 2, DiagTypeStr))
    return;

  DiagnoseIfAttr::DiagnosticType DiagType;
  if (!DiagnoseIfAttr::ConvertStrToDiagnosticType(DiagTypeStr, DiagType)) {
    S.Diag(AL.getArgAsExpr(2)->getBeginLoc(),
           diag::err_diagnose_if_invalid_diagnostic_type);
    return;
  }

  bool ArgDependent = false;
  if (const auto *FD = dyn_cast<FunctionDecl>(D))
    ArgDependent = ArgumentDependenceChecker(FD).referencesArgs(Cond);
  D->addAttr(::new (S.Context) DiagnoseIfAttr(
      S.Context, AL, Cond, Msg, DiagType, ArgDependent, cast<NamedDecl>(D)));
}

static void handleNoBuiltinAttr(Sema &S, Decl *D, const ParsedAttr &AL) {
  static constexpr const StringRef kWildcard = "*";

  llvm::SmallVector<StringRef, 16> Names;
  bool HasWildcard = false;

  const auto AddBuiltinName = [&Names, &HasWildcard](StringRef Name) {
    if (Name == kWildcard)
      HasWildcard = true;
    Names.push_back(Name);
  };

  // Add previously defined attributes.
  if (const auto *NBA = D->getAttr<NoBuiltinAttr>())
    for (StringRef BuiltinName : NBA->builtinNames())
      AddBuiltinName(BuiltinName);

  // Add current attributes.
  if (AL.getNumArgs() == 0)
    AddBuiltinName(kWildcard);
  else
    for (unsigned I = 0, E = AL.getNumArgs(); I != E; ++I) {
      StringRef BuiltinName;
      SourceLocation LiteralLoc;
      if (!S.checkStringLiteralArgumentAttr(AL, I, BuiltinName, &LiteralLoc))
        return;

      if (Builtin::Context::isBuiltinFunc(BuiltinName))
        AddBuiltinName(BuiltinName);
      else
        S.Diag(LiteralLoc, diag::warn_attribute_no_builtin_invalid_builtin_name)
            << BuiltinName << AL;
    }

  // Repeating the same attribute is fine.
  llvm::sort(Names);
  Names.erase(std::unique(Names.begin(), Names.end()), Names.end());

  // Empty no_builtin must be on its own.
  if (HasWildcard && Names.size() > 1)
    S.Diag(D->getLocation(),
           diag::err_attribute_no_builtin_wildcard_or_builtin_name)
        << AL;

  if (D->hasAttr<NoBuiltinAttr>())
    D->dropAttr<NoBuiltinAttr>();
  D->addAttr(::new (S.Context)
                 NoBuiltinAttr(S.Context, AL, Names.data(), Names.size()));
}

static void handlePassObjectSizeAttr(Sema &S, Decl *D, const ParsedAttr &AL) {
  if (D->hasAttr<PassObjectSizeAttr>()) {
    S.Diag(D->getBeginLoc(), diag::err_attribute_only_once_per_parameter) << AL;
    return;
  }

  Expr *E = AL.getArgAsExpr(0);
  uint32_t Type;
  if (!checkUInt32Argument(S, AL, E, Type, /*Idx=*/1))
    return;

  // pass_object_size's argument is passed in as the second argument of
  // __builtin_object_size. So, it has the same constraints as that second
  // argument; namely, it must be in the range [0, 3].
  if (Type > 3) {
    S.Diag(E->getBeginLoc(), diag::err_attribute_argument_out_of_range)
        << AL << 0 << 3 << E->getSourceRange();
    return;
  }

  // pass_object_size is only supported on constant pointer parameters; as a
  // kindness to users, we allow the parameter to be non-const for declarations.
  // At this point, we have no clue if `D` belongs to a function declaration or
  // definition, so we defer the constness check until later.
  if (!cast<ParmVarDecl>(D)->getType()->isPointerType()) {
    S.Diag(D->getBeginLoc(), diag::err_attribute_pointers_only) << AL << 1;
    return;
  }

  D->addAttr(::new (S.Context) PassObjectSizeAttr(S.Context, AL, (int)Type));
}

static void handleConsumableAttr(Sema &S, Decl *D, const ParsedAttr &AL) {
  ConsumableAttr::ConsumedState DefaultState;

  if (AL.isArgIdent(0)) {
    IdentifierLoc *IL = AL.getArgAsIdent(0);
    if (!ConsumableAttr::ConvertStrToConsumedState(IL->Ident->getName(),
                                                   DefaultState)) {
      S.Diag(IL->Loc, diag::warn_attribute_type_not_supported) << AL
                                                               << IL->Ident;
      return;
    }
  } else {
    S.Diag(AL.getLoc(), diag::err_attribute_argument_type)
        << AL << AANT_ArgumentIdentifier;
    return;
  }

  D->addAttr(::new (S.Context) ConsumableAttr(S.Context, AL, DefaultState));
}

static bool checkForConsumableClass(Sema &S, const CXXMethodDecl *MD,
                                    const ParsedAttr &AL) {
  QualType ThisType = MD->getThisType()->getPointeeType();

  if (const CXXRecordDecl *RD = ThisType->getAsCXXRecordDecl()) {
    if (!RD->hasAttr<ConsumableAttr>()) {
      S.Diag(AL.getLoc(), diag::warn_attr_on_unconsumable_class) << RD;

      return false;
    }
  }

  return true;
}

static void handleCallableWhenAttr(Sema &S, Decl *D, const ParsedAttr &AL) {
  if (!AL.checkAtLeastNumArgs(S, 1))
    return;

  if (!checkForConsumableClass(S, cast<CXXMethodDecl>(D), AL))
    return;

  SmallVector<CallableWhenAttr::ConsumedState, 3> States;
  for (unsigned ArgIndex = 0; ArgIndex < AL.getNumArgs(); ++ArgIndex) {
    CallableWhenAttr::ConsumedState CallableState;

    StringRef StateString;
    SourceLocation Loc;
    if (AL.isArgIdent(ArgIndex)) {
      IdentifierLoc *Ident = AL.getArgAsIdent(ArgIndex);
      StateString = Ident->Ident->getName();
      Loc = Ident->Loc;
    } else {
      if (!S.checkStringLiteralArgumentAttr(AL, ArgIndex, StateString, &Loc))
        return;
    }

    if (!CallableWhenAttr::ConvertStrToConsumedState(StateString,
                                                     CallableState)) {
      S.Diag(Loc, diag::warn_attribute_type_not_supported) << AL << StateString;
      return;
    }

    States.push_back(CallableState);
  }

  D->addAttr(::new (S.Context)
                 CallableWhenAttr(S.Context, AL, States.data(), States.size()));
}

static void handleParamTypestateAttr(Sema &S, Decl *D, const ParsedAttr &AL) {
  ParamTypestateAttr::ConsumedState ParamState;

  if (AL.isArgIdent(0)) {
    IdentifierLoc *Ident = AL.getArgAsIdent(0);
    StringRef StateString = Ident->Ident->getName();

    if (!ParamTypestateAttr::ConvertStrToConsumedState(StateString,
                                                       ParamState)) {
      S.Diag(Ident->Loc, diag::warn_attribute_type_not_supported)
          << AL << StateString;
      return;
    }
  } else {
    S.Diag(AL.getLoc(), diag::err_attribute_argument_type)
        << AL << AANT_ArgumentIdentifier;
    return;
  }

  // FIXME: This check is currently being done in the analysis.  It can be
  //        enabled here only after the parser propagates attributes at
  //        template specialization definition, not declaration.
  //QualType ReturnType = cast<ParmVarDecl>(D)->getType();
  //const CXXRecordDecl *RD = ReturnType->getAsCXXRecordDecl();
  //
  //if (!RD || !RD->hasAttr<ConsumableAttr>()) {
  //    S.Diag(AL.getLoc(), diag::warn_return_state_for_unconsumable_type) <<
  //      ReturnType.getAsString();
  //    return;
  //}

  D->addAttr(::new (S.Context) ParamTypestateAttr(S.Context, AL, ParamState));
}

static void handleReturnTypestateAttr(Sema &S, Decl *D, const ParsedAttr &AL) {
  ReturnTypestateAttr::ConsumedState ReturnState;

  if (AL.isArgIdent(0)) {
    IdentifierLoc *IL = AL.getArgAsIdent(0);
    if (!ReturnTypestateAttr::ConvertStrToConsumedState(IL->Ident->getName(),
                                                        ReturnState)) {
      S.Diag(IL->Loc, diag::warn_attribute_type_not_supported) << AL
                                                               << IL->Ident;
      return;
    }
  } else {
    S.Diag(AL.getLoc(), diag::err_attribute_argument_type)
        << AL << AANT_ArgumentIdentifier;
    return;
  }

  // FIXME: This check is currently being done in the analysis.  It can be
  //        enabled here only after the parser propagates attributes at
  //        template specialization definition, not declaration.
  //QualType ReturnType;
  //
  //if (const ParmVarDecl *Param = dyn_cast<ParmVarDecl>(D)) {
  //  ReturnType = Param->getType();
  //
  //} else if (const CXXConstructorDecl *Constructor =
  //             dyn_cast<CXXConstructorDecl>(D)) {
  //  ReturnType = Constructor->getThisType()->getPointeeType();
  //
  //} else {
  //
  //  ReturnType = cast<FunctionDecl>(D)->getCallResultType();
  //}
  //
  //const CXXRecordDecl *RD = ReturnType->getAsCXXRecordDecl();
  //
  //if (!RD || !RD->hasAttr<ConsumableAttr>()) {
  //    S.Diag(Attr.getLoc(), diag::warn_return_state_for_unconsumable_type) <<
  //      ReturnType.getAsString();
  //    return;
  //}

  D->addAttr(::new (S.Context) ReturnTypestateAttr(S.Context, AL, ReturnState));
}

static void handleSetTypestateAttr(Sema &S, Decl *D, const ParsedAttr &AL) {
  if (!checkForConsumableClass(S, cast<CXXMethodDecl>(D), AL))
    return;

  SetTypestateAttr::ConsumedState NewState;
  if (AL.isArgIdent(0)) {
    IdentifierLoc *Ident = AL.getArgAsIdent(0);
    StringRef Param = Ident->Ident->getName();
    if (!SetTypestateAttr::ConvertStrToConsumedState(Param, NewState)) {
      S.Diag(Ident->Loc, diag::warn_attribute_type_not_supported) << AL
                                                                  << Param;
      return;
    }
  } else {
    S.Diag(AL.getLoc(), diag::err_attribute_argument_type)
        << AL << AANT_ArgumentIdentifier;
    return;
  }

  D->addAttr(::new (S.Context) SetTypestateAttr(S.Context, AL, NewState));
}

static void handleTestTypestateAttr(Sema &S, Decl *D, const ParsedAttr &AL) {
  if (!checkForConsumableClass(S, cast<CXXMethodDecl>(D), AL))
    return;

  TestTypestateAttr::ConsumedState TestState;
  if (AL.isArgIdent(0)) {
    IdentifierLoc *Ident = AL.getArgAsIdent(0);
    StringRef Param = Ident->Ident->getName();
    if (!TestTypestateAttr::ConvertStrToConsumedState(Param, TestState)) {
      S.Diag(Ident->Loc, diag::warn_attribute_type_not_supported) << AL
                                                                  << Param;
      return;
    }
  } else {
    S.Diag(AL.getLoc(), diag::err_attribute_argument_type)
        << AL << AANT_ArgumentIdentifier;
    return;
  }

  D->addAttr(::new (S.Context) TestTypestateAttr(S.Context, AL, TestState));
}

static void handleExtVectorTypeAttr(Sema &S, Decl *D, const ParsedAttr &AL) {
  // Remember this typedef decl, we will need it later for diagnostics.
  S.ExtVectorDecls.push_back(cast<TypedefNameDecl>(D));
}

static void handlePackedAttr(Sema &S, Decl *D, const ParsedAttr &AL) {
  if (auto *TD = dyn_cast<TagDecl>(D))
    TD->addAttr(::new (S.Context) PackedAttr(S.Context, AL));
  else if (auto *FD = dyn_cast<FieldDecl>(D)) {
    bool BitfieldByteAligned = (!FD->getType()->isDependentType() &&
                                !FD->getType()->isIncompleteType() &&
                                FD->isBitField() &&
                                S.Context.getTypeAlign(FD->getType()) <= 8);

    if (S.getASTContext().getTargetInfo().getTriple().isPS4()) {
      if (BitfieldByteAligned)
        // The PS4 target needs to maintain ABI backwards compatibility.
        S.Diag(AL.getLoc(), diag::warn_attribute_ignored_for_field_of_type)
            << AL << FD->getType();
      else
        FD->addAttr(::new (S.Context) PackedAttr(S.Context, AL));
    } else {
      // Report warning about changed offset in the newer compiler versions.
      if (BitfieldByteAligned)
        S.Diag(AL.getLoc(), diag::warn_attribute_packed_for_bitfield);

      FD->addAttr(::new (S.Context) PackedAttr(S.Context, AL));
    }

  } else
    S.Diag(AL.getLoc(), diag::warn_attribute_ignored) << AL;
}

static void handlePreferredName(Sema &S, Decl *D, const ParsedAttr &AL) {
  auto *RD = cast<CXXRecordDecl>(D);
  ClassTemplateDecl *CTD = RD->getDescribedClassTemplate();
  assert(CTD && "attribute does not appertain to this declaration");

  ParsedType PT = AL.getTypeArg();
  TypeSourceInfo *TSI = nullptr;
  QualType T = S.GetTypeFromParser(PT, &TSI);
  if (!TSI)
    TSI = S.Context.getTrivialTypeSourceInfo(T, AL.getLoc());

  if (!T.hasQualifiers() && T->isTypedefNameType()) {
    // Find the template name, if this type names a template specialization.
    const TemplateDecl *Template = nullptr;
    if (const auto *CTSD = dyn_cast_or_null<ClassTemplateSpecializationDecl>(
            T->getAsCXXRecordDecl())) {
      Template = CTSD->getSpecializedTemplate();
    } else if (const auto *TST = T->getAs<TemplateSpecializationType>()) {
      while (TST && TST->isTypeAlias())
        TST = TST->getAliasedType()->getAs<TemplateSpecializationType>();
      if (TST)
        Template = TST->getTemplateName().getAsTemplateDecl();
    }

    if (Template && declaresSameEntity(Template, CTD)) {
      D->addAttr(::new (S.Context) PreferredNameAttr(S.Context, AL, TSI));
      return;
    }
  }

  S.Diag(AL.getLoc(), diag::err_attribute_preferred_name_arg_invalid)
      << T << CTD;
  if (const auto *TT = T->getAs<TypedefType>())
    S.Diag(TT->getDecl()->getLocation(), diag::note_entity_declared_at)
        << TT->getDecl();
}

static bool checkIBOutletCommon(Sema &S, Decl *D, const ParsedAttr &AL) {
  // The IBOutlet/IBOutletCollection attributes only apply to instance
  // variables or properties of Objective-C classes.  The outlet must also
  // have an object reference type.
  if (const auto *VD = dyn_cast<ObjCIvarDecl>(D)) {
    if (!VD->getType()->getAs<ObjCObjectPointerType>()) {
      S.Diag(AL.getLoc(), diag::warn_iboutlet_object_type)
          << AL << VD->getType() << 0;
      return false;
    }
  }
  else if (const auto *PD = dyn_cast<ObjCPropertyDecl>(D)) {
    if (!PD->getType()->getAs<ObjCObjectPointerType>()) {
      S.Diag(AL.getLoc(), diag::warn_iboutlet_object_type)
          << AL << PD->getType() << 1;
      return false;
    }
  }
  else {
    S.Diag(AL.getLoc(), diag::warn_attribute_iboutlet) << AL;
    return false;
  }

  return true;
}

static void handleIBOutlet(Sema &S, Decl *D, const ParsedAttr &AL) {
  if (!checkIBOutletCommon(S, D, AL))
    return;

  D->addAttr(::new (S.Context) IBOutletAttr(S.Context, AL));
}

static void handleIBOutletCollection(Sema &S, Decl *D, const ParsedAttr &AL) {

  // The iboutletcollection attribute can have zero or one arguments.
  if (AL.getNumArgs() > 1) {
    S.Diag(AL.getLoc(), diag::err_attribute_wrong_number_arguments) << AL << 1;
    return;
  }

  if (!checkIBOutletCommon(S, D, AL))
    return;

  ParsedType PT;

  if (AL.hasParsedType())
    PT = AL.getTypeArg();
  else {
    PT = S.getTypeName(S.Context.Idents.get("NSObject"), AL.getLoc(),
                       S.getScopeForContext(D->getDeclContext()->getParent()));
    if (!PT) {
      S.Diag(AL.getLoc(), diag::err_iboutletcollection_type) << "NSObject";
      return;
    }
  }

  TypeSourceInfo *QTLoc = nullptr;
  QualType QT = S.GetTypeFromParser(PT, &QTLoc);
  if (!QTLoc)
    QTLoc = S.Context.getTrivialTypeSourceInfo(QT, AL.getLoc());

  // Diagnose use of non-object type in iboutletcollection attribute.
  // FIXME. Gnu attribute extension ignores use of builtin types in
  // attributes. So, __attribute__((iboutletcollection(char))) will be
  // treated as __attribute__((iboutletcollection())).
  if (!QT->isObjCIdType() && !QT->isObjCObjectType()) {
    S.Diag(AL.getLoc(),
           QT->isBuiltinType() ? diag::err_iboutletcollection_builtintype
                               : diag::err_iboutletcollection_type) << QT;
    return;
  }

  D->addAttr(::new (S.Context) IBOutletCollectionAttr(S.Context, AL, QTLoc));
}

bool Sema::isValidPointerAttrType(QualType T, bool RefOkay) {
  if (RefOkay) {
    if (T->isReferenceType())
      return true;
  } else {
    T = T.getNonReferenceType();
  }

  // The nonnull attribute, and other similar attributes, can be applied to a
  // transparent union that contains a pointer type.
  if (const RecordType *UT = T->getAsUnionType()) {
    if (UT && UT->getDecl()->hasAttr<TransparentUnionAttr>()) {
      RecordDecl *UD = UT->getDecl();
      for (const auto *I : UD->fields()) {
        QualType QT = I->getType();
        if (QT->isAnyPointerType() || QT->isBlockPointerType())
          return true;
      }
    }
  }

  return T->isAnyPointerType() || T->isBlockPointerType();
}

static bool attrNonNullArgCheck(Sema &S, QualType T, const ParsedAttr &AL,
                                SourceRange AttrParmRange,
                                SourceRange TypeRange,
                                bool isReturnValue = false) {
  if (!S.isValidPointerAttrType(T)) {
    if (isReturnValue)
      S.Diag(AL.getLoc(), diag::warn_attribute_return_pointers_only)
          << AL << AttrParmRange << TypeRange;
    else
      S.Diag(AL.getLoc(), diag::warn_attribute_pointers_only)
          << AL << AttrParmRange << TypeRange << 0;
    return false;
  }
  return true;
}

static void handleNonNullAttr(Sema &S, Decl *D, const ParsedAttr &AL) {
  SmallVector<ParamIdx, 8> NonNullArgs;
  for (unsigned I = 0; I < AL.getNumArgs(); ++I) {
    Expr *Ex = AL.getArgAsExpr(I);
    ParamIdx Idx;
    if (!checkFunctionOrMethodParameterIndex(S, D, AL, I + 1, Ex, Idx))
      return;

    // Is the function argument a pointer type?
    if (Idx.getASTIndex() < getFunctionOrMethodNumParams(D) &&
        !attrNonNullArgCheck(
            S, getFunctionOrMethodParamType(D, Idx.getASTIndex()), AL,
            Ex->getSourceRange(),
            getFunctionOrMethodParamRange(D, Idx.getASTIndex())))
      continue;

    NonNullArgs.push_back(Idx);
  }

  // If no arguments were specified to __attribute__((nonnull)) then all pointer
  // arguments have a nonnull attribute; warn if there aren't any. Skip this
  // check if the attribute came from a macro expansion or a template
  // instantiation.
  if (NonNullArgs.empty() && AL.getLoc().isFileID() &&
      !S.inTemplateInstantiation()) {
    bool AnyPointers = isFunctionOrMethodVariadic(D);
    for (unsigned I = 0, E = getFunctionOrMethodNumParams(D);
         I != E && !AnyPointers; ++I) {
      QualType T = getFunctionOrMethodParamType(D, I);
      if (T->isDependentType() || S.isValidPointerAttrType(T))
        AnyPointers = true;
    }

    if (!AnyPointers)
      S.Diag(AL.getLoc(), diag::warn_attribute_nonnull_no_pointers);
  }

  ParamIdx *Start = NonNullArgs.data();
  unsigned Size = NonNullArgs.size();
  llvm::array_pod_sort(Start, Start + Size);
  D->addAttr(::new (S.Context) NonNullAttr(S.Context, AL, Start, Size));
}

static void handleNonNullAttrParameter(Sema &S, ParmVarDecl *D,
                                       const ParsedAttr &AL) {
  if (AL.getNumArgs() > 0) {
    if (D->getFunctionType()) {
      handleNonNullAttr(S, D, AL);
    } else {
      S.Diag(AL.getLoc(), diag::warn_attribute_nonnull_parm_no_args)
        << D->getSourceRange();
    }
    return;
  }

  // Is the argument a pointer type?
  if (!attrNonNullArgCheck(S, D->getType(), AL, SourceRange(),
                           D->getSourceRange()))
    return;

  D->addAttr(::new (S.Context) NonNullAttr(S.Context, AL, nullptr, 0));
}

static void handleReturnsNonNullAttr(Sema &S, Decl *D, const ParsedAttr &AL) {
  QualType ResultType = getFunctionOrMethodResultType(D);
  SourceRange SR = getFunctionOrMethodResultSourceRange(D);
  if (!attrNonNullArgCheck(S, ResultType, AL, SourceRange(), SR,
                           /* isReturnValue */ true))
    return;

  D->addAttr(::new (S.Context) ReturnsNonNullAttr(S.Context, AL));
}

static void handleNoEscapeAttr(Sema &S, Decl *D, const ParsedAttr &AL) {
  if (D->isInvalidDecl())
    return;

  // noescape only applies to pointer types.
  QualType T = cast<ParmVarDecl>(D)->getType();
  if (!S.isValidPointerAttrType(T, /* RefOkay */ true)) {
    S.Diag(AL.getLoc(), diag::warn_attribute_pointers_only)
        << AL << AL.getRange() << 0;
    return;
  }

  D->addAttr(::new (S.Context) NoEscapeAttr(S.Context, AL));
}

static void handleAssumeAlignedAttr(Sema &S, Decl *D, const ParsedAttr &AL) {
  Expr *E = AL.getArgAsExpr(0),
       *OE = AL.getNumArgs() > 1 ? AL.getArgAsExpr(1) : nullptr;
  S.AddAssumeAlignedAttr(D, AL, E, OE);
}

static void handleAllocAlignAttr(Sema &S, Decl *D, const ParsedAttr &AL) {
  S.AddAllocAlignAttr(D, AL, AL.getArgAsExpr(0));
}

void Sema::AddAssumeAlignedAttr(Decl *D, const AttributeCommonInfo &CI, Expr *E,
                                Expr *OE) {
  QualType ResultType = getFunctionOrMethodResultType(D);
  SourceRange SR = getFunctionOrMethodResultSourceRange(D);

  AssumeAlignedAttr TmpAttr(Context, CI, E, OE);
  SourceLocation AttrLoc = TmpAttr.getLocation();

  if (!isValidPointerAttrType(ResultType, /* RefOkay */ true)) {
    Diag(AttrLoc, diag::warn_attribute_return_pointers_refs_only)
        << &TmpAttr << TmpAttr.getRange() << SR;
    return;
  }

  if (!E->isValueDependent()) {
    Optional<llvm::APSInt> I = llvm::APSInt(64);
    if (!(I = E->getIntegerConstantExpr(Context))) {
      if (OE)
        Diag(AttrLoc, diag::err_attribute_argument_n_type)
          << &TmpAttr << 1 << AANT_ArgumentIntegerConstant
          << E->getSourceRange();
      else
        Diag(AttrLoc, diag::err_attribute_argument_type)
          << &TmpAttr << AANT_ArgumentIntegerConstant
          << E->getSourceRange();
      return;
    }

    if (!I->isPowerOf2()) {
      Diag(AttrLoc, diag::err_alignment_not_power_of_two)
        << E->getSourceRange();
      return;
    }

    if (*I > Sema::MaximumAlignment)
      Diag(CI.getLoc(), diag::warn_assume_aligned_too_great)
          << CI.getRange() << Sema::MaximumAlignment;
  }

  if (OE && !OE->isValueDependent() && !OE->isIntegerConstantExpr(Context)) {
    Diag(AttrLoc, diag::err_attribute_argument_n_type)
        << &TmpAttr << 2 << AANT_ArgumentIntegerConstant
        << OE->getSourceRange();
    return;
  }

  D->addAttr(::new (Context) AssumeAlignedAttr(Context, CI, E, OE));
}

void Sema::AddAllocAlignAttr(Decl *D, const AttributeCommonInfo &CI,
                             Expr *ParamExpr) {
  QualType ResultType = getFunctionOrMethodResultType(D);

  AllocAlignAttr TmpAttr(Context, CI, ParamIdx());
  SourceLocation AttrLoc = CI.getLoc();

  if (!ResultType->isDependentType() &&
      !isValidPointerAttrType(ResultType, /* RefOkay */ true)) {
    Diag(AttrLoc, diag::warn_attribute_return_pointers_refs_only)
        << &TmpAttr << CI.getRange() << getFunctionOrMethodResultSourceRange(D);
    return;
  }

  ParamIdx Idx;
  const auto *FuncDecl = cast<FunctionDecl>(D);
  if (!checkFunctionOrMethodParameterIndex(*this, FuncDecl, TmpAttr,
                                           /*AttrArgNum=*/1, ParamExpr, Idx))
    return;

  QualType Ty = getFunctionOrMethodParamType(D, Idx.getASTIndex());
  if (!Ty->isDependentType() && !Ty->isIntegralType(Context) &&
      !Ty->isAlignValT()) {
    Diag(ParamExpr->getBeginLoc(), diag::err_attribute_integers_only)
        << &TmpAttr
        << FuncDecl->getParamDecl(Idx.getASTIndex())->getSourceRange();
    return;
  }

  D->addAttr(::new (Context) AllocAlignAttr(Context, CI, Idx));
}

/// Check if \p AssumptionStr is a known assumption and warn if not.
static void checkAssumptionAttr(Sema &S, SourceLocation Loc,
                                StringRef AssumptionStr) {
  if (llvm::KnownAssumptionStrings.count(AssumptionStr))
    return;

  unsigned BestEditDistance = 3;
  StringRef Suggestion;
  for (const auto &KnownAssumptionIt : llvm::KnownAssumptionStrings) {
    unsigned EditDistance =
        AssumptionStr.edit_distance(KnownAssumptionIt.getKey());
    if (EditDistance < BestEditDistance) {
      Suggestion = KnownAssumptionIt.getKey();
      BestEditDistance = EditDistance;
    }
  }

  if (!Suggestion.empty())
    S.Diag(Loc, diag::warn_assume_attribute_string_unknown_suggested)
        << AssumptionStr << Suggestion;
  else
    S.Diag(Loc, diag::warn_assume_attribute_string_unknown) << AssumptionStr;
}

static void handleAssumumptionAttr(Sema &S, Decl *D, const ParsedAttr &AL) {
  // Handle the case where the attribute has a text message.
  StringRef Str;
  SourceLocation AttrStrLoc;
  if (!S.checkStringLiteralArgumentAttr(AL, 0, Str, &AttrStrLoc))
    return;

  checkAssumptionAttr(S, AttrStrLoc, Str);

  D->addAttr(::new (S.Context) AssumptionAttr(S.Context, AL, Str));
}

/// Normalize the attribute, __foo__ becomes foo.
/// Returns true if normalization was applied.
static bool normalizeName(StringRef &AttrName) {
  if (AttrName.size() > 4 && AttrName.startswith("__") &&
      AttrName.endswith("__")) {
    AttrName = AttrName.drop_front(2).drop_back(2);
    return true;
  }
  return false;
}

static void handleOwnershipAttr(Sema &S, Decl *D, const ParsedAttr &AL) {
  // This attribute must be applied to a function declaration. The first
  // argument to the attribute must be an identifier, the name of the resource,
  // for example: malloc. The following arguments must be argument indexes, the
  // arguments must be of integer type for Returns, otherwise of pointer type.
  // The difference between Holds and Takes is that a pointer may still be used
  // after being held. free() should be __attribute((ownership_takes)), whereas
  // a list append function may well be __attribute((ownership_holds)).

  if (!AL.isArgIdent(0)) {
    S.Diag(AL.getLoc(), diag::err_attribute_argument_n_type)
        << AL << 1 << AANT_ArgumentIdentifier;
    return;
  }

  // Figure out our Kind.
  OwnershipAttr::OwnershipKind K =
      OwnershipAttr(S.Context, AL, nullptr, nullptr, 0).getOwnKind();

  // Check arguments.
  switch (K) {
  case OwnershipAttr::Takes:
  case OwnershipAttr::Holds:
    if (AL.getNumArgs() < 2) {
      S.Diag(AL.getLoc(), diag::err_attribute_too_few_arguments) << AL << 2;
      return;
    }
    break;
  case OwnershipAttr::Returns:
    if (AL.getNumArgs() > 2) {
      S.Diag(AL.getLoc(), diag::err_attribute_too_many_arguments) << AL << 1;
      return;
    }
    break;
  }

  IdentifierInfo *Module = AL.getArgAsIdent(0)->Ident;

  StringRef ModuleName = Module->getName();
  if (normalizeName(ModuleName)) {
    Module = &S.PP.getIdentifierTable().get(ModuleName);
  }

  SmallVector<ParamIdx, 8> OwnershipArgs;
  for (unsigned i = 1; i < AL.getNumArgs(); ++i) {
    Expr *Ex = AL.getArgAsExpr(i);
    ParamIdx Idx;
    if (!checkFunctionOrMethodParameterIndex(S, D, AL, i, Ex, Idx))
      return;

    // Is the function argument a pointer type?
    QualType T = getFunctionOrMethodParamType(D, Idx.getASTIndex());
    int Err = -1;  // No error
    switch (K) {
      case OwnershipAttr::Takes:
      case OwnershipAttr::Holds:
        if (!T->isAnyPointerType() && !T->isBlockPointerType())
          Err = 0;
        break;
      case OwnershipAttr::Returns:
        if (!T->isIntegerType())
          Err = 1;
        break;
    }
    if (-1 != Err) {
      S.Diag(AL.getLoc(), diag::err_ownership_type) << AL << Err
                                                    << Ex->getSourceRange();
      return;
    }

    // Check we don't have a conflict with another ownership attribute.
    for (const auto *I : D->specific_attrs<OwnershipAttr>()) {
      // Cannot have two ownership attributes of different kinds for the same
      // index.
      if (I->getOwnKind() != K && I->args_end() !=
          std::find(I->args_begin(), I->args_end(), Idx)) {
        S.Diag(AL.getLoc(), diag::err_attributes_are_not_compatible) << AL << I;
        return;
      } else if (K == OwnershipAttr::Returns &&
                 I->getOwnKind() == OwnershipAttr::Returns) {
        // A returns attribute conflicts with any other returns attribute using
        // a different index.
        if (!llvm::is_contained(I->args(), Idx)) {
          S.Diag(I->getLocation(), diag::err_ownership_returns_index_mismatch)
              << I->args_begin()->getSourceIndex();
          if (I->args_size())
            S.Diag(AL.getLoc(), diag::note_ownership_returns_index_mismatch)
                << Idx.getSourceIndex() << Ex->getSourceRange();
          return;
        }
      }
    }
    OwnershipArgs.push_back(Idx);
  }

  ParamIdx *Start = OwnershipArgs.data();
  unsigned Size = OwnershipArgs.size();
  llvm::array_pod_sort(Start, Start + Size);
  D->addAttr(::new (S.Context)
                 OwnershipAttr(S.Context, AL, Module, Start, Size));
}

static void handleWeakRefAttr(Sema &S, Decl *D, const ParsedAttr &AL) {
  // Check the attribute arguments.
  if (AL.getNumArgs() > 1) {
    S.Diag(AL.getLoc(), diag::err_attribute_wrong_number_arguments) << AL << 1;
    return;
  }

  // gcc rejects
  // class c {
  //   static int a __attribute__((weakref ("v2")));
  //   static int b() __attribute__((weakref ("f3")));
  // };
  // and ignores the attributes of
  // void f(void) {
  //   static int a __attribute__((weakref ("v2")));
  // }
  // we reject them
  const DeclContext *Ctx = D->getDeclContext()->getRedeclContext();
  if (!Ctx->isFileContext()) {
    S.Diag(AL.getLoc(), diag::err_attribute_weakref_not_global_context)
        << cast<NamedDecl>(D);
    return;
  }

  // The GCC manual says
  //
  // At present, a declaration to which `weakref' is attached can only
  // be `static'.
  //
  // It also says
  //
  // Without a TARGET,
  // given as an argument to `weakref' or to `alias', `weakref' is
  // equivalent to `weak'.
  //
  // gcc 4.4.1 will accept
  // int a7 __attribute__((weakref));
  // as
  // int a7 __attribute__((weak));
  // This looks like a bug in gcc. We reject that for now. We should revisit
  // it if this behaviour is actually used.

  // GCC rejects
  // static ((alias ("y"), weakref)).
  // Should we? How to check that weakref is before or after alias?

  // FIXME: it would be good for us to keep the WeakRefAttr as-written instead
  // of transforming it into an AliasAttr.  The WeakRefAttr never uses the
  // StringRef parameter it was given anyway.
  StringRef Str;
  if (AL.getNumArgs() && S.checkStringLiteralArgumentAttr(AL, 0, Str))
    // GCC will accept anything as the argument of weakref. Should we
    // check for an existing decl?
    D->addAttr(::new (S.Context) AliasAttr(S.Context, AL, Str));

  D->addAttr(::new (S.Context) WeakRefAttr(S.Context, AL));
}

static void handleIFuncAttr(Sema &S, Decl *D, const ParsedAttr &AL) {
  StringRef Str;
  if (!S.checkStringLiteralArgumentAttr(AL, 0, Str))
    return;

  // Aliases should be on declarations, not definitions.
  const auto *FD = cast<FunctionDecl>(D);
  if (FD->isThisDeclarationADefinition()) {
    S.Diag(AL.getLoc(), diag::err_alias_is_definition) << FD << 1;
    return;
  }

  D->addAttr(::new (S.Context) IFuncAttr(S.Context, AL, Str));
}

static void handleAliasAttr(Sema &S, Decl *D, const ParsedAttr &AL) {
  StringRef Str;
  if (!S.checkStringLiteralArgumentAttr(AL, 0, Str))
    return;

  if (S.Context.getTargetInfo().getTriple().isOSDarwin()) {
    S.Diag(AL.getLoc(), diag::err_alias_not_supported_on_darwin);
    return;
  }
  if (S.Context.getTargetInfo().getTriple().isNVPTX()) {
    S.Diag(AL.getLoc(), diag::err_alias_not_supported_on_nvptx);
  }

  // Aliases should be on declarations, not definitions.
  if (const auto *FD = dyn_cast<FunctionDecl>(D)) {
    if (FD->isThisDeclarationADefinition()) {
      S.Diag(AL.getLoc(), diag::err_alias_is_definition) << FD << 0;
      return;
    }
  } else {
    const auto *VD = cast<VarDecl>(D);
    if (VD->isThisDeclarationADefinition() && VD->isExternallyVisible()) {
      S.Diag(AL.getLoc(), diag::err_alias_is_definition) << VD << 0;
      return;
    }
  }

  // Mark target used to prevent unneeded-internal-declaration warnings.
  if (!S.LangOpts.CPlusPlus) {
    // FIXME: demangle Str for C++, as the attribute refers to the mangled
    // linkage name, not the pre-mangled identifier.
    const DeclarationNameInfo target(&S.Context.Idents.get(Str), AL.getLoc());
    LookupResult LR(S, target, Sema::LookupOrdinaryName);
    if (S.LookupQualifiedName(LR, S.getCurLexicalContext()))
      for (NamedDecl *ND : LR)
        ND->markUsed(S.Context);
  }

  D->addAttr(::new (S.Context) AliasAttr(S.Context, AL, Str));
}

static void handleTLSModelAttr(Sema &S, Decl *D, const ParsedAttr &AL) {
  StringRef Model;
  SourceLocation LiteralLoc;
  // Check that it is a string.
  if (!S.checkStringLiteralArgumentAttr(AL, 0, Model, &LiteralLoc))
    return;

  // Check that the value.
  if (Model != "global-dynamic" && Model != "local-dynamic"
      && Model != "initial-exec" && Model != "local-exec") {
    S.Diag(LiteralLoc, diag::err_attr_tlsmodel_arg);
    return;
  }

  if (S.Context.getTargetInfo().getTriple().isOSAIX() &&
      Model != "global-dynamic") {
    S.Diag(LiteralLoc, diag::err_aix_attr_unsupported_tls_model) << Model;
    return;
  }

  D->addAttr(::new (S.Context) TLSModelAttr(S.Context, AL, Model));
}

static void handleRestrictAttr(Sema &S, Decl *D, const ParsedAttr &AL) {
  QualType ResultType = getFunctionOrMethodResultType(D);
  if (ResultType->isAnyPointerType() || ResultType->isBlockPointerType()) {
    D->addAttr(::new (S.Context) RestrictAttr(S.Context, AL));
    return;
  }

  S.Diag(AL.getLoc(), diag::warn_attribute_return_pointers_only)
      << AL << getFunctionOrMethodResultSourceRange(D);
}

static void handleCPUSpecificAttr(Sema &S, Decl *D, const ParsedAttr &AL) {
  // Ensure we don't combine these with themselves, since that causes some
  // confusing behavior.
  if (AL.getParsedKind() == ParsedAttr::AT_CPUDispatch) {
    if (checkAttrMutualExclusion<CPUSpecificAttr>(S, D, AL))
      return;

    if (const auto *Other = D->getAttr<CPUDispatchAttr>()) {
      S.Diag(AL.getLoc(), diag::err_disallowed_duplicate_attribute) << AL;
      S.Diag(Other->getLocation(), diag::note_conflicting_attribute);
      return;
    }
  } else if (AL.getParsedKind() == ParsedAttr::AT_CPUSpecific) {
    if (checkAttrMutualExclusion<CPUDispatchAttr>(S, D, AL))
      return;

    if (const auto *Other = D->getAttr<CPUSpecificAttr>()) {
      S.Diag(AL.getLoc(), diag::err_disallowed_duplicate_attribute) << AL;
      S.Diag(Other->getLocation(), diag::note_conflicting_attribute);
      return;
    }
  }

  FunctionDecl *FD = cast<FunctionDecl>(D);

  if (const auto *MD = dyn_cast<CXXMethodDecl>(D)) {
    if (MD->getParent()->isLambda()) {
      S.Diag(AL.getLoc(), diag::err_attribute_dll_lambda) << AL;
      return;
    }
  }

  if (!AL.checkAtLeastNumArgs(S, 1))
    return;

  SmallVector<IdentifierInfo *, 8> CPUs;
  for (unsigned ArgNo = 0; ArgNo < getNumAttributeArgs(AL); ++ArgNo) {
    if (!AL.isArgIdent(ArgNo)) {
      S.Diag(AL.getLoc(), diag::err_attribute_argument_type)
          << AL << AANT_ArgumentIdentifier;
      return;
    }

    IdentifierLoc *CPUArg = AL.getArgAsIdent(ArgNo);
    StringRef CPUName = CPUArg->Ident->getName().trim();

    if (!S.Context.getTargetInfo().validateCPUSpecificCPUDispatch(CPUName)) {
      S.Diag(CPUArg->Loc, diag::err_invalid_cpu_specific_dispatch_value)
          << CPUName << (AL.getKind() == ParsedAttr::AT_CPUDispatch);
      return;
    }

    const TargetInfo &Target = S.Context.getTargetInfo();
    if (llvm::any_of(CPUs, [CPUName, &Target](const IdentifierInfo *Cur) {
          return Target.CPUSpecificManglingCharacter(CPUName) ==
                 Target.CPUSpecificManglingCharacter(Cur->getName());
        })) {
      S.Diag(AL.getLoc(), diag::warn_multiversion_duplicate_entries);
      return;
    }
    CPUs.push_back(CPUArg->Ident);
  }

  FD->setIsMultiVersion(true);
  if (AL.getKind() == ParsedAttr::AT_CPUSpecific)
    D->addAttr(::new (S.Context)
                   CPUSpecificAttr(S.Context, AL, CPUs.data(), CPUs.size()));
  else
    D->addAttr(::new (S.Context)
                   CPUDispatchAttr(S.Context, AL, CPUs.data(), CPUs.size()));
}

static void handleCommonAttr(Sema &S, Decl *D, const ParsedAttr &AL) {
  if (S.LangOpts.CPlusPlus) {
    S.Diag(AL.getLoc(), diag::err_attribute_not_supported_in_lang)
        << AL << AttributeLangSupport::Cpp;
    return;
  }

  D->addAttr(::new (S.Context) CommonAttr(S.Context, AL));
}

static void handleCmseNSEntryAttr(Sema &S, Decl *D, const ParsedAttr &AL) {
  if (S.LangOpts.CPlusPlus && !D->getDeclContext()->isExternCContext()) {
    S.Diag(AL.getLoc(), diag::err_attribute_not_clinkage) << AL;
    return;
  }

  const auto *FD = cast<FunctionDecl>(D);
  if (!FD->isExternallyVisible()) {
    S.Diag(AL.getLoc(), diag::warn_attribute_cmse_entry_static);
    return;
  }

  D->addAttr(::new (S.Context) CmseNSEntryAttr(S.Context, AL));
}

static void handleNakedAttr(Sema &S, Decl *D, const ParsedAttr &AL) {
  if (AL.isDeclspecAttribute()) {
    const auto &Triple = S.getASTContext().getTargetInfo().getTriple();
    const auto &Arch = Triple.getArch();
    if (Arch != llvm::Triple::x86 &&
        (Arch != llvm::Triple::arm && Arch != llvm::Triple::thumb)) {
      S.Diag(AL.getLoc(), diag::err_attribute_not_supported_on_arch)
          << AL << Triple.getArchName();
      return;
    }
  }

  D->addAttr(::new (S.Context) NakedAttr(S.Context, AL));
}

static void handleNoReturnAttr(Sema &S, Decl *D, const ParsedAttr &Attrs) {
  if (hasDeclarator(D)) return;

  if (!isa<ObjCMethodDecl>(D)) {
    S.Diag(Attrs.getLoc(), diag::warn_attribute_wrong_decl_type)
        << Attrs << ExpectedFunctionOrMethod;
    return;
  }

  D->addAttr(::new (S.Context) NoReturnAttr(S.Context, Attrs));
}

static void handleNoCfCheckAttr(Sema &S, Decl *D, const ParsedAttr &Attrs) {
  if (!S.getLangOpts().CFProtectionBranch)
    S.Diag(Attrs.getLoc(), diag::warn_nocf_check_attribute_ignored);
  else
    handleSimpleAttribute<AnyX86NoCfCheckAttr>(S, D, Attrs);
}

bool Sema::CheckAttrNoArgs(const ParsedAttr &Attrs) {
  if (!Attrs.checkExactlyNumArgs(*this, 0)) {
    Attrs.setInvalid();
    return true;
  }

  return false;
}

bool Sema::CheckAttrTarget(const ParsedAttr &AL) {
  // Check whether the attribute is valid on the current target.
  const TargetInfo *Aux = Context.getAuxTargetInfo();
  if (!(AL.existsInTarget(Context.getTargetInfo()) ||
        (Context.getLangOpts().SYCLIsDevice &&
         Aux && AL.existsInTarget(*Aux)))) {
    Diag(AL.getLoc(), diag::warn_unknown_attribute_ignored)
        << AL << AL.getRange();
    AL.setInvalid();
    return true;
  }

  return false;
}

static void handleAnalyzerNoReturnAttr(Sema &S, Decl *D, const ParsedAttr &AL) {

  // The checking path for 'noreturn' and 'analyzer_noreturn' are different
  // because 'analyzer_noreturn' does not impact the type.
  if (!isFunctionOrMethodOrBlock(D)) {
    ValueDecl *VD = dyn_cast<ValueDecl>(D);
    if (!VD || (!VD->getType()->isBlockPointerType() &&
                !VD->getType()->isFunctionPointerType())) {
      S.Diag(AL.getLoc(), AL.isStandardAttributeSyntax()
                              ? diag::err_attribute_wrong_decl_type
                              : diag::warn_attribute_wrong_decl_type)
          << AL << ExpectedFunctionMethodOrBlock;
      return;
    }
  }

  D->addAttr(::new (S.Context) AnalyzerNoReturnAttr(S.Context, AL));
}

// PS3 PPU-specific.
static void handleVecReturnAttr(Sema &S, Decl *D, const ParsedAttr &AL) {
  /*
    Returning a Vector Class in Registers

    According to the PPU ABI specifications, a class with a single member of
    vector type is returned in memory when used as the return value of a
    function.
    This results in inefficient code when implementing vector classes. To return
    the value in a single vector register, add the vecreturn attribute to the
    class definition. This attribute is also applicable to struct types.

    Example:

    struct Vector
    {
      __vector float xyzw;
    } __attribute__((vecreturn));

    Vector Add(Vector lhs, Vector rhs)
    {
      Vector result;
      result.xyzw = vec_add(lhs.xyzw, rhs.xyzw);
      return result; // This will be returned in a register
    }
  */
  if (VecReturnAttr *A = D->getAttr<VecReturnAttr>()) {
    S.Diag(AL.getLoc(), diag::err_repeat_attribute) << A;
    return;
  }

  const auto *R = cast<RecordDecl>(D);
  int count = 0;

  if (!isa<CXXRecordDecl>(R)) {
    S.Diag(AL.getLoc(), diag::err_attribute_vecreturn_only_vector_member);
    return;
  }

  if (!cast<CXXRecordDecl>(R)->isPOD()) {
    S.Diag(AL.getLoc(), diag::err_attribute_vecreturn_only_pod_record);
    return;
  }

  for (const auto *I : R->fields()) {
    if ((count == 1) || !I->getType()->isVectorType()) {
      S.Diag(AL.getLoc(), diag::err_attribute_vecreturn_only_vector_member);
      return;
    }
    count++;
  }

  D->addAttr(::new (S.Context) VecReturnAttr(S.Context, AL));
}

static void handleDependencyAttr(Sema &S, Scope *Scope, Decl *D,
                                 const ParsedAttr &AL) {
  if (isa<ParmVarDecl>(D)) {
    // [[carries_dependency]] can only be applied to a parameter if it is a
    // parameter of a function declaration or lambda.
    if (!(Scope->getFlags() & clang::Scope::FunctionDeclarationScope)) {
      S.Diag(AL.getLoc(),
             diag::err_carries_dependency_param_not_function_decl);
      return;
    }
  }

  D->addAttr(::new (S.Context) CarriesDependencyAttr(S.Context, AL));
}

static void handleUnusedAttr(Sema &S, Decl *D, const ParsedAttr &AL) {
  bool IsCXX17Attr = AL.isCXX11Attribute() && !AL.getScopeName();

  // If this is spelled as the standard C++17 attribute, but not in C++17, warn
  // about using it as an extension.
  if (!S.getLangOpts().CPlusPlus17 && IsCXX17Attr)
    S.Diag(AL.getLoc(), diag::ext_cxx17_attr) << AL;

  D->addAttr(::new (S.Context) UnusedAttr(S.Context, AL));
}

static void handleConstructorAttr(Sema &S, Decl *D, const ParsedAttr &AL) {
  uint32_t priority = ConstructorAttr::DefaultPriority;
  if (AL.getNumArgs() &&
      !checkUInt32Argument(S, AL, AL.getArgAsExpr(0), priority))
    return;

  D->addAttr(::new (S.Context) ConstructorAttr(S.Context, AL, priority));
}

static void handleDestructorAttr(Sema &S, Decl *D, const ParsedAttr &AL) {
  uint32_t priority = DestructorAttr::DefaultPriority;
  if (AL.getNumArgs() &&
      !checkUInt32Argument(S, AL, AL.getArgAsExpr(0), priority))
    return;

  D->addAttr(::new (S.Context) DestructorAttr(S.Context, AL, priority));
}

template <typename AttrTy>
static void handleAttrWithMessage(Sema &S, Decl *D, const ParsedAttr &AL) {
  // Handle the case where the attribute has a text message.
  StringRef Str;
  if (AL.getNumArgs() == 1 && !S.checkStringLiteralArgumentAttr(AL, 0, Str))
    return;

  D->addAttr(::new (S.Context) AttrTy(S.Context, AL, Str));
}

static void handleObjCSuppresProtocolAttr(Sema &S, Decl *D,
                                          const ParsedAttr &AL) {
  if (!cast<ObjCProtocolDecl>(D)->isThisDeclarationADefinition()) {
    S.Diag(AL.getLoc(), diag::err_objc_attr_protocol_requires_definition)
        << AL << AL.getRange();
    return;
  }

  D->addAttr(::new (S.Context) ObjCExplicitProtocolImplAttr(S.Context, AL));
}

static bool checkAvailabilityAttr(Sema &S, SourceRange Range,
                                  IdentifierInfo *Platform,
                                  VersionTuple Introduced,
                                  VersionTuple Deprecated,
                                  VersionTuple Obsoleted) {
  StringRef PlatformName
    = AvailabilityAttr::getPrettyPlatformName(Platform->getName());
  if (PlatformName.empty())
    PlatformName = Platform->getName();

  // Ensure that Introduced <= Deprecated <= Obsoleted (although not all
  // of these steps are needed).
  if (!Introduced.empty() && !Deprecated.empty() &&
      !(Introduced <= Deprecated)) {
    S.Diag(Range.getBegin(), diag::warn_availability_version_ordering)
      << 1 << PlatformName << Deprecated.getAsString()
      << 0 << Introduced.getAsString();
    return true;
  }

  if (!Introduced.empty() && !Obsoleted.empty() &&
      !(Introduced <= Obsoleted)) {
    S.Diag(Range.getBegin(), diag::warn_availability_version_ordering)
      << 2 << PlatformName << Obsoleted.getAsString()
      << 0 << Introduced.getAsString();
    return true;
  }

  if (!Deprecated.empty() && !Obsoleted.empty() &&
      !(Deprecated <= Obsoleted)) {
    S.Diag(Range.getBegin(), diag::warn_availability_version_ordering)
      << 2 << PlatformName << Obsoleted.getAsString()
      << 1 << Deprecated.getAsString();
    return true;
  }

  return false;
}

/// Check whether the two versions match.
///
/// If either version tuple is empty, then they are assumed to match. If
/// \p BeforeIsOkay is true, then \p X can be less than or equal to \p Y.
static bool versionsMatch(const VersionTuple &X, const VersionTuple &Y,
                          bool BeforeIsOkay) {
  if (X.empty() || Y.empty())
    return true;

  if (X == Y)
    return true;

  if (BeforeIsOkay && X < Y)
    return true;

  return false;
}

AvailabilityAttr *Sema::mergeAvailabilityAttr(
    NamedDecl *D, const AttributeCommonInfo &CI, IdentifierInfo *Platform,
    bool Implicit, VersionTuple Introduced, VersionTuple Deprecated,
    VersionTuple Obsoleted, bool IsUnavailable, StringRef Message,
    bool IsStrict, StringRef Replacement, AvailabilityMergeKind AMK,
    int Priority) {
  VersionTuple MergedIntroduced = Introduced;
  VersionTuple MergedDeprecated = Deprecated;
  VersionTuple MergedObsoleted = Obsoleted;
  bool FoundAny = false;
  bool OverrideOrImpl = false;
  switch (AMK) {
  case AMK_None:
  case AMK_Redeclaration:
    OverrideOrImpl = false;
    break;

  case AMK_Override:
  case AMK_ProtocolImplementation:
  case AMK_OptionalProtocolImplementation:
    OverrideOrImpl = true;
    break;
  }

  if (D->hasAttrs()) {
    AttrVec &Attrs = D->getAttrs();
    for (unsigned i = 0, e = Attrs.size(); i != e;) {
      const auto *OldAA = dyn_cast<AvailabilityAttr>(Attrs[i]);
      if (!OldAA) {
        ++i;
        continue;
      }

      IdentifierInfo *OldPlatform = OldAA->getPlatform();
      if (OldPlatform != Platform) {
        ++i;
        continue;
      }

      // If there is an existing availability attribute for this platform that
      // has a lower priority use the existing one and discard the new
      // attribute.
      if (OldAA->getPriority() < Priority)
        return nullptr;

      // If there is an existing attribute for this platform that has a higher
      // priority than the new attribute then erase the old one and continue
      // processing the attributes.
      if (OldAA->getPriority() > Priority) {
        Attrs.erase(Attrs.begin() + i);
        --e;
        continue;
      }

      FoundAny = true;
      VersionTuple OldIntroduced = OldAA->getIntroduced();
      VersionTuple OldDeprecated = OldAA->getDeprecated();
      VersionTuple OldObsoleted = OldAA->getObsoleted();
      bool OldIsUnavailable = OldAA->getUnavailable();

      if (!versionsMatch(OldIntroduced, Introduced, OverrideOrImpl) ||
          !versionsMatch(Deprecated, OldDeprecated, OverrideOrImpl) ||
          !versionsMatch(Obsoleted, OldObsoleted, OverrideOrImpl) ||
          !(OldIsUnavailable == IsUnavailable ||
            (OverrideOrImpl && !OldIsUnavailable && IsUnavailable))) {
        if (OverrideOrImpl) {
          int Which = -1;
          VersionTuple FirstVersion;
          VersionTuple SecondVersion;
          if (!versionsMatch(OldIntroduced, Introduced, OverrideOrImpl)) {
            Which = 0;
            FirstVersion = OldIntroduced;
            SecondVersion = Introduced;
          } else if (!versionsMatch(Deprecated, OldDeprecated, OverrideOrImpl)) {
            Which = 1;
            FirstVersion = Deprecated;
            SecondVersion = OldDeprecated;
          } else if (!versionsMatch(Obsoleted, OldObsoleted, OverrideOrImpl)) {
            Which = 2;
            FirstVersion = Obsoleted;
            SecondVersion = OldObsoleted;
          }

          if (Which == -1) {
            Diag(OldAA->getLocation(),
                 diag::warn_mismatched_availability_override_unavail)
              << AvailabilityAttr::getPrettyPlatformName(Platform->getName())
              << (AMK == AMK_Override);
          } else if (Which != 1 && AMK == AMK_OptionalProtocolImplementation) {
            // Allow different 'introduced' / 'obsoleted' availability versions
            // on a method that implements an optional protocol requirement. It
            // makes less sense to allow this for 'deprecated' as the user can't
            // see if the method is 'deprecated' as 'respondsToSelector' will
            // still return true when the method is deprecated.
            ++i;
            continue;
          } else {
            Diag(OldAA->getLocation(),
                 diag::warn_mismatched_availability_override)
              << Which
              << AvailabilityAttr::getPrettyPlatformName(Platform->getName())
              << FirstVersion.getAsString() << SecondVersion.getAsString()
              << (AMK == AMK_Override);
          }
          if (AMK == AMK_Override)
            Diag(CI.getLoc(), diag::note_overridden_method);
          else
            Diag(CI.getLoc(), diag::note_protocol_method);
        } else {
          Diag(OldAA->getLocation(), diag::warn_mismatched_availability);
          Diag(CI.getLoc(), diag::note_previous_attribute);
        }

        Attrs.erase(Attrs.begin() + i);
        --e;
        continue;
      }

      VersionTuple MergedIntroduced2 = MergedIntroduced;
      VersionTuple MergedDeprecated2 = MergedDeprecated;
      VersionTuple MergedObsoleted2 = MergedObsoleted;

      if (MergedIntroduced2.empty())
        MergedIntroduced2 = OldIntroduced;
      if (MergedDeprecated2.empty())
        MergedDeprecated2 = OldDeprecated;
      if (MergedObsoleted2.empty())
        MergedObsoleted2 = OldObsoleted;

      if (checkAvailabilityAttr(*this, OldAA->getRange(), Platform,
                                MergedIntroduced2, MergedDeprecated2,
                                MergedObsoleted2)) {
        Attrs.erase(Attrs.begin() + i);
        --e;
        continue;
      }

      MergedIntroduced = MergedIntroduced2;
      MergedDeprecated = MergedDeprecated2;
      MergedObsoleted = MergedObsoleted2;
      ++i;
    }
  }

  if (FoundAny &&
      MergedIntroduced == Introduced &&
      MergedDeprecated == Deprecated &&
      MergedObsoleted == Obsoleted)
    return nullptr;

  // Only create a new attribute if !OverrideOrImpl, but we want to do
  // the checking.
  if (!checkAvailabilityAttr(*this, CI.getRange(), Platform, MergedIntroduced,
                             MergedDeprecated, MergedObsoleted) &&
      !OverrideOrImpl) {
    auto *Avail = ::new (Context) AvailabilityAttr(
        Context, CI, Platform, Introduced, Deprecated, Obsoleted, IsUnavailable,
        Message, IsStrict, Replacement, Priority);
    Avail->setImplicit(Implicit);
    return Avail;
  }
  return nullptr;
}

static void handleAvailabilityAttr(Sema &S, Decl *D, const ParsedAttr &AL) {
  if (isa<UsingDecl, UnresolvedUsingTypenameDecl, UnresolvedUsingValueDecl>(
          D)) {
    S.Diag(AL.getRange().getBegin(), diag::warn_deprecated_ignored_on_using)
        << AL;
    return;
  }

  if (!AL.checkExactlyNumArgs(S, 1))
    return;
  IdentifierLoc *Platform = AL.getArgAsIdent(0);

  IdentifierInfo *II = Platform->Ident;
  if (AvailabilityAttr::getPrettyPlatformName(II->getName()).empty())
    S.Diag(Platform->Loc, diag::warn_availability_unknown_platform)
      << Platform->Ident;

  auto *ND = dyn_cast<NamedDecl>(D);
  if (!ND) // We warned about this already, so just return.
    return;

  AvailabilityChange Introduced = AL.getAvailabilityIntroduced();
  AvailabilityChange Deprecated = AL.getAvailabilityDeprecated();
  AvailabilityChange Obsoleted = AL.getAvailabilityObsoleted();
  bool IsUnavailable = AL.getUnavailableLoc().isValid();
  bool IsStrict = AL.getStrictLoc().isValid();
  StringRef Str;
  if (const auto *SE = dyn_cast_or_null<StringLiteral>(AL.getMessageExpr()))
    Str = SE->getString();
  StringRef Replacement;
  if (const auto *SE = dyn_cast_or_null<StringLiteral>(AL.getReplacementExpr()))
    Replacement = SE->getString();

  if (II->isStr("swift")) {
    if (Introduced.isValid() || Obsoleted.isValid() ||
        (!IsUnavailable && !Deprecated.isValid())) {
      S.Diag(AL.getLoc(),
             diag::warn_availability_swift_unavailable_deprecated_only);
      return;
    }
  }

  if (II->isStr("fuchsia")) {
    Optional<unsigned> Min, Sub;
    if ((Min = Introduced.Version.getMinor()) ||
        (Sub = Introduced.Version.getSubminor())) {
      S.Diag(AL.getLoc(), diag::warn_availability_fuchsia_unavailable_minor);
      return;
    }
  }

  int PriorityModifier = AL.isPragmaClangAttribute()
                             ? Sema::AP_PragmaClangAttribute
                             : Sema::AP_Explicit;
  AvailabilityAttr *NewAttr = S.mergeAvailabilityAttr(
      ND, AL, II, false /*Implicit*/, Introduced.Version, Deprecated.Version,
      Obsoleted.Version, IsUnavailable, Str, IsStrict, Replacement,
      Sema::AMK_None, PriorityModifier);
  if (NewAttr)
    D->addAttr(NewAttr);

  // Transcribe "ios" to "watchos" (and add a new attribute) if the versioning
  // matches before the start of the watchOS platform.
  if (S.Context.getTargetInfo().getTriple().isWatchOS()) {
    IdentifierInfo *NewII = nullptr;
    if (II->getName() == "ios")
      NewII = &S.Context.Idents.get("watchos");
    else if (II->getName() == "ios_app_extension")
      NewII = &S.Context.Idents.get("watchos_app_extension");

    if (NewII) {
      const auto *SDKInfo = S.getDarwinSDKInfoForAvailabilityChecking();
      const auto *IOSToWatchOSMapping =
          SDKInfo ? SDKInfo->getVersionMapping(
                        DarwinSDKInfo::OSEnvPair::iOStoWatchOSPair())
                  : nullptr;

      auto adjustWatchOSVersion =
          [IOSToWatchOSMapping](VersionTuple Version) -> VersionTuple {
        if (Version.empty())
          return Version;
        auto MinimumWatchOSVersion = VersionTuple(2, 0);

        if (IOSToWatchOSMapping) {
          if (auto MappedVersion = IOSToWatchOSMapping->map(
                  Version, MinimumWatchOSVersion, None)) {
            return MappedVersion.getValue();
          }
        }

        auto Major = Version.getMajor();
        auto NewMajor = Major >= 9 ? Major - 7 : 0;
        if (NewMajor >= 2) {
          if (Version.getMinor().hasValue()) {
            if (Version.getSubminor().hasValue())
              return VersionTuple(NewMajor, Version.getMinor().getValue(),
                                  Version.getSubminor().getValue());
            else
              return VersionTuple(NewMajor, Version.getMinor().getValue());
          }
          return VersionTuple(NewMajor);
        }

        return MinimumWatchOSVersion;
      };

      auto NewIntroduced = adjustWatchOSVersion(Introduced.Version);
      auto NewDeprecated = adjustWatchOSVersion(Deprecated.Version);
      auto NewObsoleted = adjustWatchOSVersion(Obsoleted.Version);

      AvailabilityAttr *NewAttr = S.mergeAvailabilityAttr(
          ND, AL, NewII, true /*Implicit*/, NewIntroduced, NewDeprecated,
          NewObsoleted, IsUnavailable, Str, IsStrict, Replacement,
          Sema::AMK_None,
          PriorityModifier + Sema::AP_InferredFromOtherPlatform);
      if (NewAttr)
        D->addAttr(NewAttr);
    }
  } else if (S.Context.getTargetInfo().getTriple().isTvOS()) {
    // Transcribe "ios" to "tvos" (and add a new attribute) if the versioning
    // matches before the start of the tvOS platform.
    IdentifierInfo *NewII = nullptr;
    if (II->getName() == "ios")
      NewII = &S.Context.Idents.get("tvos");
    else if (II->getName() == "ios_app_extension")
      NewII = &S.Context.Idents.get("tvos_app_extension");

    if (NewII) {
      const auto *SDKInfo = S.getDarwinSDKInfoForAvailabilityChecking();
      const auto *IOSToTvOSMapping =
          SDKInfo ? SDKInfo->getVersionMapping(
                        DarwinSDKInfo::OSEnvPair::iOStoTvOSPair())
                  : nullptr;

      auto AdjustTvOSVersion =
          [IOSToTvOSMapping](VersionTuple Version) -> VersionTuple {
        if (Version.empty())
          return Version;

        if (IOSToTvOSMapping) {
          if (auto MappedVersion =
                  IOSToTvOSMapping->map(Version, VersionTuple(0, 0), None)) {
            return MappedVersion.getValue();
          }
        }
        return Version;
      };

      auto NewIntroduced = AdjustTvOSVersion(Introduced.Version);
      auto NewDeprecated = AdjustTvOSVersion(Deprecated.Version);
      auto NewObsoleted = AdjustTvOSVersion(Obsoleted.Version);

      AvailabilityAttr *NewAttr = S.mergeAvailabilityAttr(
          ND, AL, NewII, true /*Implicit*/, NewIntroduced, NewDeprecated,
          NewObsoleted, IsUnavailable, Str, IsStrict, Replacement,
          Sema::AMK_None,
          PriorityModifier + Sema::AP_InferredFromOtherPlatform);
      if (NewAttr)
        D->addAttr(NewAttr);
    }
  } else if (S.Context.getTargetInfo().getTriple().getOS() ==
                 llvm::Triple::IOS &&
             S.Context.getTargetInfo().getTriple().isMacCatalystEnvironment()) {
    auto GetSDKInfo = [&]() {
      return S.getDarwinSDKInfoForAvailabilityChecking(AL.getRange().getBegin(),
                                                       "macOS");
    };

    // Transcribe "ios" to "maccatalyst" (and add a new attribute).
    IdentifierInfo *NewII = nullptr;
    if (II->getName() == "ios")
      NewII = &S.Context.Idents.get("maccatalyst");
    else if (II->getName() == "ios_app_extension")
      NewII = &S.Context.Idents.get("maccatalyst_app_extension");
    if (NewII) {
      auto MinMacCatalystVersion = [](const VersionTuple &V) {
        if (V.empty())
          return V;
        if (V.getMajor() < 13 ||
            (V.getMajor() == 13 && V.getMinor() && *V.getMinor() < 1))
          return VersionTuple(13, 1); // The min Mac Catalyst version is 13.1.
        return V;
      };
      AvailabilityAttr *NewAttr = S.mergeAvailabilityAttr(
          ND, AL.getRange(), NewII, true /*Implicit*/,
          MinMacCatalystVersion(Introduced.Version),
          MinMacCatalystVersion(Deprecated.Version),
          MinMacCatalystVersion(Obsoleted.Version), IsUnavailable, Str,
          IsStrict, Replacement, Sema::AMK_None,
          PriorityModifier + Sema::AP_InferredFromOtherPlatform);
      if (NewAttr)
        D->addAttr(NewAttr);
    } else if (II->getName() == "macos" && GetSDKInfo() &&
               (!Introduced.Version.empty() || !Deprecated.Version.empty() ||
                !Obsoleted.Version.empty())) {
      if (const auto *MacOStoMacCatalystMapping =
              GetSDKInfo()->getVersionMapping(
                  DarwinSDKInfo::OSEnvPair::macOStoMacCatalystPair())) {
        // Infer Mac Catalyst availability from the macOS availability attribute
        // if it has versioned availability. Don't infer 'unavailable'. This
        // inferred availability has lower priority than the other availability
        // attributes that are inferred from 'ios'.
        NewII = &S.Context.Idents.get("maccatalyst");
        auto RemapMacOSVersion =
            [&](const VersionTuple &V) -> Optional<VersionTuple> {
          if (V.empty())
            return None;
          // API_TO_BE_DEPRECATED is 100000.
          if (V.getMajor() == 100000)
            return VersionTuple(100000);
          // The minimum iosmac version is 13.1
          return MacOStoMacCatalystMapping->map(V, VersionTuple(13, 1), None);
        };
        Optional<VersionTuple> NewIntroduced =
                                   RemapMacOSVersion(Introduced.Version),
                               NewDeprecated =
                                   RemapMacOSVersion(Deprecated.Version),
                               NewObsoleted =
                                   RemapMacOSVersion(Obsoleted.Version);
        if (NewIntroduced || NewDeprecated || NewObsoleted) {
          auto VersionOrEmptyVersion =
              [](const Optional<VersionTuple> &V) -> VersionTuple {
            return V ? *V : VersionTuple();
          };
          AvailabilityAttr *NewAttr = S.mergeAvailabilityAttr(
              ND, AL.getRange(), NewII, true /*Implicit*/,
              VersionOrEmptyVersion(NewIntroduced),
              VersionOrEmptyVersion(NewDeprecated),
              VersionOrEmptyVersion(NewObsoleted), /*IsUnavailable=*/false, Str,
              IsStrict, Replacement, Sema::AMK_None,
              PriorityModifier + Sema::AP_InferredFromOtherPlatform +
                  Sema::AP_InferredFromOtherPlatform);
          if (NewAttr)
            D->addAttr(NewAttr);
        }
      }
    }
  }
}

static void handleExternalSourceSymbolAttr(Sema &S, Decl *D,
                                           const ParsedAttr &AL) {
  if (!AL.checkAtLeastNumArgs(S, 1) || !AL.checkAtMostNumArgs(S, 3))
    return;

  StringRef Language;
  if (const auto *SE = dyn_cast_or_null<StringLiteral>(AL.getArgAsExpr(0)))
    Language = SE->getString();
  StringRef DefinedIn;
  if (const auto *SE = dyn_cast_or_null<StringLiteral>(AL.getArgAsExpr(1)))
    DefinedIn = SE->getString();
  bool IsGeneratedDeclaration = AL.getArgAsIdent(2) != nullptr;

  D->addAttr(::new (S.Context) ExternalSourceSymbolAttr(
      S.Context, AL, Language, DefinedIn, IsGeneratedDeclaration));
}

template <class T>
static T *mergeVisibilityAttr(Sema &S, Decl *D, const AttributeCommonInfo &CI,
                              typename T::VisibilityType value) {
  T *existingAttr = D->getAttr<T>();
  if (existingAttr) {
    typename T::VisibilityType existingValue = existingAttr->getVisibility();
    if (existingValue == value)
      return nullptr;
    S.Diag(existingAttr->getLocation(), diag::err_mismatched_visibility);
    S.Diag(CI.getLoc(), diag::note_previous_attribute);
    D->dropAttr<T>();
  }
  return ::new (S.Context) T(S.Context, CI, value);
}

VisibilityAttr *Sema::mergeVisibilityAttr(Decl *D,
                                          const AttributeCommonInfo &CI,
                                          VisibilityAttr::VisibilityType Vis) {
  return ::mergeVisibilityAttr<VisibilityAttr>(*this, D, CI, Vis);
}

TypeVisibilityAttr *
Sema::mergeTypeVisibilityAttr(Decl *D, const AttributeCommonInfo &CI,
                              TypeVisibilityAttr::VisibilityType Vis) {
  return ::mergeVisibilityAttr<TypeVisibilityAttr>(*this, D, CI, Vis);
}

static void handleVisibilityAttr(Sema &S, Decl *D, const ParsedAttr &AL,
                                 bool isTypeVisibility) {
  // Visibility attributes don't mean anything on a typedef.
  if (isa<TypedefNameDecl>(D)) {
    S.Diag(AL.getRange().getBegin(), diag::warn_attribute_ignored) << AL;
    return;
  }

  // 'type_visibility' can only go on a type or namespace.
  if (isTypeVisibility &&
      !(isa<TagDecl>(D) ||
        isa<ObjCInterfaceDecl>(D) ||
        isa<NamespaceDecl>(D))) {
    S.Diag(AL.getRange().getBegin(), diag::err_attribute_wrong_decl_type)
        << AL << ExpectedTypeOrNamespace;
    return;
  }

  // Check that the argument is a string literal.
  StringRef TypeStr;
  SourceLocation LiteralLoc;
  if (!S.checkStringLiteralArgumentAttr(AL, 0, TypeStr, &LiteralLoc))
    return;

  VisibilityAttr::VisibilityType type;
  if (!VisibilityAttr::ConvertStrToVisibilityType(TypeStr, type)) {
    S.Diag(LiteralLoc, diag::warn_attribute_type_not_supported) << AL
                                                                << TypeStr;
    return;
  }

  // Complain about attempts to use protected visibility on targets
  // (like Darwin) that don't support it.
  if (type == VisibilityAttr::Protected &&
      !S.Context.getTargetInfo().hasProtectedVisibility()) {
    S.Diag(AL.getLoc(), diag::warn_attribute_protected_visibility);
    type = VisibilityAttr::Default;
  }

  Attr *newAttr;
  if (isTypeVisibility) {
    newAttr = S.mergeTypeVisibilityAttr(
        D, AL, (TypeVisibilityAttr::VisibilityType)type);
  } else {
    newAttr = S.mergeVisibilityAttr(D, AL, type);
  }
  if (newAttr)
    D->addAttr(newAttr);
}

static void handleObjCDirectAttr(Sema &S, Decl *D, const ParsedAttr &AL) {
  // objc_direct cannot be set on methods declared in the context of a protocol
  if (isa<ObjCProtocolDecl>(D->getDeclContext())) {
    S.Diag(AL.getLoc(), diag::err_objc_direct_on_protocol) << false;
    return;
  }

  if (S.getLangOpts().ObjCRuntime.allowsDirectDispatch()) {
    handleSimpleAttribute<ObjCDirectAttr>(S, D, AL);
  } else {
    S.Diag(AL.getLoc(), diag::warn_objc_direct_ignored) << AL;
  }
}

static void handleObjCDirectMembersAttr(Sema &S, Decl *D,
                                        const ParsedAttr &AL) {
  if (S.getLangOpts().ObjCRuntime.allowsDirectDispatch()) {
    handleSimpleAttribute<ObjCDirectMembersAttr>(S, D, AL);
  } else {
    S.Diag(AL.getLoc(), diag::warn_objc_direct_ignored) << AL;
  }
}

static void handleObjCMethodFamilyAttr(Sema &S, Decl *D, const ParsedAttr &AL) {
  const auto *M = cast<ObjCMethodDecl>(D);
  if (!AL.isArgIdent(0)) {
    S.Diag(AL.getLoc(), diag::err_attribute_argument_n_type)
        << AL << 1 << AANT_ArgumentIdentifier;
    return;
  }

  IdentifierLoc *IL = AL.getArgAsIdent(0);
  ObjCMethodFamilyAttr::FamilyKind F;
  if (!ObjCMethodFamilyAttr::ConvertStrToFamilyKind(IL->Ident->getName(), F)) {
    S.Diag(IL->Loc, diag::warn_attribute_type_not_supported) << AL << IL->Ident;
    return;
  }

  if (F == ObjCMethodFamilyAttr::OMF_init &&
      !M->getReturnType()->isObjCObjectPointerType()) {
    S.Diag(M->getLocation(), diag::err_init_method_bad_return_type)
        << M->getReturnType();
    // Ignore the attribute.
    return;
  }

  D->addAttr(new (S.Context) ObjCMethodFamilyAttr(S.Context, AL, F));
}

static void handleObjCNSObject(Sema &S, Decl *D, const ParsedAttr &AL) {
  if (const auto *TD = dyn_cast<TypedefNameDecl>(D)) {
    QualType T = TD->getUnderlyingType();
    if (!T->isCARCBridgableType()) {
      S.Diag(TD->getLocation(), diag::err_nsobject_attribute);
      return;
    }
  }
  else if (const auto *PD = dyn_cast<ObjCPropertyDecl>(D)) {
    QualType T = PD->getType();
    if (!T->isCARCBridgableType()) {
      S.Diag(PD->getLocation(), diag::err_nsobject_attribute);
      return;
    }
  }
  else {
    // It is okay to include this attribute on properties, e.g.:
    //
    //  @property (retain, nonatomic) struct Bork *Q __attribute__((NSObject));
    //
    // In this case it follows tradition and suppresses an error in the above
    // case.
    S.Diag(D->getLocation(), diag::warn_nsobject_attribute);
  }
  D->addAttr(::new (S.Context) ObjCNSObjectAttr(S.Context, AL));
}

static void handleObjCIndependentClass(Sema &S, Decl *D, const ParsedAttr &AL) {
  if (const auto *TD = dyn_cast<TypedefNameDecl>(D)) {
    QualType T = TD->getUnderlyingType();
    if (!T->isObjCObjectPointerType()) {
      S.Diag(TD->getLocation(), diag::warn_ptr_independentclass_attribute);
      return;
    }
  } else {
    S.Diag(D->getLocation(), diag::warn_independentclass_attribute);
    return;
  }
  D->addAttr(::new (S.Context) ObjCIndependentClassAttr(S.Context, AL));
}

static void handleBlocksAttr(Sema &S, Decl *D, const ParsedAttr &AL) {
  if (!AL.isArgIdent(0)) {
    S.Diag(AL.getLoc(), diag::err_attribute_argument_n_type)
        << AL << 1 << AANT_ArgumentIdentifier;
    return;
  }

  IdentifierInfo *II = AL.getArgAsIdent(0)->Ident;
  BlocksAttr::BlockType type;
  if (!BlocksAttr::ConvertStrToBlockType(II->getName(), type)) {
    S.Diag(AL.getLoc(), diag::warn_attribute_type_not_supported) << AL << II;
    return;
  }

  D->addAttr(::new (S.Context) BlocksAttr(S.Context, AL, type));
}

static void handleSentinelAttr(Sema &S, Decl *D, const ParsedAttr &AL) {
  unsigned sentinel = (unsigned)SentinelAttr::DefaultSentinel;
  if (AL.getNumArgs() > 0) {
    Expr *E = AL.getArgAsExpr(0);
    Optional<llvm::APSInt> Idx = llvm::APSInt(32);
    if (E->isTypeDependent() || !(Idx = E->getIntegerConstantExpr(S.Context))) {
      S.Diag(AL.getLoc(), diag::err_attribute_argument_n_type)
          << AL << 1 << AANT_ArgumentIntegerConstant << E->getSourceRange();
      return;
    }

    if (Idx->isSigned() && Idx->isNegative()) {
      S.Diag(AL.getLoc(), diag::err_attribute_sentinel_less_than_zero)
        << E->getSourceRange();
      return;
    }

    sentinel = Idx->getZExtValue();
  }

  unsigned nullPos = (unsigned)SentinelAttr::DefaultNullPos;
  if (AL.getNumArgs() > 1) {
    Expr *E = AL.getArgAsExpr(1);
    Optional<llvm::APSInt> Idx = llvm::APSInt(32);
    if (E->isTypeDependent() || !(Idx = E->getIntegerConstantExpr(S.Context))) {
      S.Diag(AL.getLoc(), diag::err_attribute_argument_n_type)
          << AL << 2 << AANT_ArgumentIntegerConstant << E->getSourceRange();
      return;
    }
    nullPos = Idx->getZExtValue();

    if ((Idx->isSigned() && Idx->isNegative()) || nullPos > 1) {
      // FIXME: This error message could be improved, it would be nice
      // to say what the bounds actually are.
      S.Diag(AL.getLoc(), diag::err_attribute_sentinel_not_zero_or_one)
        << E->getSourceRange();
      return;
    }
  }

  if (const auto *FD = dyn_cast<FunctionDecl>(D)) {
    const FunctionType *FT = FD->getType()->castAs<FunctionType>();
    if (isa<FunctionNoProtoType>(FT)) {
      S.Diag(AL.getLoc(), diag::warn_attribute_sentinel_named_arguments);
      return;
    }

    if (!cast<FunctionProtoType>(FT)->isVariadic()) {
      S.Diag(AL.getLoc(), diag::warn_attribute_sentinel_not_variadic) << 0;
      return;
    }
  } else if (const auto *MD = dyn_cast<ObjCMethodDecl>(D)) {
    if (!MD->isVariadic()) {
      S.Diag(AL.getLoc(), diag::warn_attribute_sentinel_not_variadic) << 0;
      return;
    }
  } else if (const auto *BD = dyn_cast<BlockDecl>(D)) {
    if (!BD->isVariadic()) {
      S.Diag(AL.getLoc(), diag::warn_attribute_sentinel_not_variadic) << 1;
      return;
    }
  } else if (const auto *V = dyn_cast<VarDecl>(D)) {
    QualType Ty = V->getType();
    if (Ty->isBlockPointerType() || Ty->isFunctionPointerType()) {
      const FunctionType *FT = Ty->isFunctionPointerType()
                                   ? D->getFunctionType()
                                   : Ty->castAs<BlockPointerType>()
                                         ->getPointeeType()
                                         ->castAs<FunctionType>();
      if (!cast<FunctionProtoType>(FT)->isVariadic()) {
        int m = Ty->isFunctionPointerType() ? 0 : 1;
        S.Diag(AL.getLoc(), diag::warn_attribute_sentinel_not_variadic) << m;
        return;
      }
    } else {
      S.Diag(AL.getLoc(), diag::warn_attribute_wrong_decl_type)
          << AL << ExpectedFunctionMethodOrBlock;
      return;
    }
  } else {
    S.Diag(AL.getLoc(), diag::warn_attribute_wrong_decl_type)
        << AL << ExpectedFunctionMethodOrBlock;
    return;
  }
  D->addAttr(::new (S.Context) SentinelAttr(S.Context, AL, sentinel, nullPos));
}

static void handleWarnUnusedResult(Sema &S, Decl *D, const ParsedAttr &AL) {
  if (D->getFunctionType() &&
      D->getFunctionType()->getReturnType()->isVoidType() &&
      !isa<CXXConstructorDecl>(D)) {
    S.Diag(AL.getLoc(), diag::warn_attribute_void_function_method) << AL << 0;
    return;
  }
  if (const auto *MD = dyn_cast<ObjCMethodDecl>(D))
    if (MD->getReturnType()->isVoidType()) {
      S.Diag(AL.getLoc(), diag::warn_attribute_void_function_method) << AL << 1;
      return;
    }

  StringRef Str;
  if (AL.isStandardAttributeSyntax() && !AL.getScopeName()) {
    // The standard attribute cannot be applied to variable declarations such
    // as a function pointer.
    if (isa<VarDecl>(D))
      S.Diag(AL.getLoc(), diag::warn_attribute_wrong_decl_type_str)
          << AL << "functions, classes, or enumerations";

    // If this is spelled as the standard C++17 attribute, but not in C++17,
    // warn about using it as an extension. If there are attribute arguments,
    // then claim it's a C++2a extension instead.
    // FIXME: If WG14 does not seem likely to adopt the same feature, add an
    // extension warning for C2x mode.
    const LangOptions &LO = S.getLangOpts();
    if (AL.getNumArgs() == 1) {
      if (LO.CPlusPlus && !LO.CPlusPlus20)
        S.Diag(AL.getLoc(), diag::ext_cxx20_attr) << AL;

      // Since this this is spelled [[nodiscard]], get the optional string
      // literal. If in C++ mode, but not in C++2a mode, diagnose as an
      // extension.
      // FIXME: C2x should support this feature as well, even as an extension.
      if (!S.checkStringLiteralArgumentAttr(AL, 0, Str, nullptr))
        return;
    } else if (LO.CPlusPlus && !LO.CPlusPlus17)
      S.Diag(AL.getLoc(), diag::ext_cxx17_attr) << AL;
  }

  D->addAttr(::new (S.Context) WarnUnusedResultAttr(S.Context, AL, Str));
}

static void handleWeakImportAttr(Sema &S, Decl *D, const ParsedAttr &AL) {
  // weak_import only applies to variable & function declarations.
  bool isDef = false;
  if (!D->canBeWeakImported(isDef)) {
    if (isDef)
      S.Diag(AL.getLoc(), diag::warn_attribute_invalid_on_definition)
        << "weak_import";
    else if (isa<ObjCPropertyDecl>(D) || isa<ObjCMethodDecl>(D) ||
             (S.Context.getTargetInfo().getTriple().isOSDarwin() &&
              (isa<ObjCInterfaceDecl>(D) || isa<EnumDecl>(D)))) {
      // Nothing to warn about here.
    } else
      S.Diag(AL.getLoc(), diag::warn_attribute_wrong_decl_type)
          << AL << ExpectedVariableOrFunction;

    return;
  }

  D->addAttr(::new (S.Context) WeakImportAttr(S.Context, AL));
}

// Checks correctness of mutual usage of different work_group_size attributes:
// reqd_work_group_size, max_work_group_size and max_global_work_dim.
// Values of reqd_work_group_size arguments shall be equal or less than values
// coming from max_work_group_size.
// In case the value of 'max_global_work_dim' attribute equals to 0 we shall
// ensure that if max_work_group_size and reqd_work_group_size attributes exist,
// they hold equal values (1, 1, 1).
static bool checkWorkGroupSizeValues(Sema &S, Decl *D, const ParsedAttr &AL) {
  bool Result = true;

  // Returns the unsigned constant integer value represented by
  // given expression.
  auto getExprValue = [](const Expr *E, ASTContext &Ctx) {
    return E->getIntegerConstantExpr(Ctx)->getZExtValue();
  };

  ASTContext &Ctx = S.getASTContext();

  if (const auto *A = D->getAttr<SYCLIntelMaxWorkGroupSizeAttr>()) {
    if (!((getExprValue(AL.getArgAsExpr(0), Ctx) <= *A->getXDimVal()) &&
          (getExprValue(AL.getArgAsExpr(1), Ctx) <= *A->getYDimVal()) &&
          (getExprValue(AL.getArgAsExpr(2), Ctx) <= *A->getZDimVal()))) {
      S.Diag(AL.getLoc(), diag::err_conflicting_sycl_function_attributes)
          << AL << A->getSpelling();
      Result &= false;
    }
  }

  if (const auto *A = D->getAttr<ReqdWorkGroupSizeAttr>()) {
    if (!((getExprValue(AL.getArgAsExpr(0), Ctx) >=
           getExprValue(A->getXDim(), Ctx)) &&
          (getExprValue(AL.getArgAsExpr(1), Ctx) >=
           getExprValue(A->getYDim(), Ctx)) &&
          (getExprValue(AL.getArgAsExpr(2), Ctx) >=
           getExprValue(A->getZDim(), Ctx)))) {
      S.Diag(AL.getLoc(), diag::err_conflicting_sycl_function_attributes)
          << AL << A->getSpelling();
      Result &= false;
    }
  }
  return Result;
}

// Handles reqd_work_group_size.
template <typename WorkGroupAttr>
static void handleWorkGroupSize(Sema &S, Decl *D, const ParsedAttr &AL) {
  if (D->isInvalidDecl())
    return;

  S.CheckDeprecatedSYCLAttributeSpelling(AL);
  // __attribute__((reqd_work_group_size)) and [[cl::reqd_work_group_size]]
  // all require exactly three arguments.
  if ((AL.getKind() == ParsedAttr::AT_ReqdWorkGroupSize &&
       AL.getAttributeSpellingListIndex() ==
           ReqdWorkGroupSizeAttr::CXX11_cl_reqd_work_group_size) ||
      AL.getSyntax() == ParsedAttr::AS_GNU) {
    if (!AL.checkExactlyNumArgs(S, 3))
      return;
  }

  Expr *XDimExpr = AL.getArgAsExpr(0);

  // If no attribute argument is specified, set the second and third argument
  // to the default value 1, but only if the sycl::reqd_work_group_size
  // spelling was used.
  auto SetDefaultValue = [](Sema &S, const ParsedAttr &AL) {
    assert(AL.getKind() == ParsedAttr::AT_ReqdWorkGroupSize && AL.hasScope() &&
           AL.getScopeName()->isStr("sycl"));
    return IntegerLiteral::Create(S.Context, llvm::APInt(32, 1),
                                  S.Context.IntTy, AL.getLoc());
  };

  Expr *YDimExpr =
      AL.isArgExpr(1) ? AL.getArgAsExpr(1) : SetDefaultValue(S, AL);

  Expr *ZDimExpr =
      AL.isArgExpr(2) ? AL.getArgAsExpr(2) : SetDefaultValue(S, AL);

  ASTContext &Ctx = S.getASTContext();

  if (!XDimExpr->isValueDependent() && !YDimExpr->isValueDependent() &&
      !ZDimExpr->isValueDependent()) {
    llvm::APSInt XDimVal, YDimVal, ZDimVal;
    ExprResult XDim = S.VerifyIntegerConstantExpression(XDimExpr, &XDimVal);
    ExprResult YDim = S.VerifyIntegerConstantExpression(YDimExpr, &YDimVal);
    ExprResult ZDim = S.VerifyIntegerConstantExpression(ZDimExpr, &ZDimVal);

    if (XDim.isInvalid())
      return;
    XDimExpr = XDim.get();

    if (YDim.isInvalid())
      return;
    YDimExpr = YDim.get();

    if (ZDim.isInvalid())
      return;
    ZDimExpr = ZDim.get();

    // If the num_simd_work_items attribute is specified on a declaration it
    // must evenly divide the index that increments fastest in the
    // reqd_work_group_size attribute. In OpenCL, the first argument increments
    // the fastest, and in SYCL, the last argument increments the fastest.
    if (const auto *A = D->getAttr<SYCLIntelNumSimdWorkItemsAttr>()) {
      int64_t NumSimdWorkItems =
          A->getValue()->getIntegerConstantExpr(Ctx)->getSExtValue();

      unsigned WorkGroupSize = S.getLangOpts().OpenCL ? XDimVal.getZExtValue()
                                                      : ZDimVal.getZExtValue();

      if (WorkGroupSize % NumSimdWorkItems != 0) {
        S.Diag(A->getLocation(), diag::err_sycl_num_kernel_wrong_reqd_wg_size)
            << A << AL;
        S.Diag(AL.getLoc(), diag::note_conflicting_attribute);
        return;
      }
    }

    // If the declaration has a ReqdWorkGroupSizeAttr,
    // check to see if they hold equal values
    // (1, 1, 1) in case the value of SYCLIntelMaxGlobalWorkDimAttr
    // equals to 0.
    if (const auto *DeclAttr = D->getAttr<SYCLIntelMaxGlobalWorkDimAttr>()) {
      if (const auto *DeclExpr = dyn_cast<ConstantExpr>(DeclAttr->getValue())) {
        // If the value is dependent, we can not test anything.
        if (!DeclExpr)
          return;

        // Test the attribute value.
        if (DeclExpr->getResultAsAPSInt() == 0 &&
            (XDimVal.getZExtValue() != 1 || YDimVal.getZExtValue() != 1 ||
             ZDimVal.getZExtValue() != 1)) {
          S.Diag(AL.getLoc(), diag::err_sycl_x_y_z_arguments_must_be_one)
              << AL << DeclAttr;
          return;
        }
      }
    }

    if (const auto *ExistingAttr = D->getAttr<WorkGroupAttr>()) {
      // Compare attribute arguments value and warn for a mismatch.
      if (ExistingAttr->getXDimVal(Ctx) != XDimVal ||
          ExistingAttr->getYDimVal(Ctx) != YDimVal ||
          ExistingAttr->getZDimVal(Ctx) != ZDimVal) {
        S.Diag(AL.getLoc(), diag::warn_duplicate_attribute) << AL;
        S.Diag(ExistingAttr->getLocation(), diag::note_conflicting_attribute);
      }
    }
    if (!checkWorkGroupSizeValues(S, D, AL))
      return;
  }

  S.addIntelTripleArgAttr<WorkGroupAttr>(D, AL, XDimExpr, YDimExpr, ZDimExpr);
}

// Returns a DupArgResult value; Same means the args have the same value,
// Different means the args do not have the same value, and Unknown means that
// the args cannot (yet) be compared.
enum class DupArgResult { Unknown, Same, Different };
static DupArgResult AreArgValuesIdentical(const Expr *LHS, const Expr *RHS) {
  // If either operand is still value dependent, we can't test anything.
  const auto *LHSCE = dyn_cast<ConstantExpr>(LHS);
  const auto *RHSCE = dyn_cast<ConstantExpr>(RHS);
  if (!LHSCE || !RHSCE)
    return DupArgResult::Unknown;

  // Otherwise, test that the values.
  return LHSCE->getResultAsAPSInt() == RHSCE->getResultAsAPSInt()
             ? DupArgResult::Same
             : DupArgResult::Different;
}

void Sema::AddWorkGroupSizeHintAttr(Decl *D, const AttributeCommonInfo &CI,
                                    Expr *XDim, Expr *YDim, Expr *ZDim) {
  // Returns nullptr if diagnosing, otherwise returns the original expression
  // or the original expression converted to a constant expression.
  auto CheckAndConvertArg = [&](Expr *E) -> Expr * {
    // We can only check if the expression is not value dependent.
    if (!E->isValueDependent()) {
      llvm::APSInt ArgVal;
      ExprResult Res = VerifyIntegerConstantExpression(E, &ArgVal);
      if (Res.isInvalid())
        return nullptr;
      E = Res.get();

      // This attribute requires a strictly positive value.
      if (ArgVal <= 0) {
        Diag(E->getExprLoc(), diag::err_attribute_requires_positive_integer)
            << CI << /*positive*/ 0;
        return nullptr;
      }
    }

    return E;
  };

  // Check all three argument values, and if any are bad, bail out. This will
  // convert the given expressions into constant expressions when possible.
  XDim = CheckAndConvertArg(XDim);
  YDim = CheckAndConvertArg(YDim);
  ZDim = CheckAndConvertArg(ZDim);
  if (!XDim || !YDim || !ZDim)
    return;

  // If the attribute was already applied with different arguments, then
  // diagnose the second attribute as a duplicate and don't add it.
  if (const auto *Existing = D->getAttr<WorkGroupSizeHintAttr>()) {
    DupArgResult Results[] = {AreArgValuesIdentical(XDim, Existing->getXDim()),
                              AreArgValuesIdentical(YDim, Existing->getYDim()),
                              AreArgValuesIdentical(ZDim, Existing->getZDim())};
    // If any of the results are known to be different, we can diagnose at this
    // point and drop the attribute.
    if (llvm::is_contained(Results, DupArgResult::Different)) {
      Diag(CI.getLoc(), diag::warn_duplicate_attribute) << CI;
      Diag(Existing->getLoc(), diag::note_previous_attribute);
      return;
    }
    // If all of the results are known to be the same, we can silently drop the
    // attribute. Otherwise, we have to add the attribute and resolve its
    // differences later.
    if (llvm::all_of(Results,
                     [](DupArgResult V) { return V == DupArgResult::Same; }))
      return;
  }

  D->addAttr(::new (Context)
                 WorkGroupSizeHintAttr(Context, CI, XDim, YDim, ZDim));
}

WorkGroupSizeHintAttr *
Sema::MergeWorkGroupSizeHintAttr(Decl *D, const WorkGroupSizeHintAttr &A) {
  // Check to see if there's a duplicate attribute already applied.
  if (const auto *DeclAttr = D->getAttr<WorkGroupSizeHintAttr>()) {
    DupArgResult Results[] = {
        AreArgValuesIdentical(DeclAttr->getXDim(), A.getXDim()),
        AreArgValuesIdentical(DeclAttr->getYDim(), A.getYDim()),
        AreArgValuesIdentical(DeclAttr->getZDim(), A.getZDim())};

    // If any of the results are known to be different, we can diagnose at this
    // point and drop the attribute.
    if (llvm::is_contained(Results, DupArgResult::Different)) {
      Diag(DeclAttr->getLoc(), diag::warn_duplicate_attribute) << &A;
      Diag(A.getLoc(), diag::note_previous_attribute);
      return nullptr;
    }
    // If all of the results are known to be the same, we can silently drop the
    // attribute. Otherwise, we have to add the attribute and resolve its
    // differences later.
    if (llvm::all_of(Results,
                     [](DupArgResult V) { return V == DupArgResult::Same; }))
      return nullptr;
  }
  return ::new (Context)
      WorkGroupSizeHintAttr(Context, A, A.getXDim(), A.getYDim(), A.getZDim());
}

// Handles work_group_size_hint.
static void handleWorkGroupSizeHint(Sema &S, Decl *D, const ParsedAttr &AL) {
  S.CheckDeprecatedSYCLAttributeSpelling(AL);

  S.AddWorkGroupSizeHintAttr(D, AL, AL.getArgAsExpr(0), AL.getArgAsExpr(1),
                             AL.getArgAsExpr(2));
}

// Handles max_work_group_size attribute.
// If the [[intel::max_work_group_size(X, Y, Z)]] attribute is specified on a
// declaration along with [[intel::max_global_work_dim()]] attribute,
// check to see if all arguments of [[intel::max_work_group_size(X, Y, Z)]]
// attribute hold value 1 in case the argument of
// [[intel::max_global_work_dim()]] attribute equals to 0.
static bool InvalidWorkGroupSizeAttrs(const Expr *MGValue, const Expr *XDim,
                                      const Expr *YDim, const Expr *ZDim) {
  // If any of the operand is still value dependent, we can't test anything.
  const auto *MGValueExpr = dyn_cast<ConstantExpr>(MGValue);
  const auto *XDimExpr = dyn_cast<ConstantExpr>(XDim);
  const auto *YDimExpr = dyn_cast<ConstantExpr>(YDim);
  const auto *ZDimExpr = dyn_cast<ConstantExpr>(ZDim);

  if (!MGValueExpr || !XDimExpr || !YDimExpr || !ZDimExpr)
    return false;

  // Otherwise, check if the attribute values are equal to one.
  return (MGValueExpr->getResultAsAPSInt() == 0 &&
          (XDimExpr->getResultAsAPSInt() != 1 ||
           YDimExpr->getResultAsAPSInt() != 1 ||
           ZDimExpr->getResultAsAPSInt() != 1));
}

void Sema::AddSYCLIntelMaxWorkGroupSizeAttr(Decl *D,
                                            const AttributeCommonInfo &CI,
                                            Expr *XDim, Expr *YDim,
                                            Expr *ZDim) {
  // Returns nullptr if diagnosing, otherwise returns the original expression
  // or the original expression converted to a constant expression.
  auto CheckAndConvertArg = [&](Expr *E) -> Expr * {
    // Check if the expression is not value dependent.
    if (!E->isValueDependent()) {
      llvm::APSInt ArgVal;
      ExprResult Res = VerifyIntegerConstantExpression(E, &ArgVal);
      if (Res.isInvalid())
        return nullptr;
      E = Res.get();

      // This attribute requires a strictly positive value.
      if (ArgVal <= 0) {
        Diag(E->getExprLoc(), diag::err_attribute_requires_positive_integer)
            << CI << /*positive*/ 0;
        return nullptr;
      }
    }
    return E;
  };

  // Check all three argument values, and if any are bad, bail out. This will
  // convert the given expressions into constant expressions when possible.
  XDim = CheckAndConvertArg(XDim);
  YDim = CheckAndConvertArg(YDim);
  ZDim = CheckAndConvertArg(ZDim);
  if (!XDim || !YDim || !ZDim)
    return;

  // If the declaration has a SYCLIntelMaxWorkGroupSizeAttr, check to see if
  // the attribute holds equal values to (1, 1, 1) in case the value of
  // SYCLIntelMaxGlobalWorkDimAttr equals to 0.
  if (const auto *DeclAttr = D->getAttr<SYCLIntelMaxGlobalWorkDimAttr>()) {
    if (InvalidWorkGroupSizeAttrs(DeclAttr->getValue(), XDim, YDim, ZDim)) {
      Diag(CI.getLoc(), diag::err_sycl_x_y_z_arguments_must_be_one)
          << CI << DeclAttr;
      return;
    }
  }

  // If the attribute was already applied with different arguments, then
  // diagnose the second attribute as a duplicate and don't add it.
  if (const auto *Existing = D->getAttr<SYCLIntelMaxWorkGroupSizeAttr>()) {
    DupArgResult Results[] = {AreArgValuesIdentical(XDim, Existing->getXDim()),
                              AreArgValuesIdentical(YDim, Existing->getYDim()),
                              AreArgValuesIdentical(ZDim, Existing->getZDim())};
    // If any of the results are known to be different, we can diagnose at this
    // point and drop the attribute.
    if (llvm::is_contained(Results, DupArgResult::Different)) {
      Diag(CI.getLoc(), diag::warn_duplicate_attribute) << CI;
      Diag(Existing->getLoc(), diag::note_previous_attribute);
      return;
    }
    // If all of the results are known to be the same, we can silently drop the
    // attribute. Otherwise, we have to add the attribute and resolve its
    // differences later.
    if (llvm::all_of(Results,
                     [](DupArgResult V) { return V == DupArgResult::Same; }))
      return;
  }

  D->addAttr(::new (Context)
                 SYCLIntelMaxWorkGroupSizeAttr(Context, CI, XDim, YDim, ZDim));
}

SYCLIntelMaxWorkGroupSizeAttr *Sema::MergeSYCLIntelMaxWorkGroupSizeAttr(
    Decl *D, const SYCLIntelMaxWorkGroupSizeAttr &A) {
  // Check to see if there's a duplicate attribute already applied.
  if (const auto *DeclAttr = D->getAttr<SYCLIntelMaxWorkGroupSizeAttr>()) {
    DupArgResult Results[] = {
        AreArgValuesIdentical(DeclAttr->getXDim(), A.getXDim()),
        AreArgValuesIdentical(DeclAttr->getYDim(), A.getYDim()),
        AreArgValuesIdentical(DeclAttr->getZDim(), A.getZDim())};

    // If any of the results are known to be different, we can diagnose at this
    // point and drop the attribute.
    if (llvm::is_contained(Results, DupArgResult::Different)) {
      Diag(DeclAttr->getLoc(), diag::warn_duplicate_attribute) << &A;
      Diag(A.getLoc(), diag::note_previous_attribute);
      return nullptr;
    }
    // If all of the results are known to be the same, we can silently drop the
    // attribute. Otherwise, we have to add the attribute and resolve its
    // differences later.
    if (llvm::all_of(Results,
                     [](DupArgResult V) { return V == DupArgResult::Same; }))
      return nullptr;
  }

  // If the declaration has a SYCLIntelMaxWorkGroupSizeAttr,
  // check to see if the attribute holds equal values to
  // (1, 1, 1) in case the value of SYCLIntelMaxGlobalWorkDimAttr
  // equals to 0.
  if (const auto *DeclAttr = D->getAttr<SYCLIntelMaxGlobalWorkDimAttr>()) {
    if (InvalidWorkGroupSizeAttrs(DeclAttr->getValue(), A.getXDim(),
                                  A.getYDim(), A.getZDim())) {
      Diag(A.getLoc(), diag::err_sycl_x_y_z_arguments_must_be_one)
          << &A << DeclAttr;
      return nullptr;
    }
  }

  return ::new (Context) SYCLIntelMaxWorkGroupSizeAttr(
      Context, A, A.getXDim(), A.getYDim(), A.getZDim());
}

static void handleSYCLIntelMaxWorkGroupSize(Sema &S, Decl *D,
                                            const ParsedAttr &AL) {
  S.AddSYCLIntelMaxWorkGroupSizeAttr(D, AL, AL.getArgAsExpr(0),
                                     AL.getArgAsExpr(1), AL.getArgAsExpr(2));
}

void Sema::AddIntelReqdSubGroupSize(Decl *D, const AttributeCommonInfo &CI,
                                    Expr *E) {
  if (!E->isValueDependent()) {
    // Validate that we have an integer constant expression and then store the
    // converted constant expression into the semantic attribute so that we
    // don't have to evaluate it again later.
    llvm::APSInt ArgVal;
    ExprResult Res = VerifyIntegerConstantExpression(E, &ArgVal);
    if (Res.isInvalid())
      return;
    E = Res.get();

    // This attribute requires a strictly positive value.
    if (ArgVal <= 0) {
      Diag(E->getExprLoc(), diag::err_attribute_requires_positive_integer)
          << CI << /*positive*/ 0;
      return;
    }

    // Check to see if there's a duplicate attribute with different values
    // already applied to the declaration.
    if (const auto *DeclAttr = D->getAttr<IntelReqdSubGroupSizeAttr>()) {
      // If the other attribute argument is instantiation dependent, we won't
      // have converted it to a constant expression yet and thus we test
      // whether this is a null pointer.
      if (const auto *DeclExpr = dyn_cast<ConstantExpr>(DeclAttr->getValue())) {
        if (ArgVal != DeclExpr->getResultAsAPSInt()) {
          Diag(CI.getLoc(), diag::warn_duplicate_attribute) << CI;
          Diag(DeclAttr->getLoc(), diag::note_previous_attribute);
        }
        // Drop the duplicate attribute.
        return;
      }
    }
  }

  D->addAttr(::new (Context) IntelReqdSubGroupSizeAttr(Context, CI, E));
}

IntelReqdSubGroupSizeAttr *
Sema::MergeIntelReqdSubGroupSizeAttr(Decl *D,
                                     const IntelReqdSubGroupSizeAttr &A) {
  // Check to see if there's a duplicate attribute with different values
  // already applied to the declaration.
  if (const auto *DeclAttr = D->getAttr<IntelReqdSubGroupSizeAttr>()) {
    if (const auto *DeclExpr = dyn_cast<ConstantExpr>(DeclAttr->getValue())) {
      if (const auto *MergeExpr = dyn_cast<ConstantExpr>(A.getValue())) {
        if (DeclExpr->getResultAsAPSInt() != MergeExpr->getResultAsAPSInt()) {
          Diag(DeclAttr->getLoc(), diag::warn_duplicate_attribute) << &A;
          Diag(A.getLoc(), diag::note_previous_attribute);
          return nullptr;
        }
        // Do not add a duplicate attribute.
        return nullptr;
      }
    }
  }
  return ::new (Context) IntelReqdSubGroupSizeAttr(Context, A, A.getValue());
}

static void handleIntelReqdSubGroupSize(Sema &S, Decl *D,
                                        const ParsedAttr &AL) {
  S.CheckDeprecatedSYCLAttributeSpelling(AL);

  Expr *E = AL.getArgAsExpr(0);
  S.AddIntelReqdSubGroupSize(D, AL, E);
}

IntelNamedSubGroupSizeAttr *
Sema::MergeIntelNamedSubGroupSizeAttr(Decl *D,
                                      const IntelNamedSubGroupSizeAttr &A) {
  // Check to see if there's a duplicate attribute with different values
  // already applied to the declaration.
  if (const auto *DeclAttr = D->getAttr<IntelNamedSubGroupSizeAttr>()) {
    if (DeclAttr->getType() != A.getType()) {
      Diag(DeclAttr->getLoc(), diag::warn_duplicate_attribute) << &A;
      Diag(A.getLoc(), diag::note_previous_attribute);
    }
    return nullptr;
  }

  return IntelNamedSubGroupSizeAttr::Create(Context, A.getType(), A);
}

static void handleIntelNamedSubGroupSize(Sema &S, Decl *D,
                                         const ParsedAttr &AL) {
  StringRef SizeStr;
  SourceLocation Loc;
  if (AL.isArgIdent(0)) {
    IdentifierLoc *IL = AL.getArgAsIdent(0);
    SizeStr = IL->Ident->getName();
    Loc = IL->Loc;
  } else if (!S.checkStringLiteralArgumentAttr(AL, 0, SizeStr, &Loc)) {
    return;
  }

  IntelNamedSubGroupSizeAttr::SubGroupSizeType SizeType;
  if (!IntelNamedSubGroupSizeAttr::ConvertStrToSubGroupSizeType(SizeStr,
                                                                SizeType)) {
    S.Diag(Loc, diag::warn_attribute_type_not_supported) << AL << SizeStr;
  }
  D->addAttr(IntelNamedSubGroupSizeAttr::Create(S.Context, SizeType, AL));
}

void Sema::AddSYCLIntelNumSimdWorkItemsAttr(Decl *D,
                                            const AttributeCommonInfo &CI,
                                            Expr *E) {
  if (!E->isValueDependent()) {
    // Validate that we have an integer constant expression and then store the
    // converted constant expression into the semantic attribute so that we
    // don't have to evaluate it again later.
    llvm::APSInt ArgVal;
    ExprResult Res = VerifyIntegerConstantExpression(E, &ArgVal);
    if (Res.isInvalid())
      return;
    E = Res.get();

    // This attribute requires a strictly positive value.
    if (ArgVal <= 0) {
      Diag(E->getExprLoc(), diag::err_attribute_requires_positive_integer)
          << CI << /*positive*/ 0;
      return;
    }

    // Check to see if there's a duplicate attribute with different values
    // already applied to the declaration.
    if (const auto *DeclAttr = D->getAttr<SYCLIntelNumSimdWorkItemsAttr>()) {
      // If the other attribute argument is instantiation dependent, we won't
      // have converted it to a constant expression yet and thus we test
      // whether this is a null pointer.
      if (const auto *DeclExpr = dyn_cast<ConstantExpr>(DeclAttr->getValue())) {
        if (ArgVal != DeclExpr->getResultAsAPSInt()) {
          Diag(CI.getLoc(), diag::warn_duplicate_attribute) << CI;
          Diag(DeclAttr->getLoc(), diag::note_previous_attribute);
        }
        // Drop the duplicate attribute.
        return;
      }
    }

    // If the reqd_work_group_size attribute is specified on a declaration
    // along with num_simd_work_items, the required work group size specified
    // by num_simd_work_items attribute must evenly divide the index that
    // increments fastest in the reqd_work_group_size attribute.
    //
    // The arguments to reqd_work_group_size are ordered based on which index
    // increments the fastest. In OpenCL, the first argument is the index that
    // increments the fastest, and in SYCL, the last argument is the index that
    // increments the fastest.
    if (const auto *DeclAttr = D->getAttr<ReqdWorkGroupSizeAttr>()) {
      Expr *XDimExpr = DeclAttr->getXDim();
      Expr *YDimExpr = DeclAttr->getYDim();
      Expr *ZDimExpr = DeclAttr->getZDim();

      if (!XDimExpr->isValueDependent() && !YDimExpr->isValueDependent() &&
          !ZDimExpr->isValueDependent()) {
        llvm::APSInt XDimVal, ZDimVal;
        ExprResult XDim = VerifyIntegerConstantExpression(XDimExpr, &XDimVal);
        ExprResult ZDim = VerifyIntegerConstantExpression(ZDimExpr, &ZDimVal);

        if (XDim.isInvalid() || ZDim.isInvalid())
          return;

        unsigned WorkGroupSize = getLangOpts().OpenCL ? XDimVal.getZExtValue()
                                                      : ZDimVal.getZExtValue();

        if (WorkGroupSize % ArgVal.getSExtValue() != 0) {
          Diag(CI.getLoc(), diag::err_sycl_num_kernel_wrong_reqd_wg_size)
              << CI << DeclAttr;
          Diag(DeclAttr->getLocation(), diag::note_conflicting_attribute);
          return;
        }
      }
    }
  }

  D->addAttr(::new (Context) SYCLIntelNumSimdWorkItemsAttr(Context, CI, E));
}

SYCLIntelNumSimdWorkItemsAttr *Sema::MergeSYCLIntelNumSimdWorkItemsAttr(
    Decl *D, const SYCLIntelNumSimdWorkItemsAttr &A) {
  // Check to see if there's a duplicate attribute with different values
  // already applied to the declaration.
  if (const auto *DeclAttr = D->getAttr<SYCLIntelNumSimdWorkItemsAttr>()) {
    if (const auto *DeclExpr = dyn_cast<ConstantExpr>(DeclAttr->getValue())) {
      if (const auto *MergeExpr = dyn_cast<ConstantExpr>(A.getValue())) {
        if (DeclExpr->getResultAsAPSInt() != MergeExpr->getResultAsAPSInt()) {
          Diag(DeclAttr->getLoc(), diag::warn_duplicate_attribute) << &A;
          Diag(A.getLoc(), diag::note_previous_attribute);
        }
        // Do not add a duplicate attribute.
        return nullptr;
      }
    }
  }
  return ::new (Context)
      SYCLIntelNumSimdWorkItemsAttr(Context, A, A.getValue());
}

static void handleSYCLIntelNumSimdWorkItemsAttr(Sema &S, Decl *D,
                                                const ParsedAttr &A) {
  Expr *E = A.getArgAsExpr(0);
  S.AddSYCLIntelNumSimdWorkItemsAttr(D, A, E);
}

// Handles use_stall_enable_clusters
static void handleSYCLIntelUseStallEnableClustersAttr(Sema &S, Decl *D,
                                                      const ParsedAttr &A) {
  D->addAttr(::new (S.Context)
                 SYCLIntelUseStallEnableClustersAttr(S.Context, A));
}

// Handles initiation_interval attribute.
void Sema::AddSYCLIntelFPGAInitiationIntervalAttr(Decl *D,
                                                  const AttributeCommonInfo &CI,
                                                  Expr *E) {
  if (!E->isValueDependent()) {
    // Validate that we have an integer constant expression and then store the
    // converted constant expression into the semantic attribute so that we
    // don't have to evaluate it again later.
    llvm::APSInt ArgVal;
    ExprResult Res = VerifyIntegerConstantExpression(E, &ArgVal);
    if (Res.isInvalid())
      return;
    E = Res.get();
    // This attribute requires a strictly positive value.
    if (ArgVal <= 0) {
      Diag(E->getExprLoc(), diag::err_attribute_requires_positive_integer)
          << CI << /*positive*/ 0;
      return;
    }
    // Check to see if there's a duplicate attribute with different values
    // already applied to the declaration.
    if (const auto *DeclAttr =
            D->getAttr<SYCLIntelFPGAInitiationIntervalAttr>()) {
      // If the other attribute argument is instantiation dependent, we won't
      // have converted it to a constant expression yet and thus we test
      // whether this is a null pointer.
      if (const auto *DeclExpr =
              dyn_cast<ConstantExpr>(DeclAttr->getIntervalExpr())) {
        if (ArgVal != DeclExpr->getResultAsAPSInt()) {
          Diag(CI.getLoc(), diag::warn_duplicate_attribute) << CI;
          Diag(DeclAttr->getLoc(), diag::note_previous_attribute);
        }
        // Drop the duplicate attribute.
        return;
      }
    }
  }

  D->addAttr(::new (Context)
                 SYCLIntelFPGAInitiationIntervalAttr(Context, CI, E));
}

SYCLIntelFPGAInitiationIntervalAttr *
Sema::MergeSYCLIntelFPGAInitiationIntervalAttr(
    Decl *D, const SYCLIntelFPGAInitiationIntervalAttr &A) {
  // Check to see if there's a duplicate attribute with different values
  // already applied to the declaration.
  if (const auto *DeclAttr =
          D->getAttr<SYCLIntelFPGAInitiationIntervalAttr>()) {
    if (const auto *DeclExpr =
            dyn_cast<ConstantExpr>(DeclAttr->getIntervalExpr())) {
      if (const auto *MergeExpr = dyn_cast<ConstantExpr>(A.getIntervalExpr())) {
        if (DeclExpr->getResultAsAPSInt() != MergeExpr->getResultAsAPSInt()) {
          Diag(DeclAttr->getLoc(), diag::warn_duplicate_attribute) << &A;
          Diag(A.getLoc(), diag::note_previous_attribute);
        }
        // Do not add a duplicate attribute.
        return nullptr;
      }
    }
  }

  return ::new (Context)
      SYCLIntelFPGAInitiationIntervalAttr(Context, A, A.getIntervalExpr());
}

static void handleSYCLIntelFPGAInitiationIntervalAttr(Sema &S, Decl *D,
                                                      const ParsedAttr &A) {
  S.CheckDeprecatedSYCLAttributeSpelling(A);

  S.AddSYCLIntelFPGAInitiationIntervalAttr(D, A, A.getArgAsExpr(0));
}

// Handle scheduler_target_fmax_mhz
void Sema::AddSYCLIntelSchedulerTargetFmaxMhzAttr(Decl *D,
                                                  const AttributeCommonInfo &CI,
                                                  Expr *E) {
  if (!E->isValueDependent()) {
    // Validate that we have an integer constant expression and then store the
    // converted constant expression into the semantic attribute so that we
    // don't have to evaluate it again later.
    llvm::APSInt ArgVal;
    ExprResult Res = VerifyIntegerConstantExpression(E, &ArgVal);
    if (Res.isInvalid())
      return;
    E = Res.get();

    // This attribute requires a non-negative value.
    if (ArgVal < 0) {
      Diag(E->getExprLoc(), diag::err_attribute_requires_positive_integer)
          << CI << /*non-negative*/ 1;
      return;
    }
    // Check to see if there's a duplicate attribute with different values
    // already applied to the declaration.
    if (const auto *DeclAttr =
            D->getAttr<SYCLIntelSchedulerTargetFmaxMhzAttr>()) {
      // If the other attribute argument is instantiation dependent, we won't
      // have converted it to a constant expression yet and thus we test
      // whether this is a null pointer.
      if (const auto *DeclExpr = dyn_cast<ConstantExpr>(DeclAttr->getValue())) {
        if (ArgVal != DeclExpr->getResultAsAPSInt()) {
          Diag(CI.getLoc(), diag::warn_duplicate_attribute) << CI;
          Diag(DeclAttr->getLoc(), diag::note_previous_attribute);
        }
        // Drop the duplicate attribute.
        return;
      }
    }
  }

  D->addAttr(::new (Context)
                 SYCLIntelSchedulerTargetFmaxMhzAttr(Context, CI, E));
}

SYCLIntelSchedulerTargetFmaxMhzAttr *
Sema::MergeSYCLIntelSchedulerTargetFmaxMhzAttr(
    Decl *D, const SYCLIntelSchedulerTargetFmaxMhzAttr &A) {
  // Check to see if there's a duplicate attribute with different values
  // already applied to the declaration.
  if (const auto *DeclAttr =
          D->getAttr<SYCLIntelSchedulerTargetFmaxMhzAttr>()) {
    if (const auto *DeclExpr = dyn_cast<ConstantExpr>(DeclAttr->getValue())) {
      if (const auto *MergeExpr = dyn_cast<ConstantExpr>(A.getValue())) {
        if (DeclExpr->getResultAsAPSInt() != MergeExpr->getResultAsAPSInt()) {
          Diag(DeclAttr->getLoc(), diag::warn_duplicate_attribute) << &A;
          Diag(A.getLoc(), diag::note_previous_attribute);
          return nullptr;
        }
        // Do not add a duplicate attribute.
        return nullptr;
      }
    }
  }
  return ::new (Context)
      SYCLIntelSchedulerTargetFmaxMhzAttr(Context, A, A.getValue());
}

static void handleSYCLIntelSchedulerTargetFmaxMhzAttr(Sema &S, Decl *D,
                                                      const ParsedAttr &AL) {
  Expr *E = AL.getArgAsExpr(0);
  S.AddSYCLIntelSchedulerTargetFmaxMhzAttr(D, AL, E);
}

// Handles max_global_work_dim.
// Returns a OneArgResult value; EqualToOne means all argument values are
// equal to one, NotEqualToOne means at least one argument value is not
// equal to one, and Unknown means that at least one of the argument values
// could not be determined.
enum class OneArgResult { Unknown, EqualToOne, NotEqualToOne };
static OneArgResult AreAllArgsOne(const Expr *Args[], size_t Count) {

  for (size_t Idx = 0; Idx < Count; ++Idx) {
    const auto *CE = dyn_cast<ConstantExpr>(Args[Idx]);
    if (!CE)
      return OneArgResult::Unknown;
    if (CE->getResultAsAPSInt() != 1)
      return OneArgResult::NotEqualToOne;
  }
  return OneArgResult::EqualToOne;
}

// If the declaration has a SYCLIntelMaxWorkGroupSizeAttr or
// ReqdWorkGroupSizeAttr, check to see if they hold equal values
// (1, 1, 1). Returns true if diagnosed.
template <typename AttrTy>
static bool checkWorkGroupSizeAttrExpr(Sema &S, Decl *D,
                                       const AttributeCommonInfo &AL) {
  if (const auto *A = D->getAttr<AttrTy>()) {
    const Expr *Args[3] = {A->getXDim(), A->getYDim(), A->getZDim()};
    if (OneArgResult::NotEqualToOne == AreAllArgsOne(Args, 3)) {
      S.Diag(A->getLocation(), diag::err_sycl_x_y_z_arguments_must_be_one)
          << A << AL;
      return true;
    }
  }
  return false;
}

void Sema::AddSYCLIntelMaxGlobalWorkDimAttr(Decl *D,
                                            const AttributeCommonInfo &CI,
                                            Expr *E) {
  if (!E->isValueDependent()) {
    // Validate that we have an integer constant expression and then store the
    // converted constant expression into the semantic attribute so that we
    // don't have to evaluate it again later.
    llvm::APSInt ArgVal;
    ExprResult Res = VerifyIntegerConstantExpression(E, &ArgVal);
    if (Res.isInvalid())
      return;
    E = Res.get();

    // This attribute must be in the range [0, 3].
    if (ArgVal < 0 || ArgVal > 3) {
      Diag(E->getBeginLoc(), diag::err_attribute_argument_out_of_range)
          << CI << 0 << 3 << E->getSourceRange();
      return;
    }

    // Check to see if there's a duplicate attribute with different values
    // already applied to the declaration.
    if (const auto *DeclAttr = D->getAttr<SYCLIntelMaxGlobalWorkDimAttr>()) {
      // If the other attribute argument is instantiation dependent, we won't
      // have converted it to a constant expression yet and thus we test
      // whether this is a null pointer.
      if (const auto *DeclExpr = dyn_cast<ConstantExpr>(DeclAttr->getValue())) {
        if (ArgVal != DeclExpr->getResultAsAPSInt()) {
          Diag(CI.getLoc(), diag::warn_duplicate_attribute) << CI;
          Diag(DeclAttr->getLoc(), diag::note_previous_attribute);
        }
        // Drop the duplicate attribute.
        return;
      }
    }

    // If the declaration has a SYCLIntelMaxWorkGroupSizeAttr or
    // ReqdWorkGroupSizeAttr, check to see if they hold equal values
    // (1, 1, 1) in case the value of SYCLIntelMaxGlobalWorkDimAttr
    // equals to 0.
    if (ArgVal == 0) {
      if (checkWorkGroupSizeAttrExpr<SYCLIntelMaxWorkGroupSizeAttr>(*this, D,
                                                                    CI) ||
          checkWorkGroupSizeAttrExpr<ReqdWorkGroupSizeAttr>(*this, D, CI))
        return;
    }
  }

  D->addAttr(::new (Context) SYCLIntelMaxGlobalWorkDimAttr(Context, CI, E));
}

SYCLIntelMaxGlobalWorkDimAttr *Sema::MergeSYCLIntelMaxGlobalWorkDimAttr(
    Decl *D, const SYCLIntelMaxGlobalWorkDimAttr &A) {
  // Check to see if there's a duplicate attribute with different values
  // already applied to the declaration.
  if (const auto *DeclAttr = D->getAttr<SYCLIntelMaxGlobalWorkDimAttr>()) {
    if (const auto *DeclExpr = dyn_cast<ConstantExpr>(DeclAttr->getValue())) {
      if (const auto *MergeExpr = dyn_cast<ConstantExpr>(A.getValue())) {
        if (DeclExpr->getResultAsAPSInt() != MergeExpr->getResultAsAPSInt()) {
          Diag(DeclAttr->getLoc(), diag::warn_duplicate_attribute) << &A;
          Diag(A.getLoc(), diag::note_previous_attribute);
        }
        // Do not add a duplicate attribute.
        return nullptr;
      }
    }
  }

  // If the declaration has a SYCLIntelMaxWorkGroupSizeAttr or
  // ReqdWorkGroupSizeAttr, check to see if they hold equal values
  // (1, 1, 1) in case the value of SYCLIntelMaxGlobalWorkDimAttr
  // equals to 0.
  const auto *MergeExpr = dyn_cast<ConstantExpr>(A.getValue());
  if (MergeExpr->getResultAsAPSInt() == 0) {
    if (checkWorkGroupSizeAttrExpr<SYCLIntelMaxWorkGroupSizeAttr>(*this, D,
                                                                  A) ||
        checkWorkGroupSizeAttrExpr<ReqdWorkGroupSizeAttr>(*this, D, A))
      return nullptr;
  }

  return ::new (Context)
      SYCLIntelMaxGlobalWorkDimAttr(Context, A, A.getValue());
}

static void handleSYCLIntelMaxGlobalWorkDimAttr(Sema &S, Decl *D,
                                                const ParsedAttr &AL) {
  Expr *E = AL.getArgAsExpr(0);
  S.AddSYCLIntelMaxGlobalWorkDimAttr(D, AL, E);
}

// Handles [[intel::loop_fuse]] and [[intel::loop_fuse_independent]].
void Sema::AddSYCLIntelLoopFuseAttr(Decl *D, const AttributeCommonInfo &CI,
                                    Expr *E) {
  if (!E->isValueDependent()) {
    // Validate that we have an integer constant expression and then store the
    // converted constant expression into the semantic attribute so that we
    // don't have to evaluate it again later.
    llvm::APSInt ArgVal;
    ExprResult Res = VerifyIntegerConstantExpression(E, &ArgVal);
    if (Res.isInvalid())
      return;
    E = Res.get();

    // This attribute requires a non-negative value.
    if (ArgVal < 0) {
      Diag(E->getExprLoc(), diag::err_attribute_requires_positive_integer)
          << CI << /*non-negative*/ 1;
      return;
    }
    // Check to see if there's a duplicate attribute with different values
    // already applied to the declaration.
    if (const auto *DeclAttr = D->getAttr<SYCLIntelLoopFuseAttr>()) {
      // [[intel::loop_fuse]] and [[intel::loop_fuse_independent]] are
      // incompatible.
      // FIXME: If additional spellings are provided for this attribute,
      // this code will do the wrong thing.
      if (DeclAttr->getAttributeSpellingListIndex() !=
          CI.getAttributeSpellingListIndex()) {
        Diag(CI.getLoc(), diag::err_attributes_are_not_compatible)
            << CI << DeclAttr;
        Diag(DeclAttr->getLocation(), diag::note_conflicting_attribute);
        return;
      }
      // If the other attribute argument is instantiation dependent, we won't
      // have converted it to a constant expression yet and thus we test
      // whether this is a null pointer.
      if (const auto *DeclExpr = dyn_cast<ConstantExpr>(DeclAttr->getValue())) {
        if (ArgVal != DeclExpr->getResultAsAPSInt()) {
          Diag(CI.getLoc(), diag::warn_duplicate_attribute) << CI;
          Diag(DeclAttr->getLoc(), diag::note_previous_attribute);
        }
        // Drop the duplicate attribute.
        return;
      }
    }
  }

  D->addAttr(::new (Context) SYCLIntelLoopFuseAttr(Context, CI, E));
}

SYCLIntelLoopFuseAttr *
Sema::MergeSYCLIntelLoopFuseAttr(Decl *D, const SYCLIntelLoopFuseAttr &A) {
  // Check to see if there's a duplicate attribute with different values
  // already applied to the declaration.
  if (const auto *DeclAttr = D->getAttr<SYCLIntelLoopFuseAttr>()) {
    // [[intel::loop_fuse]] and [[intel::loop_fuse_independent]] are
    // incompatible.
    // FIXME: If additional spellings are provided for this attribute,
    // this code will do the wrong thing.
    if (DeclAttr->getAttributeSpellingListIndex() !=
        A.getAttributeSpellingListIndex()) {
      Diag(A.getLoc(), diag::err_attributes_are_not_compatible)
          << &A << DeclAttr;
      Diag(DeclAttr->getLoc(), diag::note_conflicting_attribute);
      return nullptr;
    }
    if (const auto *DeclExpr = dyn_cast<ConstantExpr>(DeclAttr->getValue())) {
      if (const auto *MergeExpr = dyn_cast<ConstantExpr>(A.getValue())) {
        if (DeclExpr->getResultAsAPSInt() != MergeExpr->getResultAsAPSInt()) {
          Diag(DeclAttr->getLoc(), diag::warn_duplicate_attribute) << &A;
          Diag(A.getLoc(), diag::note_previous_attribute);
        }
        // Do not add a duplicate attribute.
        return nullptr;
      }
    }
  }

  return ::new (Context) SYCLIntelLoopFuseAttr(Context, A, A.getValue());
}

static void handleSYCLIntelLoopFuseAttr(Sema &S, Decl *D, const ParsedAttr &A) {
  // If no attribute argument is specified, set to default value '1'.
  Expr *E = A.isArgExpr(0)
                ? A.getArgAsExpr(0)
                : IntegerLiteral::Create(S.Context, llvm::APInt(32, 1),
                                         S.Context.IntTy, A.getLoc());

  S.AddSYCLIntelLoopFuseAttr(D, A, E);
}

static void handleVecTypeHint(Sema &S, Decl *D, const ParsedAttr &AL) {
  // This attribute is deprecated without replacement in SYCL 2020 mode.
  if (S.LangOpts.getSYCLVersion() > LangOptions::SYCL_2017)
    S.Diag(AL.getLoc(), diag::warn_attribute_spelling_deprecated) << AL;

  // If the attribute is used with the [[sycl::vec_type_hint]] spelling in SYCL
  // 2017 mode, we want to warn about using the newer name in the older
  // standard as a compatibility extension.
  if (S.LangOpts.getSYCLVersion() == LangOptions::SYCL_2017 && AL.hasScope())
    S.Diag(AL.getLoc(), diag::ext_sycl_2020_attr_spelling) << AL;

  if (!AL.hasParsedType()) {
    S.Diag(AL.getLoc(), diag::err_attribute_wrong_number_arguments) << AL << 1;
    return;
  }

  TypeSourceInfo *ParmTSI = nullptr;
  QualType ParmType = S.GetTypeFromParser(AL.getTypeArg(), &ParmTSI);
  assert(ParmTSI && "no type source info for attribute argument");

  if (!ParmType->isExtVectorType() && !ParmType->isFloatingType() &&
      (ParmType->isBooleanType() ||
       !ParmType->isIntegralType(S.getASTContext()))) {
    S.Diag(AL.getLoc(), diag::err_attribute_invalid_argument) << 2 << AL;
    return;
  }

  if (VecTypeHintAttr *A = D->getAttr<VecTypeHintAttr>()) {
    if (!S.Context.hasSameType(A->getTypeHint(), ParmType)) {
      S.Diag(AL.getLoc(), diag::warn_duplicate_attribute) << AL;
      return;
    }
  }

  D->addAttr(::new (S.Context) VecTypeHintAttr(S.Context, AL, ParmTSI));
}

SectionAttr *Sema::mergeSectionAttr(Decl *D, const AttributeCommonInfo &CI,
                                    StringRef Name) {
  // Explicit or partial specializations do not inherit
  // the section attribute from the primary template.
  if (const auto *FD = dyn_cast<FunctionDecl>(D)) {
    if (CI.getAttributeSpellingListIndex() == SectionAttr::Declspec_allocate &&
        FD->isFunctionTemplateSpecialization())
      return nullptr;
  }
  if (SectionAttr *ExistingAttr = D->getAttr<SectionAttr>()) {
    if (ExistingAttr->getName() == Name)
      return nullptr;
    Diag(ExistingAttr->getLocation(), diag::warn_mismatched_section)
         << 1 /*section*/;
    Diag(CI.getLoc(), diag::note_previous_attribute);
    return nullptr;
  }
  return ::new (Context) SectionAttr(Context, CI, Name);
}

/// Used to implement to perform semantic checking on
/// attribute((section("foo"))) specifiers.
///
/// In this case, "foo" is passed in to be checked.  If the section
/// specifier is invalid, return an Error that indicates the problem.
///
/// This is a simple quality of implementation feature to catch errors
/// and give good diagnostics in cases when the assembler or code generator
/// would otherwise reject the section specifier.
llvm::Error Sema::isValidSectionSpecifier(StringRef SecName) {
  if (!Context.getTargetInfo().getTriple().isOSDarwin())
    return llvm::Error::success();

  // Let MCSectionMachO validate this.
  StringRef Segment, Section;
  unsigned TAA, StubSize;
  bool HasTAA;
  return llvm::MCSectionMachO::ParseSectionSpecifier(SecName, Segment, Section,
                                                     TAA, HasTAA, StubSize);
}

bool Sema::checkSectionName(SourceLocation LiteralLoc, StringRef SecName) {
  if (llvm::Error E = isValidSectionSpecifier(SecName)) {
    Diag(LiteralLoc, diag::err_attribute_section_invalid_for_target)
        << toString(std::move(E)) << 1 /*'section'*/;
    return false;
  }
  return true;
}

static void handleSectionAttr(Sema &S, Decl *D, const ParsedAttr &AL) {
  // Make sure that there is a string literal as the sections's single
  // argument.
  StringRef Str;
  SourceLocation LiteralLoc;
  if (!S.checkStringLiteralArgumentAttr(AL, 0, Str, &LiteralLoc))
    return;

  if (!S.checkSectionName(LiteralLoc, Str))
    return;

  SectionAttr *NewAttr = S.mergeSectionAttr(D, AL, Str);
  if (NewAttr) {
    D->addAttr(NewAttr);
    if (isa<FunctionDecl, FunctionTemplateDecl, ObjCMethodDecl,
            ObjCPropertyDecl>(D))
      S.UnifySection(NewAttr->getName(),
                     ASTContext::PSF_Execute | ASTContext::PSF_Read,
                     cast<NamedDecl>(D));
  }
}

// This is used for `__declspec(code_seg("segname"))` on a decl.
// `#pragma code_seg("segname")` uses checkSectionName() instead.
static bool checkCodeSegName(Sema &S, SourceLocation LiteralLoc,
                             StringRef CodeSegName) {
  if (llvm::Error E = S.isValidSectionSpecifier(CodeSegName)) {
    S.Diag(LiteralLoc, diag::err_attribute_section_invalid_for_target)
        << toString(std::move(E)) << 0 /*'code-seg'*/;
    return false;
  }

  return true;
}

CodeSegAttr *Sema::mergeCodeSegAttr(Decl *D, const AttributeCommonInfo &CI,
                                    StringRef Name) {
  // Explicit or partial specializations do not inherit
  // the code_seg attribute from the primary template.
  if (const auto *FD = dyn_cast<FunctionDecl>(D)) {
    if (FD->isFunctionTemplateSpecialization())
      return nullptr;
  }
  if (const auto *ExistingAttr = D->getAttr<CodeSegAttr>()) {
    if (ExistingAttr->getName() == Name)
      return nullptr;
    Diag(ExistingAttr->getLocation(), diag::warn_mismatched_section)
         << 0 /*codeseg*/;
    Diag(CI.getLoc(), diag::note_previous_attribute);
    return nullptr;
  }
  return ::new (Context) CodeSegAttr(Context, CI, Name);
}

static void handleCodeSegAttr(Sema &S, Decl *D, const ParsedAttr &AL) {
  StringRef Str;
  SourceLocation LiteralLoc;
  if (!S.checkStringLiteralArgumentAttr(AL, 0, Str, &LiteralLoc))
    return;
  if (!checkCodeSegName(S, LiteralLoc, Str))
    return;
  if (const auto *ExistingAttr = D->getAttr<CodeSegAttr>()) {
    if (!ExistingAttr->isImplicit()) {
      S.Diag(AL.getLoc(),
             ExistingAttr->getName() == Str
             ? diag::warn_duplicate_codeseg_attribute
             : diag::err_conflicting_codeseg_attribute);
      return;
    }
    D->dropAttr<CodeSegAttr>();
  }
  if (CodeSegAttr *CSA = S.mergeCodeSegAttr(D, AL, Str))
    D->addAttr(CSA);
}

// Check for things we'd like to warn about. Multiversioning issues are
// handled later in the process, once we know how many exist.
bool Sema::checkTargetAttr(SourceLocation LiteralLoc, StringRef AttrStr) {
  enum FirstParam { Unsupported, Duplicate, Unknown };
  enum SecondParam { None, Architecture, Tune };
  enum ThirdParam { Target, TargetClones };
  if (AttrStr.contains("fpmath="))
    return Diag(LiteralLoc, diag::warn_unsupported_target_attribute)
           << Unsupported << None << "fpmath=" << Target;

  // Diagnose use of tune if target doesn't support it.
  if (!Context.getTargetInfo().supportsTargetAttributeTune() &&
      AttrStr.contains("tune="))
    return Diag(LiteralLoc, diag::warn_unsupported_target_attribute)
           << Unsupported << None << "tune=" << Target;

  ParsedTargetAttr ParsedAttrs = TargetAttr::parse(AttrStr);

  if (!ParsedAttrs.Architecture.empty() &&
      !Context.getTargetInfo().isValidCPUName(ParsedAttrs.Architecture))
    return Diag(LiteralLoc, diag::warn_unsupported_target_attribute)
           << Unknown << Architecture << ParsedAttrs.Architecture << Target;

  if (!ParsedAttrs.Tune.empty() &&
      !Context.getTargetInfo().isValidCPUName(ParsedAttrs.Tune))
    return Diag(LiteralLoc, diag::warn_unsupported_target_attribute)
           << Unknown << Tune << ParsedAttrs.Tune << Target;

  if (ParsedAttrs.DuplicateArchitecture)
    return Diag(LiteralLoc, diag::warn_unsupported_target_attribute)
           << Duplicate << None << "arch=" << Target;
  if (ParsedAttrs.DuplicateTune)
    return Diag(LiteralLoc, diag::warn_unsupported_target_attribute)
           << Duplicate << None << "tune=" << Target;

  for (const auto &Feature : ParsedAttrs.Features) {
    auto CurFeature = StringRef(Feature).drop_front(); // remove + or -.
    if (!Context.getTargetInfo().isValidFeatureName(CurFeature))
      return Diag(LiteralLoc, diag::warn_unsupported_target_attribute)
             << Unsupported << None << CurFeature << Target;
  }

  TargetInfo::BranchProtectionInfo BPI;
  StringRef DiagMsg;
  if (ParsedAttrs.BranchProtection.empty())
    return false;
  if (!Context.getTargetInfo().validateBranchProtection(
          ParsedAttrs.BranchProtection, ParsedAttrs.Architecture, BPI,
          DiagMsg)) {
    if (DiagMsg.empty())
      return Diag(LiteralLoc, diag::warn_unsupported_target_attribute)
             << Unsupported << None << "branch-protection" << Target;
    return Diag(LiteralLoc, diag::err_invalid_branch_protection_spec)
           << DiagMsg;
  }
  if (!DiagMsg.empty())
    Diag(LiteralLoc, diag::warn_unsupported_branch_protection_spec) << DiagMsg;

  return false;
}

static void handleTargetAttr(Sema &S, Decl *D, const ParsedAttr &AL) {
  StringRef Str;
  SourceLocation LiteralLoc;
  if (!S.checkStringLiteralArgumentAttr(AL, 0, Str, &LiteralLoc) ||
      S.checkTargetAttr(LiteralLoc, Str))
    return;

  TargetAttr *NewAttr = ::new (S.Context) TargetAttr(S.Context, AL, Str);
  D->addAttr(NewAttr);
}

bool Sema::checkTargetClonesAttrString(SourceLocation LiteralLoc, StringRef Str,
                                       const StringLiteral *Literal,
                                       bool &HasDefault, bool &HasCommas,
                                       SmallVectorImpl<StringRef> &Strings) {
  enum FirstParam { Unsupported, Duplicate, Unknown };
  enum SecondParam { None, Architecture, Tune };
  enum ThirdParam { Target, TargetClones };
  HasCommas = HasCommas || Str.contains(',');
  // Warn on empty at the beginning of a string.
  if (Str.size() == 0)
    return Diag(LiteralLoc, diag::warn_unsupported_target_attribute)
           << Unsupported << None << "" << TargetClones;

  std::pair<StringRef, StringRef> Parts = {{}, Str};
  while (!Parts.second.empty()) {
    Parts = Parts.second.split(',');
    StringRef Cur = Parts.first.trim();
    SourceLocation CurLoc = Literal->getLocationOfByte(
        Cur.data() - Literal->getString().data(), getSourceManager(),
        getLangOpts(), Context.getTargetInfo());

    bool DefaultIsDupe = false;
    if (Cur.empty())
      return Diag(CurLoc, diag::warn_unsupported_target_attribute)
             << Unsupported << None << "" << TargetClones;

    if (Cur.startswith("arch=")) {
      if (!Context.getTargetInfo().isValidCPUName(
              Cur.drop_front(sizeof("arch=") - 1)))
        return Diag(CurLoc, diag::warn_unsupported_target_attribute)
               << Unsupported << Architecture
               << Cur.drop_front(sizeof("arch=") - 1) << TargetClones;
    } else if (Cur == "default") {
      DefaultIsDupe = HasDefault;
      HasDefault = true;
    } else if (!Context.getTargetInfo().isValidFeatureName(Cur))
      return Diag(CurLoc, diag::warn_unsupported_target_attribute)
             << Unsupported << None << Cur << TargetClones;

    if (llvm::find(Strings, Cur) != Strings.end() || DefaultIsDupe)
      Diag(CurLoc, diag::warn_target_clone_duplicate_options);
    // Note: Add even if there are duplicates, since it changes name mangling.
    Strings.push_back(Cur);
  }

  if (Str.rtrim().endswith(","))
    return Diag(LiteralLoc, diag::warn_unsupported_target_attribute)
           << Unsupported << None << "" << TargetClones;
  return false;
}

static void handleTargetClonesAttr(Sema &S, Decl *D, const ParsedAttr &AL) {
  // Ensure we don't combine these with themselves, since that causes some
  // confusing behavior.
  if (const auto *Other = D->getAttr<TargetClonesAttr>()) {
    S.Diag(AL.getLoc(), diag::err_disallowed_duplicate_attribute) << AL;
    S.Diag(Other->getLocation(), diag::note_conflicting_attribute);
    return;
  }
  if (checkAttrMutualExclusion<TargetClonesAttr>(S, D, AL))
    return;

  SmallVector<StringRef, 2> Strings;
  bool HasCommas = false, HasDefault = false;

  for (unsigned I = 0, E = AL.getNumArgs(); I != E; ++I) {
    StringRef CurStr;
    SourceLocation LiteralLoc;
    if (!S.checkStringLiteralArgumentAttr(AL, I, CurStr, &LiteralLoc) ||
        S.checkTargetClonesAttrString(
            LiteralLoc, CurStr,
            cast<StringLiteral>(AL.getArgAsExpr(I)->IgnoreParenCasts()),
            HasDefault, HasCommas, Strings))
      return;
  }

  if (HasCommas && AL.getNumArgs() > 1)
    S.Diag(AL.getLoc(), diag::warn_target_clone_mixed_values);

  if (!HasDefault) {
    S.Diag(AL.getLoc(), diag::err_target_clone_must_have_default);
    return;
  }

  // FIXME: We could probably figure out how to get this to work for lambdas
  // someday.
  if (const auto *MD = dyn_cast<CXXMethodDecl>(D)) {
    if (MD->getParent()->isLambda()) {
      S.Diag(D->getLocation(), diag::err_multiversion_doesnt_support)
          << static_cast<unsigned>(MultiVersionKind::TargetClones)
          << /*Lambda*/ 9;
      return;
    }
  }

  cast<FunctionDecl>(D)->setIsMultiVersion();
  TargetClonesAttr *NewAttr = ::new (S.Context)
      TargetClonesAttr(S.Context, AL, Strings.data(), Strings.size());
  D->addAttr(NewAttr);
}

static void handleMinVectorWidthAttr(Sema &S, Decl *D, const ParsedAttr &AL) {
  Expr *E = AL.getArgAsExpr(0);
  uint32_t VecWidth;
  if (!checkUInt32Argument(S, AL, E, VecWidth)) {
    AL.setInvalid();
    return;
  }

  MinVectorWidthAttr *Existing = D->getAttr<MinVectorWidthAttr>();
  if (Existing && Existing->getVectorWidth() != VecWidth) {
    S.Diag(AL.getLoc(), diag::warn_duplicate_attribute) << AL;
    return;
  }

  D->addAttr(::new (S.Context) MinVectorWidthAttr(S.Context, AL, VecWidth));
}

static void handleCleanupAttr(Sema &S, Decl *D, const ParsedAttr &AL) {
  Expr *E = AL.getArgAsExpr(0);
  SourceLocation Loc = E->getExprLoc();
  FunctionDecl *FD = nullptr;
  DeclarationNameInfo NI;

  // gcc only allows for simple identifiers. Since we support more than gcc, we
  // will warn the user.
  if (auto *DRE = dyn_cast<DeclRefExpr>(E)) {
    if (DRE->hasQualifier())
      S.Diag(Loc, diag::warn_cleanup_ext);
    FD = dyn_cast<FunctionDecl>(DRE->getDecl());
    NI = DRE->getNameInfo();
    if (!FD) {
      S.Diag(Loc, diag::err_attribute_cleanup_arg_not_function) << 1
        << NI.getName();
      return;
    }
  } else if (auto *ULE = dyn_cast<UnresolvedLookupExpr>(E)) {
    if (ULE->hasExplicitTemplateArgs())
      S.Diag(Loc, diag::warn_cleanup_ext);
    FD = S.ResolveSingleFunctionTemplateSpecialization(ULE, true);
    NI = ULE->getNameInfo();
    if (!FD) {
      S.Diag(Loc, diag::err_attribute_cleanup_arg_not_function) << 2
        << NI.getName();
      if (ULE->getType() == S.Context.OverloadTy)
        S.NoteAllOverloadCandidates(ULE);
      return;
    }
  } else {
    S.Diag(Loc, diag::err_attribute_cleanup_arg_not_function) << 0;
    return;
  }

  if (FD->getNumParams() != 1) {
    S.Diag(Loc, diag::err_attribute_cleanup_func_must_take_one_arg)
      << NI.getName();
    return;
  }

  // We're currently more strict than GCC about what function types we accept.
  // If this ever proves to be a problem it should be easy to fix.
  QualType Ty = S.Context.getPointerType(cast<VarDecl>(D)->getType());
  QualType ParamTy = FD->getParamDecl(0)->getType();
  if (S.CheckAssignmentConstraints(FD->getParamDecl(0)->getLocation(),
                                   ParamTy, Ty) != Sema::Compatible) {
    S.Diag(Loc, diag::err_attribute_cleanup_func_arg_incompatible_type)
      << NI.getName() << ParamTy << Ty;
    return;
  }

  D->addAttr(::new (S.Context) CleanupAttr(S.Context, AL, FD));
}

static void handleEnumExtensibilityAttr(Sema &S, Decl *D,
                                        const ParsedAttr &AL) {
  if (!AL.isArgIdent(0)) {
    S.Diag(AL.getLoc(), diag::err_attribute_argument_n_type)
        << AL << 0 << AANT_ArgumentIdentifier;
    return;
  }

  EnumExtensibilityAttr::Kind ExtensibilityKind;
  IdentifierInfo *II = AL.getArgAsIdent(0)->Ident;
  if (!EnumExtensibilityAttr::ConvertStrToKind(II->getName(),
                                               ExtensibilityKind)) {
    S.Diag(AL.getLoc(), diag::warn_attribute_type_not_supported) << AL << II;
    return;
  }

  D->addAttr(::new (S.Context)
                 EnumExtensibilityAttr(S.Context, AL, ExtensibilityKind));
}

/// Handle __attribute__((format_arg((idx)))) attribute based on
/// http://gcc.gnu.org/onlinedocs/gcc/Function-Attributes.html
static void handleFormatArgAttr(Sema &S, Decl *D, const ParsedAttr &AL) {
  Expr *IdxExpr = AL.getArgAsExpr(0);
  ParamIdx Idx;
  if (!checkFunctionOrMethodParameterIndex(S, D, AL, 1, IdxExpr, Idx))
    return;

  // Make sure the format string is really a string.
  QualType Ty = getFunctionOrMethodParamType(D, Idx.getASTIndex());

  bool NotNSStringTy = !isNSStringType(Ty, S.Context);
  if (NotNSStringTy &&
      !isCFStringType(Ty, S.Context) &&
      (!Ty->isPointerType() ||
       !Ty->castAs<PointerType>()->getPointeeType()->isCharType())) {
    S.Diag(AL.getLoc(), diag::err_format_attribute_not)
        << "a string type" << IdxExpr->getSourceRange()
        << getFunctionOrMethodParamRange(D, 0);
    return;
  }
  Ty = getFunctionOrMethodResultType(D);
  // replace instancetype with the class type
  auto Instancetype = S.Context.getObjCInstanceTypeDecl()->getTypeForDecl();
  if (Ty->getAs<TypedefType>() == Instancetype)
    if (auto *OMD = dyn_cast<ObjCMethodDecl>(D))
      if (auto *Interface = OMD->getClassInterface())
        Ty = S.Context.getObjCObjectPointerType(
            QualType(Interface->getTypeForDecl(), 0));
  if (!isNSStringType(Ty, S.Context, /*AllowNSAttributedString=*/true) &&
      !isCFStringType(Ty, S.Context) &&
      (!Ty->isPointerType() ||
       !Ty->castAs<PointerType>()->getPointeeType()->isCharType())) {
    S.Diag(AL.getLoc(), diag::err_format_attribute_result_not)
        << (NotNSStringTy ? "string type" : "NSString")
        << IdxExpr->getSourceRange() << getFunctionOrMethodParamRange(D, 0);
    return;
  }

  D->addAttr(::new (S.Context) FormatArgAttr(S.Context, AL, Idx));
}

enum FormatAttrKind {
  CFStringFormat,
  NSStringFormat,
  StrftimeFormat,
  SupportedFormat,
  IgnoredFormat,
  InvalidFormat
};

/// getFormatAttrKind - Map from format attribute names to supported format
/// types.
static FormatAttrKind getFormatAttrKind(StringRef Format) {
  return llvm::StringSwitch<FormatAttrKind>(Format)
      // Check for formats that get handled specially.
      .Case("NSString", NSStringFormat)
      .Case("CFString", CFStringFormat)
      .Case("strftime", StrftimeFormat)

      // Otherwise, check for supported formats.
      .Cases("scanf", "printf", "printf0", "strfmon", SupportedFormat)
      .Cases("cmn_err", "vcmn_err", "zcmn_err", SupportedFormat)
      .Case("kprintf", SupportedFormat)         // OpenBSD.
      .Case("freebsd_kprintf", SupportedFormat) // FreeBSD.
      .Case("os_trace", SupportedFormat)
      .Case("os_log", SupportedFormat)

      .Cases("gcc_diag", "gcc_cdiag", "gcc_cxxdiag", "gcc_tdiag", IgnoredFormat)
      .Default(InvalidFormat);
}

/// Handle __attribute__((init_priority(priority))) attributes based on
/// http://gcc.gnu.org/onlinedocs/gcc/C_002b_002b-Attributes.html
static void handleInitPriorityAttr(Sema &S, Decl *D, const ParsedAttr &AL) {
  if (!S.getLangOpts().CPlusPlus) {
    S.Diag(AL.getLoc(), diag::warn_attribute_ignored) << AL;
    return;
  }

  if (S.getCurFunctionOrMethodDecl()) {
    S.Diag(AL.getLoc(), diag::err_init_priority_object_attr);
    AL.setInvalid();
    return;
  }
  QualType T = cast<VarDecl>(D)->getType();
  if (S.Context.getAsArrayType(T))
    T = S.Context.getBaseElementType(T);
  if (!T->getAs<RecordType>()) {
    S.Diag(AL.getLoc(), diag::err_init_priority_object_attr);
    AL.setInvalid();
    return;
  }

  Expr *E = AL.getArgAsExpr(0);
  uint32_t prioritynum;
  if (!checkUInt32Argument(S, AL, E, prioritynum)) {
    AL.setInvalid();
    return;
  }

  // Only perform the priority check if the attribute is outside of a system
  // header. Values <= 100 are reserved for the implementation, and libc++
  // benefits from being able to specify values in that range.
  if ((prioritynum < 101 || prioritynum > 65535) &&
      !S.getSourceManager().isInSystemHeader(AL.getLoc())) {
    S.Diag(AL.getLoc(), diag::err_attribute_argument_out_of_range)
        << E->getSourceRange() << AL << 101 << 65535;
    AL.setInvalid();
    return;
  }
  D->addAttr(::new (S.Context) InitPriorityAttr(S.Context, AL, prioritynum));
}

ErrorAttr *Sema::mergeErrorAttr(Decl *D, const AttributeCommonInfo &CI,
                                StringRef NewUserDiagnostic) {
  if (const auto *EA = D->getAttr<ErrorAttr>()) {
    std::string NewAttr = CI.getNormalizedFullName();
    assert((NewAttr == "error" || NewAttr == "warning") &&
           "unexpected normalized full name");
    bool Match = (EA->isError() && NewAttr == "error") ||
                 (EA->isWarning() && NewAttr == "warning");
    if (!Match) {
      Diag(EA->getLocation(), diag::err_attributes_are_not_compatible)
          << CI << EA;
      Diag(CI.getLoc(), diag::note_conflicting_attribute);
      return nullptr;
    }
    if (EA->getUserDiagnostic() != NewUserDiagnostic) {
      Diag(CI.getLoc(), diag::warn_duplicate_attribute) << EA;
      Diag(EA->getLoc(), diag::note_previous_attribute);
    }
    D->dropAttr<ErrorAttr>();
  }
  return ::new (Context) ErrorAttr(Context, CI, NewUserDiagnostic);
}

FormatAttr *Sema::mergeFormatAttr(Decl *D, const AttributeCommonInfo &CI,
                                  IdentifierInfo *Format, int FormatIdx,
                                  int FirstArg) {
  // Check whether we already have an equivalent format attribute.
  for (auto *F : D->specific_attrs<FormatAttr>()) {
    if (F->getType() == Format &&
        F->getFormatIdx() == FormatIdx &&
        F->getFirstArg() == FirstArg) {
      // If we don't have a valid location for this attribute, adopt the
      // location.
      if (F->getLocation().isInvalid())
        F->setRange(CI.getRange());
      return nullptr;
    }
  }

  return ::new (Context) FormatAttr(Context, CI, Format, FormatIdx, FirstArg);
}

/// Handle __attribute__((format(type,idx,firstarg))) attributes based on
/// http://gcc.gnu.org/onlinedocs/gcc/Function-Attributes.html
static void handleFormatAttr(Sema &S, Decl *D, const ParsedAttr &AL) {
  if (!AL.isArgIdent(0)) {
    S.Diag(AL.getLoc(), diag::err_attribute_argument_n_type)
        << AL << 1 << AANT_ArgumentIdentifier;
    return;
  }

  // In C++ the implicit 'this' function parameter also counts, and they are
  // counted from one.
  bool HasImplicitThisParam = isInstanceMethod(D);
  unsigned NumArgs = getFunctionOrMethodNumParams(D) + HasImplicitThisParam;

  IdentifierInfo *II = AL.getArgAsIdent(0)->Ident;
  StringRef Format = II->getName();

  if (normalizeName(Format)) {
    // If we've modified the string name, we need a new identifier for it.
    II = &S.Context.Idents.get(Format);
  }

  // Check for supported formats.
  FormatAttrKind Kind = getFormatAttrKind(Format);

  if (Kind == IgnoredFormat)
    return;

  if (Kind == InvalidFormat) {
    S.Diag(AL.getLoc(), diag::warn_attribute_type_not_supported)
        << AL << II->getName();
    return;
  }

  // checks for the 2nd argument
  Expr *IdxExpr = AL.getArgAsExpr(1);
  uint32_t Idx;
  if (!checkUInt32Argument(S, AL, IdxExpr, Idx, 2))
    return;

  if (Idx < 1 || Idx > NumArgs) {
    S.Diag(AL.getLoc(), diag::err_attribute_argument_out_of_bounds)
        << AL << 2 << IdxExpr->getSourceRange();
    return;
  }

  // FIXME: Do we need to bounds check?
  unsigned ArgIdx = Idx - 1;

  if (HasImplicitThisParam) {
    if (ArgIdx == 0) {
      S.Diag(AL.getLoc(),
             diag::err_format_attribute_implicit_this_format_string)
        << IdxExpr->getSourceRange();
      return;
    }
    ArgIdx--;
  }

  // make sure the format string is really a string
  QualType Ty = getFunctionOrMethodParamType(D, ArgIdx);

  if (Kind == CFStringFormat) {
    if (!isCFStringType(Ty, S.Context)) {
      S.Diag(AL.getLoc(), diag::err_format_attribute_not)
        << "a CFString" << IdxExpr->getSourceRange()
        << getFunctionOrMethodParamRange(D, ArgIdx);
      return;
    }
  } else if (Kind == NSStringFormat) {
    // FIXME: do we need to check if the type is NSString*?  What are the
    // semantics?
    if (!isNSStringType(Ty, S.Context, /*AllowNSAttributedString=*/true)) {
      S.Diag(AL.getLoc(), diag::err_format_attribute_not)
        << "an NSString" << IdxExpr->getSourceRange()
        << getFunctionOrMethodParamRange(D, ArgIdx);
      return;
    }
  } else if (!Ty->isPointerType() ||
             !Ty->castAs<PointerType>()->getPointeeType()->isCharType()) {
    S.Diag(AL.getLoc(), diag::err_format_attribute_not)
      << "a string type" << IdxExpr->getSourceRange()
      << getFunctionOrMethodParamRange(D, ArgIdx);
    return;
  }

  // check the 3rd argument
  Expr *FirstArgExpr = AL.getArgAsExpr(2);
  uint32_t FirstArg;
  if (!checkUInt32Argument(S, AL, FirstArgExpr, FirstArg, 3))
    return;

  // check if the function is variadic if the 3rd argument non-zero
  if (FirstArg != 0) {
    if (isFunctionOrMethodVariadic(D)) {
      ++NumArgs; // +1 for ...
    } else {
      S.Diag(D->getLocation(), diag::err_format_attribute_requires_variadic);
      return;
    }
  }

  // strftime requires FirstArg to be 0 because it doesn't read from any
  // variable the input is just the current time + the format string.
  if (Kind == StrftimeFormat) {
    if (FirstArg != 0) {
      S.Diag(AL.getLoc(), diag::err_format_strftime_third_parameter)
        << FirstArgExpr->getSourceRange();
      return;
    }
  // if 0 it disables parameter checking (to use with e.g. va_list)
  } else if (FirstArg != 0 && FirstArg != NumArgs) {
    S.Diag(AL.getLoc(), diag::err_attribute_argument_out_of_bounds)
        << AL << 3 << FirstArgExpr->getSourceRange();
    return;
  }

  FormatAttr *NewAttr = S.mergeFormatAttr(D, AL, II, Idx, FirstArg);
  if (NewAttr)
    D->addAttr(NewAttr);
}

/// Handle __attribute__((callback(CalleeIdx, PayloadIdx0, ...))) attributes.
static void handleCallbackAttr(Sema &S, Decl *D, const ParsedAttr &AL) {
  // The index that identifies the callback callee is mandatory.
  if (AL.getNumArgs() == 0) {
    S.Diag(AL.getLoc(), diag::err_callback_attribute_no_callee)
        << AL.getRange();
    return;
  }

  bool HasImplicitThisParam = isInstanceMethod(D);
  int32_t NumArgs = getFunctionOrMethodNumParams(D);

  FunctionDecl *FD = D->getAsFunction();
  assert(FD && "Expected a function declaration!");

  llvm::StringMap<int> NameIdxMapping;
  NameIdxMapping["__"] = -1;

  NameIdxMapping["this"] = 0;

  int Idx = 1;
  for (const ParmVarDecl *PVD : FD->parameters())
    NameIdxMapping[PVD->getName()] = Idx++;

  auto UnknownName = NameIdxMapping.end();

  SmallVector<int, 8> EncodingIndices;
  for (unsigned I = 0, E = AL.getNumArgs(); I < E; ++I) {
    SourceRange SR;
    int32_t ArgIdx;

    if (AL.isArgIdent(I)) {
      IdentifierLoc *IdLoc = AL.getArgAsIdent(I);
      auto It = NameIdxMapping.find(IdLoc->Ident->getName());
      if (It == UnknownName) {
        S.Diag(AL.getLoc(), diag::err_callback_attribute_argument_unknown)
            << IdLoc->Ident << IdLoc->Loc;
        return;
      }

      SR = SourceRange(IdLoc->Loc);
      ArgIdx = It->second;
    } else if (AL.isArgExpr(I)) {
      Expr *IdxExpr = AL.getArgAsExpr(I);

      // If the expression is not parseable as an int32_t we have a problem.
      if (!checkUInt32Argument(S, AL, IdxExpr, (uint32_t &)ArgIdx, I + 1,
                               false)) {
        S.Diag(AL.getLoc(), diag::err_attribute_argument_out_of_bounds)
            << AL << (I + 1) << IdxExpr->getSourceRange();
        return;
      }

      // Check oob, excluding the special values, 0 and -1.
      if (ArgIdx < -1 || ArgIdx > NumArgs) {
        S.Diag(AL.getLoc(), diag::err_attribute_argument_out_of_bounds)
            << AL << (I + 1) << IdxExpr->getSourceRange();
        return;
      }

      SR = IdxExpr->getSourceRange();
    } else {
      llvm_unreachable("Unexpected ParsedAttr argument type!");
    }

    if (ArgIdx == 0 && !HasImplicitThisParam) {
      S.Diag(AL.getLoc(), diag::err_callback_implicit_this_not_available)
          << (I + 1) << SR;
      return;
    }

    // Adjust for the case we do not have an implicit "this" parameter. In this
    // case we decrease all positive values by 1 to get LLVM argument indices.
    if (!HasImplicitThisParam && ArgIdx > 0)
      ArgIdx -= 1;

    EncodingIndices.push_back(ArgIdx);
  }

  int CalleeIdx = EncodingIndices.front();
  // Check if the callee index is proper, thus not "this" and not "unknown".
  // This means the "CalleeIdx" has to be non-negative if "HasImplicitThisParam"
  // is false and positive if "HasImplicitThisParam" is true.
  if (CalleeIdx < (int)HasImplicitThisParam) {
    S.Diag(AL.getLoc(), diag::err_callback_attribute_invalid_callee)
        << AL.getRange();
    return;
  }

  // Get the callee type, note the index adjustment as the AST doesn't contain
  // the this type (which the callee cannot reference anyway!).
  const Type *CalleeType =
      getFunctionOrMethodParamType(D, CalleeIdx - HasImplicitThisParam)
          .getTypePtr();
  if (!CalleeType || !CalleeType->isFunctionPointerType()) {
    S.Diag(AL.getLoc(), diag::err_callback_callee_no_function_type)
        << AL.getRange();
    return;
  }

  const Type *CalleeFnType =
      CalleeType->getPointeeType()->getUnqualifiedDesugaredType();

  // TODO: Check the type of the callee arguments.

  const auto *CalleeFnProtoType = dyn_cast<FunctionProtoType>(CalleeFnType);
  if (!CalleeFnProtoType) {
    S.Diag(AL.getLoc(), diag::err_callback_callee_no_function_type)
        << AL.getRange();
    return;
  }

  if (CalleeFnProtoType->getNumParams() > EncodingIndices.size() - 1) {
    S.Diag(AL.getLoc(), diag::err_attribute_wrong_number_arguments)
        << AL << (unsigned)(EncodingIndices.size() - 1);
    return;
  }

  if (CalleeFnProtoType->getNumParams() < EncodingIndices.size() - 1) {
    S.Diag(AL.getLoc(), diag::err_attribute_wrong_number_arguments)
        << AL << (unsigned)(EncodingIndices.size() - 1);
    return;
  }

  if (CalleeFnProtoType->isVariadic()) {
    S.Diag(AL.getLoc(), diag::err_callback_callee_is_variadic) << AL.getRange();
    return;
  }

  // Do not allow multiple callback attributes.
  if (D->hasAttr<CallbackAttr>()) {
    S.Diag(AL.getLoc(), diag::err_callback_attribute_multiple) << AL.getRange();
    return;
  }

  D->addAttr(::new (S.Context) CallbackAttr(
      S.Context, AL, EncodingIndices.data(), EncodingIndices.size()));
}

static bool isFunctionLike(const Type &T) {
  // Check for explicit function types.
  // 'called_once' is only supported in Objective-C and it has
  // function pointers and block pointers.
  return T.isFunctionPointerType() || T.isBlockPointerType();
}

/// Handle 'called_once' attribute.
static void handleCalledOnceAttr(Sema &S, Decl *D, const ParsedAttr &AL) {
  // 'called_once' only applies to parameters representing functions.
  QualType T = cast<ParmVarDecl>(D)->getType();

  if (!isFunctionLike(*T)) {
    S.Diag(AL.getLoc(), diag::err_called_once_attribute_wrong_type);
    return;
  }

  D->addAttr(::new (S.Context) CalledOnceAttr(S.Context, AL));
}

static void handleTransparentUnionAttr(Sema &S, Decl *D, const ParsedAttr &AL) {
  // Try to find the underlying union declaration.
  RecordDecl *RD = nullptr;
  const auto *TD = dyn_cast<TypedefNameDecl>(D);
  if (TD && TD->getUnderlyingType()->isUnionType())
    RD = TD->getUnderlyingType()->getAsUnionType()->getDecl();
  else
    RD = dyn_cast<RecordDecl>(D);

  if (!RD || !RD->isUnion()) {
    S.Diag(AL.getLoc(), diag::warn_attribute_wrong_decl_type) << AL
                                                              << ExpectedUnion;
    return;
  }

  if (!RD->isCompleteDefinition()) {
    if (!RD->isBeingDefined())
      S.Diag(AL.getLoc(),
             diag::warn_transparent_union_attribute_not_definition);
    return;
  }

  RecordDecl::field_iterator Field = RD->field_begin(),
                          FieldEnd = RD->field_end();
  if (Field == FieldEnd) {
    S.Diag(AL.getLoc(), diag::warn_transparent_union_attribute_zero_fields);
    return;
  }

  FieldDecl *FirstField = *Field;
  QualType FirstType = FirstField->getType();
  if (FirstType->hasFloatingRepresentation() || FirstType->isVectorType()) {
    S.Diag(FirstField->getLocation(),
           diag::warn_transparent_union_attribute_floating)
      << FirstType->isVectorType() << FirstType;
    return;
  }

  if (FirstType->isIncompleteType())
    return;
  uint64_t FirstSize = S.Context.getTypeSize(FirstType);
  uint64_t FirstAlign = S.Context.getTypeAlign(FirstType);
  for (; Field != FieldEnd; ++Field) {
    QualType FieldType = Field->getType();
    if (FieldType->isIncompleteType())
      return;
    // FIXME: this isn't fully correct; we also need to test whether the
    // members of the union would all have the same calling convention as the
    // first member of the union. Checking just the size and alignment isn't
    // sufficient (consider structs passed on the stack instead of in registers
    // as an example).
    if (S.Context.getTypeSize(FieldType) != FirstSize ||
        S.Context.getTypeAlign(FieldType) > FirstAlign) {
      // Warn if we drop the attribute.
      bool isSize = S.Context.getTypeSize(FieldType) != FirstSize;
      unsigned FieldBits = isSize ? S.Context.getTypeSize(FieldType)
                                  : S.Context.getTypeAlign(FieldType);
      S.Diag(Field->getLocation(),
             diag::warn_transparent_union_attribute_field_size_align)
          << isSize << *Field << FieldBits;
      unsigned FirstBits = isSize ? FirstSize : FirstAlign;
      S.Diag(FirstField->getLocation(),
             diag::note_transparent_union_first_field_size_align)
          << isSize << FirstBits;
      return;
    }
  }

  RD->addAttr(::new (S.Context) TransparentUnionAttr(S.Context, AL));
}

void Sema::AddAnnotationAttr(Decl *D, const AttributeCommonInfo &CI,
                             StringRef Str, MutableArrayRef<Expr *> Args) {
  auto *Attr = AnnotateAttr::Create(Context, Str, Args.data(), Args.size(), CI);
  llvm::SmallVector<PartialDiagnosticAt, 8> Notes;
  for (unsigned Idx = 0; Idx < Attr->args_size(); Idx++) {
    Expr *&E = Attr->args_begin()[Idx];
    assert(E && "error are handled before");
    if (E->isValueDependent() || E->isTypeDependent())
      continue;

    if (E->getType()->isArrayType())
      E = ImpCastExprToType(E, Context.getPointerType(E->getType()),
                            clang::CK_ArrayToPointerDecay)
              .get();
    if (E->getType()->isFunctionType())
      E = ImplicitCastExpr::Create(Context,
                                   Context.getPointerType(E->getType()),
                                   clang::CK_FunctionToPointerDecay, E, nullptr,
                                   VK_PRValue, FPOptionsOverride());
    if (E->isLValue())
      E = ImplicitCastExpr::Create(Context, E->getType().getNonReferenceType(),
                                   clang::CK_LValueToRValue, E, nullptr,
                                   VK_PRValue, FPOptionsOverride());

    Expr::EvalResult Eval;
    Notes.clear();
    Eval.Diag = &Notes;

    bool Result =
        E->EvaluateAsConstantExpr(Eval, Context);

    /// Result means the expression can be folded to a constant.
    /// Note.empty() means the expression is a valid constant expression in the
    /// current language mode.
    if (!Result || !Notes.empty()) {
      Diag(E->getBeginLoc(), diag::err_attribute_argument_n_type)
          << CI << (Idx + 1) << AANT_ArgumentConstantExpr;
      for (auto &Note : Notes)
        Diag(Note.first, Note.second);
      return;
    }
    assert(Eval.Val.hasValue());
    E = ConstantExpr::Create(Context, E, Eval.Val);
  }
  D->addAttr(Attr);
}

static void handleAnnotateAttr(Sema &S, Decl *D, const ParsedAttr &AL) {
  // Make sure that there is a string literal as the annotation's first
  // argument.
  StringRef Str;
  if (!S.checkStringLiteralArgumentAttr(AL, 0, Str))
    return;

  llvm::SmallVector<Expr *, 4> Args;
  Args.reserve(AL.getNumArgs() - 1);
  for (unsigned Idx = 1; Idx < AL.getNumArgs(); Idx++) {
    assert(!AL.isArgIdent(Idx));
    Args.push_back(AL.getArgAsExpr(Idx));
  }

  S.AddAnnotationAttr(D, AL, Str, Args);
}

static void handleAlignValueAttr(Sema &S, Decl *D, const ParsedAttr &AL) {
  S.AddAlignValueAttr(D, AL, AL.getArgAsExpr(0));
}

void Sema::AddAlignValueAttr(Decl *D, const AttributeCommonInfo &CI, Expr *E) {
  AlignValueAttr TmpAttr(Context, CI, E);
  SourceLocation AttrLoc = CI.getLoc();

  QualType T;
  if (const auto *TD = dyn_cast<TypedefNameDecl>(D))
    T = TD->getUnderlyingType();
  else if (const auto *VD = dyn_cast<ValueDecl>(D))
    T = VD->getType();
  else
    llvm_unreachable("Unknown decl type for align_value");

  if (!T->isDependentType() && !T->isAnyPointerType() &&
      !T->isReferenceType() && !T->isMemberPointerType()) {
    Diag(AttrLoc, diag::warn_attribute_pointer_or_reference_only)
      << &TmpAttr << T << D->getSourceRange();
    return;
  }

  if (!E->isValueDependent()) {
    llvm::APSInt Alignment;
    ExprResult ICE = VerifyIntegerConstantExpression(
        E, &Alignment, diag::err_align_value_attribute_argument_not_int);
    if (ICE.isInvalid())
      return;

    if (!Alignment.isPowerOf2()) {
      Diag(AttrLoc, diag::err_alignment_not_power_of_two)
        << E->getSourceRange();
      return;
    }

    D->addAttr(::new (Context) AlignValueAttr(Context, CI, ICE.get()));
    return;
  }

  // Save dependent expressions in the AST to be instantiated.
  D->addAttr(::new (Context) AlignValueAttr(Context, CI, E));
}

static void handleAlignedAttr(Sema &S, Decl *D, const ParsedAttr &AL) {
  // check the attribute arguments.
  if (AL.getNumArgs() > 1) {
    S.Diag(AL.getLoc(), diag::err_attribute_wrong_number_arguments) << AL << 1;
    return;
  }

  if (AL.getNumArgs() == 0) {
    D->addAttr(::new (S.Context) AlignedAttr(S.Context, AL, true, nullptr));
    return;
  }

  Expr *E = AL.getArgAsExpr(0);
  if (AL.isPackExpansion() && !E->containsUnexpandedParameterPack()) {
    S.Diag(AL.getEllipsisLoc(),
           diag::err_pack_expansion_without_parameter_packs);
    return;
  }

  if (!AL.isPackExpansion() && S.DiagnoseUnexpandedParameterPack(E))
    return;

  S.AddAlignedAttr(D, AL, E, AL.isPackExpansion());
}

void Sema::AddAlignedAttr(Decl *D, const AttributeCommonInfo &CI, Expr *E,
                          bool IsPackExpansion) {
  AlignedAttr TmpAttr(Context, CI, true, E);
  SourceLocation AttrLoc = CI.getLoc();

  // C++11 alignas(...) and C11 _Alignas(...) have additional requirements.
  if (TmpAttr.isAlignas()) {
    // C++11 [dcl.align]p1:
    //   An alignment-specifier may be applied to a variable or to a class
    //   data member, but it shall not be applied to a bit-field, a function
    //   parameter, the formal parameter of a catch clause, or a variable
    //   declared with the register storage class specifier. An
    //   alignment-specifier may also be applied to the declaration of a class
    //   or enumeration type.
    // C11 6.7.5/2:
    //   An alignment attribute shall not be specified in a declaration of
    //   a typedef, or a bit-field, or a function, or a parameter, or an
    //   object declared with the register storage-class specifier.
    int DiagKind = -1;
    if (isa<ParmVarDecl>(D)) {
      DiagKind = 0;
    } else if (const auto *VD = dyn_cast<VarDecl>(D)) {
      if (VD->getStorageClass() == SC_Register)
        DiagKind = 1;
      if (VD->isExceptionVariable())
        DiagKind = 2;
    } else if (const auto *FD = dyn_cast<FieldDecl>(D)) {
      if (FD->isBitField())
        DiagKind = 3;
    } else if (!isa<TagDecl>(D)) {
      Diag(AttrLoc, diag::err_attribute_wrong_decl_type) << &TmpAttr
        << (TmpAttr.isC11() ? ExpectedVariableOrField
                            : ExpectedVariableFieldOrTag);
      return;
    }
    if (DiagKind != -1) {
      Diag(AttrLoc, diag::err_alignas_attribute_wrong_decl_type)
        << &TmpAttr << DiagKind;
      return;
    }
  }

  if (E->isValueDependent()) {
    // We can't support a dependent alignment on a non-dependent type,
    // because we have no way to model that a type is "alignment-dependent"
    // but not dependent in any other way.
    if (const auto *TND = dyn_cast<TypedefNameDecl>(D)) {
      if (!TND->getUnderlyingType()->isDependentType()) {
        Diag(AttrLoc, diag::err_alignment_dependent_typedef_name)
            << E->getSourceRange();
        return;
      }
    }

    // Save dependent expressions in the AST to be instantiated.
    AlignedAttr *AA = ::new (Context) AlignedAttr(Context, CI, true, E);
    AA->setPackExpansion(IsPackExpansion);
    D->addAttr(AA);
    return;
  }

  // FIXME: Cache the number on the AL object?
  llvm::APSInt Alignment;
  ExprResult ICE = VerifyIntegerConstantExpression(
      E, &Alignment, diag::err_aligned_attribute_argument_not_int);
  if (ICE.isInvalid())
    return;

  uint64_t AlignVal = Alignment.getZExtValue();
  // 16 byte ByVal alignment not due to a vector member is not honoured by XL
  // on AIX. Emit a warning here that users are generating binary incompatible
  // code to be safe.
  if (AlignVal >= 16 && isa<FieldDecl>(D) &&
      Context.getTargetInfo().getTriple().isOSAIX())
    Diag(AttrLoc, diag::warn_not_xl_compatible) << E->getSourceRange();

  // C++11 [dcl.align]p2:
  //   -- if the constant expression evaluates to zero, the alignment
  //      specifier shall have no effect
  // C11 6.7.5p6:
  //   An alignment specification of zero has no effect.
  if (!(TmpAttr.isAlignas() && !Alignment)) {
    if (!llvm::isPowerOf2_64(AlignVal)) {
      Diag(AttrLoc, diag::err_alignment_not_power_of_two)
        << E->getSourceRange();
      return;
    }
  }

  uint64_t MaximumAlignment = Sema::MaximumAlignment;
  if (Context.getTargetInfo().getTriple().isOSBinFormatCOFF())
    MaximumAlignment = std::min(MaximumAlignment, uint64_t(8192));
  if (AlignVal > MaximumAlignment) {
    Diag(AttrLoc, diag::err_attribute_aligned_too_great)
        << MaximumAlignment << E->getSourceRange();
    return;
  }

  const auto *VD = dyn_cast<VarDecl>(D);
  if (VD && Context.getTargetInfo().isTLSSupported()) {
    unsigned MaxTLSAlign =
        Context.toCharUnitsFromBits(Context.getTargetInfo().getMaxTLSAlign())
            .getQuantity();
    if (MaxTLSAlign && AlignVal > MaxTLSAlign &&
        VD->getTLSKind() != VarDecl::TLS_None) {
      Diag(VD->getLocation(), diag::err_tls_var_aligned_over_maximum)
          << (unsigned)AlignVal << VD << MaxTLSAlign;
      return;
    }
  }

  // On AIX, an aligned attribute can not decrease the alignment when applied
  // to a variable declaration with vector type.
  if (VD && Context.getTargetInfo().getTriple().isOSAIX()) {
    const Type *Ty = VD->getType().getTypePtr();
    if (Ty->isVectorType() && AlignVal < 16) {
      Diag(VD->getLocation(), diag::warn_aligned_attr_underaligned)
          << VD->getType() << 16;
      return;
    }
  }

  AlignedAttr *AA = ::new (Context) AlignedAttr(Context, CI, true, ICE.get());
  AA->setPackExpansion(IsPackExpansion);
  D->addAttr(AA);
}

void Sema::AddAlignedAttr(Decl *D, const AttributeCommonInfo &CI,
                          TypeSourceInfo *TS, bool IsPackExpansion) {
  // FIXME: Cache the number on the AL object if non-dependent?
  // FIXME: Perform checking of type validity
  AlignedAttr *AA = ::new (Context) AlignedAttr(Context, CI, false, TS);
  AA->setPackExpansion(IsPackExpansion);
  D->addAttr(AA);
}

void Sema::CheckAlignasUnderalignment(Decl *D) {
  assert(D->hasAttrs() && "no attributes on decl");

  QualType UnderlyingTy, DiagTy;
  if (const auto *VD = dyn_cast<ValueDecl>(D)) {
    UnderlyingTy = DiagTy = VD->getType();
  } else {
    UnderlyingTy = DiagTy = Context.getTagDeclType(cast<TagDecl>(D));
    if (const auto *ED = dyn_cast<EnumDecl>(D))
      UnderlyingTy = ED->getIntegerType();
  }
  if (DiagTy->isDependentType() || DiagTy->isIncompleteType())
    return;

  // C++11 [dcl.align]p5, C11 6.7.5/4:
  //   The combined effect of all alignment attributes in a declaration shall
  //   not specify an alignment that is less strict than the alignment that
  //   would otherwise be required for the entity being declared.
  AlignedAttr *AlignasAttr = nullptr;
  AlignedAttr *LastAlignedAttr = nullptr;
  unsigned Align = 0;
  for (auto *I : D->specific_attrs<AlignedAttr>()) {
    if (I->isAlignmentDependent())
      return;
    if (I->isAlignas())
      AlignasAttr = I;
    Align = std::max(Align, I->getAlignment(Context));
    LastAlignedAttr = I;
  }

  if (Align && DiagTy->isSizelessType()) {
    Diag(LastAlignedAttr->getLocation(), diag::err_attribute_sizeless_type)
        << LastAlignedAttr << DiagTy;
  } else if (AlignasAttr && Align) {
    CharUnits RequestedAlign = Context.toCharUnitsFromBits(Align);
    CharUnits NaturalAlign = Context.getTypeAlignInChars(UnderlyingTy);
    if (NaturalAlign > RequestedAlign)
      Diag(AlignasAttr->getLocation(), diag::err_alignas_underaligned)
        << DiagTy << (unsigned)NaturalAlign.getQuantity();
  }
}

bool Sema::checkMSInheritanceAttrOnDefinition(
    CXXRecordDecl *RD, SourceRange Range, bool BestCase,
    MSInheritanceModel ExplicitModel) {
  assert(RD->hasDefinition() && "RD has no definition!");

  // We may not have seen base specifiers or any virtual methods yet.  We will
  // have to wait until the record is defined to catch any mismatches.
  if (!RD->getDefinition()->isCompleteDefinition())
    return false;

  // The unspecified model never matches what a definition could need.
  if (ExplicitModel == MSInheritanceModel::Unspecified)
    return false;

  if (BestCase) {
    if (RD->calculateInheritanceModel() == ExplicitModel)
      return false;
  } else {
    if (RD->calculateInheritanceModel() <= ExplicitModel)
      return false;
  }

  Diag(Range.getBegin(), diag::err_mismatched_ms_inheritance)
      << 0 /*definition*/;
  Diag(RD->getDefinition()->getLocation(), diag::note_defined_here) << RD;
  return true;
}

/// parseModeAttrArg - Parses attribute mode string and returns parsed type
/// attribute.
static void parseModeAttrArg(Sema &S, StringRef Str, unsigned &DestWidth,
                             bool &IntegerMode, bool &ComplexMode,
                             FloatModeKind &ExplicitType) {
  IntegerMode = true;
  ComplexMode = false;
  ExplicitType = FloatModeKind::NoFloat;
  switch (Str.size()) {
  case 2:
    switch (Str[0]) {
    case 'Q':
      DestWidth = 8;
      break;
    case 'H':
      DestWidth = 16;
      break;
    case 'S':
      DestWidth = 32;
      break;
    case 'D':
      DestWidth = 64;
      break;
    case 'X':
      DestWidth = 96;
      break;
    case 'K': // KFmode - IEEE quad precision (__float128)
      ExplicitType = FloatModeKind::Float128;
      DestWidth = Str[1] == 'I' ? 0 : 128;
      break;
    case 'T':
      ExplicitType = FloatModeKind::LongDouble;
      DestWidth = 128;
      break;
    case 'I':
      ExplicitType = FloatModeKind::Ibm128;
      DestWidth = Str[1] == 'I' ? 0 : 128;
      break;
    }
    if (Str[1] == 'F') {
      IntegerMode = false;
    } else if (Str[1] == 'C') {
      IntegerMode = false;
      ComplexMode = true;
    } else if (Str[1] != 'I') {
      DestWidth = 0;
    }
    break;
  case 4:
    // FIXME: glibc uses 'word' to define register_t; this is narrower than a
    // pointer on PIC16 and other embedded platforms.
    if (Str == "word")
      DestWidth = S.Context.getTargetInfo().getRegisterWidth();
    else if (Str == "byte")
      DestWidth = S.Context.getTargetInfo().getCharWidth();
    break;
  case 7:
    if (Str == "pointer")
      DestWidth = S.Context.getTargetInfo().getPointerWidth(0);
    break;
  case 11:
    if (Str == "unwind_word")
      DestWidth = S.Context.getTargetInfo().getUnwindWordWidth();
    break;
  }
}

/// handleModeAttr - This attribute modifies the width of a decl with primitive
/// type.
///
/// Despite what would be logical, the mode attribute is a decl attribute, not a
/// type attribute: 'int ** __attribute((mode(HI))) *G;' tries to make 'G' be
/// HImode, not an intermediate pointer.
static void handleModeAttr(Sema &S, Decl *D, const ParsedAttr &AL) {
  // This attribute isn't documented, but glibc uses it.  It changes
  // the width of an int or unsigned int to the specified size.
  if (!AL.isArgIdent(0)) {
    S.Diag(AL.getLoc(), diag::err_attribute_argument_type)
        << AL << AANT_ArgumentIdentifier;
    return;
  }

  IdentifierInfo *Name = AL.getArgAsIdent(0)->Ident;

  S.AddModeAttr(D, AL, Name);
}

void Sema::AddModeAttr(Decl *D, const AttributeCommonInfo &CI,
                       IdentifierInfo *Name, bool InInstantiation) {
  StringRef Str = Name->getName();
  normalizeName(Str);
  SourceLocation AttrLoc = CI.getLoc();

  unsigned DestWidth = 0;
  bool IntegerMode = true;
  bool ComplexMode = false;
  FloatModeKind ExplicitType = FloatModeKind::NoFloat;
  llvm::APInt VectorSize(64, 0);
  if (Str.size() >= 4 && Str[0] == 'V') {
    // Minimal length of vector mode is 4: 'V' + NUMBER(>=1) + TYPE(>=2).
    size_t StrSize = Str.size();
    size_t VectorStringLength = 0;
    while ((VectorStringLength + 1) < StrSize &&
           isdigit(Str[VectorStringLength + 1]))
      ++VectorStringLength;
    if (VectorStringLength &&
        !Str.substr(1, VectorStringLength).getAsInteger(10, VectorSize) &&
        VectorSize.isPowerOf2()) {
      parseModeAttrArg(*this, Str.substr(VectorStringLength + 1), DestWidth,
                       IntegerMode, ComplexMode, ExplicitType);
      // Avoid duplicate warning from template instantiation.
      if (!InInstantiation)
        Diag(AttrLoc, diag::warn_vector_mode_deprecated);
    } else {
      VectorSize = 0;
    }
  }

  if (!VectorSize)
    parseModeAttrArg(*this, Str, DestWidth, IntegerMode, ComplexMode,
                     ExplicitType);

  // FIXME: Sync this with InitializePredefinedMacros; we need to match int8_t
  // and friends, at least with glibc.
  // FIXME: Make sure floating-point mappings are accurate
  // FIXME: Support XF and TF types
  if (!DestWidth) {
    Diag(AttrLoc, diag::err_machine_mode) << 0 /*Unknown*/ << Name;
    return;
  }

  QualType OldTy;
  if (const auto *TD = dyn_cast<TypedefNameDecl>(D))
    OldTy = TD->getUnderlyingType();
  else if (const auto *ED = dyn_cast<EnumDecl>(D)) {
    // Something like 'typedef enum { X } __attribute__((mode(XX))) T;'.
    // Try to get type from enum declaration, default to int.
    OldTy = ED->getIntegerType();
    if (OldTy.isNull())
      OldTy = Context.IntTy;
  } else
    OldTy = cast<ValueDecl>(D)->getType();

  if (OldTy->isDependentType()) {
    D->addAttr(::new (Context) ModeAttr(Context, CI, Name));
    return;
  }

  // Base type can also be a vector type (see PR17453).
  // Distinguish between base type and base element type.
  QualType OldElemTy = OldTy;
  if (const auto *VT = OldTy->getAs<VectorType>())
    OldElemTy = VT->getElementType();

  // GCC allows 'mode' attribute on enumeration types (even incomplete), except
  // for vector modes. So, 'enum X __attribute__((mode(QI)));' forms a complete
  // type, 'enum { A } __attribute__((mode(V4SI)))' is rejected.
  if ((isa<EnumDecl>(D) || OldElemTy->getAs<EnumType>()) &&
      VectorSize.getBoolValue()) {
    Diag(AttrLoc, diag::err_enum_mode_vector_type) << Name << CI.getRange();
    return;
  }
  bool IntegralOrAnyEnumType = (OldElemTy->isIntegralOrEnumerationType() &&
                                !OldElemTy->isBitIntType()) ||
                               OldElemTy->getAs<EnumType>();

  if (!OldElemTy->getAs<BuiltinType>() && !OldElemTy->isComplexType() &&
      !IntegralOrAnyEnumType)
    Diag(AttrLoc, diag::err_mode_not_primitive);
  else if (IntegerMode) {
    if (!IntegralOrAnyEnumType)
      Diag(AttrLoc, diag::err_mode_wrong_type);
  } else if (ComplexMode) {
    if (!OldElemTy->isComplexType())
      Diag(AttrLoc, diag::err_mode_wrong_type);
  } else {
    if (!OldElemTy->isFloatingType())
      Diag(AttrLoc, diag::err_mode_wrong_type);
  }

  QualType NewElemTy;

  if (IntegerMode)
    NewElemTy = Context.getIntTypeForBitwidth(DestWidth,
                                              OldElemTy->isSignedIntegerType());
  else
    NewElemTy = Context.getRealTypeForBitwidth(DestWidth, ExplicitType);

  if (NewElemTy.isNull()) {
    Diag(AttrLoc, diag::err_machine_mode) << 1 /*Unsupported*/ << Name;
    return;
  }

  if (ComplexMode) {
    NewElemTy = Context.getComplexType(NewElemTy);
  }

  QualType NewTy = NewElemTy;
  if (VectorSize.getBoolValue()) {
    NewTy = Context.getVectorType(NewTy, VectorSize.getZExtValue(),
                                  VectorType::GenericVector);
  } else if (const auto *OldVT = OldTy->getAs<VectorType>()) {
    // Complex machine mode does not support base vector types.
    if (ComplexMode) {
      Diag(AttrLoc, diag::err_complex_mode_vector_type);
      return;
    }
    unsigned NumElements = Context.getTypeSize(OldElemTy) *
                           OldVT->getNumElements() /
                           Context.getTypeSize(NewElemTy);
    NewTy =
        Context.getVectorType(NewElemTy, NumElements, OldVT->getVectorKind());
  }

  if (NewTy.isNull()) {
    Diag(AttrLoc, diag::err_mode_wrong_type);
    return;
  }

  // Install the new type.
  if (auto *TD = dyn_cast<TypedefNameDecl>(D))
    TD->setModedTypeSourceInfo(TD->getTypeSourceInfo(), NewTy);
  else if (auto *ED = dyn_cast<EnumDecl>(D))
    ED->setIntegerType(NewTy);
  else
    cast<ValueDecl>(D)->setType(NewTy);

  D->addAttr(::new (Context) ModeAttr(Context, CI, Name));
}

static void handleNoDebugAttr(Sema &S, Decl *D, const ParsedAttr &AL) {
  D->addAttr(::new (S.Context) NoDebugAttr(S.Context, AL));
}

AlwaysInlineAttr *Sema::mergeAlwaysInlineAttr(Decl *D,
                                              const AttributeCommonInfo &CI,
                                              const IdentifierInfo *Ident) {
  if (OptimizeNoneAttr *Optnone = D->getAttr<OptimizeNoneAttr>()) {
    Diag(CI.getLoc(), diag::warn_attribute_ignored) << Ident;
    Diag(Optnone->getLocation(), diag::note_conflicting_attribute);
    return nullptr;
  }

  if (D->hasAttr<AlwaysInlineAttr>())
    return nullptr;

  return ::new (Context) AlwaysInlineAttr(Context, CI);
}

InternalLinkageAttr *Sema::mergeInternalLinkageAttr(Decl *D,
                                                    const ParsedAttr &AL) {
  if (const auto *VD = dyn_cast<VarDecl>(D)) {
    // Attribute applies to Var but not any subclass of it (like ParmVar,
    // ImplicitParm or VarTemplateSpecialization).
    if (VD->getKind() != Decl::Var) {
      Diag(AL.getLoc(), diag::warn_attribute_wrong_decl_type)
          << AL << (getLangOpts().CPlusPlus ? ExpectedFunctionVariableOrClass
                                            : ExpectedVariableOrFunction);
      return nullptr;
    }
    // Attribute does not apply to non-static local variables.
    if (VD->hasLocalStorage()) {
      Diag(VD->getLocation(), diag::warn_internal_linkage_local_storage);
      return nullptr;
    }
  }

  return ::new (Context) InternalLinkageAttr(Context, AL);
}
InternalLinkageAttr *
Sema::mergeInternalLinkageAttr(Decl *D, const InternalLinkageAttr &AL) {
  if (const auto *VD = dyn_cast<VarDecl>(D)) {
    // Attribute applies to Var but not any subclass of it (like ParmVar,
    // ImplicitParm or VarTemplateSpecialization).
    if (VD->getKind() != Decl::Var) {
      Diag(AL.getLocation(), diag::warn_attribute_wrong_decl_type)
          << &AL << (getLangOpts().CPlusPlus ? ExpectedFunctionVariableOrClass
                                             : ExpectedVariableOrFunction);
      return nullptr;
    }
    // Attribute does not apply to non-static local variables.
    if (VD->hasLocalStorage()) {
      Diag(VD->getLocation(), diag::warn_internal_linkage_local_storage);
      return nullptr;
    }
  }

  return ::new (Context) InternalLinkageAttr(Context, AL);
}

MinSizeAttr *Sema::mergeMinSizeAttr(Decl *D, const AttributeCommonInfo &CI) {
  if (OptimizeNoneAttr *Optnone = D->getAttr<OptimizeNoneAttr>()) {
    Diag(CI.getLoc(), diag::warn_attribute_ignored) << "'minsize'";
    Diag(Optnone->getLocation(), diag::note_conflicting_attribute);
    return nullptr;
  }

  if (D->hasAttr<MinSizeAttr>())
    return nullptr;

  return ::new (Context) MinSizeAttr(Context, CI);
}

SwiftNameAttr *Sema::mergeSwiftNameAttr(Decl *D, const SwiftNameAttr &SNA,
                                        StringRef Name) {
  if (const auto *PrevSNA = D->getAttr<SwiftNameAttr>()) {
    if (PrevSNA->getName() != Name && !PrevSNA->isImplicit()) {
      Diag(PrevSNA->getLocation(), diag::err_attributes_are_not_compatible)
          << PrevSNA << &SNA;
      Diag(SNA.getLoc(), diag::note_conflicting_attribute);
    }

    D->dropAttr<SwiftNameAttr>();
  }
  return ::new (Context) SwiftNameAttr(Context, SNA, Name);
}

OptimizeNoneAttr *Sema::mergeOptimizeNoneAttr(Decl *D,
                                              const AttributeCommonInfo &CI) {
  if (AlwaysInlineAttr *Inline = D->getAttr<AlwaysInlineAttr>()) {
    Diag(Inline->getLocation(), diag::warn_attribute_ignored) << Inline;
    Diag(CI.getLoc(), diag::note_conflicting_attribute);
    D->dropAttr<AlwaysInlineAttr>();
  }
  if (MinSizeAttr *MinSize = D->getAttr<MinSizeAttr>()) {
    Diag(MinSize->getLocation(), diag::warn_attribute_ignored) << MinSize;
    Diag(CI.getLoc(), diag::note_conflicting_attribute);
    D->dropAttr<MinSizeAttr>();
  }

  if (D->hasAttr<OptimizeNoneAttr>())
    return nullptr;

  return ::new (Context) OptimizeNoneAttr(Context, CI);
}

static void handleAlwaysInlineAttr(Sema &S, Decl *D, const ParsedAttr &AL) {
  if (AlwaysInlineAttr *Inline =
          S.mergeAlwaysInlineAttr(D, AL, AL.getAttrName()))
    D->addAttr(Inline);
}

static void handleMinSizeAttr(Sema &S, Decl *D, const ParsedAttr &AL) {
  if (MinSizeAttr *MinSize = S.mergeMinSizeAttr(D, AL))
    D->addAttr(MinSize);
}

static void handleOptimizeNoneAttr(Sema &S, Decl *D, const ParsedAttr &AL) {
  if (OptimizeNoneAttr *Optnone = S.mergeOptimizeNoneAttr(D, AL))
    D->addAttr(Optnone);
}

static void handleSYCLDeviceAttr(Sema &S, Decl *D, const ParsedAttr &AL) {
  auto *FD = cast<FunctionDecl>(D);
  if (!FD->isExternallyVisible()) {
    S.Diag(AL.getLoc(), diag::err_sycl_attribute_internal_function) << AL;
    return;
  }

  handleSimpleAttribute<SYCLDeviceAttr>(S, D, AL);
}

static void handleSYCLDeviceIndirectlyCallableAttr(Sema &S, Decl *D,
                                                   const ParsedAttr &AL) {
  auto *FD = cast<FunctionDecl>(D);
  if (!FD->isExternallyVisible()) {
    S.Diag(AL.getLoc(), diag::err_sycl_attribute_internal_function) << AL;
    return;
  }

  D->addAttr(SYCLDeviceAttr::CreateImplicit(S.Context));
  handleSimpleAttribute<SYCLDeviceIndirectlyCallableAttr>(S, D, AL);
}

static void handleSYCLGlobalVarAttr(Sema &S, Decl *D, const ParsedAttr &AL) {
  if (!S.Context.getSourceManager().isInSystemHeader(D->getLocation())) {
    S.Diag(AL.getLoc(), diag::err_attribute_only_system_header) << AL;
    return;
  }

  handleSimpleAttribute<SYCLGlobalVarAttr>(S, D, AL);
}

static void handleSYCLRegisterNumAttr(Sema &S, Decl *D, const ParsedAttr &AL) {
  if (!AL.checkExactlyNumArgs(S, 1))
    return;
  uint32_t RegNo = 0;
  const Expr *E = AL.getArgAsExpr(0);
  if (!checkUInt32Argument(S, AL, E, RegNo, 0, /*StrictlyUnsigned=*/true))
    return;
  D->addAttr(::new (S.Context) SYCLRegisterNumAttr(S.Context, AL, RegNo));
}

void Sema::AddSYCLIntelESimdVectorizeAttr(Decl *D,
                                          const AttributeCommonInfo &CI,
                                          Expr *E) {
  if (!E->isValueDependent()) {
    // Validate that we have an integer constant expression and then store the
    // converted constant expression into the semantic attribute so that we
    // don't have to evaluate it again later.
    llvm::APSInt ArgVal;
    ExprResult Res = VerifyIntegerConstantExpression(E, &ArgVal);
    if (Res.isInvalid())
      return;
    E = Res.get();

    if (ArgVal != 8 && ArgVal != 16 && ArgVal != 32) {
      Diag(E->getExprLoc(), diag::err_sycl_esimd_vectorize_unsupported_value)
          << CI;
      return;
    }

    // Check to see if there's a duplicate attribute with different values
    // already applied to the declaration.
    if (const auto *DeclAttr = D->getAttr<SYCLIntelESimdVectorizeAttr>()) {
      // If the other attribute argument is instantiation dependent, we won't
      // have converted it to a constant expression yet and thus we test
      // whether this is a null pointer.
      if (const auto *DeclExpr = dyn_cast<ConstantExpr>(DeclAttr->getValue())) {
        if (ArgVal != DeclExpr->getResultAsAPSInt()) {
          Diag(CI.getLoc(), diag::warn_duplicate_attribute) << CI;
          Diag(DeclAttr->getLoc(), diag::note_previous_attribute);
        }
        // Drop the duplicate attribute.
        return;
      }
    }
  }

  D->addAttr(::new (Context) SYCLIntelESimdVectorizeAttr(Context, CI, E));
}

SYCLIntelESimdVectorizeAttr *
Sema::MergeSYCLIntelESimdVectorizeAttr(Decl *D,
                                       const SYCLIntelESimdVectorizeAttr &A) {
  // Check to see if there's a duplicate attribute with different values
  // already applied to the declaration.
  if (const auto *DeclAttr = D->getAttr<SYCLIntelESimdVectorizeAttr>()) {
    if (const auto *DeclExpr = dyn_cast<ConstantExpr>(DeclAttr->getValue())) {
      if (const auto *MergeExpr = dyn_cast<ConstantExpr>(A.getValue())) {
        if (DeclExpr->getResultAsAPSInt() != MergeExpr->getResultAsAPSInt()) {
          Diag(DeclAttr->getLoc(), diag::warn_duplicate_attribute) << &A;
          Diag(A.getLoc(), diag::note_previous_attribute);
        }
        // Do not add a duplicate attribute.
        return nullptr;
      }
    }
  }
  return ::new (Context) SYCLIntelESimdVectorizeAttr(Context, A, A.getValue());
}

static void handleSYCLIntelESimdVectorizeAttr(Sema &S, Decl *D,
                                              const ParsedAttr &A) {
  S.CheckDeprecatedSYCLAttributeSpelling(A);

  Expr *E = A.getArgAsExpr(0);
  S.AddSYCLIntelESimdVectorizeAttr(D, A, E);
}

static void handleConstantAttr(Sema &S, Decl *D, const ParsedAttr &AL) {
  const auto *VD = cast<VarDecl>(D);
  if (VD->hasLocalStorage()) {
    S.Diag(AL.getLoc(), diag::err_cuda_nonstatic_constdev);
    return;
  }
  // constexpr variable may already get an implicit constant attr, which should
  // be replaced by the explicit constant attr.
  if (auto *A = D->getAttr<CUDAConstantAttr>()) {
    if (!A->isImplicit())
      return;
    D->dropAttr<CUDAConstantAttr>();
  }
  D->addAttr(::new (S.Context) CUDAConstantAttr(S.Context, AL));
}

static void handleSharedAttr(Sema &S, Decl *D, const ParsedAttr &AL) {
  const auto *VD = cast<VarDecl>(D);
  // extern __shared__ is only allowed on arrays with no length (e.g.
  // "int x[]").
  if (!S.getLangOpts().GPURelocatableDeviceCode && VD->hasExternalStorage() &&
      !isa<IncompleteArrayType>(VD->getType())) {
    S.Diag(AL.getLoc(), diag::err_cuda_extern_shared) << VD;
    return;
  }
  if (S.getLangOpts().CUDA && VD->hasLocalStorage() &&
      S.CUDADiagIfHostCode(AL.getLoc(), diag::err_cuda_host_shared)
          << S.CurrentCUDATarget())
    return;
  D->addAttr(::new (S.Context) CUDASharedAttr(S.Context, AL));
}

static void handleGlobalAttr(Sema &S, Decl *D, const ParsedAttr &AL) {
  const auto *FD = cast<FunctionDecl>(D);
  if (!FD->getReturnType()->isVoidType() &&
      !FD->getReturnType()->getAs<AutoType>() &&
      !FD->getReturnType()->isInstantiationDependentType()) {
    SourceRange RTRange = FD->getReturnTypeSourceRange();
    S.Diag(FD->getTypeSpecStartLoc(), diag::err_kern_type_not_void_return)
        << FD->getType()
        << (RTRange.isValid() ? FixItHint::CreateReplacement(RTRange, "void")
                              : FixItHint());
    return;
  }
  if (const auto *Method = dyn_cast<CXXMethodDecl>(FD)) {
    if (Method->isInstance()) {
      S.Diag(Method->getBeginLoc(), diag::err_kern_is_nonstatic_method)
          << Method;
      return;
    }
    S.Diag(Method->getBeginLoc(), diag::warn_kern_is_method) << Method;
  }
  // Only warn for "inline" when compiling for host, to cut down on noise.
  if (FD->isInlineSpecified() && !S.getLangOpts().CUDAIsDevice)
    S.Diag(FD->getBeginLoc(), diag::warn_kern_is_inline) << FD;

  D->addAttr(::new (S.Context) CUDAGlobalAttr(S.Context, AL));
  // In host compilation the kernel is emitted as a stub function, which is
  // a helper function for launching the kernel. The instructions in the helper
  // function has nothing to do with the source code of the kernel. Do not emit
  // debug info for the stub function to avoid confusing the debugger.
  if (S.LangOpts.HIP && !S.LangOpts.CUDAIsDevice)
    D->addAttr(NoDebugAttr::CreateImplicit(S.Context));
}

static void handleDeviceAttr(Sema &S, Decl *D, const ParsedAttr &AL) {
  if (const auto *VD = dyn_cast<VarDecl>(D)) {
    if (VD->hasLocalStorage()) {
      S.Diag(AL.getLoc(), diag::err_cuda_nonstatic_constdev);
      return;
    }
  }

  if (auto *A = D->getAttr<CUDADeviceAttr>()) {
    if (!A->isImplicit())
      return;
    D->dropAttr<CUDADeviceAttr>();
  }
  D->addAttr(::new (S.Context) CUDADeviceAttr(S.Context, AL));
}

static void handleManagedAttr(Sema &S, Decl *D, const ParsedAttr &AL) {
  if (const auto *VD = dyn_cast<VarDecl>(D)) {
    if (VD->hasLocalStorage()) {
      S.Diag(AL.getLoc(), diag::err_cuda_nonstatic_constdev);
      return;
    }
  }
  if (!D->hasAttr<HIPManagedAttr>())
    D->addAttr(::new (S.Context) HIPManagedAttr(S.Context, AL));
  if (!D->hasAttr<CUDADeviceAttr>())
    D->addAttr(CUDADeviceAttr::CreateImplicit(S.Context));
}

static void handleGNUInlineAttr(Sema &S, Decl *D, const ParsedAttr &AL) {
  const auto *Fn = cast<FunctionDecl>(D);
  if (!Fn->isInlineSpecified()) {
    S.Diag(AL.getLoc(), diag::warn_gnu_inline_attribute_requires_inline);
    return;
  }

  if (S.LangOpts.CPlusPlus && Fn->getStorageClass() != SC_Extern)
    S.Diag(AL.getLoc(), diag::warn_gnu_inline_cplusplus_without_extern);

  D->addAttr(::new (S.Context) GNUInlineAttr(S.Context, AL));
}

static void handleCallConvAttr(Sema &S, Decl *D, const ParsedAttr &AL) {
  if (hasDeclarator(D)) return;

  // Diagnostic is emitted elsewhere: here we store the (valid) AL
  // in the Decl node for syntactic reasoning, e.g., pretty-printing.
  CallingConv CC;
  if (S.CheckCallingConvAttr(AL, CC, /*FD*/nullptr))
    return;

  if (!isa<ObjCMethodDecl>(D)) {
    S.Diag(AL.getLoc(), diag::warn_attribute_wrong_decl_type)
        << AL << ExpectedFunctionOrMethod;
    return;
  }

  switch (AL.getKind()) {
  case ParsedAttr::AT_FastCall:
    D->addAttr(::new (S.Context) FastCallAttr(S.Context, AL));
    return;
  case ParsedAttr::AT_StdCall:
    D->addAttr(::new (S.Context) StdCallAttr(S.Context, AL));
    return;
  case ParsedAttr::AT_ThisCall:
    D->addAttr(::new (S.Context) ThisCallAttr(S.Context, AL));
    return;
  case ParsedAttr::AT_CDecl:
    D->addAttr(::new (S.Context) CDeclAttr(S.Context, AL));
    return;
  case ParsedAttr::AT_Pascal:
    D->addAttr(::new (S.Context) PascalAttr(S.Context, AL));
    return;
  case ParsedAttr::AT_SwiftCall:
    D->addAttr(::new (S.Context) SwiftCallAttr(S.Context, AL));
    return;
  case ParsedAttr::AT_SwiftAsyncCall:
    D->addAttr(::new (S.Context) SwiftAsyncCallAttr(S.Context, AL));
    return;
  case ParsedAttr::AT_VectorCall:
    D->addAttr(::new (S.Context) VectorCallAttr(S.Context, AL));
    return;
  case ParsedAttr::AT_MSABI:
    D->addAttr(::new (S.Context) MSABIAttr(S.Context, AL));
    return;
  case ParsedAttr::AT_SysVABI:
    D->addAttr(::new (S.Context) SysVABIAttr(S.Context, AL));
    return;
  case ParsedAttr::AT_RegCall:
    D->addAttr(::new (S.Context) RegCallAttr(S.Context, AL));
    return;
  case ParsedAttr::AT_Pcs: {
    PcsAttr::PCSType PCS;
    switch (CC) {
    case CC_AAPCS:
      PCS = PcsAttr::AAPCS;
      break;
    case CC_AAPCS_VFP:
      PCS = PcsAttr::AAPCS_VFP;
      break;
    default:
      llvm_unreachable("unexpected calling convention in pcs attribute");
    }

    D->addAttr(::new (S.Context) PcsAttr(S.Context, AL, PCS));
    return;
  }
  case ParsedAttr::AT_AArch64VectorPcs:
    D->addAttr(::new (S.Context) AArch64VectorPcsAttr(S.Context, AL));
    return;
  case ParsedAttr::AT_IntelOclBicc:
    D->addAttr(::new (S.Context) IntelOclBiccAttr(S.Context, AL));
    return;
  case ParsedAttr::AT_PreserveMost:
    D->addAttr(::new (S.Context) PreserveMostAttr(S.Context, AL));
    return;
  case ParsedAttr::AT_PreserveAll:
    D->addAttr(::new (S.Context) PreserveAllAttr(S.Context, AL));
    return;
  default:
    llvm_unreachable("unexpected attribute kind");
  }
}

static void handleSuppressAttr(Sema &S, Decl *D, const ParsedAttr &AL) {
  if (!AL.checkAtLeastNumArgs(S, 1))
    return;

  std::vector<StringRef> DiagnosticIdentifiers;
  for (unsigned I = 0, E = AL.getNumArgs(); I != E; ++I) {
    StringRef RuleName;

    if (!S.checkStringLiteralArgumentAttr(AL, I, RuleName, nullptr))
      return;

    // FIXME: Warn if the rule name is unknown. This is tricky because only
    // clang-tidy knows about available rules.
    DiagnosticIdentifiers.push_back(RuleName);
  }
  D->addAttr(::new (S.Context)
                 SuppressAttr(S.Context, AL, DiagnosticIdentifiers.data(),
                              DiagnosticIdentifiers.size()));
}

static void handleLifetimeCategoryAttr(Sema &S, Decl *D, const ParsedAttr &AL) {
  TypeSourceInfo *DerefTypeLoc = nullptr;
  QualType ParmType;
  if (AL.hasParsedType()) {
    ParmType = S.GetTypeFromParser(AL.getTypeArg(), &DerefTypeLoc);

    unsigned SelectIdx = ~0U;
    if (ParmType->isReferenceType())
      SelectIdx = 0;
    else if (ParmType->isArrayType())
      SelectIdx = 1;

    if (SelectIdx != ~0U) {
      S.Diag(AL.getLoc(), diag::err_attribute_invalid_argument)
          << SelectIdx << AL;
      return;
    }
  }

  // To check if earlier decl attributes do not conflict the newly parsed ones
  // we always add (and check) the attribute to the canonical decl. We need
  // to repeat the check for attribute mutual exclusion because we're attaching
  // all of the attributes to the canonical declaration rather than the current
  // declaration.
  D = D->getCanonicalDecl();
  if (AL.getKind() == ParsedAttr::AT_Owner) {
    if (checkAttrMutualExclusion<PointerAttr>(S, D, AL))
      return;
    if (const auto *OAttr = D->getAttr<OwnerAttr>()) {
      const Type *ExistingDerefType = OAttr->getDerefTypeLoc()
                                          ? OAttr->getDerefType().getTypePtr()
                                          : nullptr;
      if (ExistingDerefType != ParmType.getTypePtrOrNull()) {
        S.Diag(AL.getLoc(), diag::err_attributes_are_not_compatible)
            << AL << OAttr;
        S.Diag(OAttr->getLocation(), diag::note_conflicting_attribute);
      }
      return;
    }
    for (Decl *Redecl : D->redecls()) {
      Redecl->addAttr(::new (S.Context) OwnerAttr(S.Context, AL, DerefTypeLoc));
    }
  } else {
    if (checkAttrMutualExclusion<OwnerAttr>(S, D, AL))
      return;
    if (const auto *PAttr = D->getAttr<PointerAttr>()) {
      const Type *ExistingDerefType = PAttr->getDerefTypeLoc()
                                          ? PAttr->getDerefType().getTypePtr()
                                          : nullptr;
      if (ExistingDerefType != ParmType.getTypePtrOrNull()) {
        S.Diag(AL.getLoc(), diag::err_attributes_are_not_compatible)
            << AL << PAttr;
        S.Diag(PAttr->getLocation(), diag::note_conflicting_attribute);
      }
      return;
    }
    for (Decl *Redecl : D->redecls()) {
      Redecl->addAttr(::new (S.Context)
                          PointerAttr(S.Context, AL, DerefTypeLoc));
    }
  }
}

bool Sema::CheckCallingConvAttr(const ParsedAttr &Attrs, CallingConv &CC,
                                const FunctionDecl *FD) {
  if (Attrs.isInvalid())
    return true;

  if (Attrs.hasProcessingCache()) {
    CC = (CallingConv) Attrs.getProcessingCache();
    return false;
  }

  unsigned ReqArgs = Attrs.getKind() == ParsedAttr::AT_Pcs ? 1 : 0;
  if (!Attrs.checkExactlyNumArgs(*this, ReqArgs)) {
    Attrs.setInvalid();
    return true;
  }

  const TargetInfo &TI = Context.getTargetInfo();
  // TODO: diagnose uses of these conventions on the wrong target.
  switch (Attrs.getKind()) {
  case ParsedAttr::AT_CDecl:
    CC = TI.getDefaultCallingConv();
    break;
  case ParsedAttr::AT_FastCall:
    CC = CC_X86FastCall;
    break;
  case ParsedAttr::AT_StdCall:
    CC = CC_X86StdCall;
    break;
  case ParsedAttr::AT_ThisCall:
    CC = CC_X86ThisCall;
    break;
  case ParsedAttr::AT_Pascal:
    CC = CC_X86Pascal;
    break;
  case ParsedAttr::AT_SwiftCall:
    CC = CC_Swift;
    break;
  case ParsedAttr::AT_SwiftAsyncCall:
    CC = CC_SwiftAsync;
    break;
  case ParsedAttr::AT_VectorCall:
    CC = CC_X86VectorCall;
    break;
  case ParsedAttr::AT_AArch64VectorPcs:
    CC = CC_AArch64VectorCall;
    break;
  case ParsedAttr::AT_RegCall:
    CC = CC_X86RegCall;
    break;
  case ParsedAttr::AT_MSABI:
    CC = Context.getTargetInfo().getTriple().isOSWindows() ? CC_C :
                                                             CC_Win64;
    break;
  case ParsedAttr::AT_SysVABI:
    CC = Context.getTargetInfo().getTriple().isOSWindows() ? CC_X86_64SysV :
                                                             CC_C;
    break;
  case ParsedAttr::AT_Pcs: {
    StringRef StrRef;
    if (!checkStringLiteralArgumentAttr(Attrs, 0, StrRef)) {
      Attrs.setInvalid();
      return true;
    }
    if (StrRef == "aapcs") {
      CC = CC_AAPCS;
      break;
    } else if (StrRef == "aapcs-vfp") {
      CC = CC_AAPCS_VFP;
      break;
    }

    Attrs.setInvalid();
    Diag(Attrs.getLoc(), diag::err_invalid_pcs);
    return true;
  }
  case ParsedAttr::AT_IntelOclBicc:
    CC = CC_IntelOclBicc;
    break;
  case ParsedAttr::AT_PreserveMost:
    CC = CC_PreserveMost;
    break;
  case ParsedAttr::AT_PreserveAll:
    CC = CC_PreserveAll;
    break;
  default: llvm_unreachable("unexpected attribute kind");
  }

  TargetInfo::CallingConvCheckResult A = TargetInfo::CCCR_OK;
  // CUDA functions may have host and/or device attributes which indicate
  // their targeted execution environment, therefore the calling convention
  // of functions in CUDA should be checked against the target deduced based
  // on their host/device attributes.
  if (LangOpts.CUDA) {
    auto *Aux = Context.getAuxTargetInfo();
    auto CudaTarget = IdentifyCUDATarget(FD);
    bool CheckHost = false, CheckDevice = false;
    switch (CudaTarget) {
    case CFT_HostDevice:
      CheckHost = true;
      CheckDevice = true;
      break;
    case CFT_Host:
      CheckHost = true;
      break;
    case CFT_Device:
    case CFT_Global:
      CheckDevice = true;
      break;
    case CFT_InvalidTarget:
      llvm_unreachable("unexpected cuda target");
    }
    auto *HostTI = LangOpts.CUDAIsDevice ? Aux : &TI;
    auto *DeviceTI = LangOpts.CUDAIsDevice ? &TI : Aux;
    if (CheckHost && HostTI)
      A = HostTI->checkCallingConvention(CC);
    if (A == TargetInfo::CCCR_OK && CheckDevice && DeviceTI)
      A = DeviceTI->checkCallingConvention(CC);
  } else {
    A = TI.checkCallingConvention(CC);
  }

  switch (A) {
  case TargetInfo::CCCR_OK:
    break;

  case TargetInfo::CCCR_Ignore:
    // Treat an ignored convention as if it was an explicit C calling convention
    // attribute. For example, __stdcall on Win x64 functions as __cdecl, so
    // that command line flags that change the default convention to
    // __vectorcall don't affect declarations marked __stdcall.
    CC = CC_C;
    break;

  case TargetInfo::CCCR_Error:
    Diag(Attrs.getLoc(), diag::error_cconv_unsupported)
        << Attrs << (int)CallingConventionIgnoredReason::ForThisTarget;
    break;

  case TargetInfo::CCCR_Warning: {
    Diag(Attrs.getLoc(), diag::warn_cconv_unsupported)
        << Attrs << (int)CallingConventionIgnoredReason::ForThisTarget;

    // This convention is not valid for the target. Use the default function or
    // method calling convention.
    bool IsCXXMethod = false, IsVariadic = false;
    if (FD) {
      IsCXXMethod = FD->isCXXInstanceMember();
      IsVariadic = FD->isVariadic();
    }
    CC = Context.getDefaultCallingConvention(IsVariadic, IsCXXMethod);
    break;
  }
  }

  Attrs.setProcessingCache((unsigned) CC);
  return false;
}

/// Pointer-like types in the default address space.
static bool isValidSwiftContextType(QualType Ty) {
  if (!Ty->hasPointerRepresentation())
    return Ty->isDependentType();
  return Ty->getPointeeType().getAddressSpace() == LangAS::Default;
}

/// Pointers and references in the default address space.
static bool isValidSwiftIndirectResultType(QualType Ty) {
  if (const auto *PtrType = Ty->getAs<PointerType>()) {
    Ty = PtrType->getPointeeType();
  } else if (const auto *RefType = Ty->getAs<ReferenceType>()) {
    Ty = RefType->getPointeeType();
  } else {
    return Ty->isDependentType();
  }
  return Ty.getAddressSpace() == LangAS::Default;
}

/// Pointers and references to pointers in the default address space.
static bool isValidSwiftErrorResultType(QualType Ty) {
  if (const auto *PtrType = Ty->getAs<PointerType>()) {
    Ty = PtrType->getPointeeType();
  } else if (const auto *RefType = Ty->getAs<ReferenceType>()) {
    Ty = RefType->getPointeeType();
  } else {
    return Ty->isDependentType();
  }
  if (!Ty.getQualifiers().empty())
    return false;
  return isValidSwiftContextType(Ty);
}

void Sema::AddParameterABIAttr(Decl *D, const AttributeCommonInfo &CI,
                               ParameterABI abi) {

  QualType type = cast<ParmVarDecl>(D)->getType();

  if (auto existingAttr = D->getAttr<ParameterABIAttr>()) {
    if (existingAttr->getABI() != abi) {
      Diag(CI.getLoc(), diag::err_attributes_are_not_compatible)
          << getParameterABISpelling(abi) << existingAttr;
      Diag(existingAttr->getLocation(), diag::note_conflicting_attribute);
      return;
    }
  }

  switch (abi) {
  case ParameterABI::Ordinary:
    llvm_unreachable("explicit attribute for ordinary parameter ABI?");

  case ParameterABI::SwiftContext:
    if (!isValidSwiftContextType(type)) {
      Diag(CI.getLoc(), diag::err_swift_abi_parameter_wrong_type)
          << getParameterABISpelling(abi) << /*pointer to pointer */ 0 << type;
    }
    D->addAttr(::new (Context) SwiftContextAttr(Context, CI));
    return;

  case ParameterABI::SwiftAsyncContext:
    if (!isValidSwiftContextType(type)) {
      Diag(CI.getLoc(), diag::err_swift_abi_parameter_wrong_type)
          << getParameterABISpelling(abi) << /*pointer to pointer */ 0 << type;
    }
    D->addAttr(::new (Context) SwiftAsyncContextAttr(Context, CI));
    return;

  case ParameterABI::SwiftErrorResult:
    if (!isValidSwiftErrorResultType(type)) {
      Diag(CI.getLoc(), diag::err_swift_abi_parameter_wrong_type)
          << getParameterABISpelling(abi) << /*pointer to pointer */ 1 << type;
    }
    D->addAttr(::new (Context) SwiftErrorResultAttr(Context, CI));
    return;

  case ParameterABI::SwiftIndirectResult:
    if (!isValidSwiftIndirectResultType(type)) {
      Diag(CI.getLoc(), diag::err_swift_abi_parameter_wrong_type)
          << getParameterABISpelling(abi) << /*pointer*/ 0 << type;
    }
    D->addAttr(::new (Context) SwiftIndirectResultAttr(Context, CI));
    return;
  }
  llvm_unreachable("bad parameter ABI attribute");
}

/// Checks a regparm attribute, returning true if it is ill-formed and
/// otherwise setting numParams to the appropriate value.
bool Sema::CheckRegparmAttr(const ParsedAttr &AL, unsigned &numParams) {
  if (AL.isInvalid())
    return true;

  if (!AL.checkExactlyNumArgs(*this, 1)) {
    AL.setInvalid();
    return true;
  }

  uint32_t NP;
  Expr *NumParamsExpr = AL.getArgAsExpr(0);
  if (!checkUInt32Argument(*this, AL, NumParamsExpr, NP)) {
    AL.setInvalid();
    return true;
  }

  if (Context.getTargetInfo().getRegParmMax() == 0) {
    Diag(AL.getLoc(), diag::err_attribute_regparm_wrong_platform)
      << NumParamsExpr->getSourceRange();
    AL.setInvalid();
    return true;
  }

  numParams = NP;
  if (numParams > Context.getTargetInfo().getRegParmMax()) {
    Diag(AL.getLoc(), diag::err_attribute_regparm_invalid_number)
      << Context.getTargetInfo().getRegParmMax() << NumParamsExpr->getSourceRange();
    AL.setInvalid();
    return true;
  }

  return false;
}

// Checks whether an argument of launch_bounds attribute is
// acceptable, performs implicit conversion to Rvalue, and returns
// non-nullptr Expr result on success. Otherwise, it returns nullptr
// and may output an error.
static Expr *makeLaunchBoundsArgExpr(Sema &S, Expr *E,
                                     const CUDALaunchBoundsAttr &AL,
                                     const unsigned Idx) {
  if (S.DiagnoseUnexpandedParameterPack(E))
    return nullptr;

  // Accept template arguments for now as they depend on something else.
  // We'll get to check them when they eventually get instantiated.
  if (E->isValueDependent())
    return E;

  Optional<llvm::APSInt> I = llvm::APSInt(64);
  if (!(I = E->getIntegerConstantExpr(S.Context))) {
    S.Diag(E->getExprLoc(), diag::err_attribute_argument_n_type)
        << &AL << Idx << AANT_ArgumentIntegerConstant << E->getSourceRange();
    return nullptr;
  }
  // Make sure we can fit it in 32 bits.
  if (!I->isIntN(32)) {
    S.Diag(E->getExprLoc(), diag::err_ice_too_large)
        << toString(*I, 10, false) << 32 << /* Unsigned */ 1;
    return nullptr;
  }
  if (*I < 0)
    S.Diag(E->getExprLoc(), diag::warn_attribute_argument_n_negative)
        << &AL << Idx << E->getSourceRange();

  // We may need to perform implicit conversion of the argument.
  InitializedEntity Entity = InitializedEntity::InitializeParameter(
      S.Context, S.Context.getConstType(S.Context.IntTy), /*consume*/ false);
  ExprResult ValArg = S.PerformCopyInitialization(Entity, SourceLocation(), E);
  assert(!ValArg.isInvalid() &&
         "Unexpected PerformCopyInitialization() failure.");

  return ValArg.getAs<Expr>();
}

void Sema::AddLaunchBoundsAttr(Decl *D, const AttributeCommonInfo &CI,
                               Expr *MaxThreads, Expr *MinBlocks) {
  CUDALaunchBoundsAttr TmpAttr(Context, CI, MaxThreads, MinBlocks);
  MaxThreads = makeLaunchBoundsArgExpr(*this, MaxThreads, TmpAttr, 0);
  if (MaxThreads == nullptr)
    return;

  if (MinBlocks) {
    MinBlocks = makeLaunchBoundsArgExpr(*this, MinBlocks, TmpAttr, 1);
    if (MinBlocks == nullptr)
      return;
  }

  D->addAttr(::new (Context)
                 CUDALaunchBoundsAttr(Context, CI, MaxThreads, MinBlocks));
}

static void handleLaunchBoundsAttr(Sema &S, Decl *D, const ParsedAttr &AL) {
  if (!AL.checkAtLeastNumArgs(S, 1) || !AL.checkAtMostNumArgs(S, 2))
    return;

  S.AddLaunchBoundsAttr(D, AL, AL.getArgAsExpr(0),
                        AL.getNumArgs() > 1 ? AL.getArgAsExpr(1) : nullptr);
}

static void handleArgumentWithTypeTagAttr(Sema &S, Decl *D,
                                          const ParsedAttr &AL) {
  if (!AL.isArgIdent(0)) {
    S.Diag(AL.getLoc(), diag::err_attribute_argument_n_type)
        << AL << /* arg num = */ 1 << AANT_ArgumentIdentifier;
    return;
  }

  ParamIdx ArgumentIdx;
  if (!checkFunctionOrMethodParameterIndex(S, D, AL, 2, AL.getArgAsExpr(1),
                                           ArgumentIdx))
    return;

  ParamIdx TypeTagIdx;
  if (!checkFunctionOrMethodParameterIndex(S, D, AL, 3, AL.getArgAsExpr(2),
                                           TypeTagIdx))
    return;

  bool IsPointer = AL.getAttrName()->getName() == "pointer_with_type_tag";
  if (IsPointer) {
    // Ensure that buffer has a pointer type.
    unsigned ArgumentIdxAST = ArgumentIdx.getASTIndex();
    if (ArgumentIdxAST >= getFunctionOrMethodNumParams(D) ||
        !getFunctionOrMethodParamType(D, ArgumentIdxAST)->isPointerType())
      S.Diag(AL.getLoc(), diag::err_attribute_pointers_only) << AL << 0;
  }

  D->addAttr(::new (S.Context) ArgumentWithTypeTagAttr(
      S.Context, AL, AL.getArgAsIdent(0)->Ident, ArgumentIdx, TypeTagIdx,
      IsPointer));
}

static void handleTypeTagForDatatypeAttr(Sema &S, Decl *D,
                                         const ParsedAttr &AL) {
  if (!AL.isArgIdent(0)) {
    S.Diag(AL.getLoc(), diag::err_attribute_argument_n_type)
        << AL << 1 << AANT_ArgumentIdentifier;
    return;
  }

  if (!AL.checkExactlyNumArgs(S, 1))
    return;

  if (!isa<VarDecl>(D)) {
    S.Diag(AL.getLoc(), diag::err_attribute_wrong_decl_type)
        << AL << ExpectedVariable;
    return;
  }

  IdentifierInfo *PointerKind = AL.getArgAsIdent(0)->Ident;
  TypeSourceInfo *MatchingCTypeLoc = nullptr;
  S.GetTypeFromParser(AL.getMatchingCType(), &MatchingCTypeLoc);
  assert(MatchingCTypeLoc && "no type source info for attribute argument");

  D->addAttr(::new (S.Context) TypeTagForDatatypeAttr(
      S.Context, AL, PointerKind, MatchingCTypeLoc, AL.getLayoutCompatible(),
      AL.getMustBeNull()));
}

/// Give a warning for duplicate attributes, return true if duplicate.
template <typename AttrType>
static bool checkForDuplicateAttribute(Sema &S, Decl *D,
                                       const ParsedAttr &Attr) {
  // Give a warning for duplicates but not if it's one we've implicitly added.
  auto *A = D->getAttr<AttrType>();
  if (A && !A->isImplicit()) {
    S.Diag(Attr.getLoc(), diag::warn_duplicate_attribute_exact) << A;
    return true;
  }
  return false;
}

void Sema::AddSYCLIntelNoGlobalWorkOffsetAttr(Decl *D,
                                              const AttributeCommonInfo &CI,
                                              Expr *E) {
  if (!E->isValueDependent()) {
    // Validate that we have an integer constant expression and then store the
    // converted constant expression into the semantic attribute so that we
    // don't have to evaluate it again later.
    llvm::APSInt ArgVal;
    ExprResult Res = VerifyIntegerConstantExpression(E, &ArgVal);
    if (Res.isInvalid())
      return;
    E = Res.get();

    // Check to see if there's a duplicate attribute with different values
    // already applied to the declaration.
    if (const auto *DeclAttr = D->getAttr<SYCLIntelNoGlobalWorkOffsetAttr>()) {
      // If the other attribute argument is instantiation dependent, we won't
      // have converted it to a constant expression yet and thus we test
      // whether this is a null pointer.
      if (const auto *DeclExpr = dyn_cast<ConstantExpr>(DeclAttr->getValue())) {
        if (ArgVal != DeclExpr->getResultAsAPSInt()) {
          Diag(CI.getLoc(), diag::warn_duplicate_attribute) << CI;
          Diag(DeclAttr->getLoc(), diag::note_previous_attribute);
        }
        // Drop the duplicate attribute.
        return;
      }
    }
  }

  D->addAttr(::new (Context) SYCLIntelNoGlobalWorkOffsetAttr(Context, CI, E));
}

SYCLIntelNoGlobalWorkOffsetAttr *Sema::MergeSYCLIntelNoGlobalWorkOffsetAttr(
    Decl *D, const SYCLIntelNoGlobalWorkOffsetAttr &A) {
  // Check to see if there's a duplicate attribute with different values
  // already applied to the declaration.
  if (const auto *DeclAttr = D->getAttr<SYCLIntelNoGlobalWorkOffsetAttr>()) {
    if (const auto *DeclExpr = dyn_cast<ConstantExpr>(DeclAttr->getValue())) {
      if (const auto *MergeExpr = dyn_cast<ConstantExpr>(A.getValue())) {
        if (DeclExpr->getResultAsAPSInt() != MergeExpr->getResultAsAPSInt()) {
          Diag(DeclAttr->getLoc(), diag::warn_duplicate_attribute) << &A;
          Diag(A.getLoc(), diag::note_previous_attribute);
        }
        // Do not add a duplicate attribute.
        return nullptr;
      }
    }
  }
  return ::new (Context)
      SYCLIntelNoGlobalWorkOffsetAttr(Context, A, A.getValue());
}

static void handleSYCLIntelNoGlobalWorkOffsetAttr(Sema &S, Decl *D,
                                                  const ParsedAttr &A) {
  // If no attribute argument is specified, set to default value '1'.
  Expr *E = A.isArgExpr(0)
                ? A.getArgAsExpr(0)
                : IntegerLiteral::Create(S.Context, llvm::APInt(32, 1),
                                         S.Context.IntTy, A.getLoc());

  S.AddSYCLIntelNoGlobalWorkOffsetAttr(D, A, E);
}

/// Handle the [[intel::singlepump]] attribute.
static void handleSYCLIntelFPGASinglePumpAttr(Sema &S, Decl *D,
                                              const ParsedAttr &AL) {
  checkForDuplicateAttribute<IntelFPGASinglePumpAttr>(S, D, AL);

  // If the declaration does not have an [[intel::fpga_memory]]
  // attribute, this creates one as an implicit attribute.
  if (!D->hasAttr<IntelFPGAMemoryAttr>())
    D->addAttr(IntelFPGAMemoryAttr::CreateImplicit(
        S.Context, IntelFPGAMemoryAttr::Default));

  D->addAttr(::new (S.Context) IntelFPGASinglePumpAttr(S.Context, AL));
}

/// Handle the [[intel::doublepump]] attribute.
static void handleSYCLIntelFPGADoublePumpAttr(Sema &S, Decl *D,
                                              const ParsedAttr &AL) {
  checkForDuplicateAttribute<IntelFPGADoublePumpAttr>(S, D, AL);

  // If the declaration does not have an [[intel::fpga_memory]]
  // attribute, this creates one as an implicit attribute.
  if (!D->hasAttr<IntelFPGAMemoryAttr>())
    D->addAttr(IntelFPGAMemoryAttr::CreateImplicit(
        S.Context, IntelFPGAMemoryAttr::Default));

  D->addAttr(::new (S.Context) IntelFPGADoublePumpAttr(S.Context, AL));
}

/// Handle the [[intel::fpga_memory]] attribute.
/// This is incompatible with the [[intel::fpga_register]] attribute.
static void handleIntelFPGAMemoryAttr(Sema &S, Decl *D,
                                      const ParsedAttr &AL) {
  checkForDuplicateAttribute<IntelFPGAMemoryAttr>(S, D, AL);
  if (checkAttrMutualExclusion<IntelFPGARegisterAttr>(S, D, AL))
    return;

  IntelFPGAMemoryAttr::MemoryKind Kind;
  if (AL.getNumArgs() == 0)
    Kind = IntelFPGAMemoryAttr::Default;
  else {
    StringRef Str;
    if (!S.checkStringLiteralArgumentAttr(AL, 0, Str))
      return;
    if (Str.empty() ||
        !IntelFPGAMemoryAttr::ConvertStrToMemoryKind(Str, Kind)) {
      SmallString<256> ValidStrings;
      IntelFPGAMemoryAttr::generateValidStrings(ValidStrings);
      S.Diag(AL.getLoc(), diag::err_intel_fpga_memory_arg_invalid)
          << AL << ValidStrings;
      return;
    }
  }

  // We are adding a user memory attribute, drop any implicit default.
  if (auto *MA = D->getAttr<IntelFPGAMemoryAttr>())
    if (MA->isImplicit())
      D->dropAttr<IntelFPGAMemoryAttr>();

  D->addAttr(::new (S.Context) IntelFPGAMemoryAttr(S.Context, AL, Kind));
}

/// Check for and diagnose attributes incompatible with register.
/// return true if any incompatible attributes exist.
static bool checkIntelFPGARegisterAttrCompatibility(Sema &S, Decl *D,
                                                    const ParsedAttr &Attr) {
  bool InCompat = false;
  if (auto *MA = D->getAttr<IntelFPGAMemoryAttr>())
    if (!MA->isImplicit() &&
        checkAttrMutualExclusion<IntelFPGAMemoryAttr>(S, D, Attr))
      InCompat = true;

  return InCompat;
}

/// Handle the [[intel::fpga_register]] attribute.
/// This is incompatible with most of the other memory attributes.
static void handleIntelFPGARegisterAttr(Sema &S, Decl *D, const ParsedAttr &A) {
  checkForDuplicateAttribute<IntelFPGARegisterAttr>(S, D, A);
  if (checkIntelFPGARegisterAttrCompatibility(S, D, A))
    return;

  handleSimpleAttribute<IntelFPGARegisterAttr>(S, D, A);
}

/// Handle the [[intel::bankwidth]] and [[intel::numbanks]] attributes.
/// These require a single constant power of two greater than zero.
/// These are incompatible with the register attribute.
/// The numbanks and bank_bits attributes are related.  If bank_bits exists
/// when handling numbanks they are checked for consistency.

void Sema::AddIntelFPGABankWidthAttr(Decl *D, const AttributeCommonInfo &CI,
                                     Expr *E) {
  if (!E->isValueDependent()) {
    // Validate that we have an integer constant expression and then store the
    // converted constant expression into the semantic attribute so that we
    // don't have to evaluate it again later.
    llvm::APSInt ArgVal;
    ExprResult Res = VerifyIntegerConstantExpression(E, &ArgVal);
    if (Res.isInvalid())
      return;
    E = Res.get();

    // This attribute requires a strictly positive value.
    if (ArgVal <= 0) {
      Diag(E->getExprLoc(), diag::err_attribute_requires_positive_integer)
          << CI << /*positive*/ 0;
      return;
    }

    // This attribute requires a single constant power of two greater than zero.
    if (!ArgVal.isPowerOf2()) {
      Diag(E->getExprLoc(), diag::err_attribute_argument_not_power_of_two)
          << CI;
      return;
    }

    // Check to see if there's a duplicate attribute with different values
    // already applied to the declaration.
    if (const auto *DeclAttr = D->getAttr<IntelFPGABankWidthAttr>()) {
      // If the other attribute argument is instantiation dependent, we won't
      // have converted it to a constant expression yet and thus we test
      // whether this is a null pointer.
      if (const auto *DeclExpr = dyn_cast<ConstantExpr>(DeclAttr->getValue())) {
        if (ArgVal != DeclExpr->getResultAsAPSInt()) {
          Diag(CI.getLoc(), diag::warn_duplicate_attribute) << CI;
          Diag(DeclAttr->getLoc(), diag::note_previous_attribute);
        }
        // Drop the duplicate attribute.
        return;
      }
    }
  }

  // If the declaration does not have an [[intel::fpga_memory]]
  // attribute, this creates one as an implicit attribute.
  if (!D->hasAttr<IntelFPGAMemoryAttr>())
    D->addAttr(IntelFPGAMemoryAttr::CreateImplicit(
        Context, IntelFPGAMemoryAttr::Default));

  D->addAttr(::new (Context) IntelFPGABankWidthAttr(Context, CI, E));
}

IntelFPGABankWidthAttr *
Sema::MergeIntelFPGABankWidthAttr(Decl *D, const IntelFPGABankWidthAttr &A) {
  // Check to see if there's a duplicate attribute with different values
  // already applied to the declaration.
  if (const auto *DeclAttr = D->getAttr<IntelFPGABankWidthAttr>()) {
    const auto *DeclExpr = dyn_cast<ConstantExpr>(DeclAttr->getValue());
    const auto *MergeExpr = dyn_cast<ConstantExpr>(A.getValue());
    if (DeclExpr && MergeExpr &&
        DeclExpr->getResultAsAPSInt() != MergeExpr->getResultAsAPSInt()) {
      Diag(DeclAttr->getLoc(), diag::warn_duplicate_attribute) << &A;
      Diag(A.getLoc(), diag::note_previous_attribute);
      return nullptr;
    }
  }

  return ::new (Context) IntelFPGABankWidthAttr(Context, A, A.getValue());
}

static void handleIntelFPGABankWidthAttr(Sema &S, Decl *D,
                                         const ParsedAttr &A) {
  S.AddIntelFPGABankWidthAttr(D, A, A.getArgAsExpr(0));
}

void Sema::AddIntelFPGANumBanksAttr(Decl *D, const AttributeCommonInfo &CI,
                                    Expr *E) {
  if (!E->isValueDependent()) {
    // Validate that we have an integer constant expression and then store the
    // converted constant expression into the semantic attribute so that we
    // don't have to evaluate it again later.
    llvm::APSInt ArgVal;
    ExprResult Res = VerifyIntegerConstantExpression(E, &ArgVal);
    if (Res.isInvalid())
      return;
    E = Res.get();

    // This attribute requires a strictly positive value.
    if (ArgVal <= 0) {
      Diag(E->getExprLoc(), diag::err_attribute_requires_positive_integer)
          << CI << /*positive*/ 0;
      return;
    }

    // This attribute requires a single constant power of two greater than zero.
    if (!ArgVal.isPowerOf2()) {
      Diag(E->getExprLoc(), diag::err_attribute_argument_not_power_of_two)
          << CI;
      return;
    }

    // Check or add the related BankBits attribute.
    if (auto *BBA = D->getAttr<IntelFPGABankBitsAttr>()) {
      unsigned NumBankBits = BBA->args_size();
      if (NumBankBits != ArgVal.ceilLogBase2()) {
        Diag(E->getExprLoc(), diag::err_bankbits_numbanks_conflicting) << CI;
        return;
      }
    }

    // Check to see if there's a duplicate attribute with different values
    // already applied to the declaration.
    if (const auto *DeclAttr = D->getAttr<IntelFPGANumBanksAttr>()) {
      // If the other attribute argument is instantiation dependent, we won't
      // have converted it to a constant expression yet and thus we test
      // whether this is a null pointer.
      if (const auto *DeclExpr = dyn_cast<ConstantExpr>(DeclAttr->getValue())) {
        if (ArgVal != DeclExpr->getResultAsAPSInt()) {
          Diag(CI.getLoc(), diag::warn_duplicate_attribute) << CI;
          Diag(DeclAttr->getLoc(), diag::note_previous_attribute);
        }
        // Drop the duplicate attribute.
        return;
      }
    }
  }

  // If the declaration does not have an [[intel::fpga_memory]]
  // attribute, this creates one as an implicit attribute.
  if (!D->hasAttr<IntelFPGAMemoryAttr>())
    D->addAttr(IntelFPGAMemoryAttr::CreateImplicit(
        Context, IntelFPGAMemoryAttr::Default));

  // We are adding a user NumBanks attribute, drop any implicit default.
  if (auto *NBA = D->getAttr<IntelFPGANumBanksAttr>()) {
    if (NBA->isImplicit())
      D->dropAttr<IntelFPGANumBanksAttr>();
  }

  D->addAttr(::new (Context) IntelFPGANumBanksAttr(Context, CI, E));
}

IntelFPGANumBanksAttr *
Sema::MergeIntelFPGANumBanksAttr(Decl *D, const IntelFPGANumBanksAttr &A) {
  // Check to see if there's a duplicate attribute with different values
  // already applied to the declaration.
  if (const auto *DeclAttr = D->getAttr<IntelFPGANumBanksAttr>()) {
    const auto *DeclExpr = dyn_cast<ConstantExpr>(DeclAttr->getValue());
    const auto *MergeExpr = dyn_cast<ConstantExpr>(A.getValue());
    if (DeclExpr && MergeExpr &&
        DeclExpr->getResultAsAPSInt() != MergeExpr->getResultAsAPSInt()) {
      Diag(DeclAttr->getLoc(), diag::warn_duplicate_attribute) << &A;
      Diag(A.getLoc(), diag::note_previous_attribute);
      return nullptr;
    }
  }

  return ::new (Context) IntelFPGANumBanksAttr(Context, A, A.getValue());
}

static void handleIntelFPGANumBanksAttr(Sema &S, Decl *D, const ParsedAttr &A) {
  S.AddIntelFPGANumBanksAttr(D, A, A.getArgAsExpr(0));
}

static void handleIntelFPGASimpleDualPortAttr(Sema &S, Decl *D,
                                              const ParsedAttr &AL) {
  checkForDuplicateAttribute<IntelFPGASimpleDualPortAttr>(S, D, AL);

  if (!D->hasAttr<IntelFPGAMemoryAttr>())
    D->addAttr(IntelFPGAMemoryAttr::CreateImplicit(
        S.Context, IntelFPGAMemoryAttr::Default));

  D->addAttr(::new (S.Context)
                 IntelFPGASimpleDualPortAttr(S.Context, AL));
}

void Sema::AddIntelFPGAMaxReplicatesAttr(Decl *D, const AttributeCommonInfo &CI,
                                         Expr *E) {
  if (!E->isValueDependent()) {
    // Validate that we have an integer constant expression and then store the
    // converted constant expression into the semantic attribute so that we
    // don't have to evaluate it again later.
    llvm::APSInt ArgVal;
    ExprResult Res = VerifyIntegerConstantExpression(E, &ArgVal);
    if (Res.isInvalid())
      return;
    E = Res.get();
    // This attribute requires a strictly positive value.
    if (ArgVal <= 0) {
      Diag(E->getExprLoc(), diag::err_attribute_requires_positive_integer)
          << CI << /*positive*/ 0;
      return;
    }
    // Check to see if there's a duplicate attribute with different values
    // already applied to the declaration.
    if (const auto *DeclAttr = D->getAttr<IntelFPGAMaxReplicatesAttr>()) {
      // If the other attribute argument is instantiation dependent, we won't
      // have converted it to a constant expression yet and thus we test
      // whether this is a null pointer.
      if (const auto *DeclExpr = dyn_cast<ConstantExpr>(DeclAttr->getValue())) {
        if (ArgVal != DeclExpr->getResultAsAPSInt()) {
          Diag(CI.getLoc(), diag::warn_duplicate_attribute) << CI;
          Diag(DeclAttr->getLoc(), diag::note_previous_attribute);
        }
        // Drop the duplicate attribute.
        return;
      }
    }
  }

  // If the declaration does not have an [[intel::fpga_memory]]
  // attribute, this creates one as an implicit attribute.
  if (!D->hasAttr<IntelFPGAMemoryAttr>())
    D->addAttr(IntelFPGAMemoryAttr::CreateImplicit(
        Context, IntelFPGAMemoryAttr::Default));

  D->addAttr(::new (Context) IntelFPGAMaxReplicatesAttr(Context, CI, E));
}

IntelFPGAMaxReplicatesAttr *
Sema::MergeIntelFPGAMaxReplicatesAttr(Decl *D,
                                      const IntelFPGAMaxReplicatesAttr &A) {
  // Check to see if there's a duplicate attribute with different values
  // already applied to the declaration.
  if (const auto *DeclAttr = D->getAttr<IntelFPGAMaxReplicatesAttr>()) {
    if (const auto *DeclExpr = dyn_cast<ConstantExpr>(DeclAttr->getValue())) {
      if (const auto *MergeExpr = dyn_cast<ConstantExpr>(A.getValue())) {
        if (DeclExpr->getResultAsAPSInt() != MergeExpr->getResultAsAPSInt()) {
          Diag(DeclAttr->getLoc(), diag::warn_duplicate_attribute) << &A;
          Diag(A.getLoc(), diag::note_previous_attribute);
        }
        // Do not add a duplicate attribute.
        return nullptr;
      }
    }
  }

  return ::new (Context) IntelFPGAMaxReplicatesAttr(Context, A, A.getValue());
}

static void handleIntelFPGAMaxReplicatesAttr(Sema &S, Decl *D,
                                             const ParsedAttr &A) {
  S.AddIntelFPGAMaxReplicatesAttr(D, A, A.getArgAsExpr(0));
}

/// Handle the merge attribute.
/// This requires two string arguments.  The first argument is a name, the
/// second is a direction.  The direction must be "depth" or "width".
/// This is incompatible with the register attribute.
static void handleIntelFPGAMergeAttr(Sema &S, Decl *D, const ParsedAttr &AL) {
  checkForDuplicateAttribute<IntelFPGAMergeAttr>(S, D, AL);

  SmallVector<StringRef, 2> Results;
  for (int I = 0; I < 2; I++) {
    StringRef Str;
    if (!S.checkStringLiteralArgumentAttr(AL, I, Str))
      return;

    if (I == 1 && Str != "depth" && Str != "width") {
      S.Diag(AL.getLoc(), diag::err_intel_fpga_merge_dir_invalid) << AL;
      return;
    }
    Results.push_back(Str);
  }

  if (!D->hasAttr<IntelFPGAMemoryAttr>())
    D->addAttr(IntelFPGAMemoryAttr::CreateImplicit(
        S.Context, IntelFPGAMemoryAttr::Default));

  D->addAttr(::new (S.Context)
                 IntelFPGAMergeAttr(S.Context, AL, Results[0], Results[1]));
}

/// Handle the bank_bits attribute.
/// This attribute accepts a list of values greater than zero.
/// This is incompatible with the register attribute.
/// The numbanks and bank_bits attributes are related. If numbanks exists
/// when handling bank_bits they are checked for consistency. If numbanks
/// hasn't been added yet an implicit one is added with the correct value.
/// If the user later adds a numbanks attribute the implicit one is removed.
/// The values must be consecutive values (i.e. 3,4,5 or 2,1).
static void handleIntelFPGABankBitsAttr(Sema &S, Decl *D, const ParsedAttr &A) {
  checkForDuplicateAttribute<IntelFPGABankBitsAttr>(S, D, A);

  if (!A.checkAtLeastNumArgs(S, 1))
    return;

  SmallVector<Expr *, 8> Args;
  for (unsigned I = 0; I < A.getNumArgs(); ++I) {
    Args.push_back(A.getArgAsExpr(I));
  }

  S.AddIntelFPGABankBitsAttr(D, A, Args.data(), Args.size());
}

void Sema::AddIntelFPGABankBitsAttr(Decl *D, const AttributeCommonInfo &CI,
                                    Expr **Exprs, unsigned Size) {
  IntelFPGABankBitsAttr TmpAttr(Context, CI, Exprs, Size);
  SmallVector<Expr *, 8> Args;
  SmallVector<int64_t, 8> Values;
  bool ListIsValueDep = false;
  for (auto *E : TmpAttr.args()) {
    llvm::APSInt Value(32, /*IsUnsigned=*/false);
    Expr::EvalResult Result;
    ListIsValueDep = ListIsValueDep || E->isValueDependent();
    if (!E->isValueDependent()) {
      ExprResult ICE = VerifyIntegerConstantExpression(E, &Value);
      if (ICE.isInvalid())
        return;
      if (!Value.isNonNegative()) {
        Diag(E->getExprLoc(), diag::err_attribute_requires_positive_integer)
            << CI << /*non-negative*/ 1;
        return;
      }
      E = ICE.get();
    }
    Args.push_back(E);
    Values.push_back(Value.getExtValue());
  }

  // Check that the list is consecutive.
  if (!ListIsValueDep && Values.size() > 1) {
    bool ListIsAscending = Values[0] < Values[1];
    for (int I = 0, E = Values.size() - 1; I < E; ++I) {
      if (Values[I + 1] != Values[I] + (ListIsAscending ? 1 : -1)) {
        Diag(CI.getLoc(), diag::err_bankbits_non_consecutive) << &TmpAttr;
        return;
      }
    }
  }

  // Check or add the related numbanks attribute.
  if (auto *NBA = D->getAttr<IntelFPGANumBanksAttr>()) {
    Expr *E = NBA->getValue();
    if (!E->isValueDependent()) {
      Expr::EvalResult Result;
      E->EvaluateAsInt(Result, Context);
      llvm::APSInt Value = Result.Val.getInt();
      if (Args.size() != Value.ceilLogBase2()) {
        Diag(TmpAttr.getLoc(), diag::err_bankbits_numbanks_conflicting);
        return;
      }
    }
  } else {
    llvm::APInt Num(32, (unsigned)(1 << Args.size()));
    Expr *NBE =
        IntegerLiteral::Create(Context, Num, Context.IntTy, SourceLocation());
    D->addAttr(IntelFPGANumBanksAttr::CreateImplicit(Context, NBE));
  }

  if (!D->hasAttr<IntelFPGAMemoryAttr>())
    D->addAttr(IntelFPGAMemoryAttr::CreateImplicit(
        Context, IntelFPGAMemoryAttr::Default));

  D->addAttr(::new (Context)
                 IntelFPGABankBitsAttr(Context, CI, Args.data(), Args.size()));
}

void Sema::AddIntelFPGAPrivateCopiesAttr(Decl *D, const AttributeCommonInfo &CI,
                                         Expr *E) {
  if (!E->isValueDependent()) {
    // Validate that we have an integer constant expression and then store the
    // converted constant expression into the semantic attribute so that we
    // don't have to evaluate it again later.
    llvm::APSInt ArgVal;
    ExprResult Res = VerifyIntegerConstantExpression(E, &ArgVal);
    if (Res.isInvalid())
      return;
    E = Res.get();
    // This attribute requires a non-negative value.
    if (ArgVal < 0) {
      Diag(E->getExprLoc(), diag::err_attribute_requires_positive_integer)
          << CI << /*non-negative*/ 1;
      return;
    }
    // Check to see if there's a duplicate attribute with different values
    // already applied to the declaration.
    if (const auto *DeclAttr = D->getAttr<IntelFPGAPrivateCopiesAttr>()) {
      // If the other attribute argument is instantiation dependent, we won't
      // have converted it to a constant expression yet and thus we test
      // whether this is a null pointer.
      if (const auto *DeclExpr = dyn_cast<ConstantExpr>(DeclAttr->getValue())) {
        if (ArgVal != DeclExpr->getResultAsAPSInt()) {
          Diag(CI.getLoc(), diag::warn_duplicate_attribute) << CI;
          Diag(DeclAttr->getLoc(), diag::note_previous_attribute);
        }
        // Drop the duplicate attribute.
        return;
      }
    }
  }

  // If the declaration does not have [[intel::fpga_memory]]
  // attribute, this creates default implicit memory.
  if (!D->hasAttr<IntelFPGAMemoryAttr>())
    D->addAttr(IntelFPGAMemoryAttr::CreateImplicit(
        Context, IntelFPGAMemoryAttr::Default));

  D->addAttr(::new (Context) IntelFPGAPrivateCopiesAttr(Context, CI, E));
}

static void handleIntelFPGAPrivateCopiesAttr(Sema &S, Decl *D,
                                             const ParsedAttr &A) {
  S.AddIntelFPGAPrivateCopiesAttr(D, A, A.getArgAsExpr(0));
}

void Sema::AddIntelFPGAForcePow2DepthAttr(Decl *D,
                                          const AttributeCommonInfo &CI,
                                          Expr *E) {
  if (!E->isValueDependent()) {
    // Validate that we have an integer constant expression and then store the
    // converted constant expression into the semantic attribute so that we
    // don't have to evaluate it again later.
    llvm::APSInt ArgVal;
    ExprResult Res = VerifyIntegerConstantExpression(E, &ArgVal);
    if (Res.isInvalid())
      return;
    E = Res.get();

    // This attribute requires a range of values.
    if (ArgVal < 0 || ArgVal > 1) {
      Diag(E->getBeginLoc(), diag::err_attribute_argument_out_of_range)
          << CI << 0 << 1 << E->getSourceRange();
      return;
    }

    // Check to see if there's a duplicate attribute with different values
    // already applied to the declaration.
    if (const auto *DeclAttr = D->getAttr<IntelFPGAForcePow2DepthAttr>()) {
      // If the other attribute argument is instantiation dependent, we won't
      // have converted it to a constant expression yet and thus we test
      // whether this is a null pointer.
      if (const auto *DeclExpr = dyn_cast<ConstantExpr>(DeclAttr->getValue())) {
        if (ArgVal != DeclExpr->getResultAsAPSInt()) {
          Diag(CI.getLoc(), diag::warn_duplicate_attribute) << CI;
          Diag(DeclAttr->getLoc(), diag::note_previous_attribute);
        }
        // If there is no mismatch, drop any duplicate attributes.
        return;
      }
    }
  }

  // If the declaration does not have an [[intel::fpga_memory]]
  // attribute, this creates one as an implicit attribute.
  if (!D->hasAttr<IntelFPGAMemoryAttr>())
    D->addAttr(IntelFPGAMemoryAttr::CreateImplicit(
        Context, IntelFPGAMemoryAttr::Default));

  D->addAttr(::new (Context) IntelFPGAForcePow2DepthAttr(Context, CI, E));
}

IntelFPGAForcePow2DepthAttr *
Sema::MergeIntelFPGAForcePow2DepthAttr(Decl *D,
                                       const IntelFPGAForcePow2DepthAttr &A) {
  // Check to see if there's a duplicate attribute with different values
  // already applied to the declaration.
  if (const auto *DeclAttr = D->getAttr<IntelFPGAForcePow2DepthAttr>()) {
    if (const auto *DeclExpr = dyn_cast<ConstantExpr>(DeclAttr->getValue())) {
      if (const auto *MergeExpr = dyn_cast<ConstantExpr>(A.getValue())) {
        if (DeclExpr->getResultAsAPSInt() != MergeExpr->getResultAsAPSInt()) {
          Diag(DeclAttr->getLoc(), diag::warn_duplicate_attribute) << &A;
          Diag(A.getLoc(), diag::note_previous_attribute);
        }
        // If there is no mismatch, drop any duplicate attributes.
        return nullptr;
      }
    }
  }

  return ::new (Context) IntelFPGAForcePow2DepthAttr(Context, A, A.getValue());
}

static void handleIntelFPGAForcePow2DepthAttr(Sema &S, Decl *D,
                                              const ParsedAttr &A) {
  S.AddIntelFPGAForcePow2DepthAttr(D, A, A.getArgAsExpr(0));
}

static void handleXRayLogArgsAttr(Sema &S, Decl *D, const ParsedAttr &AL) {
  ParamIdx ArgCount;

  if (!checkFunctionOrMethodParameterIndex(S, D, AL, 1, AL.getArgAsExpr(0),
                                           ArgCount,
                                           true /* CanIndexImplicitThis */))
    return;

  // ArgCount isn't a parameter index [0;n), it's a count [1;n]
  D->addAttr(::new (S.Context)
                 XRayLogArgsAttr(S.Context, AL, ArgCount.getSourceIndex()));
}

static void handlePatchableFunctionEntryAttr(Sema &S, Decl *D,
                                             const ParsedAttr &AL) {
  uint32_t Count = 0, Offset = 0;
  if (!checkUInt32Argument(S, AL, AL.getArgAsExpr(0), Count, 0, true))
    return;
  if (AL.getNumArgs() == 2) {
    Expr *Arg = AL.getArgAsExpr(1);
    if (!checkUInt32Argument(S, AL, Arg, Offset, 1, true))
      return;
    if (Count < Offset) {
      S.Diag(getAttrLoc(AL), diag::err_attribute_argument_out_of_range)
          << &AL << 0 << Count << Arg->getBeginLoc();
      return;
    }
  }
  D->addAttr(::new (S.Context)
                 PatchableFunctionEntryAttr(S.Context, AL, Count, Offset));
}

void Sema::addSYCLIntelPipeIOAttr(Decl *D, const AttributeCommonInfo &CI,
                                  Expr *E) {
  VarDecl *VD = cast<VarDecl>(D);
  QualType Ty = VD->getType();
  // TODO: Applicable only on pipe storages. Currently they are defined
  // as structures inside of SYCL headers. Add a check for pipe_storage_t
  // when it is ready.
  if (!Ty->isStructureType()) {
    Diag(CI.getLoc(), diag::err_attribute_wrong_decl_type_str)
        << CI << "SYCL pipe storage declaration";
    return;
  }

  if (!E->isValueDependent()) {
    // Validate that we have an integer constant expression and then store the
    // converted constant expression into the semantic attribute so that we
    // don't have to evaluate it again later.
    llvm::APSInt ArgVal;
    ExprResult Res = VerifyIntegerConstantExpression(E, &ArgVal);
    if (Res.isInvalid())
      return;
    E = Res.get();

    // This attribute requires a non-negative value.
    if (ArgVal < 0) {
      Diag(E->getExprLoc(), diag::err_attribute_requires_positive_integer)
          << CI << /*non-negative*/ 1;
      return;
    }

    // Check to see if there's a duplicate attribute with different values
    // already applied to the declaration.
    if (const auto *DeclAttr = D->getAttr<SYCLIntelPipeIOAttr>()) {
      // If the other attribute argument is instantiation dependent, we won't
      // have converted it to a constant expression yet and thus we test
      // whether this is a null pointer.
      if (const auto *DeclExpr = dyn_cast<ConstantExpr>(DeclAttr->getID())) {
        if (ArgVal != DeclExpr->getResultAsAPSInt()) {
          Diag(CI.getLoc(), diag::warn_duplicate_attribute) << CI;
          Diag(DeclAttr->getLoc(), diag::note_previous_attribute);
        }
        // Drop the duplicate attribute.
        return;
      }
    }
  }

  D->addAttr(::new (Context) SYCLIntelPipeIOAttr(Context, CI, E));
}

SYCLIntelPipeIOAttr *
Sema::MergeSYCLIntelPipeIOAttr(Decl *D, const SYCLIntelPipeIOAttr &A) {
  // Check to see if there's a duplicate attribute with different values
  // already applied to the declaration.
  if (const auto *DeclAttr = D->getAttr<SYCLIntelPipeIOAttr>()) {
    if (const auto *DeclExpr = dyn_cast<ConstantExpr>(DeclAttr->getID())) {
      if (const auto *MergeExpr = dyn_cast<ConstantExpr>(A.getID())) {
        if (DeclExpr->getResultAsAPSInt() != MergeExpr->getResultAsAPSInt()) {
          Diag(DeclAttr->getLoc(), diag::err_disallowed_duplicate_attribute)
              << &A;
          Diag(A.getLoc(), diag::note_conflicting_attribute);
        }
        // Do not add a duplicate attribute.
        return nullptr;
      }
    }
  }

  return ::new (Context) SYCLIntelPipeIOAttr(Context, A, A.getID());
}

static void handleSYCLIntelPipeIOAttr(Sema &S, Decl *D, const ParsedAttr &A) {
  Expr *E = A.getArgAsExpr(0);
  S.addSYCLIntelPipeIOAttr(D, A, E);
}

SYCLIntelFPGAMaxConcurrencyAttr *Sema::MergeSYCLIntelFPGAMaxConcurrencyAttr(
    Decl *D, const SYCLIntelFPGAMaxConcurrencyAttr &A) {
  // Check to see if there's a duplicate attribute with different values
  // already applied to the declaration.
  if (const auto *DeclAttr = D->getAttr<SYCLIntelFPGAMaxConcurrencyAttr>()) {
    const auto *DeclExpr = dyn_cast<ConstantExpr>(DeclAttr->getNThreadsExpr());
    const auto *MergeExpr = dyn_cast<ConstantExpr>(A.getNThreadsExpr());
    if (DeclExpr && MergeExpr &&
        DeclExpr->getResultAsAPSInt() != MergeExpr->getResultAsAPSInt()) {
      Diag(DeclAttr->getLoc(), diag::warn_duplicate_attribute) << &A;
      Diag(A.getLoc(), diag::note_previous_attribute);
    }
    return nullptr;
  }

  return ::new (Context)
      SYCLIntelFPGAMaxConcurrencyAttr(Context, A, A.getNThreadsExpr());
}

void Sema::AddSYCLIntelFPGAMaxConcurrencyAttr(Decl *D,
                                              const AttributeCommonInfo &CI,
                                              Expr *E) {
  if (!E->isValueDependent()) {
    llvm::APSInt ArgVal;
    ExprResult Res = VerifyIntegerConstantExpression(E, &ArgVal);
    if (Res.isInvalid())
      return;
    E = Res.get();

    // This attribute requires a non-negative value.
    if (ArgVal < 0) {
      Diag(E->getExprLoc(), diag::err_attribute_requires_positive_integer)
          << CI << /*non-negative*/ 1;
      return;
    }

    if (const auto *DeclAttr = D->getAttr<SYCLIntelFPGAMaxConcurrencyAttr>()) {
      const auto *DeclExpr =
          dyn_cast<ConstantExpr>(DeclAttr->getNThreadsExpr());
      if (DeclExpr && ArgVal != DeclExpr->getResultAsAPSInt()) {
        Diag(CI.getLoc(), diag::warn_duplicate_attribute) << CI;
        Diag(DeclAttr->getLoc(), diag::note_previous_attribute);
      }
      return;
    }
  }

  D->addAttr(::new (Context) SYCLIntelFPGAMaxConcurrencyAttr(Context, CI, E));
}

static void handleSYCLIntelFPGAMaxConcurrencyAttr(Sema &S, Decl *D,
                                                  const ParsedAttr &A) {
  Expr *E = A.getArgAsExpr(0);
  S.AddSYCLIntelFPGAMaxConcurrencyAttr(D, A, E);
}

namespace {
struct IntrinToName {
  uint32_t Id;
  int32_t FullName;
  int32_t ShortName;
};
} // unnamed namespace

static bool ArmBuiltinAliasValid(unsigned BuiltinID, StringRef AliasName,
                                 ArrayRef<IntrinToName> Map,
                                 const char *IntrinNames) {
  if (AliasName.startswith("__arm_"))
    AliasName = AliasName.substr(6);
  const IntrinToName *It = std::lower_bound(
      Map.begin(), Map.end(), BuiltinID,
      [](const IntrinToName &L, unsigned Id) { return L.Id < Id; });
  if (It == Map.end() || It->Id != BuiltinID)
    return false;
  StringRef FullName(&IntrinNames[It->FullName]);
  if (AliasName == FullName)
    return true;
  if (It->ShortName == -1)
    return false;
  StringRef ShortName(&IntrinNames[It->ShortName]);
  return AliasName == ShortName;
}

static bool ArmMveAliasValid(unsigned BuiltinID, StringRef AliasName) {
#include "clang/Basic/arm_mve_builtin_aliases.inc"
  // The included file defines:
  // - ArrayRef<IntrinToName> Map
  // - const char IntrinNames[]
  return ArmBuiltinAliasValid(BuiltinID, AliasName, Map, IntrinNames);
}

static bool ArmCdeAliasValid(unsigned BuiltinID, StringRef AliasName) {
#include "clang/Basic/arm_cde_builtin_aliases.inc"
  return ArmBuiltinAliasValid(BuiltinID, AliasName, Map, IntrinNames);
}

static bool ArmSveAliasValid(ASTContext &Context, unsigned BuiltinID,
                             StringRef AliasName) {
  if (Context.BuiltinInfo.isAuxBuiltinID(BuiltinID))
    BuiltinID = Context.BuiltinInfo.getAuxBuiltinID(BuiltinID);
  return BuiltinID >= AArch64::FirstSVEBuiltin &&
         BuiltinID <= AArch64::LastSVEBuiltin;
}

static void handleArmBuiltinAliasAttr(Sema &S, Decl *D, const ParsedAttr &AL) {
  if (!AL.isArgIdent(0)) {
    S.Diag(AL.getLoc(), diag::err_attribute_argument_n_type)
        << AL << 1 << AANT_ArgumentIdentifier;
    return;
  }

  IdentifierInfo *Ident = AL.getArgAsIdent(0)->Ident;
  unsigned BuiltinID = Ident->getBuiltinID();
  StringRef AliasName = cast<FunctionDecl>(D)->getIdentifier()->getName();

  bool IsAArch64 = S.Context.getTargetInfo().getTriple().isAArch64();
  if ((IsAArch64 && !ArmSveAliasValid(S.Context, BuiltinID, AliasName)) ||
      (!IsAArch64 && !ArmMveAliasValid(BuiltinID, AliasName) &&
       !ArmCdeAliasValid(BuiltinID, AliasName))) {
    S.Diag(AL.getLoc(), diag::err_attribute_arm_builtin_alias);
    return;
  }

  D->addAttr(::new (S.Context) ArmBuiltinAliasAttr(S.Context, AL, Ident));
}

static bool RISCVAliasValid(unsigned BuiltinID, StringRef AliasName) {
  return BuiltinID >= RISCV::FirstRVVBuiltin &&
         BuiltinID <= RISCV::LastRVVBuiltin;
}

static void handleBuiltinAliasAttr(Sema &S, Decl *D,
                                        const ParsedAttr &AL) {
  if (!AL.isArgIdent(0)) {
    S.Diag(AL.getLoc(), diag::err_attribute_argument_n_type)
        << AL << 1 << AANT_ArgumentIdentifier;
    return;
  }

  IdentifierInfo *Ident = AL.getArgAsIdent(0)->Ident;
  unsigned BuiltinID = Ident->getBuiltinID();
  StringRef AliasName = cast<FunctionDecl>(D)->getIdentifier()->getName();

  bool IsAArch64 = S.Context.getTargetInfo().getTriple().isAArch64();
  bool IsARM = S.Context.getTargetInfo().getTriple().isARM();
  bool IsRISCV = S.Context.getTargetInfo().getTriple().isRISCV();
  if ((IsAArch64 && !ArmSveAliasValid(S.Context, BuiltinID, AliasName)) ||
      (IsARM && !ArmMveAliasValid(BuiltinID, AliasName) &&
       !ArmCdeAliasValid(BuiltinID, AliasName)) ||
      (IsRISCV && !RISCVAliasValid(BuiltinID, AliasName)) ||
      (!IsAArch64 && !IsARM && !IsRISCV)) {
    S.Diag(AL.getLoc(), diag::err_attribute_builtin_alias) << AL;
    return;
  }

  D->addAttr(::new (S.Context) BuiltinAliasAttr(S.Context, AL, Ident));
}

//===----------------------------------------------------------------------===//
// Checker-specific attribute handlers.
//===----------------------------------------------------------------------===//
static bool isValidSubjectOfNSReturnsRetainedAttribute(QualType QT) {
  return QT->isDependentType() || QT->isObjCRetainableType();
}

static bool isValidSubjectOfNSAttribute(QualType QT) {
  return QT->isDependentType() || QT->isObjCObjectPointerType() ||
         QT->isObjCNSObjectType();
}

static bool isValidSubjectOfCFAttribute(QualType QT) {
  return QT->isDependentType() || QT->isPointerType() ||
         isValidSubjectOfNSAttribute(QT);
}

static bool isValidSubjectOfOSAttribute(QualType QT) {
  if (QT->isDependentType())
    return true;
  QualType PT = QT->getPointeeType();
  return !PT.isNull() && PT->getAsCXXRecordDecl() != nullptr;
}

void Sema::AddXConsumedAttr(Decl *D, const AttributeCommonInfo &CI,
                            RetainOwnershipKind K,
                            bool IsTemplateInstantiation) {
  ValueDecl *VD = cast<ValueDecl>(D);
  switch (K) {
  case RetainOwnershipKind::OS:
    handleSimpleAttributeOrDiagnose<OSConsumedAttr>(
        *this, VD, CI, isValidSubjectOfOSAttribute(VD->getType()),
        diag::warn_ns_attribute_wrong_parameter_type,
        /*ExtraArgs=*/CI.getRange(), "os_consumed", /*pointers*/ 1);
    return;
  case RetainOwnershipKind::NS:
    handleSimpleAttributeOrDiagnose<NSConsumedAttr>(
        *this, VD, CI, isValidSubjectOfNSAttribute(VD->getType()),

        // These attributes are normally just advisory, but in ARC, ns_consumed
        // is significant.  Allow non-dependent code to contain inappropriate
        // attributes even in ARC, but require template instantiations to be
        // set up correctly.
        ((IsTemplateInstantiation && getLangOpts().ObjCAutoRefCount)
             ? diag::err_ns_attribute_wrong_parameter_type
             : diag::warn_ns_attribute_wrong_parameter_type),
        /*ExtraArgs=*/CI.getRange(), "ns_consumed", /*objc pointers*/ 0);
    return;
  case RetainOwnershipKind::CF:
    handleSimpleAttributeOrDiagnose<CFConsumedAttr>(
        *this, VD, CI, isValidSubjectOfCFAttribute(VD->getType()),
        diag::warn_ns_attribute_wrong_parameter_type,
        /*ExtraArgs=*/CI.getRange(), "cf_consumed", /*pointers*/ 1);
    return;
  }
}

static Sema::RetainOwnershipKind
parsedAttrToRetainOwnershipKind(const ParsedAttr &AL) {
  switch (AL.getKind()) {
  case ParsedAttr::AT_CFConsumed:
  case ParsedAttr::AT_CFReturnsRetained:
  case ParsedAttr::AT_CFReturnsNotRetained:
    return Sema::RetainOwnershipKind::CF;
  case ParsedAttr::AT_OSConsumesThis:
  case ParsedAttr::AT_OSConsumed:
  case ParsedAttr::AT_OSReturnsRetained:
  case ParsedAttr::AT_OSReturnsNotRetained:
  case ParsedAttr::AT_OSReturnsRetainedOnZero:
  case ParsedAttr::AT_OSReturnsRetainedOnNonZero:
    return Sema::RetainOwnershipKind::OS;
  case ParsedAttr::AT_NSConsumesSelf:
  case ParsedAttr::AT_NSConsumed:
  case ParsedAttr::AT_NSReturnsRetained:
  case ParsedAttr::AT_NSReturnsNotRetained:
  case ParsedAttr::AT_NSReturnsAutoreleased:
    return Sema::RetainOwnershipKind::NS;
  default:
    llvm_unreachable("Wrong argument supplied");
  }
}

bool Sema::checkNSReturnsRetainedReturnType(SourceLocation Loc, QualType QT) {
  if (isValidSubjectOfNSReturnsRetainedAttribute(QT))
    return false;

  Diag(Loc, diag::warn_ns_attribute_wrong_return_type)
      << "'ns_returns_retained'" << 0 << 0;
  return true;
}

/// \return whether the parameter is a pointer to OSObject pointer.
static bool isValidOSObjectOutParameter(const Decl *D) {
  const auto *PVD = dyn_cast<ParmVarDecl>(D);
  if (!PVD)
    return false;
  QualType QT = PVD->getType();
  QualType PT = QT->getPointeeType();
  return !PT.isNull() && isValidSubjectOfOSAttribute(PT);
}

static void handleXReturnsXRetainedAttr(Sema &S, Decl *D,
                                        const ParsedAttr &AL) {
  QualType ReturnType;
  Sema::RetainOwnershipKind K = parsedAttrToRetainOwnershipKind(AL);

  if (const auto *MD = dyn_cast<ObjCMethodDecl>(D)) {
    ReturnType = MD->getReturnType();
  } else if (S.getLangOpts().ObjCAutoRefCount && hasDeclarator(D) &&
             (AL.getKind() == ParsedAttr::AT_NSReturnsRetained)) {
    return; // ignore: was handled as a type attribute
  } else if (const auto *PD = dyn_cast<ObjCPropertyDecl>(D)) {
    ReturnType = PD->getType();
  } else if (const auto *FD = dyn_cast<FunctionDecl>(D)) {
    ReturnType = FD->getReturnType();
  } else if (const auto *Param = dyn_cast<ParmVarDecl>(D)) {
    // Attributes on parameters are used for out-parameters,
    // passed as pointers-to-pointers.
    unsigned DiagID = K == Sema::RetainOwnershipKind::CF
            ? /*pointer-to-CF-pointer*/2
            : /*pointer-to-OSObject-pointer*/3;
    ReturnType = Param->getType()->getPointeeType();
    if (ReturnType.isNull()) {
      S.Diag(D->getBeginLoc(), diag::warn_ns_attribute_wrong_parameter_type)
          << AL << DiagID << AL.getRange();
      return;
    }
  } else if (AL.isUsedAsTypeAttr()) {
    return;
  } else {
    AttributeDeclKind ExpectedDeclKind;
    switch (AL.getKind()) {
    default: llvm_unreachable("invalid ownership attribute");
    case ParsedAttr::AT_NSReturnsRetained:
    case ParsedAttr::AT_NSReturnsAutoreleased:
    case ParsedAttr::AT_NSReturnsNotRetained:
      ExpectedDeclKind = ExpectedFunctionOrMethod;
      break;

    case ParsedAttr::AT_OSReturnsRetained:
    case ParsedAttr::AT_OSReturnsNotRetained:
    case ParsedAttr::AT_CFReturnsRetained:
    case ParsedAttr::AT_CFReturnsNotRetained:
      ExpectedDeclKind = ExpectedFunctionMethodOrParameter;
      break;
    }
    S.Diag(D->getBeginLoc(), diag::warn_attribute_wrong_decl_type)
        << AL.getRange() << AL << ExpectedDeclKind;
    return;
  }

  bool TypeOK;
  bool Cf;
  unsigned ParmDiagID = 2; // Pointer-to-CF-pointer
  switch (AL.getKind()) {
  default: llvm_unreachable("invalid ownership attribute");
  case ParsedAttr::AT_NSReturnsRetained:
    TypeOK = isValidSubjectOfNSReturnsRetainedAttribute(ReturnType);
    Cf = false;
    break;

  case ParsedAttr::AT_NSReturnsAutoreleased:
  case ParsedAttr::AT_NSReturnsNotRetained:
    TypeOK = isValidSubjectOfNSAttribute(ReturnType);
    Cf = false;
    break;

  case ParsedAttr::AT_CFReturnsRetained:
  case ParsedAttr::AT_CFReturnsNotRetained:
    TypeOK = isValidSubjectOfCFAttribute(ReturnType);
    Cf = true;
    break;

  case ParsedAttr::AT_OSReturnsRetained:
  case ParsedAttr::AT_OSReturnsNotRetained:
    TypeOK = isValidSubjectOfOSAttribute(ReturnType);
    Cf = true;
    ParmDiagID = 3; // Pointer-to-OSObject-pointer
    break;
  }

  if (!TypeOK) {
    if (AL.isUsedAsTypeAttr())
      return;

    if (isa<ParmVarDecl>(D)) {
      S.Diag(D->getBeginLoc(), diag::warn_ns_attribute_wrong_parameter_type)
          << AL << ParmDiagID << AL.getRange();
    } else {
      // Needs to be kept in sync with warn_ns_attribute_wrong_return_type.
      enum : unsigned {
        Function,
        Method,
        Property
      } SubjectKind = Function;
      if (isa<ObjCMethodDecl>(D))
        SubjectKind = Method;
      else if (isa<ObjCPropertyDecl>(D))
        SubjectKind = Property;
      S.Diag(D->getBeginLoc(), diag::warn_ns_attribute_wrong_return_type)
          << AL << SubjectKind << Cf << AL.getRange();
    }
    return;
  }

  switch (AL.getKind()) {
    default:
      llvm_unreachable("invalid ownership attribute");
    case ParsedAttr::AT_NSReturnsAutoreleased:
      handleSimpleAttribute<NSReturnsAutoreleasedAttr>(S, D, AL);
      return;
    case ParsedAttr::AT_CFReturnsNotRetained:
      handleSimpleAttribute<CFReturnsNotRetainedAttr>(S, D, AL);
      return;
    case ParsedAttr::AT_NSReturnsNotRetained:
      handleSimpleAttribute<NSReturnsNotRetainedAttr>(S, D, AL);
      return;
    case ParsedAttr::AT_CFReturnsRetained:
      handleSimpleAttribute<CFReturnsRetainedAttr>(S, D, AL);
      return;
    case ParsedAttr::AT_NSReturnsRetained:
      handleSimpleAttribute<NSReturnsRetainedAttr>(S, D, AL);
      return;
    case ParsedAttr::AT_OSReturnsRetained:
      handleSimpleAttribute<OSReturnsRetainedAttr>(S, D, AL);
      return;
    case ParsedAttr::AT_OSReturnsNotRetained:
      handleSimpleAttribute<OSReturnsNotRetainedAttr>(S, D, AL);
      return;
  };
}

static void handleObjCReturnsInnerPointerAttr(Sema &S, Decl *D,
                                              const ParsedAttr &Attrs) {
  const int EP_ObjCMethod = 1;
  const int EP_ObjCProperty = 2;

  SourceLocation loc = Attrs.getLoc();
  QualType resultType;
  if (isa<ObjCMethodDecl>(D))
    resultType = cast<ObjCMethodDecl>(D)->getReturnType();
  else
    resultType = cast<ObjCPropertyDecl>(D)->getType();

  if (!resultType->isReferenceType() &&
      (!resultType->isPointerType() || resultType->isObjCRetainableType())) {
    S.Diag(D->getBeginLoc(), diag::warn_ns_attribute_wrong_return_type)
        << SourceRange(loc) << Attrs
        << (isa<ObjCMethodDecl>(D) ? EP_ObjCMethod : EP_ObjCProperty)
        << /*non-retainable pointer*/ 2;

    // Drop the attribute.
    return;
  }

  D->addAttr(::new (S.Context) ObjCReturnsInnerPointerAttr(S.Context, Attrs));
}

static void handleObjCRequiresSuperAttr(Sema &S, Decl *D,
                                        const ParsedAttr &Attrs) {
  const auto *Method = cast<ObjCMethodDecl>(D);

  const DeclContext *DC = Method->getDeclContext();
  if (const auto *PDecl = dyn_cast_or_null<ObjCProtocolDecl>(DC)) {
    S.Diag(D->getBeginLoc(), diag::warn_objc_requires_super_protocol) << Attrs
                                                                      << 0;
    S.Diag(PDecl->getLocation(), diag::note_protocol_decl);
    return;
  }
  if (Method->getMethodFamily() == OMF_dealloc) {
    S.Diag(D->getBeginLoc(), diag::warn_objc_requires_super_protocol) << Attrs
                                                                      << 1;
    return;
  }

  D->addAttr(::new (S.Context) ObjCRequiresSuperAttr(S.Context, Attrs));
}

static void handleNSErrorDomain(Sema &S, Decl *D, const ParsedAttr &AL) {
  auto *E = AL.getArgAsExpr(0);
  auto Loc = E ? E->getBeginLoc() : AL.getLoc();

  auto *DRE = dyn_cast<DeclRefExpr>(AL.getArgAsExpr(0));
  if (!DRE) {
    S.Diag(Loc, diag::err_nserrordomain_invalid_decl) << 0;
    return;
  }

  auto *VD = dyn_cast<VarDecl>(DRE->getDecl());
  if (!VD) {
    S.Diag(Loc, diag::err_nserrordomain_invalid_decl) << 1 << DRE->getDecl();
    return;
  }

  if (!isNSStringType(VD->getType(), S.Context) &&
      !isCFStringType(VD->getType(), S.Context)) {
    S.Diag(Loc, diag::err_nserrordomain_wrong_type) << VD;
    return;
  }

  D->addAttr(::new (S.Context) NSErrorDomainAttr(S.Context, AL, VD));
}

static void handleObjCBridgeAttr(Sema &S, Decl *D, const ParsedAttr &AL) {
  IdentifierLoc *Parm = AL.isArgIdent(0) ? AL.getArgAsIdent(0) : nullptr;

  if (!Parm) {
    S.Diag(D->getBeginLoc(), diag::err_objc_attr_not_id) << AL << 0;
    return;
  }

  // Typedefs only allow objc_bridge(id) and have some additional checking.
  if (const auto *TD = dyn_cast<TypedefNameDecl>(D)) {
    if (!Parm->Ident->isStr("id")) {
      S.Diag(AL.getLoc(), diag::err_objc_attr_typedef_not_id) << AL;
      return;
    }

    // Only allow 'cv void *'.
    QualType T = TD->getUnderlyingType();
    if (!T->isVoidPointerType()) {
      S.Diag(AL.getLoc(), diag::err_objc_attr_typedef_not_void_pointer);
      return;
    }
  }

  D->addAttr(::new (S.Context) ObjCBridgeAttr(S.Context, AL, Parm->Ident));
}

static void handleObjCBridgeMutableAttr(Sema &S, Decl *D,
                                        const ParsedAttr &AL) {
  IdentifierLoc *Parm = AL.isArgIdent(0) ? AL.getArgAsIdent(0) : nullptr;

  if (!Parm) {
    S.Diag(D->getBeginLoc(), diag::err_objc_attr_not_id) << AL << 0;
    return;
  }

  D->addAttr(::new (S.Context)
                 ObjCBridgeMutableAttr(S.Context, AL, Parm->Ident));
}

static void handleObjCBridgeRelatedAttr(Sema &S, Decl *D,
                                        const ParsedAttr &AL) {
  IdentifierInfo *RelatedClass =
      AL.isArgIdent(0) ? AL.getArgAsIdent(0)->Ident : nullptr;
  if (!RelatedClass) {
    S.Diag(D->getBeginLoc(), diag::err_objc_attr_not_id) << AL << 0;
    return;
  }
  IdentifierInfo *ClassMethod =
    AL.getArgAsIdent(1) ? AL.getArgAsIdent(1)->Ident : nullptr;
  IdentifierInfo *InstanceMethod =
    AL.getArgAsIdent(2) ? AL.getArgAsIdent(2)->Ident : nullptr;
  D->addAttr(::new (S.Context) ObjCBridgeRelatedAttr(
      S.Context, AL, RelatedClass, ClassMethod, InstanceMethod));
}

static void handleObjCDesignatedInitializer(Sema &S, Decl *D,
                                            const ParsedAttr &AL) {
  DeclContext *Ctx = D->getDeclContext();

  // This attribute can only be applied to methods in interfaces or class
  // extensions.
  if (!isa<ObjCInterfaceDecl>(Ctx) &&
      !(isa<ObjCCategoryDecl>(Ctx) &&
        cast<ObjCCategoryDecl>(Ctx)->IsClassExtension())) {
    S.Diag(D->getLocation(), diag::err_designated_init_attr_non_init);
    return;
  }

  ObjCInterfaceDecl *IFace;
  if (auto *CatDecl = dyn_cast<ObjCCategoryDecl>(Ctx))
    IFace = CatDecl->getClassInterface();
  else
    IFace = cast<ObjCInterfaceDecl>(Ctx);

  if (!IFace)
    return;

  IFace->setHasDesignatedInitializers();
  D->addAttr(::new (S.Context) ObjCDesignatedInitializerAttr(S.Context, AL));
}

static void handleObjCRuntimeName(Sema &S, Decl *D, const ParsedAttr &AL) {
  StringRef MetaDataName;
  if (!S.checkStringLiteralArgumentAttr(AL, 0, MetaDataName))
    return;
  D->addAttr(::new (S.Context)
                 ObjCRuntimeNameAttr(S.Context, AL, MetaDataName));
}

// When a user wants to use objc_boxable with a union or struct
// but they don't have access to the declaration (legacy/third-party code)
// then they can 'enable' this feature with a typedef:
// typedef struct __attribute((objc_boxable)) legacy_struct legacy_struct;
static void handleObjCBoxable(Sema &S, Decl *D, const ParsedAttr &AL) {
  bool notify = false;

  auto *RD = dyn_cast<RecordDecl>(D);
  if (RD && RD->getDefinition()) {
    RD = RD->getDefinition();
    notify = true;
  }

  if (RD) {
    ObjCBoxableAttr *BoxableAttr =
        ::new (S.Context) ObjCBoxableAttr(S.Context, AL);
    RD->addAttr(BoxableAttr);
    if (notify) {
      // we need to notify ASTReader/ASTWriter about
      // modification of existing declaration
      if (ASTMutationListener *L = S.getASTMutationListener())
        L->AddedAttributeToRecord(BoxableAttr, RD);
    }
  }
}

static void handleObjCOwnershipAttr(Sema &S, Decl *D, const ParsedAttr &AL) {
  if (hasDeclarator(D)) return;

  S.Diag(D->getBeginLoc(), diag::err_attribute_wrong_decl_type)
      << AL.getRange() << AL << ExpectedVariable;
}

static void handleObjCPreciseLifetimeAttr(Sema &S, Decl *D,
                                          const ParsedAttr &AL) {
  const auto *VD = cast<ValueDecl>(D);
  QualType QT = VD->getType();

  if (!QT->isDependentType() &&
      !QT->isObjCLifetimeType()) {
    S.Diag(AL.getLoc(), diag::err_objc_precise_lifetime_bad_type)
      << QT;
    return;
  }

  Qualifiers::ObjCLifetime Lifetime = QT.getObjCLifetime();

  // If we have no lifetime yet, check the lifetime we're presumably
  // going to infer.
  if (Lifetime == Qualifiers::OCL_None && !QT->isDependentType())
    Lifetime = QT->getObjCARCImplicitLifetime();

  switch (Lifetime) {
  case Qualifiers::OCL_None:
    assert(QT->isDependentType() &&
           "didn't infer lifetime for non-dependent type?");
    break;

  case Qualifiers::OCL_Weak:   // meaningful
  case Qualifiers::OCL_Strong: // meaningful
    break;

  case Qualifiers::OCL_ExplicitNone:
  case Qualifiers::OCL_Autoreleasing:
    S.Diag(AL.getLoc(), diag::warn_objc_precise_lifetime_meaningless)
        << (Lifetime == Qualifiers::OCL_Autoreleasing);
    break;
  }

  D->addAttr(::new (S.Context) ObjCPreciseLifetimeAttr(S.Context, AL));
}

static void handleSwiftAttrAttr(Sema &S, Decl *D, const ParsedAttr &AL) {
  // Make sure that there is a string literal as the annotation's single
  // argument.
  StringRef Str;
  if (!S.checkStringLiteralArgumentAttr(AL, 0, Str))
    return;

  D->addAttr(::new (S.Context) SwiftAttrAttr(S.Context, AL, Str));
}

static void handleSwiftBridge(Sema &S, Decl *D, const ParsedAttr &AL) {
  // Make sure that there is a string literal as the annotation's single
  // argument.
  StringRef BT;
  if (!S.checkStringLiteralArgumentAttr(AL, 0, BT))
    return;

  // Warn about duplicate attributes if they have different arguments, but drop
  // any duplicate attributes regardless.
  if (const auto *Other = D->getAttr<SwiftBridgeAttr>()) {
    if (Other->getSwiftType() != BT)
      S.Diag(AL.getLoc(), diag::warn_duplicate_attribute) << AL;
    return;
  }

  D->addAttr(::new (S.Context) SwiftBridgeAttr(S.Context, AL, BT));
}

static bool isErrorParameter(Sema &S, QualType QT) {
  const auto *PT = QT->getAs<PointerType>();
  if (!PT)
    return false;

  QualType Pointee = PT->getPointeeType();

  // Check for NSError**.
  if (const auto *OPT = Pointee->getAs<ObjCObjectPointerType>())
    if (const auto *ID = OPT->getInterfaceDecl())
      if (ID->getIdentifier() == S.getNSErrorIdent())
        return true;

  // Check for CFError**.
  if (const auto *PT = Pointee->getAs<PointerType>())
    if (const auto *RT = PT->getPointeeType()->getAs<RecordType>())
      if (S.isCFError(RT->getDecl()))
        return true;

  return false;
}

static void handleSwiftError(Sema &S, Decl *D, const ParsedAttr &AL) {
  auto hasErrorParameter = [](Sema &S, Decl *D, const ParsedAttr &AL) -> bool {
    for (unsigned I = 0, E = getFunctionOrMethodNumParams(D); I != E; ++I) {
      if (isErrorParameter(S, getFunctionOrMethodParamType(D, I)))
        return true;
    }

    S.Diag(AL.getLoc(), diag::err_attr_swift_error_no_error_parameter)
        << AL << isa<ObjCMethodDecl>(D);
    return false;
  };

  auto hasPointerResult = [](Sema &S, Decl *D, const ParsedAttr &AL) -> bool {
    // - C, ObjC, and block pointers are definitely okay.
    // - References are definitely not okay.
    // - nullptr_t is weird, but acceptable.
    QualType RT = getFunctionOrMethodResultType(D);
    if (RT->hasPointerRepresentation() && !RT->isReferenceType())
      return true;

    S.Diag(AL.getLoc(), diag::err_attr_swift_error_return_type)
        << AL << AL.getArgAsIdent(0)->Ident->getName() << isa<ObjCMethodDecl>(D)
        << /*pointer*/ 1;
    return false;
  };

  auto hasIntegerResult = [](Sema &S, Decl *D, const ParsedAttr &AL) -> bool {
    QualType RT = getFunctionOrMethodResultType(D);
    if (RT->isIntegralType(S.Context))
      return true;

    S.Diag(AL.getLoc(), diag::err_attr_swift_error_return_type)
        << AL << AL.getArgAsIdent(0)->Ident->getName() << isa<ObjCMethodDecl>(D)
        << /*integral*/ 0;
    return false;
  };

  if (D->isInvalidDecl())
    return;

  IdentifierLoc *Loc = AL.getArgAsIdent(0);
  SwiftErrorAttr::ConventionKind Convention;
  if (!SwiftErrorAttr::ConvertStrToConventionKind(Loc->Ident->getName(),
                                                  Convention)) {
    S.Diag(AL.getLoc(), diag::warn_attribute_type_not_supported)
        << AL << Loc->Ident;
    return;
  }

  switch (Convention) {
  case SwiftErrorAttr::None:
    // No additional validation required.
    break;

  case SwiftErrorAttr::NonNullError:
    if (!hasErrorParameter(S, D, AL))
      return;
    break;

  case SwiftErrorAttr::NullResult:
    if (!hasErrorParameter(S, D, AL) || !hasPointerResult(S, D, AL))
      return;
    break;

  case SwiftErrorAttr::NonZeroResult:
  case SwiftErrorAttr::ZeroResult:
    if (!hasErrorParameter(S, D, AL) || !hasIntegerResult(S, D, AL))
      return;
    break;
  }

  D->addAttr(::new (S.Context) SwiftErrorAttr(S.Context, AL, Convention));
}

static void checkSwiftAsyncErrorBlock(Sema &S, Decl *D,
                                      const SwiftAsyncErrorAttr *ErrorAttr,
                                      const SwiftAsyncAttr *AsyncAttr) {
  if (AsyncAttr->getKind() == SwiftAsyncAttr::None) {
    if (ErrorAttr->getConvention() != SwiftAsyncErrorAttr::None) {
      S.Diag(AsyncAttr->getLocation(),
             diag::err_swift_async_error_without_swift_async)
          << AsyncAttr << isa<ObjCMethodDecl>(D);
    }
    return;
  }

  const ParmVarDecl *HandlerParam = getFunctionOrMethodParam(
      D, AsyncAttr->getCompletionHandlerIndex().getASTIndex());
  // handleSwiftAsyncAttr already verified the type is correct, so no need to
  // double-check it here.
  const auto *FuncTy = HandlerParam->getType()
                           ->castAs<BlockPointerType>()
                           ->getPointeeType()
                           ->getAs<FunctionProtoType>();
  ArrayRef<QualType> BlockParams;
  if (FuncTy)
    BlockParams = FuncTy->getParamTypes();

  switch (ErrorAttr->getConvention()) {
  case SwiftAsyncErrorAttr::ZeroArgument:
  case SwiftAsyncErrorAttr::NonZeroArgument: {
    uint32_t ParamIdx = ErrorAttr->getHandlerParamIdx();
    if (ParamIdx == 0 || ParamIdx > BlockParams.size()) {
      S.Diag(ErrorAttr->getLocation(),
             diag::err_attribute_argument_out_of_bounds) << ErrorAttr << 2;
      return;
    }
    QualType ErrorParam = BlockParams[ParamIdx - 1];
    if (!ErrorParam->isIntegralType(S.Context)) {
      StringRef ConvStr =
          ErrorAttr->getConvention() == SwiftAsyncErrorAttr::ZeroArgument
              ? "zero_argument"
              : "nonzero_argument";
      S.Diag(ErrorAttr->getLocation(), diag::err_swift_async_error_non_integral)
          << ErrorAttr << ConvStr << ParamIdx << ErrorParam;
      return;
    }
    break;
  }
  case SwiftAsyncErrorAttr::NonNullError: {
    bool AnyErrorParams = false;
    for (QualType Param : BlockParams) {
      // Check for NSError *.
      if (const auto *ObjCPtrTy = Param->getAs<ObjCObjectPointerType>()) {
        if (const auto *ID = ObjCPtrTy->getInterfaceDecl()) {
          if (ID->getIdentifier() == S.getNSErrorIdent()) {
            AnyErrorParams = true;
            break;
          }
        }
      }
      // Check for CFError *.
      if (const auto *PtrTy = Param->getAs<PointerType>()) {
        if (const auto *RT = PtrTy->getPointeeType()->getAs<RecordType>()) {
          if (S.isCFError(RT->getDecl())) {
            AnyErrorParams = true;
            break;
          }
        }
      }
    }

    if (!AnyErrorParams) {
      S.Diag(ErrorAttr->getLocation(),
             diag::err_swift_async_error_no_error_parameter)
          << ErrorAttr << isa<ObjCMethodDecl>(D);
      return;
    }
    break;
  }
  case SwiftAsyncErrorAttr::None:
    break;
  }
}

static void handleSwiftAsyncError(Sema &S, Decl *D, const ParsedAttr &AL) {
  IdentifierLoc *IDLoc = AL.getArgAsIdent(0);
  SwiftAsyncErrorAttr::ConventionKind ConvKind;
  if (!SwiftAsyncErrorAttr::ConvertStrToConventionKind(IDLoc->Ident->getName(),
                                                       ConvKind)) {
    S.Diag(AL.getLoc(), diag::warn_attribute_type_not_supported)
        << AL << IDLoc->Ident;
    return;
  }

  uint32_t ParamIdx = 0;
  switch (ConvKind) {
  case SwiftAsyncErrorAttr::ZeroArgument:
  case SwiftAsyncErrorAttr::NonZeroArgument: {
    if (!AL.checkExactlyNumArgs(S, 2))
      return;

    Expr *IdxExpr = AL.getArgAsExpr(1);
    if (!checkUInt32Argument(S, AL, IdxExpr, ParamIdx))
      return;
    break;
  }
  case SwiftAsyncErrorAttr::NonNullError:
  case SwiftAsyncErrorAttr::None: {
    if (!AL.checkExactlyNumArgs(S, 1))
      return;
    break;
  }
  }

  auto *ErrorAttr =
      ::new (S.Context) SwiftAsyncErrorAttr(S.Context, AL, ConvKind, ParamIdx);
  D->addAttr(ErrorAttr);

  if (auto *AsyncAttr = D->getAttr<SwiftAsyncAttr>())
    checkSwiftAsyncErrorBlock(S, D, ErrorAttr, AsyncAttr);
}

// For a function, this will validate a compound Swift name, e.g.
// <code>init(foo:bar:baz:)</code> or <code>controllerForName(_:)</code>, and
// the function will output the number of parameter names, and whether this is a
// single-arg initializer.
//
// For a type, enum constant, property, or variable declaration, this will
// validate either a simple identifier, or a qualified
// <code>context.identifier</code> name.
static bool
validateSwiftFunctionName(Sema &S, const ParsedAttr &AL, SourceLocation Loc,
                          StringRef Name, unsigned &SwiftParamCount,
                          bool &IsSingleParamInit) {
  SwiftParamCount = 0;
  IsSingleParamInit = false;

  // Check whether this will be mapped to a getter or setter of a property.
  bool IsGetter = false, IsSetter = false;
  if (Name.startswith("getter:")) {
    IsGetter = true;
    Name = Name.substr(7);
  } else if (Name.startswith("setter:")) {
    IsSetter = true;
    Name = Name.substr(7);
  }

  if (Name.back() != ')') {
    S.Diag(Loc, diag::warn_attr_swift_name_function) << AL;
    return false;
  }

  bool IsMember = false;
  StringRef ContextName, BaseName, Parameters;

  std::tie(BaseName, Parameters) = Name.split('(');

  // Split at the first '.', if it exists, which separates the context name
  // from the base name.
  std::tie(ContextName, BaseName) = BaseName.split('.');
  if (BaseName.empty()) {
    BaseName = ContextName;
    ContextName = StringRef();
  } else if (ContextName.empty() || !isValidAsciiIdentifier(ContextName)) {
    S.Diag(Loc, diag::warn_attr_swift_name_invalid_identifier)
        << AL << /*context*/ 1;
    return false;
  } else {
    IsMember = true;
  }

  if (!isValidAsciiIdentifier(BaseName) || BaseName == "_") {
    S.Diag(Loc, diag::warn_attr_swift_name_invalid_identifier)
        << AL << /*basename*/ 0;
    return false;
  }

  bool IsSubscript = BaseName == "subscript";
  // A subscript accessor must be a getter or setter.
  if (IsSubscript && !IsGetter && !IsSetter) {
    S.Diag(Loc, diag::warn_attr_swift_name_subscript_invalid_parameter)
        << AL << /* getter or setter */ 0;
    return false;
  }

  if (Parameters.empty()) {
    S.Diag(Loc, diag::warn_attr_swift_name_missing_parameters) << AL;
    return false;
  }

  assert(Parameters.back() == ')' && "expected ')'");
  Parameters = Parameters.drop_back(); // ')'

  if (Parameters.empty()) {
    // Setters and subscripts must have at least one parameter.
    if (IsSubscript) {
      S.Diag(Loc, diag::warn_attr_swift_name_subscript_invalid_parameter)
          << AL << /* have at least one parameter */1;
      return false;
    }

    if (IsSetter) {
      S.Diag(Loc, diag::warn_attr_swift_name_setter_parameters) << AL;
      return false;
    }

    return true;
  }

  if (Parameters.back() != ':') {
    S.Diag(Loc, diag::warn_attr_swift_name_function) << AL;
    return false;
  }

  StringRef CurrentParam;
  llvm::Optional<unsigned> SelfLocation;
  unsigned NewValueCount = 0;
  llvm::Optional<unsigned> NewValueLocation;
  do {
    std::tie(CurrentParam, Parameters) = Parameters.split(':');

    if (!isValidAsciiIdentifier(CurrentParam)) {
      S.Diag(Loc, diag::warn_attr_swift_name_invalid_identifier)
          << AL << /*parameter*/2;
      return false;
    }

    if (IsMember && CurrentParam == "self") {
      // "self" indicates the "self" argument for a member.

      // More than one "self"?
      if (SelfLocation) {
        S.Diag(Loc, diag::warn_attr_swift_name_multiple_selfs) << AL;
        return false;
      }

      // The "self" location is the current parameter.
      SelfLocation = SwiftParamCount;
    } else if (CurrentParam == "newValue") {
      // "newValue" indicates the "newValue" argument for a setter.

      // There should only be one 'newValue', but it's only significant for
      // subscript accessors, so don't error right away.
      ++NewValueCount;

      NewValueLocation = SwiftParamCount;
    }

    ++SwiftParamCount;
  } while (!Parameters.empty());

  // Only instance subscripts are currently supported.
  if (IsSubscript && !SelfLocation) {
    S.Diag(Loc, diag::warn_attr_swift_name_subscript_invalid_parameter)
        << AL << /*have a 'self:' parameter*/2;
    return false;
  }

  IsSingleParamInit =
        SwiftParamCount == 1 && BaseName == "init" && CurrentParam != "_";

  // Check the number of parameters for a getter/setter.
  if (IsGetter || IsSetter) {
    // Setters have one parameter for the new value.
    unsigned NumExpectedParams = IsGetter ? 0 : 1;
    unsigned ParamDiag =
        IsGetter ? diag::warn_attr_swift_name_getter_parameters
                 : diag::warn_attr_swift_name_setter_parameters;

    // Instance methods have one parameter for "self".
    if (SelfLocation)
      ++NumExpectedParams;

    // Subscripts may have additional parameters beyond the expected params for
    // the index.
    if (IsSubscript) {
      if (SwiftParamCount < NumExpectedParams) {
        S.Diag(Loc, ParamDiag) << AL;
        return false;
      }

      // A subscript setter must explicitly label its newValue parameter to
      // distinguish it from index parameters.
      if (IsSetter) {
        if (!NewValueLocation) {
          S.Diag(Loc, diag::warn_attr_swift_name_subscript_setter_no_newValue)
              << AL;
          return false;
        }
        if (NewValueCount > 1) {
          S.Diag(Loc, diag::warn_attr_swift_name_subscript_setter_multiple_newValues)
              << AL;
          return false;
        }
      } else {
        // Subscript getters should have no 'newValue:' parameter.
        if (NewValueLocation) {
          S.Diag(Loc, diag::warn_attr_swift_name_subscript_getter_newValue)
              << AL;
          return false;
        }
      }
    } else {
      // Property accessors must have exactly the number of expected params.
      if (SwiftParamCount != NumExpectedParams) {
        S.Diag(Loc, ParamDiag) << AL;
        return false;
      }
    }
  }

  return true;
}

bool Sema::DiagnoseSwiftName(Decl *D, StringRef Name, SourceLocation Loc,
                             const ParsedAttr &AL, bool IsAsync) {
  if (isa<ObjCMethodDecl>(D) || isa<FunctionDecl>(D)) {
    ArrayRef<ParmVarDecl*> Params;
    unsigned ParamCount;

    if (const auto *Method = dyn_cast<ObjCMethodDecl>(D)) {
      ParamCount = Method->getSelector().getNumArgs();
      Params = Method->parameters().slice(0, ParamCount);
    } else {
      const auto *F = cast<FunctionDecl>(D);

      ParamCount = F->getNumParams();
      Params = F->parameters();

      if (!F->hasWrittenPrototype()) {
        Diag(Loc, diag::warn_attribute_wrong_decl_type) << AL
            << ExpectedFunctionWithProtoType;
        return false;
      }
    }

    // The async name drops the last callback parameter.
    if (IsAsync) {
      if (ParamCount == 0) {
        Diag(Loc, diag::warn_attr_swift_name_decl_missing_params)
            << AL << isa<ObjCMethodDecl>(D);
        return false;
      }
      ParamCount -= 1;
    }

    unsigned SwiftParamCount;
    bool IsSingleParamInit;
    if (!validateSwiftFunctionName(*this, AL, Loc, Name,
                                   SwiftParamCount, IsSingleParamInit))
      return false;

    bool ParamCountValid;
    if (SwiftParamCount == ParamCount) {
      ParamCountValid = true;
    } else if (SwiftParamCount > ParamCount) {
      ParamCountValid = IsSingleParamInit && ParamCount == 0;
    } else {
      // We have fewer Swift parameters than Objective-C parameters, but that
      // might be because we've transformed some of them. Check for potential
      // "out" parameters and err on the side of not warning.
      unsigned MaybeOutParamCount =
          llvm::count_if(Params, [](const ParmVarDecl *Param) -> bool {
            QualType ParamTy = Param->getType();
            if (ParamTy->isReferenceType() || ParamTy->isPointerType())
              return !ParamTy->getPointeeType().isConstQualified();
            return false;
          });

      ParamCountValid = SwiftParamCount + MaybeOutParamCount >= ParamCount;
    }

    if (!ParamCountValid) {
      Diag(Loc, diag::warn_attr_swift_name_num_params)
          << (SwiftParamCount > ParamCount) << AL << ParamCount
          << SwiftParamCount;
      return false;
    }
  } else if ((isa<EnumConstantDecl>(D) || isa<ObjCProtocolDecl>(D) ||
              isa<ObjCInterfaceDecl>(D) || isa<ObjCPropertyDecl>(D) ||
              isa<VarDecl>(D) || isa<TypedefNameDecl>(D) || isa<TagDecl>(D) ||
              isa<IndirectFieldDecl>(D) || isa<FieldDecl>(D)) &&
             !IsAsync) {
    StringRef ContextName, BaseName;

    std::tie(ContextName, BaseName) = Name.split('.');
    if (BaseName.empty()) {
      BaseName = ContextName;
      ContextName = StringRef();
    } else if (!isValidAsciiIdentifier(ContextName)) {
      Diag(Loc, diag::warn_attr_swift_name_invalid_identifier) << AL
          << /*context*/1;
      return false;
    }

    if (!isValidAsciiIdentifier(BaseName)) {
      Diag(Loc, diag::warn_attr_swift_name_invalid_identifier) << AL
          << /*basename*/0;
      return false;
    }
  } else {
    Diag(Loc, diag::warn_attr_swift_name_decl_kind) << AL;
    return false;
  }
  return true;
}

static void handleSwiftName(Sema &S, Decl *D, const ParsedAttr &AL) {
  StringRef Name;
  SourceLocation Loc;
  if (!S.checkStringLiteralArgumentAttr(AL, 0, Name, &Loc))
    return;

  if (!S.DiagnoseSwiftName(D, Name, Loc, AL, /*IsAsync=*/false))
    return;

  D->addAttr(::new (S.Context) SwiftNameAttr(S.Context, AL, Name));
}

static void handleSwiftAsyncName(Sema &S, Decl *D, const ParsedAttr &AL) {
  StringRef Name;
  SourceLocation Loc;
  if (!S.checkStringLiteralArgumentAttr(AL, 0, Name, &Loc))
    return;

  if (!S.DiagnoseSwiftName(D, Name, Loc, AL, /*IsAsync=*/true))
    return;

  D->addAttr(::new (S.Context) SwiftAsyncNameAttr(S.Context, AL, Name));
}

static void handleSwiftNewType(Sema &S, Decl *D, const ParsedAttr &AL) {
  // Make sure that there is an identifier as the annotation's single argument.
  if (!AL.checkExactlyNumArgs(S, 1))
    return;

  if (!AL.isArgIdent(0)) {
    S.Diag(AL.getLoc(), diag::err_attribute_argument_type)
        << AL << AANT_ArgumentIdentifier;
    return;
  }

  SwiftNewTypeAttr::NewtypeKind Kind;
  IdentifierInfo *II = AL.getArgAsIdent(0)->Ident;
  if (!SwiftNewTypeAttr::ConvertStrToNewtypeKind(II->getName(), Kind)) {
    S.Diag(AL.getLoc(), diag::warn_attribute_type_not_supported) << AL << II;
    return;
  }

  if (!isa<TypedefNameDecl>(D)) {
    S.Diag(AL.getLoc(), diag::warn_attribute_wrong_decl_type_str)
        << AL << "typedefs";
    return;
  }

  D->addAttr(::new (S.Context) SwiftNewTypeAttr(S.Context, AL, Kind));
}

static void handleSwiftAsyncAttr(Sema &S, Decl *D, const ParsedAttr &AL) {
  if (!AL.isArgIdent(0)) {
    S.Diag(AL.getLoc(), diag::err_attribute_argument_n_type)
        << AL << 1 << AANT_ArgumentIdentifier;
    return;
  }

  SwiftAsyncAttr::Kind Kind;
  IdentifierInfo *II = AL.getArgAsIdent(0)->Ident;
  if (!SwiftAsyncAttr::ConvertStrToKind(II->getName(), Kind)) {
    S.Diag(AL.getLoc(), diag::err_swift_async_no_access) << AL << II;
    return;
  }

  ParamIdx Idx;
  if (Kind == SwiftAsyncAttr::None) {
    // If this is 'none', then there shouldn't be any additional arguments.
    if (!AL.checkExactlyNumArgs(S, 1))
      return;
  } else {
    // Non-none swift_async requires a completion handler index argument.
    if (!AL.checkExactlyNumArgs(S, 2))
      return;

    Expr *HandlerIdx = AL.getArgAsExpr(1);
    if (!checkFunctionOrMethodParameterIndex(S, D, AL, 2, HandlerIdx, Idx))
      return;

    const ParmVarDecl *CompletionBlock =
        getFunctionOrMethodParam(D, Idx.getASTIndex());
    QualType CompletionBlockType = CompletionBlock->getType();
    if (!CompletionBlockType->isBlockPointerType()) {
      S.Diag(CompletionBlock->getLocation(),
             diag::err_swift_async_bad_block_type)
          << CompletionBlock->getType();
      return;
    }
    QualType BlockTy =
        CompletionBlockType->castAs<BlockPointerType>()->getPointeeType();
    if (!BlockTy->castAs<FunctionType>()->getReturnType()->isVoidType()) {
      S.Diag(CompletionBlock->getLocation(),
             diag::err_swift_async_bad_block_type)
          << CompletionBlock->getType();
      return;
    }
  }

  auto *AsyncAttr =
      ::new (S.Context) SwiftAsyncAttr(S.Context, AL, Kind, Idx);
  D->addAttr(AsyncAttr);

  if (auto *ErrorAttr = D->getAttr<SwiftAsyncErrorAttr>())
    checkSwiftAsyncErrorBlock(S, D, ErrorAttr, AsyncAttr);
}

//===----------------------------------------------------------------------===//
// Microsoft specific attribute handlers.
//===----------------------------------------------------------------------===//

UuidAttr *Sema::mergeUuidAttr(Decl *D, const AttributeCommonInfo &CI,
                              StringRef UuidAsWritten, MSGuidDecl *GuidDecl) {
  if (const auto *UA = D->getAttr<UuidAttr>()) {
    if (declaresSameEntity(UA->getGuidDecl(), GuidDecl))
      return nullptr;
    if (!UA->getGuid().empty()) {
      Diag(UA->getLocation(), diag::err_mismatched_uuid);
      Diag(CI.getLoc(), diag::note_previous_uuid);
      D->dropAttr<UuidAttr>();
    }
  }

  return ::new (Context) UuidAttr(Context, CI, UuidAsWritten, GuidDecl);
}

static void handleUuidAttr(Sema &S, Decl *D, const ParsedAttr &AL) {
  if (!S.LangOpts.CPlusPlus) {
    S.Diag(AL.getLoc(), diag::err_attribute_not_supported_in_lang)
        << AL << AttributeLangSupport::C;
    return;
  }

  StringRef OrigStrRef;
  SourceLocation LiteralLoc;
  if (!S.checkStringLiteralArgumentAttr(AL, 0, OrigStrRef, &LiteralLoc))
    return;

  // GUID format is "XXXXXXXX-XXXX-XXXX-XXXX-XXXXXXXXXXXX" or
  // "{XXXXXXXX-XXXX-XXXX-XXXX-XXXXXXXXXXXX}", normalize to the former.
  StringRef StrRef = OrigStrRef;
  if (StrRef.size() == 38 && StrRef.front() == '{' && StrRef.back() == '}')
    StrRef = StrRef.drop_front().drop_back();

  // Validate GUID length.
  if (StrRef.size() != 36) {
    S.Diag(LiteralLoc, diag::err_attribute_uuid_malformed_guid);
    return;
  }

  for (unsigned i = 0; i < 36; ++i) {
    if (i == 8 || i == 13 || i == 18 || i == 23) {
      if (StrRef[i] != '-') {
        S.Diag(LiteralLoc, diag::err_attribute_uuid_malformed_guid);
        return;
      }
    } else if (!isHexDigit(StrRef[i])) {
      S.Diag(LiteralLoc, diag::err_attribute_uuid_malformed_guid);
      return;
    }
  }

  // Convert to our parsed format and canonicalize.
  MSGuidDecl::Parts Parsed;
  StrRef.substr(0, 8).getAsInteger(16, Parsed.Part1);
  StrRef.substr(9, 4).getAsInteger(16, Parsed.Part2);
  StrRef.substr(14, 4).getAsInteger(16, Parsed.Part3);
  for (unsigned i = 0; i != 8; ++i)
    StrRef.substr(19 + 2 * i + (i >= 2 ? 1 : 0), 2)
        .getAsInteger(16, Parsed.Part4And5[i]);
  MSGuidDecl *Guid = S.Context.getMSGuidDecl(Parsed);

  // FIXME: It'd be nice to also emit a fixit removing uuid(...) (and, if it's
  // the only thing in the [] list, the [] too), and add an insertion of
  // __declspec(uuid(...)).  But sadly, neither the SourceLocs of the commas
  // separating attributes nor of the [ and the ] are in the AST.
  // Cf "SourceLocations of attribute list delimiters - [[ ... , ... ]] etc"
  // on cfe-dev.
  if (AL.isMicrosoftAttribute()) // Check for [uuid(...)] spelling.
    S.Diag(AL.getLoc(), diag::warn_atl_uuid_deprecated);

  UuidAttr *UA = S.mergeUuidAttr(D, AL, OrigStrRef, Guid);
  if (UA)
    D->addAttr(UA);
}

static void handleMSInheritanceAttr(Sema &S, Decl *D, const ParsedAttr &AL) {
  if (!S.LangOpts.CPlusPlus) {
    S.Diag(AL.getLoc(), diag::err_attribute_not_supported_in_lang)
        << AL << AttributeLangSupport::C;
    return;
  }
  MSInheritanceAttr *IA = S.mergeMSInheritanceAttr(
      D, AL, /*BestCase=*/true, (MSInheritanceModel)AL.getSemanticSpelling());
  if (IA) {
    D->addAttr(IA);
    S.Consumer.AssignInheritanceModel(cast<CXXRecordDecl>(D));
  }
}

static void handleDeclspecThreadAttr(Sema &S, Decl *D, const ParsedAttr &AL) {
  const auto *VD = cast<VarDecl>(D);
  if (!S.Context.getTargetInfo().isTLSSupported()) {
    S.Diag(AL.getLoc(), diag::err_thread_unsupported);
    return;
  }
  if (VD->getTSCSpec() != TSCS_unspecified) {
    S.Diag(AL.getLoc(), diag::err_declspec_thread_on_thread_variable);
    return;
  }
  if (VD->hasLocalStorage()) {
    S.Diag(AL.getLoc(), diag::err_thread_non_global) << "__declspec(thread)";
    return;
  }
  D->addAttr(::new (S.Context) ThreadAttr(S.Context, AL));
}

static void handleAbiTagAttr(Sema &S, Decl *D, const ParsedAttr &AL) {
  SmallVector<StringRef, 4> Tags;
  for (unsigned I = 0, E = AL.getNumArgs(); I != E; ++I) {
    StringRef Tag;
    if (!S.checkStringLiteralArgumentAttr(AL, I, Tag))
      return;
    Tags.push_back(Tag);
  }

  if (const auto *NS = dyn_cast<NamespaceDecl>(D)) {
    if (!NS->isInline()) {
      S.Diag(AL.getLoc(), diag::warn_attr_abi_tag_namespace) << 0;
      return;
    }
    if (NS->isAnonymousNamespace()) {
      S.Diag(AL.getLoc(), diag::warn_attr_abi_tag_namespace) << 1;
      return;
    }
    if (AL.getNumArgs() == 0)
      Tags.push_back(NS->getName());
  } else if (!AL.checkAtLeastNumArgs(S, 1))
    return;

  // Store tags sorted and without duplicates.
  llvm::sort(Tags);
  Tags.erase(std::unique(Tags.begin(), Tags.end()), Tags.end());

  D->addAttr(::new (S.Context)
                 AbiTagAttr(S.Context, AL, Tags.data(), Tags.size()));
}

static void handleARMInterruptAttr(Sema &S, Decl *D, const ParsedAttr &AL) {
  // Check the attribute arguments.
  if (AL.getNumArgs() > 1) {
    S.Diag(AL.getLoc(), diag::err_attribute_too_many_arguments) << AL << 1;
    return;
  }

  StringRef Str;
  SourceLocation ArgLoc;

  if (AL.getNumArgs() == 0)
    Str = "";
  else if (!S.checkStringLiteralArgumentAttr(AL, 0, Str, &ArgLoc))
    return;

  ARMInterruptAttr::InterruptType Kind;
  if (!ARMInterruptAttr::ConvertStrToInterruptType(Str, Kind)) {
    S.Diag(AL.getLoc(), diag::warn_attribute_type_not_supported) << AL << Str
                                                                 << ArgLoc;
    return;
  }

  D->addAttr(::new (S.Context) ARMInterruptAttr(S.Context, AL, Kind));
}

static void handleMSP430InterruptAttr(Sema &S, Decl *D, const ParsedAttr &AL) {
  // MSP430 'interrupt' attribute is applied to
  // a function with no parameters and void return type.
  if (!isFunctionOrMethod(D)) {
    S.Diag(D->getLocation(), diag::warn_attribute_wrong_decl_type)
        << "'interrupt'" << ExpectedFunctionOrMethod;
    return;
  }

  if (hasFunctionProto(D) && getFunctionOrMethodNumParams(D) != 0) {
    S.Diag(D->getLocation(), diag::warn_interrupt_attribute_invalid)
        << /*MSP430*/ 1 << 0;
    return;
  }

  if (!getFunctionOrMethodResultType(D)->isVoidType()) {
    S.Diag(D->getLocation(), diag::warn_interrupt_attribute_invalid)
        << /*MSP430*/ 1 << 1;
    return;
  }

  // The attribute takes one integer argument.
  if (!AL.checkExactlyNumArgs(S, 1))
    return;

  if (!AL.isArgExpr(0)) {
    S.Diag(AL.getLoc(), diag::err_attribute_argument_type)
        << AL << AANT_ArgumentIntegerConstant;
    return;
  }

  Expr *NumParamsExpr = static_cast<Expr *>(AL.getArgAsExpr(0));
  Optional<llvm::APSInt> NumParams = llvm::APSInt(32);
  if (!(NumParams = NumParamsExpr->getIntegerConstantExpr(S.Context))) {
    S.Diag(AL.getLoc(), diag::err_attribute_argument_type)
        << AL << AANT_ArgumentIntegerConstant
        << NumParamsExpr->getSourceRange();
    return;
  }
  // The argument should be in range 0..63.
  unsigned Num = NumParams->getLimitedValue(255);
  if (Num > 63) {
    S.Diag(AL.getLoc(), diag::err_attribute_argument_out_of_bounds)
        << AL << (int)NumParams->getSExtValue()
        << NumParamsExpr->getSourceRange();
    return;
  }

  D->addAttr(::new (S.Context) MSP430InterruptAttr(S.Context, AL, Num));
  D->addAttr(UsedAttr::CreateImplicit(S.Context));
}

static void handleMipsInterruptAttr(Sema &S, Decl *D, const ParsedAttr &AL) {
  // Only one optional argument permitted.
  if (AL.getNumArgs() > 1) {
    S.Diag(AL.getLoc(), diag::err_attribute_too_many_arguments) << AL << 1;
    return;
  }

  StringRef Str;
  SourceLocation ArgLoc;

  if (AL.getNumArgs() == 0)
    Str = "";
  else if (!S.checkStringLiteralArgumentAttr(AL, 0, Str, &ArgLoc))
    return;

  // Semantic checks for a function with the 'interrupt' attribute for MIPS:
  // a) Must be a function.
  // b) Must have no parameters.
  // c) Must have the 'void' return type.
  // d) Cannot have the 'mips16' attribute, as that instruction set
  //    lacks the 'eret' instruction.
  // e) The attribute itself must either have no argument or one of the
  //    valid interrupt types, see [MipsInterruptDocs].

  if (!isFunctionOrMethod(D)) {
    S.Diag(D->getLocation(), diag::warn_attribute_wrong_decl_type)
        << "'interrupt'" << ExpectedFunctionOrMethod;
    return;
  }

  if (hasFunctionProto(D) && getFunctionOrMethodNumParams(D) != 0) {
    S.Diag(D->getLocation(), diag::warn_interrupt_attribute_invalid)
        << /*MIPS*/ 0 << 0;
    return;
  }

  if (!getFunctionOrMethodResultType(D)->isVoidType()) {
    S.Diag(D->getLocation(), diag::warn_interrupt_attribute_invalid)
        << /*MIPS*/ 0 << 1;
    return;
  }

  // We still have to do this manually because the Interrupt attributes are
  // a bit special due to sharing their spellings across targets.
  if (checkAttrMutualExclusion<Mips16Attr>(S, D, AL))
    return;

  MipsInterruptAttr::InterruptType Kind;
  if (!MipsInterruptAttr::ConvertStrToInterruptType(Str, Kind)) {
    S.Diag(AL.getLoc(), diag::warn_attribute_type_not_supported)
        << AL << "'" + std::string(Str) + "'";
    return;
  }

  D->addAttr(::new (S.Context) MipsInterruptAttr(S.Context, AL, Kind));
}

static void handleM68kInterruptAttr(Sema &S, Decl *D, const ParsedAttr &AL) {
  if (!AL.checkExactlyNumArgs(S, 1))
    return;

  if (!AL.isArgExpr(0)) {
    S.Diag(AL.getLoc(), diag::err_attribute_argument_type)
        << AL << AANT_ArgumentIntegerConstant;
    return;
  }

  // FIXME: Check for decl - it should be void ()(void).

  Expr *NumParamsExpr = static_cast<Expr *>(AL.getArgAsExpr(0));
  auto MaybeNumParams = NumParamsExpr->getIntegerConstantExpr(S.Context);
  if (!MaybeNumParams) {
    S.Diag(AL.getLoc(), diag::err_attribute_argument_type)
        << AL << AANT_ArgumentIntegerConstant
        << NumParamsExpr->getSourceRange();
    return;
  }

  unsigned Num = MaybeNumParams->getLimitedValue(255);
  if ((Num & 1) || Num > 30) {
    S.Diag(AL.getLoc(), diag::err_attribute_argument_out_of_bounds)
        << AL << (int)MaybeNumParams->getSExtValue()
        << NumParamsExpr->getSourceRange();
    return;
  }

  D->addAttr(::new (S.Context) M68kInterruptAttr(S.Context, AL, Num));
  D->addAttr(UsedAttr::CreateImplicit(S.Context));
}

static void handleAnyX86InterruptAttr(Sema &S, Decl *D, const ParsedAttr &AL) {
  // Semantic checks for a function with the 'interrupt' attribute.
  // a) Must be a function.
  // b) Must have the 'void' return type.
  // c) Must take 1 or 2 arguments.
  // d) The 1st argument must be a pointer.
  // e) The 2nd argument (if any) must be an unsigned integer.
  if (!isFunctionOrMethod(D) || !hasFunctionProto(D) || isInstanceMethod(D) ||
      CXXMethodDecl::isStaticOverloadedOperator(
          cast<NamedDecl>(D)->getDeclName().getCXXOverloadedOperator())) {
    S.Diag(AL.getLoc(), diag::warn_attribute_wrong_decl_type)
        << AL << ExpectedFunctionWithProtoType;
    return;
  }
  // Interrupt handler must have void return type.
  if (!getFunctionOrMethodResultType(D)->isVoidType()) {
    S.Diag(getFunctionOrMethodResultSourceRange(D).getBegin(),
           diag::err_anyx86_interrupt_attribute)
        << (S.Context.getTargetInfo().getTriple().getArch() == llvm::Triple::x86
                ? 0
                : 1)
        << 0;
    return;
  }
  // Interrupt handler must have 1 or 2 parameters.
  unsigned NumParams = getFunctionOrMethodNumParams(D);
  if (NumParams < 1 || NumParams > 2) {
    S.Diag(D->getBeginLoc(), diag::err_anyx86_interrupt_attribute)
        << (S.Context.getTargetInfo().getTriple().getArch() == llvm::Triple::x86
                ? 0
                : 1)
        << 1;
    return;
  }
  // The first argument must be a pointer.
  if (!getFunctionOrMethodParamType(D, 0)->isPointerType()) {
    S.Diag(getFunctionOrMethodParamRange(D, 0).getBegin(),
           diag::err_anyx86_interrupt_attribute)
        << (S.Context.getTargetInfo().getTriple().getArch() == llvm::Triple::x86
                ? 0
                : 1)
        << 2;
    return;
  }
  // The second argument, if present, must be an unsigned integer.
  unsigned TypeSize =
      S.Context.getTargetInfo().getTriple().getArch() == llvm::Triple::x86_64
          ? 64
          : 32;
  if (NumParams == 2 &&
      (!getFunctionOrMethodParamType(D, 1)->isUnsignedIntegerType() ||
       S.Context.getTypeSize(getFunctionOrMethodParamType(D, 1)) != TypeSize)) {
    S.Diag(getFunctionOrMethodParamRange(D, 1).getBegin(),
           diag::err_anyx86_interrupt_attribute)
        << (S.Context.getTargetInfo().getTriple().getArch() == llvm::Triple::x86
                ? 0
                : 1)
        << 3 << S.Context.getIntTypeForBitwidth(TypeSize, /*Signed=*/false);
    return;
  }
  D->addAttr(::new (S.Context) AnyX86InterruptAttr(S.Context, AL));
  D->addAttr(UsedAttr::CreateImplicit(S.Context));
}

static void handleAVRInterruptAttr(Sema &S, Decl *D, const ParsedAttr &AL) {
  if (!isFunctionOrMethod(D)) {
    S.Diag(D->getLocation(), diag::warn_attribute_wrong_decl_type)
        << "'interrupt'" << ExpectedFunction;
    return;
  }

  if (!AL.checkExactlyNumArgs(S, 0))
    return;

  handleSimpleAttribute<AVRInterruptAttr>(S, D, AL);
}

static void handleAVRSignalAttr(Sema &S, Decl *D, const ParsedAttr &AL) {
  if (!isFunctionOrMethod(D)) {
    S.Diag(D->getLocation(), diag::warn_attribute_wrong_decl_type)
        << "'signal'" << ExpectedFunction;
    return;
  }

  if (!AL.checkExactlyNumArgs(S, 0))
    return;

  handleSimpleAttribute<AVRSignalAttr>(S, D, AL);
}

static void handleBPFPreserveAIRecord(Sema &S, RecordDecl *RD) {
  // Add preserve_access_index attribute to all fields and inner records.
  for (auto D : RD->decls()) {
    if (D->hasAttr<BPFPreserveAccessIndexAttr>())
      continue;

    D->addAttr(BPFPreserveAccessIndexAttr::CreateImplicit(S.Context));
    if (auto *Rec = dyn_cast<RecordDecl>(D))
      handleBPFPreserveAIRecord(S, Rec);
  }
}

static void handleBPFPreserveAccessIndexAttr(Sema &S, Decl *D,
    const ParsedAttr &AL) {
  auto *Rec = cast<RecordDecl>(D);
  handleBPFPreserveAIRecord(S, Rec);
  Rec->addAttr(::new (S.Context) BPFPreserveAccessIndexAttr(S.Context, AL));
}

static bool hasBTFDeclTagAttr(Decl *D, StringRef Tag) {
  for (const auto *I : D->specific_attrs<BTFDeclTagAttr>()) {
    if (I->getBTFDeclTag() == Tag)
      return true;
  }
  return false;
}

static void handleBTFDeclTagAttr(Sema &S, Decl *D, const ParsedAttr &AL) {
  StringRef Str;
  if (!S.checkStringLiteralArgumentAttr(AL, 0, Str))
    return;
  if (hasBTFDeclTagAttr(D, Str))
    return;

  D->addAttr(::new (S.Context) BTFDeclTagAttr(S.Context, AL, Str));
}

BTFDeclTagAttr *Sema::mergeBTFDeclTagAttr(Decl *D, const BTFDeclTagAttr &AL) {
  if (hasBTFDeclTagAttr(D, AL.getBTFDeclTag()))
    return nullptr;
  return ::new (Context) BTFDeclTagAttr(Context, AL, AL.getBTFDeclTag());
}

static void handleWebAssemblyExportNameAttr(Sema &S, Decl *D, const ParsedAttr &AL) {
  if (!isFunctionOrMethod(D)) {
    S.Diag(D->getLocation(), diag::warn_attribute_wrong_decl_type)
        << "'export_name'" << ExpectedFunction;
    return;
  }

  auto *FD = cast<FunctionDecl>(D);
  if (FD->isThisDeclarationADefinition()) {
    S.Diag(D->getLocation(), diag::err_alias_is_definition) << FD << 0;
    return;
  }

  StringRef Str;
  SourceLocation ArgLoc;
  if (!S.checkStringLiteralArgumentAttr(AL, 0, Str, &ArgLoc))
    return;

  D->addAttr(::new (S.Context) WebAssemblyExportNameAttr(S.Context, AL, Str));
  D->addAttr(UsedAttr::CreateImplicit(S.Context));
}

WebAssemblyImportModuleAttr *
Sema::mergeImportModuleAttr(Decl *D, const WebAssemblyImportModuleAttr &AL) {
  auto *FD = cast<FunctionDecl>(D);

  if (const auto *ExistingAttr = FD->getAttr<WebAssemblyImportModuleAttr>()) {
    if (ExistingAttr->getImportModule() == AL.getImportModule())
      return nullptr;
    Diag(ExistingAttr->getLocation(), diag::warn_mismatched_import) << 0
      << ExistingAttr->getImportModule() << AL.getImportModule();
    Diag(AL.getLoc(), diag::note_previous_attribute);
    return nullptr;
  }
  if (FD->hasBody()) {
    Diag(AL.getLoc(), diag::warn_import_on_definition) << 0;
    return nullptr;
  }
  return ::new (Context) WebAssemblyImportModuleAttr(Context, AL,
                                                     AL.getImportModule());
}

WebAssemblyImportNameAttr *
Sema::mergeImportNameAttr(Decl *D, const WebAssemblyImportNameAttr &AL) {
  auto *FD = cast<FunctionDecl>(D);

  if (const auto *ExistingAttr = FD->getAttr<WebAssemblyImportNameAttr>()) {
    if (ExistingAttr->getImportName() == AL.getImportName())
      return nullptr;
    Diag(ExistingAttr->getLocation(), diag::warn_mismatched_import) << 1
      << ExistingAttr->getImportName() << AL.getImportName();
    Diag(AL.getLoc(), diag::note_previous_attribute);
    return nullptr;
  }
  if (FD->hasBody()) {
    Diag(AL.getLoc(), diag::warn_import_on_definition) << 1;
    return nullptr;
  }
  return ::new (Context) WebAssemblyImportNameAttr(Context, AL,
                                                   AL.getImportName());
}

static void
handleWebAssemblyImportModuleAttr(Sema &S, Decl *D, const ParsedAttr &AL) {
  auto *FD = cast<FunctionDecl>(D);

  StringRef Str;
  SourceLocation ArgLoc;
  if (!S.checkStringLiteralArgumentAttr(AL, 0, Str, &ArgLoc))
    return;
  if (FD->hasBody()) {
    S.Diag(AL.getLoc(), diag::warn_import_on_definition) << 0;
    return;
  }

  FD->addAttr(::new (S.Context)
                  WebAssemblyImportModuleAttr(S.Context, AL, Str));
}

static void
handleWebAssemblyImportNameAttr(Sema &S, Decl *D, const ParsedAttr &AL) {
  auto *FD = cast<FunctionDecl>(D);

  StringRef Str;
  SourceLocation ArgLoc;
  if (!S.checkStringLiteralArgumentAttr(AL, 0, Str, &ArgLoc))
    return;
  if (FD->hasBody()) {
    S.Diag(AL.getLoc(), diag::warn_import_on_definition) << 1;
    return;
  }

  FD->addAttr(::new (S.Context) WebAssemblyImportNameAttr(S.Context, AL, Str));
}

static void handleRISCVInterruptAttr(Sema &S, Decl *D,
                                     const ParsedAttr &AL) {
  // Warn about repeated attributes.
  if (const auto *A = D->getAttr<RISCVInterruptAttr>()) {
    S.Diag(AL.getRange().getBegin(),
      diag::warn_riscv_repeated_interrupt_attribute);
    S.Diag(A->getLocation(), diag::note_riscv_repeated_interrupt_attribute);
    return;
  }

  // Check the attribute argument. Argument is optional.
  if (!AL.checkAtMostNumArgs(S, 1))
    return;

  StringRef Str;
  SourceLocation ArgLoc;

  // 'machine'is the default interrupt mode.
  if (AL.getNumArgs() == 0)
    Str = "machine";
  else if (!S.checkStringLiteralArgumentAttr(AL, 0, Str, &ArgLoc))
    return;

  // Semantic checks for a function with the 'interrupt' attribute:
  // - Must be a function.
  // - Must have no parameters.
  // - Must have the 'void' return type.
  // - The attribute itself must either have no argument or one of the
  //   valid interrupt types, see [RISCVInterruptDocs].

  if (D->getFunctionType() == nullptr) {
    S.Diag(D->getLocation(), diag::warn_attribute_wrong_decl_type)
      << "'interrupt'" << ExpectedFunction;
    return;
  }

  if (hasFunctionProto(D) && getFunctionOrMethodNumParams(D) != 0) {
    S.Diag(D->getLocation(), diag::warn_interrupt_attribute_invalid)
      << /*RISC-V*/ 2 << 0;
    return;
  }

  if (!getFunctionOrMethodResultType(D)->isVoidType()) {
    S.Diag(D->getLocation(), diag::warn_interrupt_attribute_invalid)
      << /*RISC-V*/ 2 << 1;
    return;
  }

  RISCVInterruptAttr::InterruptType Kind;
  if (!RISCVInterruptAttr::ConvertStrToInterruptType(Str, Kind)) {
    S.Diag(AL.getLoc(), diag::warn_attribute_type_not_supported) << AL << Str
                                                                 << ArgLoc;
    return;
  }

  D->addAttr(::new (S.Context) RISCVInterruptAttr(S.Context, AL, Kind));
}

static void handleInterruptAttr(Sema &S, Decl *D, const ParsedAttr &AL) {
  // Dispatch the interrupt attribute based on the current target.
  switch (S.Context.getTargetInfo().getTriple().getArch()) {
  case llvm::Triple::msp430:
    handleMSP430InterruptAttr(S, D, AL);
    break;
  case llvm::Triple::mipsel:
  case llvm::Triple::mips:
    handleMipsInterruptAttr(S, D, AL);
    break;
  case llvm::Triple::m68k:
    handleM68kInterruptAttr(S, D, AL);
    break;
  case llvm::Triple::x86:
  case llvm::Triple::x86_64:
    handleAnyX86InterruptAttr(S, D, AL);
    break;
  case llvm::Triple::avr:
    handleAVRInterruptAttr(S, D, AL);
    break;
  case llvm::Triple::riscv32:
  case llvm::Triple::riscv64:
    handleRISCVInterruptAttr(S, D, AL);
    break;
  default:
    handleARMInterruptAttr(S, D, AL);
    break;
  }
}

static bool
checkAMDGPUFlatWorkGroupSizeArguments(Sema &S, Expr *MinExpr, Expr *MaxExpr,
                                      const AMDGPUFlatWorkGroupSizeAttr &Attr) {
  // Accept template arguments for now as they depend on something else.
  // We'll get to check them when they eventually get instantiated.
  if (MinExpr->isValueDependent() || MaxExpr->isValueDependent())
    return false;

  uint32_t Min = 0;
  if (!checkUInt32Argument(S, Attr, MinExpr, Min, 0))
    return true;

  uint32_t Max = 0;
  if (!checkUInt32Argument(S, Attr, MaxExpr, Max, 1))
    return true;

  if (Min == 0 && Max != 0) {
    S.Diag(Attr.getLocation(), diag::err_attribute_argument_invalid)
        << &Attr << 0;
    return true;
  }
  if (Min > Max) {
    S.Diag(Attr.getLocation(), diag::err_attribute_argument_invalid)
        << &Attr << 1;
    return true;
  }

  return false;
}

void Sema::addAMDGPUFlatWorkGroupSizeAttr(Decl *D,
                                          const AttributeCommonInfo &CI,
                                          Expr *MinExpr, Expr *MaxExpr) {
  AMDGPUFlatWorkGroupSizeAttr TmpAttr(Context, CI, MinExpr, MaxExpr);

  if (checkAMDGPUFlatWorkGroupSizeArguments(*this, MinExpr, MaxExpr, TmpAttr))
    return;

  D->addAttr(::new (Context)
                 AMDGPUFlatWorkGroupSizeAttr(Context, CI, MinExpr, MaxExpr));
}

static void handleAMDGPUFlatWorkGroupSizeAttr(Sema &S, Decl *D,
                                              const ParsedAttr &AL) {
  Expr *MinExpr = AL.getArgAsExpr(0);
  Expr *MaxExpr = AL.getArgAsExpr(1);

  S.addAMDGPUFlatWorkGroupSizeAttr(D, AL, MinExpr, MaxExpr);
}

static bool checkAMDGPUWavesPerEUArguments(Sema &S, Expr *MinExpr,
                                           Expr *MaxExpr,
                                           const AMDGPUWavesPerEUAttr &Attr) {
  if (S.DiagnoseUnexpandedParameterPack(MinExpr) ||
      (MaxExpr && S.DiagnoseUnexpandedParameterPack(MaxExpr)))
    return true;

  // Accept template arguments for now as they depend on something else.
  // We'll get to check them when they eventually get instantiated.
  if (MinExpr->isValueDependent() || (MaxExpr && MaxExpr->isValueDependent()))
    return false;

  uint32_t Min = 0;
  if (!checkUInt32Argument(S, Attr, MinExpr, Min, 0))
    return true;

  uint32_t Max = 0;
  if (MaxExpr && !checkUInt32Argument(S, Attr, MaxExpr, Max, 1))
    return true;

  if (Min == 0 && Max != 0) {
    S.Diag(Attr.getLocation(), diag::err_attribute_argument_invalid)
        << &Attr << 0;
    return true;
  }
  if (Max != 0 && Min > Max) {
    S.Diag(Attr.getLocation(), diag::err_attribute_argument_invalid)
        << &Attr << 1;
    return true;
  }

  return false;
}

void Sema::addAMDGPUWavesPerEUAttr(Decl *D, const AttributeCommonInfo &CI,
                                   Expr *MinExpr, Expr *MaxExpr) {
  AMDGPUWavesPerEUAttr TmpAttr(Context, CI, MinExpr, MaxExpr);

  if (checkAMDGPUWavesPerEUArguments(*this, MinExpr, MaxExpr, TmpAttr))
    return;

  D->addAttr(::new (Context)
                 AMDGPUWavesPerEUAttr(Context, CI, MinExpr, MaxExpr));
}

static void handleAMDGPUWavesPerEUAttr(Sema &S, Decl *D, const ParsedAttr &AL) {
  if (!AL.checkAtLeastNumArgs(S, 1) || !AL.checkAtMostNumArgs(S, 2))
    return;

  Expr *MinExpr = AL.getArgAsExpr(0);
  Expr *MaxExpr = (AL.getNumArgs() > 1) ? AL.getArgAsExpr(1) : nullptr;

  S.addAMDGPUWavesPerEUAttr(D, AL, MinExpr, MaxExpr);
}

static void handleAMDGPUNumSGPRAttr(Sema &S, Decl *D, const ParsedAttr &AL) {
  uint32_t NumSGPR = 0;
  Expr *NumSGPRExpr = AL.getArgAsExpr(0);
  if (!checkUInt32Argument(S, AL, NumSGPRExpr, NumSGPR))
    return;

  D->addAttr(::new (S.Context) AMDGPUNumSGPRAttr(S.Context, AL, NumSGPR));
}

static void handleAMDGPUNumVGPRAttr(Sema &S, Decl *D, const ParsedAttr &AL) {
  uint32_t NumVGPR = 0;
  Expr *NumVGPRExpr = AL.getArgAsExpr(0);
  if (!checkUInt32Argument(S, AL, NumVGPRExpr, NumVGPR))
    return;

  D->addAttr(::new (S.Context) AMDGPUNumVGPRAttr(S.Context, AL, NumVGPR));
}

static void handleX86ForceAlignArgPointerAttr(Sema &S, Decl *D,
                                              const ParsedAttr &AL) {
  // If we try to apply it to a function pointer, don't warn, but don't
  // do anything, either. It doesn't matter anyway, because there's nothing
  // special about calling a force_align_arg_pointer function.
  const auto *VD = dyn_cast<ValueDecl>(D);
  if (VD && VD->getType()->isFunctionPointerType())
    return;
  // Also don't warn on function pointer typedefs.
  const auto *TD = dyn_cast<TypedefNameDecl>(D);
  if (TD && (TD->getUnderlyingType()->isFunctionPointerType() ||
    TD->getUnderlyingType()->isFunctionType()))
    return;
  // Attribute can only be applied to function types.
  if (!isa<FunctionDecl>(D)) {
    S.Diag(AL.getLoc(), diag::warn_attribute_wrong_decl_type)
        << AL << ExpectedFunction;
    return;
  }

  D->addAttr(::new (S.Context) X86ForceAlignArgPointerAttr(S.Context, AL));
}

static void handleLayoutVersion(Sema &S, Decl *D, const ParsedAttr &AL) {
  uint32_t Version;
  Expr *VersionExpr = static_cast<Expr *>(AL.getArgAsExpr(0));
  if (!checkUInt32Argument(S, AL, AL.getArgAsExpr(0), Version))
    return;

  // TODO: Investigate what happens with the next major version of MSVC.
  if (Version != LangOptions::MSVC2015 / 100) {
    S.Diag(AL.getLoc(), diag::err_attribute_argument_out_of_bounds)
        << AL << Version << VersionExpr->getSourceRange();
    return;
  }

  // The attribute expects a "major" version number like 19, but new versions of
  // MSVC have moved to updating the "minor", or less significant numbers, so we
  // have to multiply by 100 now.
  Version *= 100;

  D->addAttr(::new (S.Context) LayoutVersionAttr(S.Context, AL, Version));
}

DLLImportAttr *Sema::mergeDLLImportAttr(Decl *D,
                                        const AttributeCommonInfo &CI) {
  if (D->hasAttr<DLLExportAttr>()) {
    Diag(CI.getLoc(), diag::warn_attribute_ignored) << "'dllimport'";
    return nullptr;
  }

  if (D->hasAttr<DLLImportAttr>())
    return nullptr;

  return ::new (Context) DLLImportAttr(Context, CI);
}

DLLExportAttr *Sema::mergeDLLExportAttr(Decl *D,
                                        const AttributeCommonInfo &CI) {
  if (DLLImportAttr *Import = D->getAttr<DLLImportAttr>()) {
    Diag(Import->getLocation(), diag::warn_attribute_ignored) << Import;
    D->dropAttr<DLLImportAttr>();
  }

  if (D->hasAttr<DLLExportAttr>())
    return nullptr;

  return ::new (Context) DLLExportAttr(Context, CI);
}

static void handleDLLAttr(Sema &S, Decl *D, const ParsedAttr &A) {
  if (isa<ClassTemplatePartialSpecializationDecl>(D) &&
      (S.Context.getTargetInfo().shouldDLLImportComdatSymbols())) {
    S.Diag(A.getRange().getBegin(), diag::warn_attribute_ignored) << A;
    return;
  }

  if (const auto *FD = dyn_cast<FunctionDecl>(D)) {
    if (FD->isInlined() && A.getKind() == ParsedAttr::AT_DLLImport &&
        !(S.Context.getTargetInfo().shouldDLLImportComdatSymbols())) {
      // MinGW doesn't allow dllimport on inline functions.
      S.Diag(A.getRange().getBegin(), diag::warn_attribute_ignored_on_inline)
          << A;
      return;
    }
  }

  if (const auto *MD = dyn_cast<CXXMethodDecl>(D)) {
    if ((S.Context.getTargetInfo().shouldDLLImportComdatSymbols()) &&
        MD->getParent()->isLambda()) {
      S.Diag(A.getRange().getBegin(), diag::err_attribute_dll_lambda) << A;
      return;
    }
  }

  Attr *NewAttr = A.getKind() == ParsedAttr::AT_DLLExport
                      ? (Attr *)S.mergeDLLExportAttr(D, A)
                      : (Attr *)S.mergeDLLImportAttr(D, A);
  if (NewAttr)
    D->addAttr(NewAttr);
}

MSInheritanceAttr *
Sema::mergeMSInheritanceAttr(Decl *D, const AttributeCommonInfo &CI,
                             bool BestCase,
                             MSInheritanceModel Model) {
  if (MSInheritanceAttr *IA = D->getAttr<MSInheritanceAttr>()) {
    if (IA->getInheritanceModel() == Model)
      return nullptr;
    Diag(IA->getLocation(), diag::err_mismatched_ms_inheritance)
        << 1 /*previous declaration*/;
    Diag(CI.getLoc(), diag::note_previous_ms_inheritance);
    D->dropAttr<MSInheritanceAttr>();
  }

  auto *RD = cast<CXXRecordDecl>(D);
  if (RD->hasDefinition()) {
    if (checkMSInheritanceAttrOnDefinition(RD, CI.getRange(), BestCase,
                                           Model)) {
      return nullptr;
    }
  } else {
    if (isa<ClassTemplatePartialSpecializationDecl>(RD)) {
      Diag(CI.getLoc(), diag::warn_ignored_ms_inheritance)
          << 1 /*partial specialization*/;
      return nullptr;
    }
    if (RD->getDescribedClassTemplate()) {
      Diag(CI.getLoc(), diag::warn_ignored_ms_inheritance)
          << 0 /*primary template*/;
      return nullptr;
    }
  }

  return ::new (Context) MSInheritanceAttr(Context, CI, BestCase);
}

static void handleCapabilityAttr(Sema &S, Decl *D, const ParsedAttr &AL) {
  // The capability attributes take a single string parameter for the name of
  // the capability they represent. The lockable attribute does not take any
  // parameters. However, semantically, both attributes represent the same
  // concept, and so they use the same semantic attribute. Eventually, the
  // lockable attribute will be removed.
  //
  // For backward compatibility, any capability which has no specified string
  // literal will be considered a "mutex."
  StringRef N("mutex");
  SourceLocation LiteralLoc;
  if (AL.getKind() == ParsedAttr::AT_Capability &&
      !S.checkStringLiteralArgumentAttr(AL, 0, N, &LiteralLoc))
    return;

  D->addAttr(::new (S.Context) CapabilityAttr(S.Context, AL, N));
}

static void handleAssertCapabilityAttr(Sema &S, Decl *D, const ParsedAttr &AL) {
  SmallVector<Expr*, 1> Args;
  if (!checkLockFunAttrCommon(S, D, AL, Args))
    return;

  D->addAttr(::new (S.Context)
                 AssertCapabilityAttr(S.Context, AL, Args.data(), Args.size()));
}

static void handleAcquireCapabilityAttr(Sema &S, Decl *D,
                                        const ParsedAttr &AL) {
  SmallVector<Expr*, 1> Args;
  if (!checkLockFunAttrCommon(S, D, AL, Args))
    return;

  D->addAttr(::new (S.Context) AcquireCapabilityAttr(S.Context, AL, Args.data(),
                                                     Args.size()));
}

static void handleTryAcquireCapabilityAttr(Sema &S, Decl *D,
                                           const ParsedAttr &AL) {
  SmallVector<Expr*, 2> Args;
  if (!checkTryLockFunAttrCommon(S, D, AL, Args))
    return;

  D->addAttr(::new (S.Context) TryAcquireCapabilityAttr(
      S.Context, AL, AL.getArgAsExpr(0), Args.data(), Args.size()));
}

static void handleReleaseCapabilityAttr(Sema &S, Decl *D,
                                        const ParsedAttr &AL) {
  // Check that all arguments are lockable objects.
  SmallVector<Expr *, 1> Args;
  checkAttrArgsAreCapabilityObjs(S, D, AL, Args, 0, true);

  D->addAttr(::new (S.Context) ReleaseCapabilityAttr(S.Context, AL, Args.data(),
                                                     Args.size()));
}

static void handleRequiresCapabilityAttr(Sema &S, Decl *D,
                                         const ParsedAttr &AL) {
  if (!AL.checkAtLeastNumArgs(S, 1))
    return;

  // check that all arguments are lockable objects
  SmallVector<Expr*, 1> Args;
  checkAttrArgsAreCapabilityObjs(S, D, AL, Args);
  if (Args.empty())
    return;

  RequiresCapabilityAttr *RCA = ::new (S.Context)
      RequiresCapabilityAttr(S.Context, AL, Args.data(), Args.size());

  D->addAttr(RCA);
}

static void handleDeprecatedAttr(Sema &S, Decl *D, const ParsedAttr &AL) {
  if (const auto *NSD = dyn_cast<NamespaceDecl>(D)) {
    if (NSD->isAnonymousNamespace()) {
      S.Diag(AL.getLoc(), diag::warn_deprecated_anonymous_namespace);
      // Do not want to attach the attribute to the namespace because that will
      // cause confusing diagnostic reports for uses of declarations within the
      // namespace.
      return;
    }
  } else if (isa<UsingDecl, UnresolvedUsingTypenameDecl,
                 UnresolvedUsingValueDecl>(D)) {
    S.Diag(AL.getRange().getBegin(), diag::warn_deprecated_ignored_on_using)
        << AL;
    return;
  }

  // Handle the cases where the attribute has a text message.
  StringRef Str, Replacement;
  if (AL.isArgExpr(0) && AL.getArgAsExpr(0) &&
      !S.checkStringLiteralArgumentAttr(AL, 0, Str))
    return;

  // Support a single optional message only for Declspec and [[]] spellings.
  if (AL.isDeclspecAttribute() || AL.isStandardAttributeSyntax())
    AL.checkAtMostNumArgs(S, 1);
  else if (AL.isArgExpr(1) && AL.getArgAsExpr(1) &&
           !S.checkStringLiteralArgumentAttr(AL, 1, Replacement))
    return;

  if (!S.getLangOpts().CPlusPlus14 && AL.isCXX11Attribute() && !AL.isGNUScope())
    S.Diag(AL.getLoc(), diag::ext_cxx14_attr) << AL;

  D->addAttr(::new (S.Context) DeprecatedAttr(S.Context, AL, Str, Replacement));
}

static bool isGlobalVar(const Decl *D) {
  if (const auto *S = dyn_cast<VarDecl>(D))
    return S->hasGlobalStorage();
  return false;
}

static void handleNoSanitizeAttr(Sema &S, Decl *D, const ParsedAttr &AL) {
  if (!AL.checkAtLeastNumArgs(S, 1))
    return;

  std::vector<StringRef> Sanitizers;

  for (unsigned I = 0, E = AL.getNumArgs(); I != E; ++I) {
    StringRef SanitizerName;
    SourceLocation LiteralLoc;

    if (!S.checkStringLiteralArgumentAttr(AL, I, SanitizerName, &LiteralLoc))
      return;

    if (parseSanitizerValue(SanitizerName, /*AllowGroups=*/true) ==
            SanitizerMask() &&
        SanitizerName != "coverage")
      S.Diag(LiteralLoc, diag::warn_unknown_sanitizer_ignored) << SanitizerName;
    else if (isGlobalVar(D) && SanitizerName != "address")
      S.Diag(D->getLocation(), diag::err_attribute_wrong_decl_type)
          << AL << ExpectedFunctionOrMethod;
    Sanitizers.push_back(SanitizerName);
  }

  D->addAttr(::new (S.Context) NoSanitizeAttr(S.Context, AL, Sanitizers.data(),
                                              Sanitizers.size()));
}

static void handleNoSanitizeSpecificAttr(Sema &S, Decl *D,
                                         const ParsedAttr &AL) {
  StringRef AttrName = AL.getAttrName()->getName();
  normalizeName(AttrName);
  StringRef SanitizerName = llvm::StringSwitch<StringRef>(AttrName)
                                .Case("no_address_safety_analysis", "address")
                                .Case("no_sanitize_address", "address")
                                .Case("no_sanitize_thread", "thread")
                                .Case("no_sanitize_memory", "memory");
  if (isGlobalVar(D) && SanitizerName != "address")
    S.Diag(D->getLocation(), diag::err_attribute_wrong_decl_type)
        << AL << ExpectedFunction;

  // FIXME: Rather than create a NoSanitizeSpecificAttr, this creates a
  // NoSanitizeAttr object; but we need to calculate the correct spelling list
  // index rather than incorrectly assume the index for NoSanitizeSpecificAttr
  // has the same spellings as the index for NoSanitizeAttr. We don't have a
  // general way to "translate" between the two, so this hack attempts to work
  // around the issue with hard-coded indices. This is critical for calling
  // getSpelling() or prettyPrint() on the resulting semantic attribute object
  // without failing assertions.
  unsigned TranslatedSpellingIndex = 0;
  if (AL.isStandardAttributeSyntax())
    TranslatedSpellingIndex = 1;

  AttributeCommonInfo Info = AL;
  Info.setAttributeSpellingListIndex(TranslatedSpellingIndex);
  D->addAttr(::new (S.Context)
                 NoSanitizeAttr(S.Context, Info, &SanitizerName, 1));
}

static void handleInternalLinkageAttr(Sema &S, Decl *D, const ParsedAttr &AL) {
  if (InternalLinkageAttr *Internal = S.mergeInternalLinkageAttr(D, AL))
    D->addAttr(Internal);
}

static void handleOpenCLNoSVMAttr(Sema &S, Decl *D, const ParsedAttr &AL) {
  if (S.LangOpts.getOpenCLCompatibleVersion() < 200)
    S.Diag(AL.getLoc(), diag::err_attribute_requires_opencl_version)
        << AL << "2.0" << 1;
  else
    S.Diag(AL.getLoc(), diag::warn_opencl_attr_deprecated_ignored)
        << AL << S.LangOpts.getOpenCLVersionString();
}

static void handleOpenCLAccessAttr(Sema &S, Decl *D, const ParsedAttr &AL) {
  if (D->isInvalidDecl())
    return;

  // Check if there is only one access qualifier.
  if (D->hasAttr<OpenCLAccessAttr>()) {
    if (D->getAttr<OpenCLAccessAttr>()->getSemanticSpelling() ==
        AL.getSemanticSpelling()) {
      S.Diag(AL.getLoc(), diag::warn_duplicate_declspec)
          << AL.getAttrName()->getName() << AL.getRange();
    } else {
      S.Diag(AL.getLoc(), diag::err_opencl_multiple_access_qualifiers)
          << D->getSourceRange();
      D->setInvalidDecl(true);
      return;
    }
  }

  // OpenCL v2.0 s6.6 - read_write can be used for image types to specify that
  // an image object can be read and written. OpenCL v2.0 s6.13.6 - A kernel
  // cannot read from and write to the same pipe object. Using the read_write
  // (or __read_write) qualifier with the pipe qualifier is a compilation error.
  // OpenCL v3.0 s6.8 - For OpenCL C 2.0, or with the
  // __opencl_c_read_write_images feature, image objects specified as arguments
  // to a kernel can additionally be declared to be read-write.
  // C++ for OpenCL 1.0 inherits rule from OpenCL C v2.0.
  // C++ for OpenCL 2021 inherits rule from OpenCL C v3.0.
  if (const auto *PDecl = dyn_cast<ParmVarDecl>(D)) {
    const Type *DeclTy = PDecl->getType().getCanonicalType().getTypePtr();
    if (AL.getAttrName()->getName().contains("read_write")) {
      bool ReadWriteImagesUnsupported =
          (S.getLangOpts().getOpenCLCompatibleVersion() < 200) ||
          (S.getLangOpts().getOpenCLCompatibleVersion() == 300 &&
           !S.getOpenCLOptions().isSupported("__opencl_c_read_write_images",
                                             S.getLangOpts()));
      if (ReadWriteImagesUnsupported || DeclTy->isPipeType()) {
        S.Diag(AL.getLoc(), diag::err_opencl_invalid_read_write)
            << AL << PDecl->getType() << DeclTy->isImageType();
        D->setInvalidDecl(true);
        return;
      }
    }
  }

  D->addAttr(::new (S.Context) OpenCLAccessAttr(S.Context, AL));
}

<<<<<<< HEAD
static constexpr std::pair<Decl::Kind, StringRef>
MakeDeclContextDesc(Decl::Kind K, StringRef SR) {
  return std::pair<Decl::Kind, StringRef>{K, SR};
}

// FIXME: Refactor Util class in SemaSYCL.cpp to avoid following
// code duplication.
bool isDeviceAspectType(const QualType Ty) {
  const EnumType *ET = Ty->getAs<EnumType>();
  if (!ET)
    return false;

  std::array<std::pair<Decl::Kind, StringRef>, 3> Scopes = {
      MakeDeclContextDesc(Decl::Kind::Namespace, "cl"),
      MakeDeclContextDesc(Decl::Kind::Namespace, "sycl"),
      MakeDeclContextDesc(Decl::Kind::Enum, "aspect")};

  const auto *Ctx = cast<DeclContext>(ET->getDecl());
  StringRef Name = "";

  for (const auto &Scope : llvm::reverse(Scopes)) {
    Decl::Kind DK = Ctx->getDeclKind();
    if (DK != Scope.first)
      return false;

    switch (DK) {
    case Decl::Kind::Enum:
      Name = cast<EnumDecl>(Ctx)->getName();
      break;
    case Decl::Kind::Namespace:
      Name = cast<NamespaceDecl>(Ctx)->getName();
      break;
    default:
      llvm_unreachable("isDeviceAspectType: decl kind not supported");
    }
    if (Name != Scope.second)
      return false;
    Ctx = Ctx->getParent();
  }
  return Ctx->isTranslationUnit();
}

SYCLDeviceHasAttr *Sema::MergeSYCLDeviceHasAttr(Decl *D,
                                                const SYCLDeviceHasAttr &A) {
  if (const auto *ExistingAttr = D->getAttr<SYCLDeviceHasAttr>()) {
    Diag(ExistingAttr->getLoc(), diag::warn_duplicate_attribute_exact) << &A;
    Diag(A.getLoc(), diag::note_previous_attribute);
    return nullptr;
  }

  SmallVector<Expr *, 5> Args;
  for (auto *E : A.aspects())
    Args.push_back(E);
  return ::new (Context)
      SYCLDeviceHasAttr(Context, A, Args.data(), Args.size());
}

void Sema::AddSYCLDeviceHasAttr(Decl *D, const AttributeCommonInfo &CI,
                                Expr **Exprs, unsigned Size) {

  SYCLDeviceHasAttr TmpAttr(Context, CI, Exprs, Size);
  SmallVector<Expr *, 5> Aspects;
  for (auto *E : TmpAttr.aspects())
    if (!isDeviceAspectType(E->getType()))
      Diag(E->getExprLoc(), diag::err_sycl_invalid_aspect_argument) << CI;

  if (const auto *ExistingAttr = D->getAttr<SYCLDeviceHasAttr>()) {
    Diag(CI.getLoc(), diag::warn_duplicate_attribute_exact) << CI;
    Diag(ExistingAttr->getLoc(), diag::note_previous_attribute);
    return;
  }

  D->addAttr(::new (Context) SYCLDeviceHasAttr(Context, CI, Exprs, Size));
}

static void handleSYCLDeviceHasAttr(Sema &S, Decl *D, const ParsedAttr &A) {
  SmallVector<Expr *, 5> Args;
  for (unsigned I = 0; I < A.getNumArgs(); ++I)
    Args.push_back(A.getArgAsExpr(I));

  S.AddSYCLDeviceHasAttr(D, A, Args.data(), Args.size());
}

SYCLUsesAspectsAttr *
Sema::MergeSYCLUsesAspectsAttr(Decl *D, const SYCLUsesAspectsAttr &A) {
  if (const auto *ExistingAttr = D->getAttr<SYCLUsesAspectsAttr>()) {
    Diag(ExistingAttr->getLoc(), diag::warn_duplicate_attribute_exact) << &A;
    Diag(A.getLoc(), diag::note_previous_attribute);
    return nullptr;
  }

  SmallVector<Expr *, 5> Args;
  for (auto *E : A.aspects())
    Args.push_back(E);
  return ::new (Context)
      SYCLUsesAspectsAttr(Context, A, Args.data(), Args.size());
}

void Sema::AddSYCLUsesAspectsAttr(Decl *D, const AttributeCommonInfo &CI,
                                  Expr **Exprs, unsigned Size) {

  SYCLUsesAspectsAttr TmpAttr(Context, CI, Exprs, Size);
  SmallVector<Expr *, 5> Aspects;
  for (auto *E : TmpAttr.aspects())
    if (!isDeviceAspectType(E->getType()))
      Diag(E->getExprLoc(), diag::err_sycl_invalid_aspect_argument) << CI;

  if (const auto *ExistingAttr = D->getAttr<SYCLUsesAspectsAttr>()) {
    Diag(CI.getLoc(), diag::warn_duplicate_attribute_exact) << CI;
    Diag(ExistingAttr->getLoc(), diag::note_previous_attribute);
    return;
  }

  D->addAttr(::new (Context) SYCLUsesAspectsAttr(Context, CI, Exprs, Size));
}

static void handleSYCLUsesAspectsAttr(Sema &S, Decl *D, const ParsedAttr &A) {
  SmallVector<Expr *, 5> Args;
  for (unsigned I = 0; I < A.getNumArgs(); ++I)
    Args.push_back(A.getArgAsExpr(I));

  S.AddSYCLUsesAspectsAttr(D, A, Args.data(), Args.size());
=======
static void handleZeroCallUsedRegsAttr(Sema &S, Decl *D, const ParsedAttr &AL) {
  // Check that the argument is a string literal.
  StringRef KindStr;
  SourceLocation LiteralLoc;
  if (!S.checkStringLiteralArgumentAttr(AL, 0, KindStr, &LiteralLoc))
    return;

  ZeroCallUsedRegsAttr::ZeroCallUsedRegsKind Kind;
  if (!ZeroCallUsedRegsAttr::ConvertStrToZeroCallUsedRegsKind(KindStr, Kind)) {
    S.Diag(LiteralLoc, diag::warn_attribute_type_not_supported)
        << AL << KindStr;
    return;
  }

  D->dropAttr<ZeroCallUsedRegsAttr>();
  D->addAttr(ZeroCallUsedRegsAttr::Create(S.Context, Kind, AL));
>>>>>>> deaf22bc
}

static void handleSYCLKernelAttr(Sema &S, Decl *D, const ParsedAttr &AL) {
  // The 'sycl_kernel' attribute applies only to function templates.
  const auto *FD = cast<FunctionDecl>(D);
  const FunctionTemplateDecl *FT = FD->getDescribedFunctionTemplate();
  assert(FT && "Function template is expected");

  // Function template must have at least two template parameters so it
  // can be used in OpenCL kernel generation.
  const TemplateParameterList *TL = FT->getTemplateParameters();
  if (TL->size() < 2) {
    S.Diag(FT->getLocation(), diag::warn_sycl_kernel_num_of_template_params);
    return;
  }

  // The first two template parameters must be typenames.
  for (unsigned I = 0; I < 2 && I < TL->size(); ++I) {
    const NamedDecl *TParam = TL->getParam(I);
    if (isa<NonTypeTemplateParmDecl>(TParam)) {
      S.Diag(FT->getLocation(),
             diag::warn_sycl_kernel_invalid_template_param_type);
      return;
    }
  }

  // Function must have at least one parameter.
  if (getFunctionOrMethodNumParams(D) < 1) {
    S.Diag(FT->getLocation(), diag::warn_sycl_kernel_num_of_function_params);
    return;
  }

  // Function must return void.
  QualType RetTy = getFunctionOrMethodResultType(D);
  if (!RetTy->isVoidType()) {
    S.Diag(FT->getLocation(), diag::warn_sycl_kernel_return_type);
    return;
  }

  handleSimpleAttribute<SYCLKernelAttr>(S, D, AL);
}

static void handleDestroyAttr(Sema &S, Decl *D, const ParsedAttr &A) {
  if (!cast<VarDecl>(D)->hasGlobalStorage()) {
    S.Diag(D->getLocation(), diag::err_destroy_attr_on_non_static_var)
        << (A.getKind() == ParsedAttr::AT_AlwaysDestroy);
    return;
  }

  if (A.getKind() == ParsedAttr::AT_AlwaysDestroy)
    handleSimpleAttribute<AlwaysDestroyAttr>(S, D, A);
  else
    handleSimpleAttribute<NoDestroyAttr>(S, D, A);
}

static void handleUninitializedAttr(Sema &S, Decl *D, const ParsedAttr &AL) {
  assert(cast<VarDecl>(D)->getStorageDuration() == SD_Automatic &&
         "uninitialized is only valid on automatic duration variables");
  D->addAttr(::new (S.Context) UninitializedAttr(S.Context, AL));
}

static bool tryMakeVariablePseudoStrong(Sema &S, VarDecl *VD,
                                        bool DiagnoseFailure) {
  QualType Ty = VD->getType();
  if (!Ty->isObjCRetainableType()) {
    if (DiagnoseFailure) {
      S.Diag(VD->getBeginLoc(), diag::warn_ignored_objc_externally_retained)
          << 0;
    }
    return false;
  }

  Qualifiers::ObjCLifetime LifetimeQual = Ty.getQualifiers().getObjCLifetime();

  // Sema::inferObjCARCLifetime must run after processing decl attributes
  // (because __block lowers to an attribute), so if the lifetime hasn't been
  // explicitly specified, infer it locally now.
  if (LifetimeQual == Qualifiers::OCL_None)
    LifetimeQual = Ty->getObjCARCImplicitLifetime();

  // The attributes only really makes sense for __strong variables; ignore any
  // attempts to annotate a parameter with any other lifetime qualifier.
  if (LifetimeQual != Qualifiers::OCL_Strong) {
    if (DiagnoseFailure) {
      S.Diag(VD->getBeginLoc(), diag::warn_ignored_objc_externally_retained)
          << 1;
    }
    return false;
  }

  // Tampering with the type of a VarDecl here is a bit of a hack, but we need
  // to ensure that the variable is 'const' so that we can error on
  // modification, which can otherwise over-release.
  VD->setType(Ty.withConst());
  VD->setARCPseudoStrong(true);
  return true;
}

static void handleObjCExternallyRetainedAttr(Sema &S, Decl *D,
                                             const ParsedAttr &AL) {
  if (auto *VD = dyn_cast<VarDecl>(D)) {
    assert(!isa<ParmVarDecl>(VD) && "should be diagnosed automatically");
    if (!VD->hasLocalStorage()) {
      S.Diag(D->getBeginLoc(), diag::warn_ignored_objc_externally_retained)
          << 0;
      return;
    }

    if (!tryMakeVariablePseudoStrong(S, VD, /*DiagnoseFailure=*/true))
      return;

    handleSimpleAttribute<ObjCExternallyRetainedAttr>(S, D, AL);
    return;
  }

  // If D is a function-like declaration (method, block, or function), then we
  // make every parameter psuedo-strong.
  unsigned NumParams =
      hasFunctionProto(D) ? getFunctionOrMethodNumParams(D) : 0;
  for (unsigned I = 0; I != NumParams; ++I) {
    auto *PVD = const_cast<ParmVarDecl *>(getFunctionOrMethodParam(D, I));
    QualType Ty = PVD->getType();

    // If a user wrote a parameter with __strong explicitly, then assume they
    // want "real" strong semantics for that parameter. This works because if
    // the parameter was written with __strong, then the strong qualifier will
    // be non-local.
    if (Ty.getLocalUnqualifiedType().getQualifiers().getObjCLifetime() ==
        Qualifiers::OCL_Strong)
      continue;

    tryMakeVariablePseudoStrong(S, PVD, /*DiagnoseFailure=*/false);
  }
  handleSimpleAttribute<ObjCExternallyRetainedAttr>(S, D, AL);
}

static void handleMIGServerRoutineAttr(Sema &S, Decl *D, const ParsedAttr &AL) {
  // Check that the return type is a `typedef int kern_return_t` or a typedef
  // around it, because otherwise MIG convention checks make no sense.
  // BlockDecl doesn't store a return type, so it's annoying to check,
  // so let's skip it for now.
  if (!isa<BlockDecl>(D)) {
    QualType T = getFunctionOrMethodResultType(D);
    bool IsKernReturnT = false;
    while (const auto *TT = T->getAs<TypedefType>()) {
      IsKernReturnT = (TT->getDecl()->getName() == "kern_return_t");
      T = TT->desugar();
    }
    if (!IsKernReturnT || T.getCanonicalType() != S.getASTContext().IntTy) {
      S.Diag(D->getBeginLoc(),
             diag::warn_mig_server_routine_does_not_return_kern_return_t);
      return;
    }
  }

  handleSimpleAttribute<MIGServerRoutineAttr>(S, D, AL);
}

static void handleMSAllocatorAttr(Sema &S, Decl *D, const ParsedAttr &AL) {
  // Warn if the return type is not a pointer or reference type.
  if (auto *FD = dyn_cast<FunctionDecl>(D)) {
    QualType RetTy = FD->getReturnType();
    if (!RetTy->isPointerType() && !RetTy->isReferenceType()) {
      S.Diag(AL.getLoc(), diag::warn_declspec_allocator_nonpointer)
          << AL.getRange() << RetTy;
      return;
    }
  }

  handleSimpleAttribute<MSAllocatorAttr>(S, D, AL);
}

static void handleAcquireHandleAttr(Sema &S, Decl *D, const ParsedAttr &AL) {
  if (AL.isUsedAsTypeAttr())
    return;
  // Warn if the parameter is definitely not an output parameter.
  if (const auto *PVD = dyn_cast<ParmVarDecl>(D)) {
    if (PVD->getType()->isIntegerType()) {
      S.Diag(AL.getLoc(), diag::err_attribute_output_parameter)
          << AL.getRange();
      return;
    }
  }
  StringRef Argument;
  if (!S.checkStringLiteralArgumentAttr(AL, 0, Argument))
    return;
  D->addAttr(AcquireHandleAttr::Create(S.Context, Argument, AL));
}

template<typename Attr>
static void handleHandleAttr(Sema &S, Decl *D, const ParsedAttr &AL) {
  StringRef Argument;
  if (!S.checkStringLiteralArgumentAttr(AL, 0, Argument))
    return;
  D->addAttr(Attr::Create(S.Context, Argument, AL));
}

static void handleCFGuardAttr(Sema &S, Decl *D, const ParsedAttr &AL) {
  // The guard attribute takes a single identifier argument.

  if (!AL.isArgIdent(0)) {
    S.Diag(AL.getLoc(), diag::err_attribute_argument_type)
        << AL << AANT_ArgumentIdentifier;
    return;
  }

  CFGuardAttr::GuardArg Arg;
  IdentifierInfo *II = AL.getArgAsIdent(0)->Ident;
  if (!CFGuardAttr::ConvertStrToGuardArg(II->getName(), Arg)) {
    S.Diag(AL.getLoc(), diag::warn_attribute_type_not_supported) << AL << II;
    return;
  }

  D->addAttr(::new (S.Context) CFGuardAttr(S.Context, AL, Arg));
}


template <typename AttrTy>
static const AttrTy *findEnforceTCBAttrByName(Decl *D, StringRef Name) {
  auto Attrs = D->specific_attrs<AttrTy>();
  auto I = llvm::find_if(Attrs,
                         [Name](const AttrTy *A) {
                           return A->getTCBName() == Name;
                         });
  return I == Attrs.end() ? nullptr : *I;
}

template <typename AttrTy, typename ConflictingAttrTy>
static void handleEnforceTCBAttr(Sema &S, Decl *D, const ParsedAttr &AL) {
  StringRef Argument;
  if (!S.checkStringLiteralArgumentAttr(AL, 0, Argument))
    return;

  // A function cannot be have both regular and leaf membership in the same TCB.
  if (const ConflictingAttrTy *ConflictingAttr =
      findEnforceTCBAttrByName<ConflictingAttrTy>(D, Argument)) {
    // We could attach a note to the other attribute but in this case
    // there's no need given how the two are very close to each other.
    S.Diag(AL.getLoc(), diag::err_tcb_conflicting_attributes)
      << AL.getAttrName()->getName() << ConflictingAttr->getAttrName()->getName()
      << Argument;

    // Error recovery: drop the non-leaf attribute so that to suppress
    // all future warnings caused by erroneous attributes. The leaf attribute
    // needs to be kept because it can only suppresses warnings, not cause them.
    D->dropAttr<EnforceTCBAttr>();
    return;
  }

  D->addAttr(AttrTy::Create(S.Context, Argument, AL));
}

template <typename AttrTy, typename ConflictingAttrTy>
static AttrTy *mergeEnforceTCBAttrImpl(Sema &S, Decl *D, const AttrTy &AL) {
  // Check if the new redeclaration has different leaf-ness in the same TCB.
  StringRef TCBName = AL.getTCBName();
  if (const ConflictingAttrTy *ConflictingAttr =
      findEnforceTCBAttrByName<ConflictingAttrTy>(D, TCBName)) {
    S.Diag(ConflictingAttr->getLoc(), diag::err_tcb_conflicting_attributes)
      << ConflictingAttr->getAttrName()->getName()
      << AL.getAttrName()->getName() << TCBName;

    // Add a note so that the user could easily find the conflicting attribute.
    S.Diag(AL.getLoc(), diag::note_conflicting_attribute);

    // More error recovery.
    D->dropAttr<EnforceTCBAttr>();
    return nullptr;
  }

  ASTContext &Context = S.getASTContext();
  return ::new(Context) AttrTy(Context, AL, AL.getTCBName());
}

EnforceTCBAttr *Sema::mergeEnforceTCBAttr(Decl *D, const EnforceTCBAttr &AL) {
  return mergeEnforceTCBAttrImpl<EnforceTCBAttr, EnforceTCBLeafAttr>(
      *this, D, AL);
}

EnforceTCBLeafAttr *Sema::mergeEnforceTCBLeafAttr(
    Decl *D, const EnforceTCBLeafAttr &AL) {
  return mergeEnforceTCBAttrImpl<EnforceTCBLeafAttr, EnforceTCBAttr>(
      *this, D, AL);
}

//===----------------------------------------------------------------------===//
// Top Level Sema Entry Points
//===----------------------------------------------------------------------===//

static bool IsDeclLambdaCallOperator(Decl *D) {
  if (const auto *MD = dyn_cast<CXXMethodDecl>(D))
    return MD->getParent()->isLambda() &&
           MD->getOverloadedOperator() == OverloadedOperatorKind::OO_Call;
  return false;
}

// Returns true if the attribute must delay setting its arguments until after
// template instantiation, and false otherwise.
static bool MustDelayAttributeArguments(const ParsedAttr &AL) {
  // Only attributes that accept expression parameter packs can delay arguments.
  if (!AL.acceptsExprPack())
    return false;

  bool AttrHasVariadicArg = AL.hasVariadicArg();
  unsigned AttrNumArgs = AL.getNumArgMembers();
  for (size_t I = 0; I < std::min(AL.getNumArgs(), AttrNumArgs); ++I) {
    bool IsLastAttrArg = I == (AttrNumArgs - 1);
    // If the argument is the last argument and it is variadic it can contain
    // any expression.
    if (IsLastAttrArg && AttrHasVariadicArg)
      return false;
    Expr *E = AL.getArgAsExpr(I);
    bool ArgMemberCanHoldExpr = AL.isParamExpr(I);
    // If the expression is a pack expansion then arguments must be delayed
    // unless the argument is an expression and it is the last argument of the
    // attribute.
    if (isa<PackExpansionExpr>(E))
      return !(IsLastAttrArg && ArgMemberCanHoldExpr);
    // Last case is if the expression is value dependent then it must delay
    // arguments unless the corresponding argument is able to hold the
    // expression.
    if (E->isValueDependent() && !ArgMemberCanHoldExpr)
      return true;
  }
  return false;
}

/// ProcessDeclAttribute - Apply the specific attribute to the specified decl if
/// the attribute applies to decls.  If the attribute is a type attribute, just
/// silently ignore it if a GNU attribute.
static void ProcessDeclAttribute(Sema &S, Scope *scope, Decl *D,
                                 const ParsedAttr &AL,
                                 bool IncludeCXX11Attributes) {
  if (AL.isInvalid() || AL.getKind() == ParsedAttr::IgnoredAttribute)
    return;

  // Ignore C++11 attributes on declarator chunks: they appertain to the type
  // instead.
  if (AL.isCXX11Attribute() && !IncludeCXX11Attributes &&
      (!IsDeclLambdaCallOperator(D) || !AL.supportsNonconformingLambdaSyntax()))
    return;

  // Unknown attributes are automatically warned on. Target-specific attributes
  // which do not apply to the current target architecture are treated as
  // though they were unknown attributes.
  const TargetInfo *Aux = S.Context.getAuxTargetInfo();
  if (AL.getKind() == ParsedAttr::UnknownAttribute ||
      !(AL.existsInTarget(S.Context.getTargetInfo()) ||
        (S.Context.getLangOpts().SYCLIsDevice &&
         Aux && AL.existsInTarget(*Aux)))) {
    S.Diag(AL.getLoc(),
           AL.isDeclspecAttribute()
               ? (unsigned)diag::warn_unhandled_ms_attribute_ignored
               : (unsigned)diag::warn_unknown_attribute_ignored)
        << AL << AL.getRange();
    return;
  }

  // Check if argument population must delayed to after template instantiation.
  bool MustDelayArgs = MustDelayAttributeArguments(AL);

  // Argument number check must be skipped if arguments are delayed.
  if (S.checkCommonAttributeFeatures(D, AL, MustDelayArgs))
    return;

  if (MustDelayArgs) {
    AL.handleAttrWithDelayedArgs(S, D);
    return;
  }

  switch (AL.getKind()) {
  default:
    if (AL.getInfo().handleDeclAttribute(S, D, AL) != ParsedAttrInfo::NotHandled)
      break;
    if (!AL.isStmtAttr()) {
      // Type attributes are handled elsewhere; silently move on.
      assert(AL.isTypeAttr() && "Non-type attribute not handled");
      break;
    }
    // N.B., ClangAttrEmitter.cpp emits a diagnostic helper that ensures a
    // statement attribute is not written on a declaration, but this code is
    // needed for attributes in Attr.td that do not list any subjects.
    S.Diag(AL.getLoc(), diag::err_stmt_attribute_invalid_on_decl)
        << AL << D->getLocation();
    break;
  case ParsedAttr::AT_Interrupt:
    handleInterruptAttr(S, D, AL);
    break;
  case ParsedAttr::AT_X86ForceAlignArgPointer:
    handleX86ForceAlignArgPointerAttr(S, D, AL);
    break;
  case ParsedAttr::AT_DLLExport:
  case ParsedAttr::AT_DLLImport:
    handleDLLAttr(S, D, AL);
    break;
  case ParsedAttr::AT_AMDGPUFlatWorkGroupSize:
    handleAMDGPUFlatWorkGroupSizeAttr(S, D, AL);
    break;
  case ParsedAttr::AT_AMDGPUWavesPerEU:
    handleAMDGPUWavesPerEUAttr(S, D, AL);
    break;
  case ParsedAttr::AT_AMDGPUNumSGPR:
    handleAMDGPUNumSGPRAttr(S, D, AL);
    break;
  case ParsedAttr::AT_AMDGPUNumVGPR:
    handleAMDGPUNumVGPRAttr(S, D, AL);
    break;
  case ParsedAttr::AT_AVRSignal:
    handleAVRSignalAttr(S, D, AL);
    break;
  case ParsedAttr::AT_BPFPreserveAccessIndex:
    handleBPFPreserveAccessIndexAttr(S, D, AL);
    break;
  case ParsedAttr::AT_BTFDeclTag:
    handleBTFDeclTagAttr(S, D, AL);
    break;
  case ParsedAttr::AT_WebAssemblyExportName:
    handleWebAssemblyExportNameAttr(S, D, AL);
    break;
  case ParsedAttr::AT_WebAssemblyImportModule:
    handleWebAssemblyImportModuleAttr(S, D, AL);
    break;
  case ParsedAttr::AT_WebAssemblyImportName:
    handleWebAssemblyImportNameAttr(S, D, AL);
    break;
  case ParsedAttr::AT_IBOutlet:
    handleIBOutlet(S, D, AL);
    break;
  case ParsedAttr::AT_IBOutletCollection:
    handleIBOutletCollection(S, D, AL);
    break;
  case ParsedAttr::AT_IFunc:
    handleIFuncAttr(S, D, AL);
    break;
  case ParsedAttr::AT_Alias:
    handleAliasAttr(S, D, AL);
    break;
  case ParsedAttr::AT_Aligned:
    handleAlignedAttr(S, D, AL);
    break;
  case ParsedAttr::AT_AlignValue:
    handleAlignValueAttr(S, D, AL);
    break;
  case ParsedAttr::AT_AllocSize:
    handleAllocSizeAttr(S, D, AL);
    break;
  case ParsedAttr::AT_AlwaysInline:
    handleAlwaysInlineAttr(S, D, AL);
    break;
  case ParsedAttr::AT_AnalyzerNoReturn:
    handleAnalyzerNoReturnAttr(S, D, AL);
    break;
  case ParsedAttr::AT_TLSModel:
    handleTLSModelAttr(S, D, AL);
    break;
  case ParsedAttr::AT_Annotate:
    handleAnnotateAttr(S, D, AL);
    break;
  case ParsedAttr::AT_Availability:
    handleAvailabilityAttr(S, D, AL);
    break;
  case ParsedAttr::AT_CarriesDependency:
    handleDependencyAttr(S, scope, D, AL);
    break;
  case ParsedAttr::AT_CPUDispatch:
  case ParsedAttr::AT_CPUSpecific:
    handleCPUSpecificAttr(S, D, AL);
    break;
  case ParsedAttr::AT_Common:
    handleCommonAttr(S, D, AL);
    break;
  case ParsedAttr::AT_CUDAConstant:
    handleConstantAttr(S, D, AL);
    break;
  case ParsedAttr::AT_PassObjectSize:
    handlePassObjectSizeAttr(S, D, AL);
    break;
  case ParsedAttr::AT_Constructor:
      handleConstructorAttr(S, D, AL);
    break;
  case ParsedAttr::AT_Deprecated:
    handleDeprecatedAttr(S, D, AL);
    break;
  case ParsedAttr::AT_Destructor:
      handleDestructorAttr(S, D, AL);
    break;
  case ParsedAttr::AT_EnableIf:
    handleEnableIfAttr(S, D, AL);
    break;
  case ParsedAttr::AT_Error:
    handleErrorAttr(S, D, AL);
    break;
  case ParsedAttr::AT_DiagnoseIf:
    handleDiagnoseIfAttr(S, D, AL);
    break;
  case ParsedAttr::AT_DiagnoseAsBuiltin:
    handleDiagnoseAsBuiltinAttr(S, D, AL);
    break;
  case ParsedAttr::AT_NoBuiltin:
    handleNoBuiltinAttr(S, D, AL);
    break;
  case ParsedAttr::AT_ExtVectorType:
    handleExtVectorTypeAttr(S, D, AL);
    break;
  case ParsedAttr::AT_ExternalSourceSymbol:
    handleExternalSourceSymbolAttr(S, D, AL);
    break;
  case ParsedAttr::AT_MinSize:
    handleMinSizeAttr(S, D, AL);
    break;
  case ParsedAttr::AT_OptimizeNone:
    handleOptimizeNoneAttr(S, D, AL);
    break;
  case ParsedAttr::AT_EnumExtensibility:
    handleEnumExtensibilityAttr(S, D, AL);
    break;
  case ParsedAttr::AT_SYCLKernel:
    handleSYCLKernelAttr(S, D, AL);
    break;
  case ParsedAttr::AT_SYCLSimd:
    handleSimpleAttribute<SYCLSimdAttr>(S, D, AL);
    break;
  case ParsedAttr::AT_SYCLSpecialClass:
    handleSimpleAttribute<SYCLSpecialClassAttr>(S, D, AL);
    break;
  case ParsedAttr::AT_SYCLDevice:
    handleSYCLDeviceAttr(S, D, AL);
    break;
  case ParsedAttr::AT_SYCLDeviceIndirectlyCallable:
    handleSYCLDeviceIndirectlyCallableAttr(S, D, AL);
    break;
  case ParsedAttr::AT_SYCLGlobalVar:
    handleSYCLGlobalVarAttr(S, D, AL);
    break;
  case ParsedAttr::AT_SYCLRegisterNum:
    handleSYCLRegisterNumAttr(S, D, AL);
    break;
  case ParsedAttr::AT_SYCLIntelESimdVectorize:
    handleSYCLIntelESimdVectorizeAttr(S, D, AL);
    break;
  case ParsedAttr::AT_SYCLDeviceHas:
    handleSYCLDeviceHasAttr(S, D, AL);
    break;
  case ParsedAttr::AT_SYCLUsesAspects:
    handleSYCLUsesAspectsAttr(S, D, AL);
    break;
  case ParsedAttr::AT_Format:
    handleFormatAttr(S, D, AL);
    break;
  case ParsedAttr::AT_FormatArg:
    handleFormatArgAttr(S, D, AL);
    break;
  case ParsedAttr::AT_Callback:
    handleCallbackAttr(S, D, AL);
    break;
  case ParsedAttr::AT_CalledOnce:
    handleCalledOnceAttr(S, D, AL);
    break;
  case ParsedAttr::AT_CUDAGlobal:
    handleGlobalAttr(S, D, AL);
    break;
  case ParsedAttr::AT_CUDADevice:
    handleDeviceAttr(S, D, AL);
    break;
  case ParsedAttr::AT_HIPManaged:
    handleManagedAttr(S, D, AL);
    break;
  case ParsedAttr::AT_GNUInline:
    handleGNUInlineAttr(S, D, AL);
    break;
  case ParsedAttr::AT_CUDALaunchBounds:
    handleLaunchBoundsAttr(S, D, AL);
    break;
  case ParsedAttr::AT_Restrict:
    handleRestrictAttr(S, D, AL);
    break;
  case ParsedAttr::AT_Mode:
    handleModeAttr(S, D, AL);
    break;
  case ParsedAttr::AT_NonNull:
    if (auto *PVD = dyn_cast<ParmVarDecl>(D))
      handleNonNullAttrParameter(S, PVD, AL);
    else
      handleNonNullAttr(S, D, AL);
    break;
  case ParsedAttr::AT_ReturnsNonNull:
    handleReturnsNonNullAttr(S, D, AL);
    break;
  case ParsedAttr::AT_NoEscape:
    handleNoEscapeAttr(S, D, AL);
    break;
  case ParsedAttr::AT_AssumeAligned:
    handleAssumeAlignedAttr(S, D, AL);
    break;
  case ParsedAttr::AT_AllocAlign:
    handleAllocAlignAttr(S, D, AL);
    break;
  case ParsedAttr::AT_Ownership:
    handleOwnershipAttr(S, D, AL);
    break;
  case ParsedAttr::AT_Naked:
    handleNakedAttr(S, D, AL);
    break;
  case ParsedAttr::AT_NoReturn:
    handleNoReturnAttr(S, D, AL);
    break;
  case ParsedAttr::AT_AnyX86NoCfCheck:
    handleNoCfCheckAttr(S, D, AL);
    break;
  case ParsedAttr::AT_NoThrow:
    if (!AL.isUsedAsTypeAttr())
      handleSimpleAttribute<NoThrowAttr>(S, D, AL);
    break;
  case ParsedAttr::AT_CUDAShared:
    handleSharedAttr(S, D, AL);
    break;
  case ParsedAttr::AT_VecReturn:
    handleVecReturnAttr(S, D, AL);
    break;
  case ParsedAttr::AT_ObjCOwnership:
    handleObjCOwnershipAttr(S, D, AL);
    break;
  case ParsedAttr::AT_ObjCPreciseLifetime:
    handleObjCPreciseLifetimeAttr(S, D, AL);
    break;
  case ParsedAttr::AT_ObjCReturnsInnerPointer:
    handleObjCReturnsInnerPointerAttr(S, D, AL);
    break;
  case ParsedAttr::AT_ObjCRequiresSuper:
    handleObjCRequiresSuperAttr(S, D, AL);
    break;
  case ParsedAttr::AT_ObjCBridge:
    handleObjCBridgeAttr(S, D, AL);
    break;
  case ParsedAttr::AT_ObjCBridgeMutable:
    handleObjCBridgeMutableAttr(S, D, AL);
    break;
  case ParsedAttr::AT_ObjCBridgeRelated:
    handleObjCBridgeRelatedAttr(S, D, AL);
    break;
  case ParsedAttr::AT_ObjCDesignatedInitializer:
    handleObjCDesignatedInitializer(S, D, AL);
    break;
  case ParsedAttr::AT_ObjCRuntimeName:
    handleObjCRuntimeName(S, D, AL);
    break;
  case ParsedAttr::AT_ObjCBoxable:
    handleObjCBoxable(S, D, AL);
    break;
  case ParsedAttr::AT_NSErrorDomain:
    handleNSErrorDomain(S, D, AL);
    break;
  case ParsedAttr::AT_CFConsumed:
  case ParsedAttr::AT_NSConsumed:
  case ParsedAttr::AT_OSConsumed:
    S.AddXConsumedAttr(D, AL, parsedAttrToRetainOwnershipKind(AL),
                       /*IsTemplateInstantiation=*/false);
    break;
  case ParsedAttr::AT_OSReturnsRetainedOnZero:
    handleSimpleAttributeOrDiagnose<OSReturnsRetainedOnZeroAttr>(
        S, D, AL, isValidOSObjectOutParameter(D),
        diag::warn_ns_attribute_wrong_parameter_type,
        /*Extra Args=*/AL, /*pointer-to-OSObject-pointer*/ 3, AL.getRange());
    break;
  case ParsedAttr::AT_OSReturnsRetainedOnNonZero:
    handleSimpleAttributeOrDiagnose<OSReturnsRetainedOnNonZeroAttr>(
        S, D, AL, isValidOSObjectOutParameter(D),
        diag::warn_ns_attribute_wrong_parameter_type,
        /*Extra Args=*/AL, /*pointer-to-OSObject-poointer*/ 3, AL.getRange());
    break;
  case ParsedAttr::AT_NSReturnsAutoreleased:
  case ParsedAttr::AT_NSReturnsNotRetained:
  case ParsedAttr::AT_NSReturnsRetained:
  case ParsedAttr::AT_CFReturnsNotRetained:
  case ParsedAttr::AT_CFReturnsRetained:
  case ParsedAttr::AT_OSReturnsNotRetained:
  case ParsedAttr::AT_OSReturnsRetained:
    handleXReturnsXRetainedAttr(S, D, AL);
    break;
  case ParsedAttr::AT_WorkGroupSizeHint:
    handleWorkGroupSizeHint(S, D, AL);
    break;
  case ParsedAttr::AT_ReqdWorkGroupSize:
    handleWorkGroupSize<ReqdWorkGroupSizeAttr>(S, D, AL);
    break;
  case ParsedAttr::AT_SYCLIntelMaxWorkGroupSize:
    handleSYCLIntelMaxWorkGroupSize(S, D, AL);
    break;
  case ParsedAttr::AT_IntelReqdSubGroupSize:
    handleIntelReqdSubGroupSize(S, D, AL);
    break;
  case ParsedAttr::AT_IntelNamedSubGroupSize:
    handleIntelNamedSubGroupSize(S, D, AL);
    break;
  case ParsedAttr::AT_SYCLIntelNumSimdWorkItems:
    handleSYCLIntelNumSimdWorkItemsAttr(S, D, AL);
    break;
  case ParsedAttr::AT_SYCLIntelSchedulerTargetFmaxMhz:
    handleSYCLIntelSchedulerTargetFmaxMhzAttr(S, D, AL);
    break;
  case ParsedAttr::AT_SYCLIntelMaxGlobalWorkDim:
    handleSYCLIntelMaxGlobalWorkDimAttr(S, D, AL);
    break;
  case ParsedAttr::AT_SYCLIntelNoGlobalWorkOffset:
    handleSYCLIntelNoGlobalWorkOffsetAttr(S, D, AL);
    break;
  case ParsedAttr::AT_SYCLIntelUseStallEnableClusters:
    handleSYCLIntelUseStallEnableClustersAttr(S, D, AL);
    break;
  case ParsedAttr::AT_SYCLIntelLoopFuse:
    handleSYCLIntelLoopFuseAttr(S, D, AL);
    break;
  case ParsedAttr::AT_SYCLIntelFPGAInitiationInterval:
    handleSYCLIntelFPGAInitiationIntervalAttr(S, D, AL);
    break;
  case ParsedAttr::AT_VecTypeHint:
    handleVecTypeHint(S, D, AL);
    break;
  case ParsedAttr::AT_InitPriority:
      handleInitPriorityAttr(S, D, AL);
    break;
  case ParsedAttr::AT_Packed:
    handlePackedAttr(S, D, AL);
    break;
  case ParsedAttr::AT_PreferredName:
    handlePreferredName(S, D, AL);
    break;
  case ParsedAttr::AT_Section:
    handleSectionAttr(S, D, AL);
    break;
  case ParsedAttr::AT_CodeSeg:
    handleCodeSegAttr(S, D, AL);
    break;
  case ParsedAttr::AT_Target:
    handleTargetAttr(S, D, AL);
    break;
  case ParsedAttr::AT_TargetClones:
    handleTargetClonesAttr(S, D, AL);
    break;
  case ParsedAttr::AT_MinVectorWidth:
    handleMinVectorWidthAttr(S, D, AL);
    break;
  case ParsedAttr::AT_Unavailable:
    handleAttrWithMessage<UnavailableAttr>(S, D, AL);
    break;
  case ParsedAttr::AT_Assumption:
    handleAssumumptionAttr(S, D, AL);
    break;
  case ParsedAttr::AT_ObjCDirect:
    handleObjCDirectAttr(S, D, AL);
    break;
  case ParsedAttr::AT_ObjCDirectMembers:
    handleObjCDirectMembersAttr(S, D, AL);
    handleSimpleAttribute<ObjCDirectMembersAttr>(S, D, AL);
    break;
  case ParsedAttr::AT_ObjCExplicitProtocolImpl:
    handleObjCSuppresProtocolAttr(S, D, AL);
    break;
  case ParsedAttr::AT_Unused:
    handleUnusedAttr(S, D, AL);
    break;
  case ParsedAttr::AT_Visibility:
    handleVisibilityAttr(S, D, AL, false);
    break;
  case ParsedAttr::AT_TypeVisibility:
    handleVisibilityAttr(S, D, AL, true);
    break;
  case ParsedAttr::AT_WarnUnusedResult:
    handleWarnUnusedResult(S, D, AL);
    break;
  case ParsedAttr::AT_WeakRef:
    handleWeakRefAttr(S, D, AL);
    break;
  case ParsedAttr::AT_WeakImport:
    handleWeakImportAttr(S, D, AL);
    break;
  case ParsedAttr::AT_TransparentUnion:
    handleTransparentUnionAttr(S, D, AL);
    break;
  case ParsedAttr::AT_ObjCMethodFamily:
    handleObjCMethodFamilyAttr(S, D, AL);
    break;
  case ParsedAttr::AT_ObjCNSObject:
    handleObjCNSObject(S, D, AL);
    break;
  case ParsedAttr::AT_ObjCIndependentClass:
    handleObjCIndependentClass(S, D, AL);
    break;
  case ParsedAttr::AT_Blocks:
    handleBlocksAttr(S, D, AL);
    break;
  case ParsedAttr::AT_Sentinel:
    handleSentinelAttr(S, D, AL);
    break;
  case ParsedAttr::AT_Cleanup:
    handleCleanupAttr(S, D, AL);
    break;
  case ParsedAttr::AT_NoDebug:
    handleNoDebugAttr(S, D, AL);
    break;
  case ParsedAttr::AT_CmseNSEntry:
    handleCmseNSEntryAttr(S, D, AL);
    break;
  case ParsedAttr::AT_StdCall:
  case ParsedAttr::AT_CDecl:
  case ParsedAttr::AT_FastCall:
  case ParsedAttr::AT_ThisCall:
  case ParsedAttr::AT_Pascal:
  case ParsedAttr::AT_RegCall:
  case ParsedAttr::AT_SwiftCall:
  case ParsedAttr::AT_SwiftAsyncCall:
  case ParsedAttr::AT_VectorCall:
  case ParsedAttr::AT_MSABI:
  case ParsedAttr::AT_SysVABI:
  case ParsedAttr::AT_Pcs:
  case ParsedAttr::AT_IntelOclBicc:
  case ParsedAttr::AT_PreserveMost:
  case ParsedAttr::AT_PreserveAll:
  case ParsedAttr::AT_AArch64VectorPcs:
    handleCallConvAttr(S, D, AL);
    break;
  case ParsedAttr::AT_Suppress:
    handleSuppressAttr(S, D, AL);
    break;
  case ParsedAttr::AT_Owner:
  case ParsedAttr::AT_Pointer:
    handleLifetimeCategoryAttr(S, D, AL);
    break;
  case ParsedAttr::AT_OpenCLAccess:
    handleOpenCLAccessAttr(S, D, AL);
    break;
  case ParsedAttr::AT_OpenCLNoSVM:
    handleOpenCLNoSVMAttr(S, D, AL);
    break;
  case ParsedAttr::AT_SwiftContext:
    S.AddParameterABIAttr(D, AL, ParameterABI::SwiftContext);
    break;
  case ParsedAttr::AT_SwiftAsyncContext:
    S.AddParameterABIAttr(D, AL, ParameterABI::SwiftAsyncContext);
    break;
  case ParsedAttr::AT_SwiftErrorResult:
    S.AddParameterABIAttr(D, AL, ParameterABI::SwiftErrorResult);
    break;
  case ParsedAttr::AT_SwiftIndirectResult:
    S.AddParameterABIAttr(D, AL, ParameterABI::SwiftIndirectResult);
    break;
  case ParsedAttr::AT_InternalLinkage:
    handleInternalLinkageAttr(S, D, AL);
    break;
  case ParsedAttr::AT_ZeroCallUsedRegs:
    handleZeroCallUsedRegsAttr(S, D, AL);
    break;

  // Microsoft attributes:
  case ParsedAttr::AT_LayoutVersion:
    handleLayoutVersion(S, D, AL);
    break;
  case ParsedAttr::AT_Uuid:
    handleUuidAttr(S, D, AL);
    break;
  case ParsedAttr::AT_MSInheritance:
    handleMSInheritanceAttr(S, D, AL);
    break;
  case ParsedAttr::AT_Thread:
    handleDeclspecThreadAttr(S, D, AL);
    break;

  case ParsedAttr::AT_AbiTag:
    handleAbiTagAttr(S, D, AL);
    break;
  case ParsedAttr::AT_CFGuard:
    handleCFGuardAttr(S, D, AL);
    break;

  // Thread safety attributes:
  case ParsedAttr::AT_AssertExclusiveLock:
    handleAssertExclusiveLockAttr(S, D, AL);
    break;
  case ParsedAttr::AT_AssertSharedLock:
    handleAssertSharedLockAttr(S, D, AL);
    break;
  case ParsedAttr::AT_PtGuardedVar:
    handlePtGuardedVarAttr(S, D, AL);
    break;
  case ParsedAttr::AT_NoSanitize:
    handleNoSanitizeAttr(S, D, AL);
    break;
  case ParsedAttr::AT_NoSanitizeSpecific:
    handleNoSanitizeSpecificAttr(S, D, AL);
    break;
  case ParsedAttr::AT_GuardedBy:
    handleGuardedByAttr(S, D, AL);
    break;
  case ParsedAttr::AT_PtGuardedBy:
    handlePtGuardedByAttr(S, D, AL);
    break;
  case ParsedAttr::AT_ExclusiveTrylockFunction:
    handleExclusiveTrylockFunctionAttr(S, D, AL);
    break;
  case ParsedAttr::AT_LockReturned:
    handleLockReturnedAttr(S, D, AL);
    break;
  case ParsedAttr::AT_LocksExcluded:
    handleLocksExcludedAttr(S, D, AL);
    break;
  case ParsedAttr::AT_SharedTrylockFunction:
    handleSharedTrylockFunctionAttr(S, D, AL);
    break;
  case ParsedAttr::AT_AcquiredBefore:
    handleAcquiredBeforeAttr(S, D, AL);
    break;
  case ParsedAttr::AT_AcquiredAfter:
    handleAcquiredAfterAttr(S, D, AL);
    break;

  // Capability analysis attributes.
  case ParsedAttr::AT_Capability:
  case ParsedAttr::AT_Lockable:
    handleCapabilityAttr(S, D, AL);
    break;
  case ParsedAttr::AT_RequiresCapability:
    handleRequiresCapabilityAttr(S, D, AL);
    break;

  case ParsedAttr::AT_AssertCapability:
    handleAssertCapabilityAttr(S, D, AL);
    break;
  case ParsedAttr::AT_AcquireCapability:
    handleAcquireCapabilityAttr(S, D, AL);
    break;
  case ParsedAttr::AT_ReleaseCapability:
    handleReleaseCapabilityAttr(S, D, AL);
    break;
  case ParsedAttr::AT_TryAcquireCapability:
    handleTryAcquireCapabilityAttr(S, D, AL);
    break;

  // Consumed analysis attributes.
  case ParsedAttr::AT_Consumable:
    handleConsumableAttr(S, D, AL);
    break;
  case ParsedAttr::AT_CallableWhen:
    handleCallableWhenAttr(S, D, AL);
    break;
  case ParsedAttr::AT_ParamTypestate:
    handleParamTypestateAttr(S, D, AL);
    break;
  case ParsedAttr::AT_ReturnTypestate:
    handleReturnTypestateAttr(S, D, AL);
    break;
  case ParsedAttr::AT_SetTypestate:
    handleSetTypestateAttr(S, D, AL);
    break;
  case ParsedAttr::AT_TestTypestate:
    handleTestTypestateAttr(S, D, AL);
    break;

  // Type safety attributes.
  case ParsedAttr::AT_ArgumentWithTypeTag:
    handleArgumentWithTypeTagAttr(S, D, AL);
    break;
  case ParsedAttr::AT_TypeTagForDatatype:
    handleTypeTagForDatatypeAttr(S, D, AL);
    break;

  // Intel FPGA specific attributes
  case ParsedAttr::AT_IntelFPGADoublePump:
    handleSYCLIntelFPGADoublePumpAttr(S, D, AL);
    break;
  case ParsedAttr::AT_IntelFPGASinglePump:
    handleSYCLIntelFPGASinglePumpAttr(S, D, AL);
    break;
  case ParsedAttr::AT_IntelFPGAMemory:
    handleIntelFPGAMemoryAttr(S, D, AL);
    break;
  case ParsedAttr::AT_IntelFPGARegister:
    handleIntelFPGARegisterAttr(S, D, AL);
    break;
  case ParsedAttr::AT_IntelFPGABankWidth:
    handleIntelFPGABankWidthAttr(S, D, AL);
    break;
  case ParsedAttr::AT_IntelFPGANumBanks:
    handleIntelFPGANumBanksAttr(S, D, AL);
    break;
  case ParsedAttr::AT_IntelFPGAPrivateCopies:
    handleIntelFPGAPrivateCopiesAttr(S, D, AL);
    break;
  case ParsedAttr::AT_IntelFPGAMaxReplicates:
    handleIntelFPGAMaxReplicatesAttr(S, D, AL);
    break;
  case ParsedAttr::AT_IntelFPGASimpleDualPort:
    handleIntelFPGASimpleDualPortAttr(S, D, AL);
    break;
  case ParsedAttr::AT_IntelFPGAMerge:
    handleIntelFPGAMergeAttr(S, D, AL);
    break;
  case ParsedAttr::AT_IntelFPGABankBits:
    handleIntelFPGABankBitsAttr(S, D, AL);
    break;
  case ParsedAttr::AT_IntelFPGAForcePow2Depth:
    handleIntelFPGAForcePow2DepthAttr(S, D, AL);
    break;
  case ParsedAttr::AT_SYCLIntelPipeIO:
    handleSYCLIntelPipeIOAttr(S, D, AL);
    break;
  case ParsedAttr::AT_SYCLIntelFPGAMaxConcurrency:
    handleSYCLIntelFPGAMaxConcurrencyAttr(S, D, AL);
    break;

  // Swift attributes.
  case ParsedAttr::AT_SwiftAsyncName:
    handleSwiftAsyncName(S, D, AL);
    break;
  case ParsedAttr::AT_SwiftAttr:
    handleSwiftAttrAttr(S, D, AL);
    break;
  case ParsedAttr::AT_SwiftBridge:
    handleSwiftBridge(S, D, AL);
    break;
  case ParsedAttr::AT_SwiftError:
    handleSwiftError(S, D, AL);
    break;
  case ParsedAttr::AT_SwiftName:
    handleSwiftName(S, D, AL);
    break;
  case ParsedAttr::AT_SwiftNewType:
    handleSwiftNewType(S, D, AL);
    break;
  case ParsedAttr::AT_SwiftAsync:
    handleSwiftAsyncAttr(S, D, AL);
    break;
  case ParsedAttr::AT_SwiftAsyncError:
    handleSwiftAsyncError(S, D, AL);
    break;

  // XRay attributes.
  case ParsedAttr::AT_XRayLogArgs:
    handleXRayLogArgsAttr(S, D, AL);
    break;

  case ParsedAttr::AT_PatchableFunctionEntry:
    handlePatchableFunctionEntryAttr(S, D, AL);
    break;

  case ParsedAttr::AT_AlwaysDestroy:
  case ParsedAttr::AT_NoDestroy:
    handleDestroyAttr(S, D, AL);
    break;

  case ParsedAttr::AT_Uninitialized:
    handleUninitializedAttr(S, D, AL);
    break;

  case ParsedAttr::AT_ObjCExternallyRetained:
    handleObjCExternallyRetainedAttr(S, D, AL);
    break;

  case ParsedAttr::AT_MIGServerRoutine:
    handleMIGServerRoutineAttr(S, D, AL);
    break;

  case ParsedAttr::AT_MSAllocator:
    handleMSAllocatorAttr(S, D, AL);
    break;

  case ParsedAttr::AT_ArmBuiltinAlias:
    handleArmBuiltinAliasAttr(S, D, AL);
    break;

  case ParsedAttr::AT_AcquireHandle:
    handleAcquireHandleAttr(S, D, AL);
    break;

  case ParsedAttr::AT_ReleaseHandle:
    handleHandleAttr<ReleaseHandleAttr>(S, D, AL);
    break;

  case ParsedAttr::AT_UseHandle:
    handleHandleAttr<UseHandleAttr>(S, D, AL);
    break;

  case ParsedAttr::AT_EnforceTCB:
    handleEnforceTCBAttr<EnforceTCBAttr, EnforceTCBLeafAttr>(S, D, AL);
    break;

  case ParsedAttr::AT_EnforceTCBLeaf:
    handleEnforceTCBAttr<EnforceTCBLeafAttr, EnforceTCBAttr>(S, D, AL);
    break;

  case ParsedAttr::AT_BuiltinAlias:
    handleBuiltinAliasAttr(S, D, AL);
    break;

  case ParsedAttr::AT_UsingIfExists:
    handleSimpleAttribute<UsingIfExistsAttr>(S, D, AL);
    break;
  }
}

/// ProcessDeclAttributeList - Apply all the decl attributes in the specified
/// attribute list to the specified decl, ignoring any type attributes.
void Sema::ProcessDeclAttributeList(Scope *S, Decl *D,
                                    const ParsedAttributesView &AttrList,
                                    bool IncludeCXX11Attributes) {
  if (AttrList.empty())
    return;

  for (const ParsedAttr &AL : AttrList)
    ProcessDeclAttribute(*this, S, D, AL, IncludeCXX11Attributes);

  // FIXME: We should be able to handle these cases in TableGen.
  // GCC accepts
  // static int a9 __attribute__((weakref));
  // but that looks really pointless. We reject it.
  if (D->hasAttr<WeakRefAttr>() && !D->hasAttr<AliasAttr>()) {
    Diag(AttrList.begin()->getLoc(), diag::err_attribute_weakref_without_alias)
        << cast<NamedDecl>(D);
    D->dropAttr<WeakRefAttr>();
    return;
  }

  // FIXME: We should be able to handle this in TableGen as well. It would be
  // good to have a way to specify "these attributes must appear as a group",
  // for these. Additionally, it would be good to have a way to specify "these
  // attribute must never appear as a group" for attributes like cold and hot.
  if (!(D->hasAttr<OpenCLKernelAttr>() ||
        LangOpts.SYCLIsDevice || LangOpts.SYCLIsHost)) {
    // These attributes cannot be applied to a non-kernel function.
    if (const auto *A = D->getAttr<ReqdWorkGroupSizeAttr>()) {
      // FIXME: This emits a different error message than
      // diag::err_attribute_wrong_decl_type + ExpectedKernelFunction.
      Diag(D->getLocation(), diag::err_opencl_kernel_attr) << A;
      D->setInvalidDecl();
    } else if (const auto *A = D->getAttr<WorkGroupSizeHintAttr>()) {
      Diag(D->getLocation(), diag::err_opencl_kernel_attr) << A;
      D->setInvalidDecl();
    } else if (const auto *A = D->getAttr<SYCLIntelMaxWorkGroupSizeAttr>()) {
      Diag(D->getLocation(), diag::err_opencl_kernel_attr) << A;
      D->setInvalidDecl();
    } else if (const auto *A = D->getAttr<SYCLIntelNoGlobalWorkOffsetAttr>()) {
      Diag(D->getLocation(), diag::err_opencl_kernel_attr) << A;
      D->setInvalidDecl();
    } else if (const auto *A = D->getAttr<VecTypeHintAttr>()) {
      Diag(D->getLocation(), diag::err_opencl_kernel_attr) << A;
      D->setInvalidDecl();
    } else if (const auto *A = D->getAttr<IntelReqdSubGroupSizeAttr>()) {
      Diag(D->getLocation(), diag::err_opencl_kernel_attr) << A;
      D->setInvalidDecl();
    } else if (!D->hasAttr<CUDAGlobalAttr>()) {
      if (const auto *A = D->getAttr<AMDGPUFlatWorkGroupSizeAttr>()) {
        Diag(D->getLocation(), diag::err_attribute_wrong_decl_type)
            << A << ExpectedKernelFunction;
        D->setInvalidDecl();
      } else if (const auto *A = D->getAttr<AMDGPUWavesPerEUAttr>()) {
        Diag(D->getLocation(), diag::err_attribute_wrong_decl_type)
            << A << ExpectedKernelFunction;
        D->setInvalidDecl();
      } else if (const auto *A = D->getAttr<AMDGPUNumSGPRAttr>()) {
        Diag(D->getLocation(), diag::err_attribute_wrong_decl_type)
            << A << ExpectedKernelFunction;
        D->setInvalidDecl();
      } else if (const auto *A = D->getAttr<AMDGPUNumVGPRAttr>()) {
        Diag(D->getLocation(), diag::err_attribute_wrong_decl_type)
            << A << ExpectedKernelFunction;
        D->setInvalidDecl();
      }
    }
  }

  // Do this check after processing D's attributes because the attribute
  // objc_method_family can change whether the given method is in the init
  // family, and it can be applied after objc_designated_initializer. This is a
  // bit of a hack, but we need it to be compatible with versions of clang that
  // processed the attribute list in the wrong order.
  if (D->hasAttr<ObjCDesignatedInitializerAttr>() &&
      cast<ObjCMethodDecl>(D)->getMethodFamily() != OMF_init) {
    Diag(D->getLocation(), diag::err_designated_init_attr_non_init);
    D->dropAttr<ObjCDesignatedInitializerAttr>();
  }
}

// Helper for delayed processing TransparentUnion or BPFPreserveAccessIndexAttr
// attribute.
void Sema::ProcessDeclAttributeDelayed(Decl *D,
                                       const ParsedAttributesView &AttrList) {
  for (const ParsedAttr &AL : AttrList)
    if (AL.getKind() == ParsedAttr::AT_TransparentUnion) {
      handleTransparentUnionAttr(*this, D, AL);
      break;
    }

  // For BPFPreserveAccessIndexAttr, we want to populate the attributes
  // to fields and inner records as well.
  if (D && D->hasAttr<BPFPreserveAccessIndexAttr>())
    handleBPFPreserveAIRecord(*this, cast<RecordDecl>(D));
}

// Annotation attributes are the only attributes allowed after an access
// specifier.
bool Sema::ProcessAccessDeclAttributeList(
    AccessSpecDecl *ASDecl, const ParsedAttributesView &AttrList) {
  for (const ParsedAttr &AL : AttrList) {
    if (AL.getKind() == ParsedAttr::AT_Annotate) {
      ProcessDeclAttribute(*this, nullptr, ASDecl, AL, AL.isCXX11Attribute());
    } else {
      Diag(AL.getLoc(), diag::err_only_annotate_after_access_spec);
      return true;
    }
  }
  return false;
}

/// checkUnusedDeclAttributes - Check a list of attributes to see if it
/// contains any decl attributes that we should warn about.
static void checkUnusedDeclAttributes(Sema &S, const ParsedAttributesView &A) {
  for (const ParsedAttr &AL : A) {
    // Only warn if the attribute is an unignored, non-type attribute.
    if (AL.isUsedAsTypeAttr() || AL.isInvalid())
      continue;
    if (AL.getKind() == ParsedAttr::IgnoredAttribute)
      continue;

    if (AL.getKind() == ParsedAttr::UnknownAttribute) {
      S.Diag(AL.getLoc(), diag::warn_unknown_attribute_ignored)
          << AL << AL.getRange();
    } else {
      S.Diag(AL.getLoc(), diag::warn_attribute_not_on_decl) << AL
                                                            << AL.getRange();
    }
  }
}

/// checkUnusedDeclAttributes - Given a declarator which is not being
/// used to build a declaration, complain about any decl attributes
/// which might be lying around on it.
void Sema::checkUnusedDeclAttributes(Declarator &D) {
  ::checkUnusedDeclAttributes(*this, D.getDeclSpec().getAttributes());
  ::checkUnusedDeclAttributes(*this, D.getAttributes());
  for (unsigned i = 0, e = D.getNumTypeObjects(); i != e; ++i)
    ::checkUnusedDeclAttributes(*this, D.getTypeObject(i).getAttrs());
}

/// DeclClonePragmaWeak - clone existing decl (maybe definition),
/// \#pragma weak needs a non-definition decl and source may not have one.
NamedDecl * Sema::DeclClonePragmaWeak(NamedDecl *ND, IdentifierInfo *II,
                                      SourceLocation Loc) {
  assert(isa<FunctionDecl>(ND) || isa<VarDecl>(ND));
  NamedDecl *NewD = nullptr;
  if (auto *FD = dyn_cast<FunctionDecl>(ND)) {
    FunctionDecl *NewFD;
    // FIXME: Missing call to CheckFunctionDeclaration().
    // FIXME: Mangling?
    // FIXME: Is the qualifier info correct?
    // FIXME: Is the DeclContext correct?
    NewFD = FunctionDecl::Create(
        FD->getASTContext(), FD->getDeclContext(), Loc, Loc,
        DeclarationName(II), FD->getType(), FD->getTypeSourceInfo(), SC_None,
        getCurFPFeatures().isFPConstrained(), false /*isInlineSpecified*/,
        FD->hasPrototype(), ConstexprSpecKind::Unspecified,
        FD->getTrailingRequiresClause());
    NewD = NewFD;

    if (FD->getQualifier())
      NewFD->setQualifierInfo(FD->getQualifierLoc());

    // Fake up parameter variables; they are declared as if this were
    // a typedef.
    QualType FDTy = FD->getType();
    if (const auto *FT = FDTy->getAs<FunctionProtoType>()) {
      SmallVector<ParmVarDecl*, 16> Params;
      for (const auto &AI : FT->param_types()) {
        ParmVarDecl *Param = BuildParmVarDeclForTypedef(NewFD, Loc, AI);
        Param->setScopeInfo(0, Params.size());
        Params.push_back(Param);
      }
      NewFD->setParams(Params);
    }
  } else if (auto *VD = dyn_cast<VarDecl>(ND)) {
    NewD = VarDecl::Create(VD->getASTContext(), VD->getDeclContext(),
                           VD->getInnerLocStart(), VD->getLocation(), II,
                           VD->getType(), VD->getTypeSourceInfo(),
                           VD->getStorageClass());
    if (VD->getQualifier())
      cast<VarDecl>(NewD)->setQualifierInfo(VD->getQualifierLoc());
  }
  return NewD;
}

/// DeclApplyPragmaWeak - A declaration (maybe definition) needs \#pragma weak
/// applied to it, possibly with an alias.
void Sema::DeclApplyPragmaWeak(Scope *S, NamedDecl *ND, WeakInfo &W) {
  if (W.getUsed()) return; // only do this once
  W.setUsed(true);
  if (W.getAlias()) { // clone decl, impersonate __attribute(weak,alias(...))
    IdentifierInfo *NDId = ND->getIdentifier();
    NamedDecl *NewD = DeclClonePragmaWeak(ND, W.getAlias(), W.getLocation());
    NewD->addAttr(
        AliasAttr::CreateImplicit(Context, NDId->getName(), W.getLocation()));
    NewD->addAttr(WeakAttr::CreateImplicit(Context, W.getLocation(),
                                           AttributeCommonInfo::AS_Pragma));
    WeakTopLevelDecl.push_back(NewD);
    // FIXME: "hideous" code from Sema::LazilyCreateBuiltin
    // to insert Decl at TU scope, sorry.
    DeclContext *SavedContext = CurContext;
    CurContext = Context.getTranslationUnitDecl();
    NewD->setDeclContext(CurContext);
    NewD->setLexicalDeclContext(CurContext);
    PushOnScopeChains(NewD, S);
    CurContext = SavedContext;
  } else { // just add weak to existing
    ND->addAttr(WeakAttr::CreateImplicit(Context, W.getLocation(),
                                         AttributeCommonInfo::AS_Pragma));
  }
}

void Sema::ProcessPragmaWeak(Scope *S, Decl *D) {
  // It's valid to "forward-declare" #pragma weak, in which case we
  // have to do this.
  LoadExternalWeakUndeclaredIdentifiers();
  if (!WeakUndeclaredIdentifiers.empty()) {
    NamedDecl *ND = nullptr;
    if (auto *VD = dyn_cast<VarDecl>(D))
      if (VD->isExternC())
        ND = VD;
    if (auto *FD = dyn_cast<FunctionDecl>(D))
      if (FD->isExternC())
        ND = FD;
    if (ND) {
      if (IdentifierInfo *Id = ND->getIdentifier()) {
        auto I = WeakUndeclaredIdentifiers.find(Id);
        if (I != WeakUndeclaredIdentifiers.end()) {
          WeakInfo W = I->second;
          DeclApplyPragmaWeak(S, ND, W);
          WeakUndeclaredIdentifiers[Id] = W;
        }
      }
    }
  }
}

/// ProcessDeclAttributes - Given a declarator (PD) with attributes indicated in
/// it, apply them to D.  This is a bit tricky because PD can have attributes
/// specified in many different places, and we need to find and apply them all.
void Sema::ProcessDeclAttributes(Scope *S, Decl *D, const Declarator &PD) {
  // Apply decl attributes from the DeclSpec if present.
  if (!PD.getDeclSpec().getAttributes().empty())
    ProcessDeclAttributeList(S, D, PD.getDeclSpec().getAttributes());

  // Walk the declarator structure, applying decl attributes that were in a type
  // position to the decl itself.  This handles cases like:
  //   int *__attr__(x)** D;
  // when X is a decl attribute.
  for (unsigned i = 0, e = PD.getNumTypeObjects(); i != e; ++i)
    ProcessDeclAttributeList(S, D, PD.getTypeObject(i).getAttrs(),
                             /*IncludeCXX11Attributes=*/false);

  // Finally, apply any attributes on the decl itself.
  ProcessDeclAttributeList(S, D, PD.getAttributes());

  // Apply additional attributes specified by '#pragma clang attribute'.
  AddPragmaAttributes(S, D);
}

/// Is the given declaration allowed to use a forbidden type?
/// If so, it'll still be annotated with an attribute that makes it
/// illegal to actually use.
static bool isForbiddenTypeAllowed(Sema &S, Decl *D,
                                   const DelayedDiagnostic &diag,
                                   UnavailableAttr::ImplicitReason &reason) {
  // Private ivars are always okay.  Unfortunately, people don't
  // always properly make their ivars private, even in system headers.
  // Plus we need to make fields okay, too.
  if (!isa<FieldDecl>(D) && !isa<ObjCPropertyDecl>(D) &&
      !isa<FunctionDecl>(D))
    return false;

  // Silently accept unsupported uses of __weak in both user and system
  // declarations when it's been disabled, for ease of integration with
  // -fno-objc-arc files.  We do have to take some care against attempts
  // to define such things;  for now, we've only done that for ivars
  // and properties.
  if ((isa<ObjCIvarDecl>(D) || isa<ObjCPropertyDecl>(D))) {
    if (diag.getForbiddenTypeDiagnostic() == diag::err_arc_weak_disabled ||
        diag.getForbiddenTypeDiagnostic() == diag::err_arc_weak_no_runtime) {
      reason = UnavailableAttr::IR_ForbiddenWeak;
      return true;
    }
  }

  // Allow all sorts of things in system headers.
  if (S.Context.getSourceManager().isInSystemHeader(D->getLocation())) {
    // Currently, all the failures dealt with this way are due to ARC
    // restrictions.
    reason = UnavailableAttr::IR_ARCForbiddenType;
    return true;
  }

  return false;
}

/// Handle a delayed forbidden-type diagnostic.
static void handleDelayedForbiddenType(Sema &S, DelayedDiagnostic &DD,
                                       Decl *D) {
  auto Reason = UnavailableAttr::IR_None;
  if (D && isForbiddenTypeAllowed(S, D, DD, Reason)) {
    assert(Reason && "didn't set reason?");
    D->addAttr(UnavailableAttr::CreateImplicit(S.Context, "", Reason, DD.Loc));
    return;
  }
  if (S.getLangOpts().ObjCAutoRefCount)
    if (const auto *FD = dyn_cast<FunctionDecl>(D)) {
      // FIXME: we may want to suppress diagnostics for all
      // kind of forbidden type messages on unavailable functions.
      if (FD->hasAttr<UnavailableAttr>() &&
          DD.getForbiddenTypeDiagnostic() ==
              diag::err_arc_array_param_no_ownership) {
        DD.Triggered = true;
        return;
      }
    }

  S.Diag(DD.Loc, DD.getForbiddenTypeDiagnostic())
      << DD.getForbiddenTypeOperand() << DD.getForbiddenTypeArgument();
  DD.Triggered = true;
}


void Sema::PopParsingDeclaration(ParsingDeclState state, Decl *decl) {
  assert(DelayedDiagnostics.getCurrentPool());
  DelayedDiagnosticPool &poppedPool = *DelayedDiagnostics.getCurrentPool();
  DelayedDiagnostics.popWithoutEmitting(state);

  // When delaying diagnostics to run in the context of a parsed
  // declaration, we only want to actually emit anything if parsing
  // succeeds.
  if (!decl) return;

  // We emit all the active diagnostics in this pool or any of its
  // parents.  In general, we'll get one pool for the decl spec
  // and a child pool for each declarator; in a decl group like:
  //   deprecated_typedef foo, *bar, baz();
  // only the declarator pops will be passed decls.  This is correct;
  // we really do need to consider delayed diagnostics from the decl spec
  // for each of the different declarations.
  const DelayedDiagnosticPool *pool = &poppedPool;
  do {
    bool AnyAccessFailures = false;
    for (DelayedDiagnosticPool::pool_iterator
           i = pool->pool_begin(), e = pool->pool_end(); i != e; ++i) {
      // This const_cast is a bit lame.  Really, Triggered should be mutable.
      DelayedDiagnostic &diag = const_cast<DelayedDiagnostic&>(*i);
      if (diag.Triggered)
        continue;

      switch (diag.Kind) {
      case DelayedDiagnostic::Availability:
        // Don't bother giving deprecation/unavailable diagnostics if
        // the decl is invalid.
        if (!decl->isInvalidDecl())
          handleDelayedAvailabilityCheck(diag, decl);
        break;

      case DelayedDiagnostic::Access:
        // Only produce one access control diagnostic for a structured binding
        // declaration: we don't need to tell the user that all the fields are
        // inaccessible one at a time.
        if (AnyAccessFailures && isa<DecompositionDecl>(decl))
          continue;
        HandleDelayedAccessCheck(diag, decl);
        if (diag.Triggered)
          AnyAccessFailures = true;
        break;

      case DelayedDiagnostic::ForbiddenType:
        handleDelayedForbiddenType(*this, diag, decl);
        break;
      }
    }
  } while ((pool = pool->getParent()));
}

/// Given a set of delayed diagnostics, re-emit them as if they had
/// been delayed in the current context instead of in the given pool.
/// Essentially, this just moves them to the current pool.
void Sema::redelayDiagnostics(DelayedDiagnosticPool &pool) {
  DelayedDiagnosticPool *curPool = DelayedDiagnostics.getCurrentPool();
  assert(curPool && "re-emitting in undelayed context not supported");
  curPool->steal(pool);
}<|MERGE_RESOLUTION|>--- conflicted
+++ resolved
@@ -9749,7 +9749,24 @@
   D->addAttr(::new (S.Context) OpenCLAccessAttr(S.Context, AL));
 }
 
-<<<<<<< HEAD
+static void handleZeroCallUsedRegsAttr(Sema &S, Decl *D, const ParsedAttr &AL) {
+  // Check that the argument is a string literal.
+  StringRef KindStr;
+  SourceLocation LiteralLoc;
+  if (!S.checkStringLiteralArgumentAttr(AL, 0, KindStr, &LiteralLoc))
+    return;
+
+  ZeroCallUsedRegsAttr::ZeroCallUsedRegsKind Kind;
+  if (!ZeroCallUsedRegsAttr::ConvertStrToZeroCallUsedRegsKind(KindStr, Kind)) {
+    S.Diag(LiteralLoc, diag::warn_attribute_type_not_supported)
+        << AL << KindStr;
+    return;
+  }
+
+  D->dropAttr<ZeroCallUsedRegsAttr>();
+  D->addAttr(ZeroCallUsedRegsAttr::Create(S.Context, Kind, AL));
+}
+
 static constexpr std::pair<Decl::Kind, StringRef>
 MakeDeclContextDesc(Decl::Kind K, StringRef SR) {
   return std::pair<Decl::Kind, StringRef>{K, SR};
@@ -9872,24 +9889,6 @@
     Args.push_back(A.getArgAsExpr(I));
 
   S.AddSYCLUsesAspectsAttr(D, A, Args.data(), Args.size());
-=======
-static void handleZeroCallUsedRegsAttr(Sema &S, Decl *D, const ParsedAttr &AL) {
-  // Check that the argument is a string literal.
-  StringRef KindStr;
-  SourceLocation LiteralLoc;
-  if (!S.checkStringLiteralArgumentAttr(AL, 0, KindStr, &LiteralLoc))
-    return;
-
-  ZeroCallUsedRegsAttr::ZeroCallUsedRegsKind Kind;
-  if (!ZeroCallUsedRegsAttr::ConvertStrToZeroCallUsedRegsKind(KindStr, Kind)) {
-    S.Diag(LiteralLoc, diag::warn_attribute_type_not_supported)
-        << AL << KindStr;
-    return;
-  }
-
-  D->dropAttr<ZeroCallUsedRegsAttr>();
-  D->addAttr(ZeroCallUsedRegsAttr::Create(S.Context, Kind, AL));
->>>>>>> deaf22bc
 }
 
 static void handleSYCLKernelAttr(Sema &S, Decl *D, const ParsedAttr &AL) {
