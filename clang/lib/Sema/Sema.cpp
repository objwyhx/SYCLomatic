--- conflicted
+++ resolved
@@ -190,15 +190,14 @@
 
 Sema::Sema(Preprocessor &pp, ASTContext &ctxt, ASTConsumer &consumer,
            TranslationUnitKind TUKind, CodeCompleteConsumer *CodeCompleter)
-    : SemaBase(*this), CollectStats(false), TUKind(TUKind),
-      CurFPFeatures(pp.getLangOpts()), LangOpts(pp.getLangOpts()), PP(pp),
-      Context(ctxt), Consumer(consumer), Diags(PP.getDiagnostics()),
-      SourceMgr(PP.getSourceManager()), APINotes(SourceMgr, LangOpts),
-      AnalysisWarnings(*this), ThreadSafetyDeclCache(nullptr),
-      LateTemplateParser(nullptr), LateTemplateParserCleanup(nullptr),
-      OpaqueParser(nullptr), CurContext(nullptr), ExternalSource(nullptr),
-      CurScope(nullptr), Ident_super(nullptr),
-      OpenACCPtr(std::make_unique<SemaOpenACC>(*this)),
+      : CollectStats(false), TUKind(TUKind), CurFPFeatures(pp.getLangOpts()),
+      LangOpts(pp.getLangOpts()), PP(pp), Context(ctxt), Consumer(consumer),
+      Diags(PP.getDiagnostics()), SourceMgr(PP.getSourceManager()),
+      APINotes(SourceMgr, LangOpts), AnalysisWarnings(*this),
+      ThreadSafetyDeclCache(nullptr), LateTemplateParser(nullptr),
+      LateTemplateParserCleanup(nullptr), OpaqueParser(nullptr),
+      CurContext(nullptr), ExternalSource(nullptr), CurScope(nullptr),
+      Ident_super(nullptr), OpenACCPtr(std::make_unique<SemaOpenACC>(*this)),
       MSPointerToMemberRepresentationMethod(
           LangOpts.getMSPointerToMemberRepresentationMethod()),
       MSStructPragmaOn(false), VtorDispStack(LangOpts.getVtorDispMode()),
@@ -1656,6 +1655,11 @@
     PrintContextStack();
 }
 
+Sema::SemaDiagnosticBuilder
+Sema::Diag(SourceLocation Loc, const PartialDiagnostic &PD, bool DeferHint) {
+  return Diag(Loc, PD.getDiagID(), DeferHint) << PD;
+}
+
 bool Sema::hasUncompilableErrorOccurred() const {
   if (getDiagnostics().hasUncompilableErrorOccurred())
     return true;
@@ -2002,7 +2006,6 @@
                                FD, *this, DeviceDiagnosticReason::All);
 }
 
-<<<<<<< HEAD
 Sema::SemaDiagnosticBuilder Sema::Diag(SourceLocation Loc, unsigned DiagID,
                                        bool DeferHint) {
   bool IsError = Diags.getDiagnosticIDs()->isDefaultMappingAsError(DiagID);
@@ -2027,8 +2030,6 @@
   return DB;
 }
 
-=======
->>>>>>> d2884444
 void Sema::checkTypeSupport(QualType Ty, SourceLocation Loc, ValueDecl *D) {
   if (isUnevaluatedContext() || Ty.isNull())
     return;
