//===--- SemaType.cpp - Semantic Analysis for Types -----------------------===//
//
// Part of the LLVM Project, under the Apache License v2.0 with LLVM Exceptions.
// See https://llvm.org/LICENSE.txt for license information.
// SPDX-License-Identifier: Apache-2.0 WITH LLVM-exception
//
//===----------------------------------------------------------------------===//
//
//  This file implements type-related semantic analysis.
//
//===----------------------------------------------------------------------===//

#include "TypeLocBuilder.h"
#include "clang/AST/ASTConsumer.h"
#include "clang/AST/ASTContext.h"
#include "clang/AST/ASTMutationListener.h"
#include "clang/AST/ASTStructuralEquivalence.h"
#include "clang/AST/CXXInheritance.h"
#include "clang/AST/DeclObjC.h"
#include "clang/AST/DeclTemplate.h"
#include "clang/AST/Expr.h"
#include "clang/AST/Type.h"
#include "clang/AST/TypeLoc.h"
#include "clang/AST/TypeLocVisitor.h"
#include "clang/Basic/PartialDiagnostic.h"
#include "clang/Basic/SourceLocation.h"
#include "clang/Basic/Specifiers.h"
#include "clang/Basic/TargetInfo.h"
#include "clang/Lex/Preprocessor.h"
#include "clang/Sema/DeclSpec.h"
#include "clang/Sema/DelayedDiagnostic.h"
#include "clang/Sema/Lookup.h"
#include "clang/Sema/ParsedTemplate.h"
#include "clang/Sema/ScopeInfo.h"
#include "clang/Sema/SemaInternal.h"
#include "clang/Sema/Template.h"
#include "clang/Sema/TemplateInstCallback.h"
#include "llvm/ADT/ArrayRef.h"
#include "llvm/ADT/SmallPtrSet.h"
#include "llvm/ADT/SmallString.h"
#include "llvm/ADT/StringExtras.h"
#include "llvm/IR/DerivedTypes.h"
#include "llvm/Support/ErrorHandling.h"
#include <bitset>
#include <optional>

using namespace clang;

enum TypeDiagSelector {
  TDS_Function,
  TDS_Pointer,
  TDS_ObjCObjOrBlock
};

/// isOmittedBlockReturnType - Return true if this declarator is missing a
/// return type because this is a omitted return type on a block literal.
static bool isOmittedBlockReturnType(const Declarator &D) {
  if (D.getContext() != DeclaratorContext::BlockLiteral ||
      D.getDeclSpec().hasTypeSpecifier())
    return false;

  if (D.getNumTypeObjects() == 0)
    return true;   // ^{ ... }

  if (D.getNumTypeObjects() == 1 &&
      D.getTypeObject(0).Kind == DeclaratorChunk::Function)
    return true;   // ^(int X, float Y) { ... }

  return false;
}

/// diagnoseBadTypeAttribute - Diagnoses a type attribute which
/// doesn't apply to the given type.
static void diagnoseBadTypeAttribute(Sema &S, const ParsedAttr &attr,
                                     QualType type) {
  TypeDiagSelector WhichType;
  bool useExpansionLoc = true;
  switch (attr.getKind()) {
  case ParsedAttr::AT_ObjCGC:
    WhichType = TDS_Pointer;
    break;
  case ParsedAttr::AT_ObjCOwnership:
    WhichType = TDS_ObjCObjOrBlock;
    break;
  default:
    // Assume everything else was a function attribute.
    WhichType = TDS_Function;
    useExpansionLoc = false;
    break;
  }

  SourceLocation loc = attr.getLoc();
  StringRef name = attr.getAttrName()->getName();

  // The GC attributes are usually written with macros;  special-case them.
  IdentifierInfo *II = attr.isArgIdent(0) ? attr.getArgAsIdent(0)->Ident
                                          : nullptr;
  if (useExpansionLoc && loc.isMacroID() && II) {
    if (II->isStr("strong")) {
      if (S.findMacroSpelling(loc, "__strong")) name = "__strong";
    } else if (II->isStr("weak")) {
      if (S.findMacroSpelling(loc, "__weak")) name = "__weak";
    }
  }

  S.Diag(loc, attr.isRegularKeywordAttribute()
                  ? diag::err_type_attribute_wrong_type
                  : diag::warn_type_attribute_wrong_type)
      << name << WhichType << type;
}

// objc_gc applies to Objective-C pointers or, otherwise, to the
// smallest available pointer type (i.e. 'void*' in 'void**').
#define OBJC_POINTER_TYPE_ATTRS_CASELIST                                       \
  case ParsedAttr::AT_ObjCGC:                                                  \
  case ParsedAttr::AT_ObjCOwnership

// Calling convention attributes.
#define CALLING_CONV_ATTRS_CASELIST                                            \
  case ParsedAttr::AT_CDecl:                                                   \
  case ParsedAttr::AT_FastCall:                                                \
  case ParsedAttr::AT_StdCall:                                                 \
  case ParsedAttr::AT_ThisCall:                                                \
  case ParsedAttr::AT_RegCall:                                                 \
  case ParsedAttr::AT_Pascal:                                                  \
  case ParsedAttr::AT_SwiftCall:                                               \
  case ParsedAttr::AT_SwiftAsyncCall:                                          \
  case ParsedAttr::AT_VectorCall:                                              \
  case ParsedAttr::AT_AArch64VectorPcs:                                        \
  case ParsedAttr::AT_AArch64SVEPcs:                                           \
  case ParsedAttr::AT_ArmStreaming:                                            \
  case ParsedAttr::AT_AMDGPUKernelCall:                                        \
  case ParsedAttr::AT_MSABI:                                                   \
  case ParsedAttr::AT_SysVABI:                                                 \
  case ParsedAttr::AT_Pcs:                                                     \
  case ParsedAttr::AT_IntelOclBicc:                                            \
  case ParsedAttr::AT_PreserveMost:                                            \
  case ParsedAttr::AT_PreserveAll

// Function type attributes.
#define FUNCTION_TYPE_ATTRS_CASELIST                                           \
  case ParsedAttr::AT_NSReturnsRetained:                                       \
  case ParsedAttr::AT_NoReturn:                                                \
  case ParsedAttr::AT_Regparm:                                                 \
  case ParsedAttr::AT_CmseNSCall:                                              \
  case ParsedAttr::AT_AnyX86NoCallerSavedRegisters:                            \
  case ParsedAttr::AT_AnyX86NoCfCheck:                                         \
    CALLING_CONV_ATTRS_CASELIST

// Microsoft-specific type qualifiers.
#define MS_TYPE_ATTRS_CASELIST                                                 \
  case ParsedAttr::AT_Ptr32:                                                   \
  case ParsedAttr::AT_Ptr64:                                                   \
  case ParsedAttr::AT_SPtr:                                                    \
  case ParsedAttr::AT_UPtr

// Nullability qualifiers.
#define NULLABILITY_TYPE_ATTRS_CASELIST                                        \
  case ParsedAttr::AT_TypeNonNull:                                             \
  case ParsedAttr::AT_TypeNullable:                                            \
  case ParsedAttr::AT_TypeNullableResult:                                      \
  case ParsedAttr::AT_TypeNullUnspecified

namespace {
  /// An object which stores processing state for the entire
  /// GetTypeForDeclarator process.
  class TypeProcessingState {
    Sema &sema;

    /// The declarator being processed.
    Declarator &declarator;

    /// The index of the declarator chunk we're currently processing.
    /// May be the total number of valid chunks, indicating the
    /// DeclSpec.
    unsigned chunkIndex;

    /// The original set of attributes on the DeclSpec.
    SmallVector<ParsedAttr *, 2> savedAttrs;

    /// A list of attributes to diagnose the uselessness of when the
    /// processing is complete.
    SmallVector<ParsedAttr *, 2> ignoredTypeAttrs;

    /// Attributes corresponding to AttributedTypeLocs that we have not yet
    /// populated.
    // FIXME: The two-phase mechanism by which we construct Types and fill
    // their TypeLocs makes it hard to correctly assign these. We keep the
    // attributes in creation order as an attempt to make them line up
    // properly.
    using TypeAttrPair = std::pair<const AttributedType*, const Attr*>;
    SmallVector<TypeAttrPair, 8> AttrsForTypes;
    bool AttrsForTypesSorted = true;

    /// MacroQualifiedTypes mapping to macro expansion locations that will be
    /// stored in a MacroQualifiedTypeLoc.
    llvm::DenseMap<const MacroQualifiedType *, SourceLocation> LocsForMacros;

    /// Flag to indicate we parsed a noderef attribute. This is used for
    /// validating that noderef was used on a pointer or array.
    bool parsedNoDeref;

  public:
    TypeProcessingState(Sema &sema, Declarator &declarator)
        : sema(sema), declarator(declarator),
          chunkIndex(declarator.getNumTypeObjects()), parsedNoDeref(false) {}

    Sema &getSema() const {
      return sema;
    }

    Declarator &getDeclarator() const {
      return declarator;
    }

    bool isProcessingDeclSpec() const {
      return chunkIndex == declarator.getNumTypeObjects();
    }

    bool isProcessingLambdaExpr() const {
      return declarator.isFunctionDeclarator() &&
             declarator.getContext() == DeclaratorContext::LambdaExpr;
    }

    unsigned getCurrentChunkIndex() const {
      return chunkIndex;
    }

    void setCurrentChunkIndex(unsigned idx) {
      assert(idx <= declarator.getNumTypeObjects());
      chunkIndex = idx;
    }

    ParsedAttributesView &getCurrentAttributes() const {
      if (isProcessingDeclSpec())
        return getMutableDeclSpec().getAttributes();
      return declarator.getTypeObject(chunkIndex).getAttrs();
    }

    /// Save the current set of attributes on the DeclSpec.
    void saveDeclSpecAttrs() {
      // Don't try to save them multiple times.
      if (!savedAttrs.empty())
        return;

      DeclSpec &spec = getMutableDeclSpec();
      llvm::append_range(savedAttrs,
                         llvm::make_pointer_range(spec.getAttributes()));
    }

    /// Record that we had nowhere to put the given type attribute.
    /// We will diagnose such attributes later.
    void addIgnoredTypeAttr(ParsedAttr &attr) {
      ignoredTypeAttrs.push_back(&attr);
    }

    /// Diagnose all the ignored type attributes, given that the
    /// declarator worked out to the given type.
    void diagnoseIgnoredTypeAttrs(QualType type) const {
      for (auto *Attr : ignoredTypeAttrs)
        diagnoseBadTypeAttribute(getSema(), *Attr, type);
    }

    /// Get an attributed type for the given attribute, and remember the Attr
    /// object so that we can attach it to the AttributedTypeLoc.
    QualType getAttributedType(Attr *A, QualType ModifiedType,
                               QualType EquivType) {
      QualType T =
          sema.Context.getAttributedType(A->getKind(), ModifiedType, EquivType);
      AttrsForTypes.push_back({cast<AttributedType>(T.getTypePtr()), A});
      AttrsForTypesSorted = false;
      return T;
    }

    /// Get a BTFTagAttributed type for the btf_type_tag attribute.
    QualType getBTFTagAttributedType(const BTFTypeTagAttr *BTFAttr,
                                     QualType WrappedType) {
      return sema.Context.getBTFTagAttributedType(BTFAttr, WrappedType);
    }

    /// Completely replace the \c auto in \p TypeWithAuto by
    /// \p Replacement. Also replace \p TypeWithAuto in \c TypeAttrPair if
    /// necessary.
    QualType ReplaceAutoType(QualType TypeWithAuto, QualType Replacement) {
      QualType T = sema.ReplaceAutoType(TypeWithAuto, Replacement);
      if (auto *AttrTy = TypeWithAuto->getAs<AttributedType>()) {
        // Attributed type still should be an attributed type after replacement.
        auto *NewAttrTy = cast<AttributedType>(T.getTypePtr());
        for (TypeAttrPair &A : AttrsForTypes) {
          if (A.first == AttrTy)
            A.first = NewAttrTy;
        }
        AttrsForTypesSorted = false;
      }
      return T;
    }

    /// Extract and remove the Attr* for a given attributed type.
    const Attr *takeAttrForAttributedType(const AttributedType *AT) {
      if (!AttrsForTypesSorted) {
        llvm::stable_sort(AttrsForTypes, llvm::less_first());
        AttrsForTypesSorted = true;
      }

      // FIXME: This is quadratic if we have lots of reuses of the same
      // attributed type.
      for (auto It = std::partition_point(
               AttrsForTypes.begin(), AttrsForTypes.end(),
               [=](const TypeAttrPair &A) { return A.first < AT; });
           It != AttrsForTypes.end() && It->first == AT; ++It) {
        if (It->second) {
          const Attr *Result = It->second;
          It->second = nullptr;
          return Result;
        }
      }

      llvm_unreachable("no Attr* for AttributedType*");
    }

    SourceLocation
    getExpansionLocForMacroQualifiedType(const MacroQualifiedType *MQT) const {
      auto FoundLoc = LocsForMacros.find(MQT);
      assert(FoundLoc != LocsForMacros.end() &&
             "Unable to find macro expansion location for MacroQualifedType");
      return FoundLoc->second;
    }

    void setExpansionLocForMacroQualifiedType(const MacroQualifiedType *MQT,
                                              SourceLocation Loc) {
      LocsForMacros[MQT] = Loc;
    }

    void setParsedNoDeref(bool parsed) { parsedNoDeref = parsed; }

    bool didParseNoDeref() const { return parsedNoDeref; }

    ~TypeProcessingState() {
      if (savedAttrs.empty())
        return;

      getMutableDeclSpec().getAttributes().clearListOnly();
      for (ParsedAttr *AL : savedAttrs)
        getMutableDeclSpec().getAttributes().addAtEnd(AL);
    }

  private:
    DeclSpec &getMutableDeclSpec() const {
      return const_cast<DeclSpec&>(declarator.getDeclSpec());
    }
  };
} // end anonymous namespace

static void moveAttrFromListToList(ParsedAttr &attr,
                                   ParsedAttributesView &fromList,
                                   ParsedAttributesView &toList) {
  fromList.remove(&attr);
  toList.addAtEnd(&attr);
}

/// The location of a type attribute.
enum TypeAttrLocation {
  /// The attribute is in the decl-specifier-seq.
  TAL_DeclSpec,
  /// The attribute is part of a DeclaratorChunk.
  TAL_DeclChunk,
  /// The attribute is immediately after the declaration's name.
  TAL_DeclName
};

static void processTypeAttrs(TypeProcessingState &state, QualType &type,
                             TypeAttrLocation TAL,
                             const ParsedAttributesView &attrs);

static bool handleFunctionTypeAttr(TypeProcessingState &state, ParsedAttr &attr,
                                   QualType &type);

static bool handleMSPointerTypeQualifierAttr(TypeProcessingState &state,
                                             ParsedAttr &attr, QualType &type);

static bool handleObjCGCTypeAttr(TypeProcessingState &state, ParsedAttr &attr,
                                 QualType &type);

static bool handleObjCOwnershipTypeAttr(TypeProcessingState &state,
                                        ParsedAttr &attr, QualType &type);

static bool handleObjCPointerTypeAttr(TypeProcessingState &state,
                                      ParsedAttr &attr, QualType &type) {
  if (attr.getKind() == ParsedAttr::AT_ObjCGC)
    return handleObjCGCTypeAttr(state, attr, type);
  assert(attr.getKind() == ParsedAttr::AT_ObjCOwnership);
  return handleObjCOwnershipTypeAttr(state, attr, type);
}

/// Given the index of a declarator chunk, check whether that chunk
/// directly specifies the return type of a function and, if so, find
/// an appropriate place for it.
///
/// \param i - a notional index which the search will start
///   immediately inside
///
/// \param onlyBlockPointers Whether we should only look into block
/// pointer types (vs. all pointer types).
static DeclaratorChunk *maybeMovePastReturnType(Declarator &declarator,
                                                unsigned i,
                                                bool onlyBlockPointers) {
  assert(i <= declarator.getNumTypeObjects());

  DeclaratorChunk *result = nullptr;

  // First, look inwards past parens for a function declarator.
  for (; i != 0; --i) {
    DeclaratorChunk &fnChunk = declarator.getTypeObject(i-1);
    switch (fnChunk.Kind) {
    case DeclaratorChunk::Paren:
      continue;

    // If we find anything except a function, bail out.
    case DeclaratorChunk::Pointer:
    case DeclaratorChunk::BlockPointer:
    case DeclaratorChunk::Array:
    case DeclaratorChunk::Reference:
    case DeclaratorChunk::MemberPointer:
    case DeclaratorChunk::Pipe:
      return result;

    // If we do find a function declarator, scan inwards from that,
    // looking for a (block-)pointer declarator.
    case DeclaratorChunk::Function:
      for (--i; i != 0; --i) {
        DeclaratorChunk &ptrChunk = declarator.getTypeObject(i-1);
        switch (ptrChunk.Kind) {
        case DeclaratorChunk::Paren:
        case DeclaratorChunk::Array:
        case DeclaratorChunk::Function:
        case DeclaratorChunk::Reference:
        case DeclaratorChunk::Pipe:
          continue;

        case DeclaratorChunk::MemberPointer:
        case DeclaratorChunk::Pointer:
          if (onlyBlockPointers)
            continue;

          [[fallthrough]];

        case DeclaratorChunk::BlockPointer:
          result = &ptrChunk;
          goto continue_outer;
        }
        llvm_unreachable("bad declarator chunk kind");
      }

      // If we run out of declarators doing that, we're done.
      return result;
    }
    llvm_unreachable("bad declarator chunk kind");

    // Okay, reconsider from our new point.
  continue_outer: ;
  }

  // Ran out of chunks, bail out.
  return result;
}

/// Given that an objc_gc attribute was written somewhere on a
/// declaration *other* than on the declarator itself (for which, use
/// distributeObjCPointerTypeAttrFromDeclarator), and given that it
/// didn't apply in whatever position it was written in, try to move
/// it to a more appropriate position.
static void distributeObjCPointerTypeAttr(TypeProcessingState &state,
                                          ParsedAttr &attr, QualType type) {
  Declarator &declarator = state.getDeclarator();

  // Move it to the outermost normal or block pointer declarator.
  for (unsigned i = state.getCurrentChunkIndex(); i != 0; --i) {
    DeclaratorChunk &chunk = declarator.getTypeObject(i-1);
    switch (chunk.Kind) {
    case DeclaratorChunk::Pointer:
    case DeclaratorChunk::BlockPointer: {
      // But don't move an ARC ownership attribute to the return type
      // of a block.
      DeclaratorChunk *destChunk = nullptr;
      if (state.isProcessingDeclSpec() &&
          attr.getKind() == ParsedAttr::AT_ObjCOwnership)
        destChunk = maybeMovePastReturnType(declarator, i - 1,
                                            /*onlyBlockPointers=*/true);
      if (!destChunk) destChunk = &chunk;

      moveAttrFromListToList(attr, state.getCurrentAttributes(),
                             destChunk->getAttrs());
      return;
    }

    case DeclaratorChunk::Paren:
    case DeclaratorChunk::Array:
      continue;

    // We may be starting at the return type of a block.
    case DeclaratorChunk::Function:
      if (state.isProcessingDeclSpec() &&
          attr.getKind() == ParsedAttr::AT_ObjCOwnership) {
        if (DeclaratorChunk *dest = maybeMovePastReturnType(
                                      declarator, i,
                                      /*onlyBlockPointers=*/true)) {
          moveAttrFromListToList(attr, state.getCurrentAttributes(),
                                 dest->getAttrs());
          return;
        }
      }
      goto error;

    // Don't walk through these.
    case DeclaratorChunk::Reference:
    case DeclaratorChunk::MemberPointer:
    case DeclaratorChunk::Pipe:
      goto error;
    }
  }
 error:

  diagnoseBadTypeAttribute(state.getSema(), attr, type);
}

/// Distribute an objc_gc type attribute that was written on the
/// declarator.
static void distributeObjCPointerTypeAttrFromDeclarator(
    TypeProcessingState &state, ParsedAttr &attr, QualType &declSpecType) {
  Declarator &declarator = state.getDeclarator();

  // objc_gc goes on the innermost pointer to something that's not a
  // pointer.
  unsigned innermost = -1U;
  bool considerDeclSpec = true;
  for (unsigned i = 0, e = declarator.getNumTypeObjects(); i != e; ++i) {
    DeclaratorChunk &chunk = declarator.getTypeObject(i);
    switch (chunk.Kind) {
    case DeclaratorChunk::Pointer:
    case DeclaratorChunk::BlockPointer:
      innermost = i;
      continue;

    case DeclaratorChunk::Reference:
    case DeclaratorChunk::MemberPointer:
    case DeclaratorChunk::Paren:
    case DeclaratorChunk::Array:
    case DeclaratorChunk::Pipe:
      continue;

    case DeclaratorChunk::Function:
      considerDeclSpec = false;
      goto done;
    }
  }
 done:

  // That might actually be the decl spec if we weren't blocked by
  // anything in the declarator.
  if (considerDeclSpec) {
    if (handleObjCPointerTypeAttr(state, attr, declSpecType)) {
      // Splice the attribute into the decl spec.  Prevents the
      // attribute from being applied multiple times and gives
      // the source-location-filler something to work with.
      state.saveDeclSpecAttrs();
      declarator.getMutableDeclSpec().getAttributes().takeOneFrom(
          declarator.getAttributes(), &attr);
      return;
    }
  }

  // Otherwise, if we found an appropriate chunk, splice the attribute
  // into it.
  if (innermost != -1U) {
    moveAttrFromListToList(attr, declarator.getAttributes(),
                           declarator.getTypeObject(innermost).getAttrs());
    return;
  }

  // Otherwise, diagnose when we're done building the type.
  declarator.getAttributes().remove(&attr);
  state.addIgnoredTypeAttr(attr);
}

/// A function type attribute was written somewhere in a declaration
/// *other* than on the declarator itself or in the decl spec.  Given
/// that it didn't apply in whatever position it was written in, try
/// to move it to a more appropriate position.
static void distributeFunctionTypeAttr(TypeProcessingState &state,
                                       ParsedAttr &attr, QualType type) {
  Declarator &declarator = state.getDeclarator();

  // Try to push the attribute from the return type of a function to
  // the function itself.
  for (unsigned i = state.getCurrentChunkIndex(); i != 0; --i) {
    DeclaratorChunk &chunk = declarator.getTypeObject(i-1);
    switch (chunk.Kind) {
    case DeclaratorChunk::Function:
      moveAttrFromListToList(attr, state.getCurrentAttributes(),
                             chunk.getAttrs());
      return;

    case DeclaratorChunk::Paren:
    case DeclaratorChunk::Pointer:
    case DeclaratorChunk::BlockPointer:
    case DeclaratorChunk::Array:
    case DeclaratorChunk::Reference:
    case DeclaratorChunk::MemberPointer:
    case DeclaratorChunk::Pipe:
      continue;
    }
  }

  diagnoseBadTypeAttribute(state.getSema(), attr, type);
}

/// Try to distribute a function type attribute to the innermost
/// function chunk or type.  Returns true if the attribute was
/// distributed, false if no location was found.
static bool distributeFunctionTypeAttrToInnermost(
    TypeProcessingState &state, ParsedAttr &attr,
    ParsedAttributesView &attrList, QualType &declSpecType) {
  Declarator &declarator = state.getDeclarator();

  // Put it on the innermost function chunk, if there is one.
  for (unsigned i = 0, e = declarator.getNumTypeObjects(); i != e; ++i) {
    DeclaratorChunk &chunk = declarator.getTypeObject(i);
    if (chunk.Kind != DeclaratorChunk::Function) continue;

    moveAttrFromListToList(attr, attrList, chunk.getAttrs());
    return true;
  }

  return handleFunctionTypeAttr(state, attr, declSpecType);
}

/// A function type attribute was written in the decl spec.  Try to
/// apply it somewhere.
static void distributeFunctionTypeAttrFromDeclSpec(TypeProcessingState &state,
                                                   ParsedAttr &attr,
                                                   QualType &declSpecType) {
  state.saveDeclSpecAttrs();

  // Try to distribute to the innermost.
  if (distributeFunctionTypeAttrToInnermost(
          state, attr, state.getCurrentAttributes(), declSpecType))
    return;

  // If that failed, diagnose the bad attribute when the declarator is
  // fully built.
  state.addIgnoredTypeAttr(attr);
}

/// A function type attribute was written on the declarator or declaration.
/// Try to apply it somewhere.
/// `Attrs` is the attribute list containing the declaration (either of the
/// declarator or the declaration).
static void distributeFunctionTypeAttrFromDeclarator(TypeProcessingState &state,
                                                     ParsedAttr &attr,
                                                     QualType &declSpecType) {
  Declarator &declarator = state.getDeclarator();

  // Try to distribute to the innermost.
  if (distributeFunctionTypeAttrToInnermost(
          state, attr, declarator.getAttributes(), declSpecType))
    return;

  // If that failed, diagnose the bad attribute when the declarator is
  // fully built.
  declarator.getAttributes().remove(&attr);
  state.addIgnoredTypeAttr(attr);
}

/// Given that there are attributes written on the declarator or declaration
/// itself, try to distribute any type attributes to the appropriate
/// declarator chunk.
///
/// These are attributes like the following:
///   int f ATTR;
///   int (f ATTR)();
/// but not necessarily this:
///   int f() ATTR;
///
/// `Attrs` is the attribute list containing the declaration (either of the
/// declarator or the declaration).
static void distributeTypeAttrsFromDeclarator(TypeProcessingState &state,
                                              QualType &declSpecType) {
  // The called functions in this loop actually remove things from the current
  // list, so iterating over the existing list isn't possible.  Instead, make a
  // non-owning copy and iterate over that.
  ParsedAttributesView AttrsCopy{state.getDeclarator().getAttributes()};
  for (ParsedAttr &attr : AttrsCopy) {
    // Do not distribute [[]] attributes. They have strict rules for what
    // they appertain to.
    if (attr.isStandardAttributeSyntax() || attr.isRegularKeywordAttribute())
      continue;

    switch (attr.getKind()) {
    OBJC_POINTER_TYPE_ATTRS_CASELIST:
      distributeObjCPointerTypeAttrFromDeclarator(state, attr, declSpecType);
      break;

    FUNCTION_TYPE_ATTRS_CASELIST:
      distributeFunctionTypeAttrFromDeclarator(state, attr, declSpecType);
      break;

    MS_TYPE_ATTRS_CASELIST:
      // Microsoft type attributes cannot go after the declarator-id.
      continue;

    NULLABILITY_TYPE_ATTRS_CASELIST:
      // Nullability specifiers cannot go after the declarator-id.

    // Objective-C __kindof does not get distributed.
    case ParsedAttr::AT_ObjCKindOf:
      continue;

    default:
      break;
    }
  }
}

/// Add a synthetic '()' to a block-literal declarator if it is
/// required, given the return type.
static void maybeSynthesizeBlockSignature(TypeProcessingState &state,
                                          QualType declSpecType) {
  Declarator &declarator = state.getDeclarator();

  // First, check whether the declarator would produce a function,
  // i.e. whether the innermost semantic chunk is a function.
  if (declarator.isFunctionDeclarator()) {
    // If so, make that declarator a prototyped declarator.
    declarator.getFunctionTypeInfo().hasPrototype = true;
    return;
  }

  // If there are any type objects, the type as written won't name a
  // function, regardless of the decl spec type.  This is because a
  // block signature declarator is always an abstract-declarator, and
  // abstract-declarators can't just be parentheses chunks.  Therefore
  // we need to build a function chunk unless there are no type
  // objects and the decl spec type is a function.
  if (!declarator.getNumTypeObjects() && declSpecType->isFunctionType())
    return;

  // Note that there *are* cases with invalid declarators where
  // declarators consist solely of parentheses.  In general, these
  // occur only in failed efforts to make function declarators, so
  // faking up the function chunk is still the right thing to do.

  // Otherwise, we need to fake up a function declarator.
  SourceLocation loc = declarator.getBeginLoc();

  // ...and *prepend* it to the declarator.
  SourceLocation NoLoc;
  declarator.AddInnermostTypeInfo(DeclaratorChunk::getFunction(
      /*HasProto=*/true,
      /*IsAmbiguous=*/false,
      /*LParenLoc=*/NoLoc,
      /*ArgInfo=*/nullptr,
      /*NumParams=*/0,
      /*EllipsisLoc=*/NoLoc,
      /*RParenLoc=*/NoLoc,
      /*RefQualifierIsLvalueRef=*/true,
      /*RefQualifierLoc=*/NoLoc,
      /*MutableLoc=*/NoLoc, EST_None,
      /*ESpecRange=*/SourceRange(),
      /*Exceptions=*/nullptr,
      /*ExceptionRanges=*/nullptr,
      /*NumExceptions=*/0,
      /*NoexceptExpr=*/nullptr,
      /*ExceptionSpecTokens=*/nullptr,
      /*DeclsInPrototype=*/std::nullopt, loc, loc, declarator));

  // For consistency, make sure the state still has us as processing
  // the decl spec.
  assert(state.getCurrentChunkIndex() == declarator.getNumTypeObjects() - 1);
  state.setCurrentChunkIndex(declarator.getNumTypeObjects());
}

static void diagnoseAndRemoveTypeQualifiers(Sema &S, const DeclSpec &DS,
                                            unsigned &TypeQuals,
                                            QualType TypeSoFar,
                                            unsigned RemoveTQs,
                                            unsigned DiagID) {
  // If this occurs outside a template instantiation, warn the user about
  // it; they probably didn't mean to specify a redundant qualifier.
  typedef std::pair<DeclSpec::TQ, SourceLocation> QualLoc;
  for (QualLoc Qual : {QualLoc(DeclSpec::TQ_const, DS.getConstSpecLoc()),
                       QualLoc(DeclSpec::TQ_restrict, DS.getRestrictSpecLoc()),
                       QualLoc(DeclSpec::TQ_volatile, DS.getVolatileSpecLoc()),
                       QualLoc(DeclSpec::TQ_atomic, DS.getAtomicSpecLoc())}) {
    if (!(RemoveTQs & Qual.first))
      continue;

    if (!S.inTemplateInstantiation()) {
      if (TypeQuals & Qual.first)
        S.Diag(Qual.second, DiagID)
          << DeclSpec::getSpecifierName(Qual.first) << TypeSoFar
          << FixItHint::CreateRemoval(Qual.second);
    }

    TypeQuals &= ~Qual.first;
  }
}

/// Return true if this is omitted block return type. Also check type
/// attributes and type qualifiers when returning true.
static bool checkOmittedBlockReturnType(Sema &S, Declarator &declarator,
                                        QualType Result) {
  if (!isOmittedBlockReturnType(declarator))
    return false;

  // Warn if we see type attributes for omitted return type on a block literal.
  SmallVector<ParsedAttr *, 2> ToBeRemoved;
  for (ParsedAttr &AL : declarator.getMutableDeclSpec().getAttributes()) {
    if (AL.isInvalid() || !AL.isTypeAttr())
      continue;
    S.Diag(AL.getLoc(),
           diag::warn_block_literal_attributes_on_omitted_return_type)
        << AL;
    ToBeRemoved.push_back(&AL);
  }
  // Remove bad attributes from the list.
  for (ParsedAttr *AL : ToBeRemoved)
    declarator.getMutableDeclSpec().getAttributes().remove(AL);

  // Warn if we see type qualifiers for omitted return type on a block literal.
  const DeclSpec &DS = declarator.getDeclSpec();
  unsigned TypeQuals = DS.getTypeQualifiers();
  diagnoseAndRemoveTypeQualifiers(S, DS, TypeQuals, Result, (unsigned)-1,
      diag::warn_block_literal_qualifiers_on_omitted_return_type);
  declarator.getMutableDeclSpec().ClearTypeQualifiers();

  return true;
}

/// Apply Objective-C type arguments to the given type.
static QualType applyObjCTypeArgs(Sema &S, SourceLocation loc, QualType type,
                                  ArrayRef<TypeSourceInfo *> typeArgs,
                                  SourceRange typeArgsRange, bool failOnError,
                                  bool rebuilding) {
  // We can only apply type arguments to an Objective-C class type.
  const auto *objcObjectType = type->getAs<ObjCObjectType>();
  if (!objcObjectType || !objcObjectType->getInterface()) {
    S.Diag(loc, diag::err_objc_type_args_non_class)
      << type
      << typeArgsRange;

    if (failOnError)
      return QualType();
    return type;
  }

  // The class type must be parameterized.
  ObjCInterfaceDecl *objcClass = objcObjectType->getInterface();
  ObjCTypeParamList *typeParams = objcClass->getTypeParamList();
  if (!typeParams) {
    S.Diag(loc, diag::err_objc_type_args_non_parameterized_class)
      << objcClass->getDeclName()
      << FixItHint::CreateRemoval(typeArgsRange);

    if (failOnError)
      return QualType();

    return type;
  }

  // The type must not already be specialized.
  if (objcObjectType->isSpecialized()) {
    S.Diag(loc, diag::err_objc_type_args_specialized_class)
      << type
      << FixItHint::CreateRemoval(typeArgsRange);

    if (failOnError)
      return QualType();

    return type;
  }

  // Check the type arguments.
  SmallVector<QualType, 4> finalTypeArgs;
  unsigned numTypeParams = typeParams->size();
  bool anyPackExpansions = false;
  for (unsigned i = 0, n = typeArgs.size(); i != n; ++i) {
    TypeSourceInfo *typeArgInfo = typeArgs[i];
    QualType typeArg = typeArgInfo->getType();

    // Type arguments cannot have explicit qualifiers or nullability.
    // We ignore indirect sources of these, e.g. behind typedefs or
    // template arguments.
    if (TypeLoc qual = typeArgInfo->getTypeLoc().findExplicitQualifierLoc()) {
      bool diagnosed = false;
      SourceRange rangeToRemove;
      if (auto attr = qual.getAs<AttributedTypeLoc>()) {
        rangeToRemove = attr.getLocalSourceRange();
        if (attr.getTypePtr()->getImmediateNullability()) {
          typeArg = attr.getTypePtr()->getModifiedType();
          S.Diag(attr.getBeginLoc(),
                 diag::err_objc_type_arg_explicit_nullability)
              << typeArg << FixItHint::CreateRemoval(rangeToRemove);
          diagnosed = true;
        }
      }

      // When rebuilding, qualifiers might have gotten here through a
      // final substitution.
      if (!rebuilding && !diagnosed) {
        S.Diag(qual.getBeginLoc(), diag::err_objc_type_arg_qualified)
            << typeArg << typeArg.getQualifiers().getAsString()
            << FixItHint::CreateRemoval(rangeToRemove);
      }
    }

    // Remove qualifiers even if they're non-local.
    typeArg = typeArg.getUnqualifiedType();

    finalTypeArgs.push_back(typeArg);

    if (typeArg->getAs<PackExpansionType>())
      anyPackExpansions = true;

    // Find the corresponding type parameter, if there is one.
    ObjCTypeParamDecl *typeParam = nullptr;
    if (!anyPackExpansions) {
      if (i < numTypeParams) {
        typeParam = typeParams->begin()[i];
      } else {
        // Too many arguments.
        S.Diag(loc, diag::err_objc_type_args_wrong_arity)
          << false
          << objcClass->getDeclName()
          << (unsigned)typeArgs.size()
          << numTypeParams;
        S.Diag(objcClass->getLocation(), diag::note_previous_decl)
          << objcClass;

        if (failOnError)
          return QualType();

        return type;
      }
    }

    // Objective-C object pointer types must be substitutable for the bounds.
    if (const auto *typeArgObjC = typeArg->getAs<ObjCObjectPointerType>()) {
      // If we don't have a type parameter to match against, assume
      // everything is fine. There was a prior pack expansion that
      // means we won't be able to match anything.
      if (!typeParam) {
        assert(anyPackExpansions && "Too many arguments?");
        continue;
      }

      // Retrieve the bound.
      QualType bound = typeParam->getUnderlyingType();
      const auto *boundObjC = bound->castAs<ObjCObjectPointerType>();

      // Determine whether the type argument is substitutable for the bound.
      if (typeArgObjC->isObjCIdType()) {
        // When the type argument is 'id', the only acceptable type
        // parameter bound is 'id'.
        if (boundObjC->isObjCIdType())
          continue;
      } else if (S.Context.canAssignObjCInterfaces(boundObjC, typeArgObjC)) {
        // Otherwise, we follow the assignability rules.
        continue;
      }

      // Diagnose the mismatch.
      S.Diag(typeArgInfo->getTypeLoc().getBeginLoc(),
             diag::err_objc_type_arg_does_not_match_bound)
          << typeArg << bound << typeParam->getDeclName();
      S.Diag(typeParam->getLocation(), diag::note_objc_type_param_here)
        << typeParam->getDeclName();

      if (failOnError)
        return QualType();

      return type;
    }

    // Block pointer types are permitted for unqualified 'id' bounds.
    if (typeArg->isBlockPointerType()) {
      // If we don't have a type parameter to match against, assume
      // everything is fine. There was a prior pack expansion that
      // means we won't be able to match anything.
      if (!typeParam) {
        assert(anyPackExpansions && "Too many arguments?");
        continue;
      }

      // Retrieve the bound.
      QualType bound = typeParam->getUnderlyingType();
      if (bound->isBlockCompatibleObjCPointerType(S.Context))
        continue;

      // Diagnose the mismatch.
      S.Diag(typeArgInfo->getTypeLoc().getBeginLoc(),
             diag::err_objc_type_arg_does_not_match_bound)
          << typeArg << bound << typeParam->getDeclName();
      S.Diag(typeParam->getLocation(), diag::note_objc_type_param_here)
        << typeParam->getDeclName();

      if (failOnError)
        return QualType();

      return type;
    }

    // Dependent types will be checked at instantiation time.
    if (typeArg->isDependentType()) {
      continue;
    }

    // Diagnose non-id-compatible type arguments.
    S.Diag(typeArgInfo->getTypeLoc().getBeginLoc(),
           diag::err_objc_type_arg_not_id_compatible)
        << typeArg << typeArgInfo->getTypeLoc().getSourceRange();

    if (failOnError)
      return QualType();

    return type;
  }

  // Make sure we didn't have the wrong number of arguments.
  if (!anyPackExpansions && finalTypeArgs.size() != numTypeParams) {
    S.Diag(loc, diag::err_objc_type_args_wrong_arity)
      << (typeArgs.size() < typeParams->size())
      << objcClass->getDeclName()
      << (unsigned)finalTypeArgs.size()
      << (unsigned)numTypeParams;
    S.Diag(objcClass->getLocation(), diag::note_previous_decl)
      << objcClass;

    if (failOnError)
      return QualType();

    return type;
  }

  // Success. Form the specialized type.
  return S.Context.getObjCObjectType(type, finalTypeArgs, { }, false);
}

QualType Sema::BuildObjCTypeParamType(const ObjCTypeParamDecl *Decl,
                                      SourceLocation ProtocolLAngleLoc,
                                      ArrayRef<ObjCProtocolDecl *> Protocols,
                                      ArrayRef<SourceLocation> ProtocolLocs,
                                      SourceLocation ProtocolRAngleLoc,
                                      bool FailOnError) {
  QualType Result = QualType(Decl->getTypeForDecl(), 0);
  if (!Protocols.empty()) {
    bool HasError;
    Result = Context.applyObjCProtocolQualifiers(Result, Protocols,
                                                 HasError);
    if (HasError) {
      Diag(SourceLocation(), diag::err_invalid_protocol_qualifiers)
        << SourceRange(ProtocolLAngleLoc, ProtocolRAngleLoc);
      if (FailOnError) Result = QualType();
    }
    if (FailOnError && Result.isNull())
      return QualType();
  }

  return Result;
}

QualType Sema::BuildObjCObjectType(
    QualType BaseType, SourceLocation Loc, SourceLocation TypeArgsLAngleLoc,
    ArrayRef<TypeSourceInfo *> TypeArgs, SourceLocation TypeArgsRAngleLoc,
    SourceLocation ProtocolLAngleLoc, ArrayRef<ObjCProtocolDecl *> Protocols,
    ArrayRef<SourceLocation> ProtocolLocs, SourceLocation ProtocolRAngleLoc,
    bool FailOnError, bool Rebuilding) {
  QualType Result = BaseType;
  if (!TypeArgs.empty()) {
    Result =
        applyObjCTypeArgs(*this, Loc, Result, TypeArgs,
                          SourceRange(TypeArgsLAngleLoc, TypeArgsRAngleLoc),
                          FailOnError, Rebuilding);
    if (FailOnError && Result.isNull())
      return QualType();
  }

  if (!Protocols.empty()) {
    bool HasError;
    Result = Context.applyObjCProtocolQualifiers(Result, Protocols,
                                                 HasError);
    if (HasError) {
      Diag(Loc, diag::err_invalid_protocol_qualifiers)
        << SourceRange(ProtocolLAngleLoc, ProtocolRAngleLoc);
      if (FailOnError) Result = QualType();
    }
    if (FailOnError && Result.isNull())
      return QualType();
  }

  return Result;
}

TypeResult Sema::actOnObjCProtocolQualifierType(
             SourceLocation lAngleLoc,
             ArrayRef<Decl *> protocols,
             ArrayRef<SourceLocation> protocolLocs,
             SourceLocation rAngleLoc) {
  // Form id<protocol-list>.
  QualType Result = Context.getObjCObjectType(
      Context.ObjCBuiltinIdTy, {},
      llvm::ArrayRef((ObjCProtocolDecl *const *)protocols.data(),
                     protocols.size()),
      false);
  Result = Context.getObjCObjectPointerType(Result);

  TypeSourceInfo *ResultTInfo = Context.CreateTypeSourceInfo(Result);
  TypeLoc ResultTL = ResultTInfo->getTypeLoc();

  auto ObjCObjectPointerTL = ResultTL.castAs<ObjCObjectPointerTypeLoc>();
  ObjCObjectPointerTL.setStarLoc(SourceLocation()); // implicit

  auto ObjCObjectTL = ObjCObjectPointerTL.getPointeeLoc()
                        .castAs<ObjCObjectTypeLoc>();
  ObjCObjectTL.setHasBaseTypeAsWritten(false);
  ObjCObjectTL.getBaseLoc().initialize(Context, SourceLocation());

  // No type arguments.
  ObjCObjectTL.setTypeArgsLAngleLoc(SourceLocation());
  ObjCObjectTL.setTypeArgsRAngleLoc(SourceLocation());

  // Fill in protocol qualifiers.
  ObjCObjectTL.setProtocolLAngleLoc(lAngleLoc);
  ObjCObjectTL.setProtocolRAngleLoc(rAngleLoc);
  for (unsigned i = 0, n = protocols.size(); i != n; ++i)
    ObjCObjectTL.setProtocolLoc(i, protocolLocs[i]);

  // We're done. Return the completed type to the parser.
  return CreateParsedType(Result, ResultTInfo);
}

TypeResult Sema::actOnObjCTypeArgsAndProtocolQualifiers(
             Scope *S,
             SourceLocation Loc,
             ParsedType BaseType,
             SourceLocation TypeArgsLAngleLoc,
             ArrayRef<ParsedType> TypeArgs,
             SourceLocation TypeArgsRAngleLoc,
             SourceLocation ProtocolLAngleLoc,
             ArrayRef<Decl *> Protocols,
             ArrayRef<SourceLocation> ProtocolLocs,
             SourceLocation ProtocolRAngleLoc) {
  TypeSourceInfo *BaseTypeInfo = nullptr;
  QualType T = GetTypeFromParser(BaseType, &BaseTypeInfo);
  if (T.isNull())
    return true;

  // Handle missing type-source info.
  if (!BaseTypeInfo)
    BaseTypeInfo = Context.getTrivialTypeSourceInfo(T, Loc);

  // Extract type arguments.
  SmallVector<TypeSourceInfo *, 4> ActualTypeArgInfos;
  for (unsigned i = 0, n = TypeArgs.size(); i != n; ++i) {
    TypeSourceInfo *TypeArgInfo = nullptr;
    QualType TypeArg = GetTypeFromParser(TypeArgs[i], &TypeArgInfo);
    if (TypeArg.isNull()) {
      ActualTypeArgInfos.clear();
      break;
    }

    assert(TypeArgInfo && "No type source info?");
    ActualTypeArgInfos.push_back(TypeArgInfo);
  }

  // Build the object type.
  QualType Result = BuildObjCObjectType(
      T, BaseTypeInfo->getTypeLoc().getSourceRange().getBegin(),
      TypeArgsLAngleLoc, ActualTypeArgInfos, TypeArgsRAngleLoc,
      ProtocolLAngleLoc,
      llvm::ArrayRef((ObjCProtocolDecl *const *)Protocols.data(),
                     Protocols.size()),
      ProtocolLocs, ProtocolRAngleLoc,
      /*FailOnError=*/false,
      /*Rebuilding=*/false);

  if (Result == T)
    return BaseType;

  // Create source information for this type.
  TypeSourceInfo *ResultTInfo = Context.CreateTypeSourceInfo(Result);
  TypeLoc ResultTL = ResultTInfo->getTypeLoc();

  // For id<Proto1, Proto2> or Class<Proto1, Proto2>, we'll have an
  // object pointer type. Fill in source information for it.
  if (auto ObjCObjectPointerTL = ResultTL.getAs<ObjCObjectPointerTypeLoc>()) {
    // The '*' is implicit.
    ObjCObjectPointerTL.setStarLoc(SourceLocation());
    ResultTL = ObjCObjectPointerTL.getPointeeLoc();
  }

  if (auto OTPTL = ResultTL.getAs<ObjCTypeParamTypeLoc>()) {
    // Protocol qualifier information.
    if (OTPTL.getNumProtocols() > 0) {
      assert(OTPTL.getNumProtocols() == Protocols.size());
      OTPTL.setProtocolLAngleLoc(ProtocolLAngleLoc);
      OTPTL.setProtocolRAngleLoc(ProtocolRAngleLoc);
      for (unsigned i = 0, n = Protocols.size(); i != n; ++i)
        OTPTL.setProtocolLoc(i, ProtocolLocs[i]);
    }

    // We're done. Return the completed type to the parser.
    return CreateParsedType(Result, ResultTInfo);
  }

  auto ObjCObjectTL = ResultTL.castAs<ObjCObjectTypeLoc>();

  // Type argument information.
  if (ObjCObjectTL.getNumTypeArgs() > 0) {
    assert(ObjCObjectTL.getNumTypeArgs() == ActualTypeArgInfos.size());
    ObjCObjectTL.setTypeArgsLAngleLoc(TypeArgsLAngleLoc);
    ObjCObjectTL.setTypeArgsRAngleLoc(TypeArgsRAngleLoc);
    for (unsigned i = 0, n = ActualTypeArgInfos.size(); i != n; ++i)
      ObjCObjectTL.setTypeArgTInfo(i, ActualTypeArgInfos[i]);
  } else {
    ObjCObjectTL.setTypeArgsLAngleLoc(SourceLocation());
    ObjCObjectTL.setTypeArgsRAngleLoc(SourceLocation());
  }

  // Protocol qualifier information.
  if (ObjCObjectTL.getNumProtocols() > 0) {
    assert(ObjCObjectTL.getNumProtocols() == Protocols.size());
    ObjCObjectTL.setProtocolLAngleLoc(ProtocolLAngleLoc);
    ObjCObjectTL.setProtocolRAngleLoc(ProtocolRAngleLoc);
    for (unsigned i = 0, n = Protocols.size(); i != n; ++i)
      ObjCObjectTL.setProtocolLoc(i, ProtocolLocs[i]);
  } else {
    ObjCObjectTL.setProtocolLAngleLoc(SourceLocation());
    ObjCObjectTL.setProtocolRAngleLoc(SourceLocation());
  }

  // Base type.
  ObjCObjectTL.setHasBaseTypeAsWritten(true);
  if (ObjCObjectTL.getType() == T)
    ObjCObjectTL.getBaseLoc().initializeFullCopy(BaseTypeInfo->getTypeLoc());
  else
    ObjCObjectTL.getBaseLoc().initialize(Context, Loc);

  // We're done. Return the completed type to the parser.
  return CreateParsedType(Result, ResultTInfo);
}

static OpenCLAccessAttr::Spelling
getImageAccess(const ParsedAttributesView &Attrs) {
  for (const ParsedAttr &AL : Attrs)
    if (AL.getKind() == ParsedAttr::AT_OpenCLAccess)
      return static_cast<OpenCLAccessAttr::Spelling>(AL.getSemanticSpelling());
  return OpenCLAccessAttr::Keyword_read_only;
}

static UnaryTransformType::UTTKind
TSTToUnaryTransformType(DeclSpec::TST SwitchTST) {
  switch (SwitchTST) {
#define TRANSFORM_TYPE_TRAIT_DEF(Enum, Trait)                                  \
  case TST_##Trait:                                                            \
    return UnaryTransformType::Enum;
#include "clang/Basic/TransformTypeTraits.def"
  default:
    llvm_unreachable("attempted to parse a non-unary transform builtin");
  }
}

/// Convert the specified declspec to the appropriate type
/// object.
/// \param state Specifies the declarator containing the declaration specifier
/// to be converted, along with other associated processing state.
/// \returns The type described by the declaration specifiers.  This function
/// never returns null.
static QualType ConvertDeclSpecToType(TypeProcessingState &state) {
  // FIXME: Should move the logic from DeclSpec::Finish to here for validity
  // checking.

  Sema &S = state.getSema();
  Declarator &declarator = state.getDeclarator();
  DeclSpec &DS = declarator.getMutableDeclSpec();
  SourceLocation DeclLoc = declarator.getIdentifierLoc();
  if (DeclLoc.isInvalid())
    DeclLoc = DS.getBeginLoc();

  ASTContext &Context = S.Context;

  QualType Result;
  switch (DS.getTypeSpecType()) {
  case DeclSpec::TST_void:
    Result = Context.VoidTy;
    break;
  case DeclSpec::TST_char:
    if (DS.getTypeSpecSign() == TypeSpecifierSign::Unspecified)
      Result = Context.CharTy;
    else if (DS.getTypeSpecSign() == TypeSpecifierSign::Signed)
      Result = Context.SignedCharTy;
    else {
      assert(DS.getTypeSpecSign() == TypeSpecifierSign::Unsigned &&
             "Unknown TSS value");
      Result = Context.UnsignedCharTy;
    }
    break;
  case DeclSpec::TST_wchar:
    if (DS.getTypeSpecSign() == TypeSpecifierSign::Unspecified)
      Result = Context.WCharTy;
    else if (DS.getTypeSpecSign() == TypeSpecifierSign::Signed) {
      S.Diag(DS.getTypeSpecSignLoc(), diag::ext_wchar_t_sign_spec)
        << DS.getSpecifierName(DS.getTypeSpecType(),
                               Context.getPrintingPolicy());
      Result = Context.getSignedWCharType();
    } else {
      assert(DS.getTypeSpecSign() == TypeSpecifierSign::Unsigned &&
             "Unknown TSS value");
      S.Diag(DS.getTypeSpecSignLoc(), diag::ext_wchar_t_sign_spec)
        << DS.getSpecifierName(DS.getTypeSpecType(),
                               Context.getPrintingPolicy());
      Result = Context.getUnsignedWCharType();
    }
    break;
  case DeclSpec::TST_char8:
    assert(DS.getTypeSpecSign() == TypeSpecifierSign::Unspecified &&
           "Unknown TSS value");
    Result = Context.Char8Ty;
    break;
  case DeclSpec::TST_char16:
    assert(DS.getTypeSpecSign() == TypeSpecifierSign::Unspecified &&
           "Unknown TSS value");
    Result = Context.Char16Ty;
    break;
  case DeclSpec::TST_char32:
    assert(DS.getTypeSpecSign() == TypeSpecifierSign::Unspecified &&
           "Unknown TSS value");
    Result = Context.Char32Ty;
    break;
  case DeclSpec::TST_unspecified:
    // If this is a missing declspec in a block literal return context, then it
    // is inferred from the return statements inside the block.
    // The declspec is always missing in a lambda expr context; it is either
    // specified with a trailing return type or inferred.
    if (S.getLangOpts().CPlusPlus14 &&
        declarator.getContext() == DeclaratorContext::LambdaExpr) {
      // In C++1y, a lambda's implicit return type is 'auto'.
      Result = Context.getAutoDeductType();
      break;
    } else if (declarator.getContext() == DeclaratorContext::LambdaExpr ||
               checkOmittedBlockReturnType(S, declarator,
                                           Context.DependentTy)) {
      Result = Context.DependentTy;
      break;
    }

    // Unspecified typespec defaults to int in C90.  However, the C90 grammar
    // [C90 6.5] only allows a decl-spec if there was *some* type-specifier,
    // type-qualifier, or storage-class-specifier.  If not, emit an extwarn.
    // Note that the one exception to this is function definitions, which are
    // allowed to be completely missing a declspec.  This is handled in the
    // parser already though by it pretending to have seen an 'int' in this
    // case.
    if (S.getLangOpts().isImplicitIntRequired()) {
      S.Diag(DeclLoc, diag::warn_missing_type_specifier)
          << DS.getSourceRange()
          << FixItHint::CreateInsertion(DS.getBeginLoc(), "int");
    } else if (!DS.hasTypeSpecifier()) {
      // C99 and C++ require a type specifier.  For example, C99 6.7.2p2 says:
      // "At least one type specifier shall be given in the declaration
      // specifiers in each declaration, and in the specifier-qualifier list in
      // each struct declaration and type name."
      if (!S.getLangOpts().isImplicitIntAllowed() && !DS.isTypeSpecPipe()) {
        S.Diag(DeclLoc, diag::err_missing_type_specifier)
            << DS.getSourceRange();

        // When this occurs, often something is very broken with the value
        // being declared, poison it as invalid so we don't get chains of
        // errors.
        declarator.setInvalidType(true);
      } else if ((S.getLangOpts().getOpenCLCompatibleVersion() >= 200 ||
                  S.getLangOpts().SYCLIsDevice) &&
                 DS.isTypeSpecPipe()) {
        S.Diag(DeclLoc, diag::err_missing_actual_pipe_type)
            << DS.getSourceRange();
        declarator.setInvalidType(true);
      } else {
        assert(S.getLangOpts().isImplicitIntAllowed() &&
               "implicit int is disabled?");
        S.Diag(DeclLoc, diag::ext_missing_type_specifier)
            << DS.getSourceRange()
            << FixItHint::CreateInsertion(DS.getBeginLoc(), "int");
      }
    }

    [[fallthrough]];
  case DeclSpec::TST_int: {
    if (DS.getTypeSpecSign() != TypeSpecifierSign::Unsigned) {
      switch (DS.getTypeSpecWidth()) {
      case TypeSpecifierWidth::Unspecified:
        Result = Context.IntTy;
        break;
      case TypeSpecifierWidth::Short:
        Result = Context.ShortTy;
        break;
      case TypeSpecifierWidth::Long:
        Result = Context.LongTy;
        break;
      case TypeSpecifierWidth::LongLong:
        Result = Context.LongLongTy;

        // 'long long' is a C99 or C++11 feature.
        if (!S.getLangOpts().C99) {
          if (S.getLangOpts().CPlusPlus)
            S.Diag(DS.getTypeSpecWidthLoc(),
                   S.getLangOpts().CPlusPlus11 ?
                   diag::warn_cxx98_compat_longlong : diag::ext_cxx11_longlong);
          else
            S.Diag(DS.getTypeSpecWidthLoc(), diag::ext_c99_longlong);
        }
        break;
      }
    } else {
      switch (DS.getTypeSpecWidth()) {
      case TypeSpecifierWidth::Unspecified:
        Result = Context.UnsignedIntTy;
        break;
      case TypeSpecifierWidth::Short:
        Result = Context.UnsignedShortTy;
        break;
      case TypeSpecifierWidth::Long:
        Result = Context.UnsignedLongTy;
        break;
      case TypeSpecifierWidth::LongLong:
        Result = Context.UnsignedLongLongTy;

        // 'long long' is a C99 or C++11 feature.
        if (!S.getLangOpts().C99) {
          if (S.getLangOpts().CPlusPlus)
            S.Diag(DS.getTypeSpecWidthLoc(),
                   S.getLangOpts().CPlusPlus11 ?
                   diag::warn_cxx98_compat_longlong : diag::ext_cxx11_longlong);
          else
            S.Diag(DS.getTypeSpecWidthLoc(), diag::ext_c99_longlong);
        }
        break;
      }
    }
    break;
  }
  case DeclSpec::TST_bitint: {
    if (!S.Context.getTargetInfo().hasBitIntType())
      S.Diag(DS.getTypeSpecTypeLoc(), diag::err_type_unsupported) << "_BitInt";
    Result =
        S.BuildBitIntType(DS.getTypeSpecSign() == TypeSpecifierSign::Unsigned,
                          DS.getRepAsExpr(), DS.getBeginLoc());
    if (Result.isNull()) {
      Result = Context.IntTy;
      declarator.setInvalidType(true);
    }
    break;
  }
  case DeclSpec::TST_accum: {
    switch (DS.getTypeSpecWidth()) {
    case TypeSpecifierWidth::Short:
      Result = Context.ShortAccumTy;
      break;
    case TypeSpecifierWidth::Unspecified:
      Result = Context.AccumTy;
      break;
    case TypeSpecifierWidth::Long:
      Result = Context.LongAccumTy;
      break;
    case TypeSpecifierWidth::LongLong:
      llvm_unreachable("Unable to specify long long as _Accum width");
    }

    if (DS.getTypeSpecSign() == TypeSpecifierSign::Unsigned)
      Result = Context.getCorrespondingUnsignedType(Result);

    if (DS.isTypeSpecSat())
      Result = Context.getCorrespondingSaturatedType(Result);

    break;
  }
  case DeclSpec::TST_fract: {
    switch (DS.getTypeSpecWidth()) {
    case TypeSpecifierWidth::Short:
      Result = Context.ShortFractTy;
      break;
    case TypeSpecifierWidth::Unspecified:
      Result = Context.FractTy;
      break;
    case TypeSpecifierWidth::Long:
      Result = Context.LongFractTy;
      break;
    case TypeSpecifierWidth::LongLong:
      llvm_unreachable("Unable to specify long long as _Fract width");
    }

    if (DS.getTypeSpecSign() == TypeSpecifierSign::Unsigned)
      Result = Context.getCorrespondingUnsignedType(Result);

    if (DS.isTypeSpecSat())
      Result = Context.getCorrespondingSaturatedType(Result);

    break;
  }
  case DeclSpec::TST_int128:
    if (!S.Context.getTargetInfo().hasInt128Type() &&
        !(S.getLangOpts().SYCLIsDevice || S.getLangOpts().CUDAIsDevice ||
          (S.getLangOpts().OpenMP && S.getLangOpts().OpenMPIsTargetDevice)))
      S.Diag(DS.getTypeSpecTypeLoc(), diag::err_type_unsupported)
        << "__int128";
    if (DS.getTypeSpecSign() == TypeSpecifierSign::Unsigned)
      Result = Context.UnsignedInt128Ty;
    else
      Result = Context.Int128Ty;
    break;
  case DeclSpec::TST_float16:
<<<<<<< HEAD
    {
      // CUDA host and device may have different _Float16 support, therefore
      // do not diagnose _Float16 usage to avoid false alarm.
      // ToDo: more precise diagnostics for CUDA.
      if (!S.Context.getTargetInfo().hasFloat16Type() &&
          !S.getLangOpts().CUDA &&
          !(S.getLangOpts().OpenMP && S.getLangOpts().OpenMPIsDevice))
        S.Diag(DS.getTypeSpecTypeLoc(), diag::err_type_unsupported)
            << "_Float16";
    }
=======
    // CUDA host and device may have different _Float16 support, therefore
    // do not diagnose _Float16 usage to avoid false alarm.
    // ToDo: more precise diagnostics for CUDA.
    if (!S.Context.getTargetInfo().hasFloat16Type() && !S.getLangOpts().CUDA &&
        !(S.getLangOpts().OpenMP && S.getLangOpts().OpenMPIsTargetDevice))
      S.Diag(DS.getTypeSpecTypeLoc(), diag::err_type_unsupported)
        << "_Float16";
>>>>>>> 63ca93c7
    Result = Context.Float16Ty;
    break;
  case DeclSpec::TST_half:    Result = Context.HalfTy; break;
  case DeclSpec::TST_BFloat16:
    if (!S.Context.getTargetInfo().hasBFloat16Type() &&
        !(S.getLangOpts().OpenMP && S.getLangOpts().OpenMPIsTargetDevice) &&
        !S.getLangOpts().SYCLIsDevice)
      S.Diag(DS.getTypeSpecTypeLoc(), diag::err_type_unsupported) << "__bf16";
    Result = Context.BFloat16Ty;
    break;
  case DeclSpec::TST_float:   Result = Context.FloatTy; break;
  case DeclSpec::TST_double:
    if (DS.getTypeSpecWidth() == TypeSpecifierWidth::Long)
      Result = Context.LongDoubleTy;
    else
      Result = Context.DoubleTy;
    if (S.getLangOpts().OpenCL) {
      if (!S.getOpenCLOptions().isSupported("cl_khr_fp64", S.getLangOpts()))
        S.Diag(DS.getTypeSpecTypeLoc(), diag::err_opencl_requires_extension)
            << 0 << Result
            << (S.getLangOpts().getOpenCLCompatibleVersion() == 300
                    ? "cl_khr_fp64 and __opencl_c_fp64"
                    : "cl_khr_fp64");
      else if (!S.getOpenCLOptions().isAvailableOption("cl_khr_fp64", S.getLangOpts()))
        S.Diag(DS.getTypeSpecTypeLoc(), diag::ext_opencl_double_without_pragma);
    }
    break;
  case DeclSpec::TST_float128:
    if (!S.Context.getTargetInfo().hasFloat128Type() &&
        !S.getLangOpts().SYCLIsDevice &&
        !(S.getLangOpts().OpenMP && S.getLangOpts().OpenMPIsTargetDevice))
      S.Diag(DS.getTypeSpecTypeLoc(), diag::err_type_unsupported)
        << "__float128";
    Result = Context.Float128Ty;
    break;
  case DeclSpec::TST_ibm128:
    if (!S.Context.getTargetInfo().hasIbm128Type() &&
        !S.getLangOpts().SYCLIsDevice &&
        !(S.getLangOpts().OpenMP && S.getLangOpts().OpenMPIsTargetDevice))
      S.Diag(DS.getTypeSpecTypeLoc(), diag::err_type_unsupported) << "__ibm128";
    Result = Context.Ibm128Ty;
    break;
  case DeclSpec::TST_bool:
    Result = Context.BoolTy; // _Bool or bool
    break;
  case DeclSpec::TST_decimal32:    // _Decimal32
  case DeclSpec::TST_decimal64:    // _Decimal64
  case DeclSpec::TST_decimal128:   // _Decimal128
    S.Diag(DS.getTypeSpecTypeLoc(), diag::err_decimal_unsupported);
    Result = Context.IntTy;
    declarator.setInvalidType(true);
    break;
  case DeclSpec::TST_class:
  case DeclSpec::TST_enum:
  case DeclSpec::TST_union:
  case DeclSpec::TST_struct:
  case DeclSpec::TST_interface: {
    TagDecl *D = dyn_cast_or_null<TagDecl>(DS.getRepAsDecl());
    if (!D) {
      // This can happen in C++ with ambiguous lookups.
      Result = Context.IntTy;
      declarator.setInvalidType(true);
      break;
    }

    // If the type is deprecated or unavailable, diagnose it.
    S.DiagnoseUseOfDecl(D, DS.getTypeSpecTypeNameLoc());

    assert(DS.getTypeSpecWidth() == TypeSpecifierWidth::Unspecified &&
           DS.getTypeSpecComplex() == 0 &&
           DS.getTypeSpecSign() == TypeSpecifierSign::Unspecified &&
           "No qualifiers on tag names!");

    // TypeQuals handled by caller.
    Result = Context.getTypeDeclType(D);

    // In both C and C++, make an ElaboratedType.
    ElaboratedTypeKeyword Keyword
      = ElaboratedType::getKeywordForTypeSpec(DS.getTypeSpecType());
    Result = S.getElaboratedType(Keyword, DS.getTypeSpecScope(), Result,
                                 DS.isTypeSpecOwned() ? D : nullptr);
    break;
  }
  case DeclSpec::TST_typename: {
    assert(DS.getTypeSpecWidth() == TypeSpecifierWidth::Unspecified &&
           DS.getTypeSpecComplex() == 0 &&
           DS.getTypeSpecSign() == TypeSpecifierSign::Unspecified &&
           "Can't handle qualifiers on typedef names yet!");
    Result = S.GetTypeFromParser(DS.getRepAsType());
    if (Result.isNull()) {
      declarator.setInvalidType(true);
    }

    // TypeQuals handled by caller.
    break;
  }
  case DeclSpec::TST_typeof_unqualType:
  case DeclSpec::TST_typeofType:
    // FIXME: Preserve type source info.
    Result = S.GetTypeFromParser(DS.getRepAsType());
    assert(!Result.isNull() && "Didn't get a type for typeof?");
    if (!Result->isDependentType())
      if (const TagType *TT = Result->getAs<TagType>())
        S.DiagnoseUseOfDecl(TT->getDecl(), DS.getTypeSpecTypeLoc());
    // TypeQuals handled by caller.
    Result = Context.getTypeOfType(
        Result, DS.getTypeSpecType() == DeclSpec::TST_typeof_unqualType
                    ? TypeOfKind::Unqualified
                    : TypeOfKind::Qualified);
    break;
  case DeclSpec::TST_typeof_unqualExpr:
  case DeclSpec::TST_typeofExpr: {
    Expr *E = DS.getRepAsExpr();
    assert(E && "Didn't get an expression for typeof?");
    // TypeQuals handled by caller.
    Result = S.BuildTypeofExprType(E, DS.getTypeSpecType() ==
                                              DeclSpec::TST_typeof_unqualExpr
                                          ? TypeOfKind::Unqualified
                                          : TypeOfKind::Qualified);
    if (Result.isNull()) {
      Result = Context.IntTy;
      declarator.setInvalidType(true);
    }
    break;
  }
  case DeclSpec::TST_decltype: {
    Expr *E = DS.getRepAsExpr();
    assert(E && "Didn't get an expression for decltype?");
    // TypeQuals handled by caller.
    Result = S.BuildDecltypeType(E);
    if (Result.isNull()) {
      Result = Context.IntTy;
      declarator.setInvalidType(true);
    }
    break;
  }
#define TRANSFORM_TYPE_TRAIT_DEF(_, Trait) case DeclSpec::TST_##Trait:
#include "clang/Basic/TransformTypeTraits.def"
    Result = S.GetTypeFromParser(DS.getRepAsType());
    assert(!Result.isNull() && "Didn't get a type for the transformation?");
    Result = S.BuildUnaryTransformType(
        Result, TSTToUnaryTransformType(DS.getTypeSpecType()),
        DS.getTypeSpecTypeLoc());
    if (Result.isNull()) {
      Result = Context.IntTy;
      declarator.setInvalidType(true);
    }
    break;

  case DeclSpec::TST_auto:
  case DeclSpec::TST_decltype_auto: {
    auto AutoKW = DS.getTypeSpecType() == DeclSpec::TST_decltype_auto
                      ? AutoTypeKeyword::DecltypeAuto
                      : AutoTypeKeyword::Auto;

    ConceptDecl *TypeConstraintConcept = nullptr;
    llvm::SmallVector<TemplateArgument, 8> TemplateArgs;
    if (DS.isConstrainedAuto()) {
      if (TemplateIdAnnotation *TemplateId = DS.getRepAsTemplateId()) {
        TypeConstraintConcept =
            cast<ConceptDecl>(TemplateId->Template.get().getAsTemplateDecl());
        TemplateArgumentListInfo TemplateArgsInfo;
        TemplateArgsInfo.setLAngleLoc(TemplateId->LAngleLoc);
        TemplateArgsInfo.setRAngleLoc(TemplateId->RAngleLoc);
        ASTTemplateArgsPtr TemplateArgsPtr(TemplateId->getTemplateArgs(),
                                           TemplateId->NumArgs);
        S.translateTemplateArguments(TemplateArgsPtr, TemplateArgsInfo);
        for (const auto &ArgLoc : TemplateArgsInfo.arguments())
          TemplateArgs.push_back(ArgLoc.getArgument());
      } else {
        declarator.setInvalidType(true);
      }
    }
    Result = S.Context.getAutoType(QualType(), AutoKW,
                                   /*IsDependent*/ false, /*IsPack=*/false,
                                   TypeConstraintConcept, TemplateArgs);
    break;
  }

  case DeclSpec::TST_auto_type:
    Result = Context.getAutoType(QualType(), AutoTypeKeyword::GNUAutoType, false);
    break;

  case DeclSpec::TST_unknown_anytype:
    Result = Context.UnknownAnyTy;
    break;

  case DeclSpec::TST_atomic:
    Result = S.GetTypeFromParser(DS.getRepAsType());
    assert(!Result.isNull() && "Didn't get a type for _Atomic?");
    Result = S.BuildAtomicType(Result, DS.getTypeSpecTypeLoc());
    if (Result.isNull()) {
      Result = Context.IntTy;
      declarator.setInvalidType(true);
    }
    break;

#define GENERIC_IMAGE_TYPE(ImgType, Id)                                        \
  case DeclSpec::TST_##ImgType##_t:                                            \
    switch (getImageAccess(DS.getAttributes())) {                              \
    case OpenCLAccessAttr::Keyword_write_only:                                 \
      Result = Context.Id##WOTy;                                               \
      break;                                                                   \
    case OpenCLAccessAttr::Keyword_read_write:                                 \
      Result = Context.Id##RWTy;                                               \
      break;                                                                   \
    case OpenCLAccessAttr::Keyword_read_only:                                  \
      Result = Context.Id##ROTy;                                               \
      break;                                                                   \
    case OpenCLAccessAttr::SpellingNotCalculated:                              \
      llvm_unreachable("Spelling not yet calculated");                         \
    }                                                                          \
    break;
#include "clang/Basic/OpenCLImageTypes.def"

  case DeclSpec::TST_error:
    Result = Context.IntTy;
    declarator.setInvalidType(true);
    break;
  }

  // FIXME: we want resulting declarations to be marked invalid, but claiming
  // the type is invalid is too strong - e.g. it causes ActOnTypeName to return
  // a null type.
  if (Result->containsErrors())
    declarator.setInvalidType();

  if (S.getLangOpts().OpenCL) {
    const auto &OpenCLOptions = S.getOpenCLOptions();
    bool IsOpenCLC30Compatible =
        S.getLangOpts().getOpenCLCompatibleVersion() == 300;
    // OpenCL C v3.0 s6.3.3 - OpenCL image types require __opencl_c_images
    // support.
    // OpenCL C v3.0 s6.2.1 - OpenCL 3d image write types requires support
    // for OpenCL C 2.0, or OpenCL C 3.0 or newer and the
    // __opencl_c_3d_image_writes feature. OpenCL C v3.0 API s4.2 - For devices
    // that support OpenCL 3.0, cl_khr_3d_image_writes must be returned when and
    // only when the optional feature is supported
    if ((Result->isImageType() || Result->isSamplerT()) &&
        (IsOpenCLC30Compatible &&
         !OpenCLOptions.isSupported("__opencl_c_images", S.getLangOpts()))) {
      S.Diag(DS.getTypeSpecTypeLoc(), diag::err_opencl_requires_extension)
          << 0 << Result << "__opencl_c_images";
      declarator.setInvalidType();
    } else if (Result->isOCLImage3dWOType() &&
               !OpenCLOptions.isSupported("cl_khr_3d_image_writes",
                                          S.getLangOpts())) {
      S.Diag(DS.getTypeSpecTypeLoc(), diag::err_opencl_requires_extension)
          << 0 << Result
          << (IsOpenCLC30Compatible
                  ? "cl_khr_3d_image_writes and __opencl_c_3d_image_writes"
                  : "cl_khr_3d_image_writes");
      declarator.setInvalidType();
    }
  }

  bool IsFixedPointType = DS.getTypeSpecType() == DeclSpec::TST_accum ||
                          DS.getTypeSpecType() == DeclSpec::TST_fract;

  // Only fixed point types can be saturated
  if (DS.isTypeSpecSat() && !IsFixedPointType)
    S.Diag(DS.getTypeSpecSatLoc(), diag::err_invalid_saturation_spec)
        << DS.getSpecifierName(DS.getTypeSpecType(),
                               Context.getPrintingPolicy());

  // Handle complex types.
  if (DS.getTypeSpecComplex() == DeclSpec::TSC_complex) {
    if (S.getLangOpts().Freestanding)
      S.Diag(DS.getTypeSpecComplexLoc(), diag::ext_freestanding_complex);
    Result = Context.getComplexType(Result);
  } else if (DS.isTypeAltiVecVector()) {
    unsigned typeSize = static_cast<unsigned>(Context.getTypeSize(Result));
    assert(typeSize > 0 && "type size for vector must be greater than 0 bits");
    VectorType::VectorKind VecKind = VectorType::AltiVecVector;
    if (DS.isTypeAltiVecPixel())
      VecKind = VectorType::AltiVecPixel;
    else if (DS.isTypeAltiVecBool())
      VecKind = VectorType::AltiVecBool;
    Result = Context.getVectorType(Result, 128/typeSize, VecKind);
  }

  // FIXME: Imaginary.
  if (DS.getTypeSpecComplex() == DeclSpec::TSC_imaginary)
    S.Diag(DS.getTypeSpecComplexLoc(), diag::err_imaginary_not_supported);

  // Before we process any type attributes, synthesize a block literal
  // function declarator if necessary.
  if (declarator.getContext() == DeclaratorContext::BlockLiteral)
    maybeSynthesizeBlockSignature(state, Result);

  // Apply any type attributes from the decl spec.  This may cause the
  // list of type attributes to be temporarily saved while the type
  // attributes are pushed around.
  // pipe attributes will be handled later ( at GetFullTypeForDeclarator )
  if (!DS.isTypeSpecPipe()) {
    // We also apply declaration attributes that "slide" to the decl spec.
    // Ordering can be important for attributes. The decalaration attributes
    // come syntactically before the decl spec attributes, so we process them
    // in that order.
    ParsedAttributesView SlidingAttrs;
    for (ParsedAttr &AL : declarator.getDeclarationAttributes()) {
      if (AL.slidesFromDeclToDeclSpecLegacyBehavior()) {
        SlidingAttrs.addAtEnd(&AL);

        // For standard syntax attributes, which would normally appertain to the
        // declaration here, suggest moving them to the type instead. But only
        // do this for our own vendor attributes; moving other vendors'
        // attributes might hurt portability.
        // There's one special case that we need to deal with here: The
        // `MatrixType` attribute may only be used in a typedef declaration. If
        // it's being used anywhere else, don't output the warning as
        // ProcessDeclAttributes() will output an error anyway.
        if (AL.isStandardAttributeSyntax() && AL.isClangScope() &&
            !(AL.getKind() == ParsedAttr::AT_MatrixType &&
              DS.getStorageClassSpec() != DeclSpec::SCS_typedef)) {
          S.Diag(AL.getLoc(), diag::warn_type_attribute_deprecated_on_decl)
              << AL;
        }
      }
    }
    // During this call to processTypeAttrs(),
    // TypeProcessingState::getCurrentAttributes() will erroneously return a
    // reference to the DeclSpec attributes, rather than the declaration
    // attributes. However, this doesn't matter, as getCurrentAttributes()
    // is only called when distributing attributes from one attribute list
    // to another. Declaration attributes are always C++11 attributes, and these
    // are never distributed.
    processTypeAttrs(state, Result, TAL_DeclSpec, SlidingAttrs);
    processTypeAttrs(state, Result, TAL_DeclSpec, DS.getAttributes());
  }

  // Apply const/volatile/restrict qualifiers to T.
  if (unsigned TypeQuals = DS.getTypeQualifiers()) {
    // Warn about CV qualifiers on function types.
    // C99 6.7.3p8:
    //   If the specification of a function type includes any type qualifiers,
    //   the behavior is undefined.
    // C++11 [dcl.fct]p7:
    //   The effect of a cv-qualifier-seq in a function declarator is not the
    //   same as adding cv-qualification on top of the function type. In the
    //   latter case, the cv-qualifiers are ignored.
    if (Result->isFunctionType()) {
      diagnoseAndRemoveTypeQualifiers(
          S, DS, TypeQuals, Result, DeclSpec::TQ_const | DeclSpec::TQ_volatile,
          S.getLangOpts().CPlusPlus
              ? diag::warn_typecheck_function_qualifiers_ignored
              : diag::warn_typecheck_function_qualifiers_unspecified);
      // No diagnostic for 'restrict' or '_Atomic' applied to a
      // function type; we'll diagnose those later, in BuildQualifiedType.
    }

    // C++11 [dcl.ref]p1:
    //   Cv-qualified references are ill-formed except when the
    //   cv-qualifiers are introduced through the use of a typedef-name
    //   or decltype-specifier, in which case the cv-qualifiers are ignored.
    //
    // There don't appear to be any other contexts in which a cv-qualified
    // reference type could be formed, so the 'ill-formed' clause here appears
    // to never happen.
    if (TypeQuals && Result->isReferenceType()) {
      diagnoseAndRemoveTypeQualifiers(
          S, DS, TypeQuals, Result,
          DeclSpec::TQ_const | DeclSpec::TQ_volatile | DeclSpec::TQ_atomic,
          diag::warn_typecheck_reference_qualifiers);
    }

    // C90 6.5.3 constraints: "The same type qualifier shall not appear more
    // than once in the same specifier-list or qualifier-list, either directly
    // or via one or more typedefs."
    if (!S.getLangOpts().C99 && !S.getLangOpts().CPlusPlus
        && TypeQuals & Result.getCVRQualifiers()) {
      if (TypeQuals & DeclSpec::TQ_const && Result.isConstQualified()) {
        S.Diag(DS.getConstSpecLoc(), diag::ext_duplicate_declspec)
          << "const";
      }

      if (TypeQuals & DeclSpec::TQ_volatile && Result.isVolatileQualified()) {
        S.Diag(DS.getVolatileSpecLoc(), diag::ext_duplicate_declspec)
          << "volatile";
      }

      // C90 doesn't have restrict nor _Atomic, so it doesn't force us to
      // produce a warning in this case.
    }

    QualType Qualified = S.BuildQualifiedType(Result, DeclLoc, TypeQuals, &DS);

    // If adding qualifiers fails, just use the unqualified type.
    if (Qualified.isNull())
      declarator.setInvalidType(true);
    else
      Result = Qualified;
  }

  assert(!Result.isNull() && "This function should not return a null type");
  return Result;
}

static std::string getPrintableNameForEntity(DeclarationName Entity) {
  if (Entity)
    return Entity.getAsString();

  return "type name";
}

static bool isDependentOrGNUAutoType(QualType T) {
  if (T->isDependentType())
    return true;

  const auto *AT = dyn_cast<AutoType>(T);
  return AT && AT->isGNUAutoType();
}

QualType Sema::BuildQualifiedType(QualType T, SourceLocation Loc,
                                  Qualifiers Qs, const DeclSpec *DS) {
  if (T.isNull())
    return QualType();

  // Ignore any attempt to form a cv-qualified reference.
  if (T->isReferenceType()) {
    Qs.removeConst();
    Qs.removeVolatile();
  }

  // Enforce C99 6.7.3p2: "Types other than pointer types derived from
  // object or incomplete types shall not be restrict-qualified."
  if (Qs.hasRestrict()) {
    unsigned DiagID = 0;
    QualType ProblemTy;

    if (T->isAnyPointerType() || T->isReferenceType() ||
        T->isMemberPointerType()) {
      QualType EltTy;
      if (T->isObjCObjectPointerType())
        EltTy = T;
      else if (const MemberPointerType *PTy = T->getAs<MemberPointerType>())
        EltTy = PTy->getPointeeType();
      else
        EltTy = T->getPointeeType();

      // If we have a pointer or reference, the pointee must have an object
      // incomplete type.
      if (!EltTy->isIncompleteOrObjectType()) {
        DiagID = diag::err_typecheck_invalid_restrict_invalid_pointee;
        ProblemTy = EltTy;
      }
    } else if (!isDependentOrGNUAutoType(T)) {
      // For an __auto_type variable, we may not have seen the initializer yet
      // and so have no idea whether the underlying type is a pointer type or
      // not.
      DiagID = diag::err_typecheck_invalid_restrict_not_pointer;
      ProblemTy = T;
    }

    if (DiagID) {
      Diag(DS ? DS->getRestrictSpecLoc() : Loc, DiagID) << ProblemTy;
      Qs.removeRestrict();
    }
  }

  return Context.getQualifiedType(T, Qs);
}

QualType Sema::BuildQualifiedType(QualType T, SourceLocation Loc,
                                  unsigned CVRAU, const DeclSpec *DS) {
  if (T.isNull())
    return QualType();

  // Ignore any attempt to form a cv-qualified reference.
  if (T->isReferenceType())
    CVRAU &=
        ~(DeclSpec::TQ_const | DeclSpec::TQ_volatile | DeclSpec::TQ_atomic);

  // Convert from DeclSpec::TQ to Qualifiers::TQ by just dropping TQ_atomic and
  // TQ_unaligned;
  unsigned CVR = CVRAU & ~(DeclSpec::TQ_atomic | DeclSpec::TQ_unaligned);

  // C11 6.7.3/5:
  //   If the same qualifier appears more than once in the same
  //   specifier-qualifier-list, either directly or via one or more typedefs,
  //   the behavior is the same as if it appeared only once.
  //
  // It's not specified what happens when the _Atomic qualifier is applied to
  // a type specified with the _Atomic specifier, but we assume that this
  // should be treated as if the _Atomic qualifier appeared multiple times.
  if (CVRAU & DeclSpec::TQ_atomic && !T->isAtomicType()) {
    // C11 6.7.3/5:
    //   If other qualifiers appear along with the _Atomic qualifier in a
    //   specifier-qualifier-list, the resulting type is the so-qualified
    //   atomic type.
    //
    // Don't need to worry about array types here, since _Atomic can't be
    // applied to such types.
    SplitQualType Split = T.getSplitUnqualifiedType();
    T = BuildAtomicType(QualType(Split.Ty, 0),
                        DS ? DS->getAtomicSpecLoc() : Loc);
    if (T.isNull())
      return T;
    Split.Quals.addCVRQualifiers(CVR);
    return BuildQualifiedType(T, Loc, Split.Quals);
  }

  Qualifiers Q = Qualifiers::fromCVRMask(CVR);
  Q.setUnaligned(CVRAU & DeclSpec::TQ_unaligned);
  return BuildQualifiedType(T, Loc, Q, DS);
}

/// Build a paren type including \p T.
QualType Sema::BuildParenType(QualType T) {
  return Context.getParenType(T);
}

/// Given that we're building a pointer or reference to the given
static QualType inferARCLifetimeForPointee(Sema &S, QualType type,
                                           SourceLocation loc,
                                           bool isReference) {
  // Bail out if retention is unrequired or already specified.
  if (!type->isObjCLifetimeType() ||
      type.getObjCLifetime() != Qualifiers::OCL_None)
    return type;

  Qualifiers::ObjCLifetime implicitLifetime = Qualifiers::OCL_None;

  // If the object type is const-qualified, we can safely use
  // __unsafe_unretained.  This is safe (because there are no read
  // barriers), and it'll be safe to coerce anything but __weak* to
  // the resulting type.
  if (type.isConstQualified()) {
    implicitLifetime = Qualifiers::OCL_ExplicitNone;

  // Otherwise, check whether the static type does not require
  // retaining.  This currently only triggers for Class (possibly
  // protocol-qualifed, and arrays thereof).
  } else if (type->isObjCARCImplicitlyUnretainedType()) {
    implicitLifetime = Qualifiers::OCL_ExplicitNone;

  // If we are in an unevaluated context, like sizeof, skip adding a
  // qualification.
  } else if (S.isUnevaluatedContext()) {
    return type;

  // If that failed, give an error and recover using __strong.  __strong
  // is the option most likely to prevent spurious second-order diagnostics,
  // like when binding a reference to a field.
  } else {
    // These types can show up in private ivars in system headers, so
    // we need this to not be an error in those cases.  Instead we
    // want to delay.
    if (S.DelayedDiagnostics.shouldDelayDiagnostics()) {
      S.DelayedDiagnostics.add(
          sema::DelayedDiagnostic::makeForbiddenType(loc,
              diag::err_arc_indirect_no_ownership, type, isReference));
    } else {
      S.Diag(loc, diag::err_arc_indirect_no_ownership) << type << isReference;
    }
    implicitLifetime = Qualifiers::OCL_Strong;
  }
  assert(implicitLifetime && "didn't infer any lifetime!");

  Qualifiers qs;
  qs.addObjCLifetime(implicitLifetime);
  return S.Context.getQualifiedType(type, qs);
}

static std::string getFunctionQualifiersAsString(const FunctionProtoType *FnTy){
  std::string Quals = FnTy->getMethodQuals().getAsString();

  switch (FnTy->getRefQualifier()) {
  case RQ_None:
    break;

  case RQ_LValue:
    if (!Quals.empty())
      Quals += ' ';
    Quals += '&';
    break;

  case RQ_RValue:
    if (!Quals.empty())
      Quals += ' ';
    Quals += "&&";
    break;
  }

  return Quals;
}

namespace {
/// Kinds of declarator that cannot contain a qualified function type.
///
/// C++98 [dcl.fct]p4 / C++11 [dcl.fct]p6:
///     a function type with a cv-qualifier or a ref-qualifier can only appear
///     at the topmost level of a type.
///
/// Parens and member pointers are permitted. We don't diagnose array and
/// function declarators, because they don't allow function types at all.
///
/// The values of this enum are used in diagnostics.
enum QualifiedFunctionKind { QFK_BlockPointer, QFK_Pointer, QFK_Reference };
} // end anonymous namespace

/// Check whether the type T is a qualified function type, and if it is,
/// diagnose that it cannot be contained within the given kind of declarator.
static bool checkQualifiedFunction(Sema &S, QualType T, SourceLocation Loc,
                                   QualifiedFunctionKind QFK) {
  // Does T refer to a function type with a cv-qualifier or a ref-qualifier?
  const FunctionProtoType *FPT = T->getAs<FunctionProtoType>();
  if (!FPT ||
      (FPT->getMethodQuals().empty() && FPT->getRefQualifier() == RQ_None))
    return false;

  S.Diag(Loc, diag::err_compound_qualified_function_type)
    << QFK << isa<FunctionType>(T.IgnoreParens()) << T
    << getFunctionQualifiersAsString(FPT);
  return true;
}

bool Sema::CheckQualifiedFunctionForTypeId(QualType T, SourceLocation Loc) {
  const FunctionProtoType *FPT = T->getAs<FunctionProtoType>();
  if (!FPT ||
      (FPT->getMethodQuals().empty() && FPT->getRefQualifier() == RQ_None))
    return false;

  Diag(Loc, diag::err_qualified_function_typeid)
      << T << getFunctionQualifiersAsString(FPT);
  return true;
}

// Helper to deduce addr space of a pointee type in OpenCL mode.
static QualType deduceOpenCLPointeeAddrSpace(Sema &S, QualType PointeeType) {
  if (!PointeeType->isUndeducedAutoType() && !PointeeType->isDependentType() &&
      !PointeeType->isSamplerT() &&
      !PointeeType.hasAddressSpace())
    PointeeType = S.getASTContext().getAddrSpaceQualType(
        PointeeType, S.getASTContext().getDefaultOpenCLPointeeAddrSpace());
  return PointeeType;
}

/// Build a pointer type.
///
/// \param T The type to which we'll be building a pointer.
///
/// \param Loc The location of the entity whose type involves this
/// pointer type or, if there is no such entity, the location of the
/// type that will have pointer type.
///
/// \param Entity The name of the entity that involves the pointer
/// type, if known.
///
/// \returns A suitable pointer type, if there are no
/// errors. Otherwise, returns a NULL type.
QualType Sema::BuildPointerType(QualType T,
                                SourceLocation Loc, DeclarationName Entity) {
  if (T->isReferenceType()) {
    // C++ 8.3.2p4: There shall be no ... pointers to references ...
    Diag(Loc, diag::err_illegal_decl_pointer_to_reference)
      << getPrintableNameForEntity(Entity) << T;
    return QualType();
  }

  if (T->isFunctionType() && getLangOpts().OpenCL &&
      !getOpenCLOptions().isAvailableOption("__cl_clang_function_pointers",
                                            getLangOpts())) {
    Diag(Loc, diag::err_opencl_function_pointer) << /*pointer*/ 0;
    return QualType();
  }

  if (getLangOpts().HLSL && Loc.isValid()) {
    Diag(Loc, diag::err_hlsl_pointers_unsupported) << 0;
    return QualType();
  }

  if (checkQualifiedFunction(*this, T, Loc, QFK_Pointer))
    return QualType();

  assert(!T->isObjCObjectType() && "Should build ObjCObjectPointerType");

  // In ARC, it is forbidden to build pointers to unqualified pointers.
  if (getLangOpts().ObjCAutoRefCount)
    T = inferARCLifetimeForPointee(*this, T, Loc, /*reference*/ false);

  if (getLangOpts().OpenCL)
    T = deduceOpenCLPointeeAddrSpace(*this, T);

  // In WebAssembly, pointers to reference types and pointers to tables are
  // illegal.
  if (getASTContext().getTargetInfo().getTriple().isWasm()) {
    if (T.isWebAssemblyReferenceType()) {
      Diag(Loc, diag::err_wasm_reference_pr) << 0;
      return QualType();
    }

    // We need to desugar the type here in case T is a ParenType.
    if (T->getUnqualifiedDesugaredType()->isWebAssemblyTableType()) {
      Diag(Loc, diag::err_wasm_table_pr) << 0;
      return QualType();
    }
  }

  // Build the pointer type.
  return Context.getPointerType(T);
}

/// Build a reference type.
///
/// \param T The type to which we'll be building a reference.
///
/// \param Loc The location of the entity whose type involves this
/// reference type or, if there is no such entity, the location of the
/// type that will have reference type.
///
/// \param Entity The name of the entity that involves the reference
/// type, if known.
///
/// \returns A suitable reference type, if there are no
/// errors. Otherwise, returns a NULL type.
QualType Sema::BuildReferenceType(QualType T, bool SpelledAsLValue,
                                  SourceLocation Loc,
                                  DeclarationName Entity) {
  assert(Context.getCanonicalType(T) != Context.OverloadTy &&
         "Unresolved overloaded function type");

  // C++0x [dcl.ref]p6:
  //   If a typedef (7.1.3), a type template-parameter (14.3.1), or a
  //   decltype-specifier (7.1.6.2) denotes a type TR that is a reference to a
  //   type T, an attempt to create the type "lvalue reference to cv TR" creates
  //   the type "lvalue reference to T", while an attempt to create the type
  //   "rvalue reference to cv TR" creates the type TR.
  bool LValueRef = SpelledAsLValue || T->getAs<LValueReferenceType>();

  // C++ [dcl.ref]p4: There shall be no references to references.
  //
  // According to C++ DR 106, references to references are only
  // diagnosed when they are written directly (e.g., "int & &"),
  // but not when they happen via a typedef:
  //
  //   typedef int& intref;
  //   typedef intref& intref2;
  //
  // Parser::ParseDeclaratorInternal diagnoses the case where
  // references are written directly; here, we handle the
  // collapsing of references-to-references as described in C++0x.
  // DR 106 and 540 introduce reference-collapsing into C++98/03.

  // C++ [dcl.ref]p1:
  //   A declarator that specifies the type "reference to cv void"
  //   is ill-formed.
  if (T->isVoidType()) {
    Diag(Loc, diag::err_reference_to_void);
    return QualType();
  }

  if (getLangOpts().HLSL && Loc.isValid()) {
    Diag(Loc, diag::err_hlsl_pointers_unsupported) << 1;
    return QualType();
  }

  if (checkQualifiedFunction(*this, T, Loc, QFK_Reference))
    return QualType();

  if (T->isFunctionType() && getLangOpts().OpenCL &&
      !getOpenCLOptions().isAvailableOption("__cl_clang_function_pointers",
                                            getLangOpts())) {
    Diag(Loc, diag::err_opencl_function_pointer) << /*reference*/ 1;
    return QualType();
  }

  // In ARC, it is forbidden to build references to unqualified pointers.
  if (getLangOpts().ObjCAutoRefCount)
    T = inferARCLifetimeForPointee(*this, T, Loc, /*reference*/ true);

  if (getLangOpts().OpenCL)
    T = deduceOpenCLPointeeAddrSpace(*this, T);

  // In WebAssembly, references to reference types and tables are illegal.
  if (getASTContext().getTargetInfo().getTriple().isWasm() &&
      T.isWebAssemblyReferenceType()) {
    Diag(Loc, diag::err_wasm_reference_pr) << 1;
    return QualType();
  }
  if (T->isWebAssemblyTableType()) {
    Diag(Loc, diag::err_wasm_table_pr) << 1;
    return QualType();
  }

  // Handle restrict on references.
  if (LValueRef)
    return Context.getLValueReferenceType(T, SpelledAsLValue);
  return Context.getRValueReferenceType(T);
}

/// Build a Read-only Pipe type.
///
/// \param T The type to which we'll be building a Pipe.
///
/// \param Loc We do not use it for now.
///
/// \returns A suitable pipe type, if there are no errors. Otherwise, returns a
/// NULL type.
QualType Sema::BuildReadPipeType(QualType T, SourceLocation Loc) {
  return Context.getReadPipeType(T);
}

/// Build a Write-only Pipe type.
///
/// \param T The type to which we'll be building a Pipe.
///
/// \param Loc We do not use it for now.
///
/// \returns A suitable pipe type, if there are no errors. Otherwise, returns a
/// NULL type.
QualType Sema::BuildWritePipeType(QualType T, SourceLocation Loc) {
  return Context.getWritePipeType(T);
}

/// Build a bit-precise integer type.
///
/// \param IsUnsigned Boolean representing the signedness of the type.
///
/// \param BitWidth Size of this int type in bits, or an expression representing
/// that.
///
/// \param Loc Location of the keyword.
QualType Sema::BuildBitIntType(bool IsUnsigned, Expr *BitWidth,
                               SourceLocation Loc) {
  if (BitWidth->isInstantiationDependent())
    return Context.getDependentBitIntType(IsUnsigned, BitWidth);

  llvm::APSInt Bits(32);
  ExprResult ICE =
      VerifyIntegerConstantExpression(BitWidth, &Bits, /*FIXME*/ AllowFold);

  if (ICE.isInvalid())
    return QualType();

  size_t NumBits = Bits.getZExtValue();
  if (!IsUnsigned && NumBits < 2) {
    Diag(Loc, diag::err_bit_int_bad_size) << 0;
    return QualType();
  }

  if (IsUnsigned && NumBits < 1) {
    Diag(Loc, diag::err_bit_int_bad_size) << 1;
    return QualType();
  }

  // If the number of bits exceed the maximum bit width supported on
  // both host and device, issue an error diagnostic.
  const TargetInfo *AuxTargetInfo = getASTContext().getAuxTargetInfo();
  size_t MaxBitIntWidth = std::max(
      (AuxTargetInfo == nullptr) ? 0 : AuxTargetInfo->getMaxBitIntWidth(),
      getASTContext().getTargetInfo().getMaxBitIntWidth());
  if (NumBits > MaxBitIntWidth) {
    Diag(Loc, diag::err_bit_int_max_size)
        << IsUnsigned << static_cast<uint64_t>(MaxBitIntWidth);
    return QualType();
  }

  return Context.getBitIntType(IsUnsigned, NumBits);
}

/// Check whether the specified array bound can be evaluated using the relevant
/// language rules. If so, returns the possibly-converted expression and sets
/// SizeVal to the size. If not, but the expression might be a VLA bound,
/// returns ExprResult(). Otherwise, produces a diagnostic and returns
/// ExprError().
static ExprResult checkArraySize(Sema &S, Expr *&ArraySize,
                                 llvm::APSInt &SizeVal, unsigned VLADiag,
                                 bool VLAIsError) {
  if (S.getLangOpts().CPlusPlus14 &&
      (VLAIsError ||
       !ArraySize->getType()->isIntegralOrUnscopedEnumerationType())) {
    // C++14 [dcl.array]p1:
    //   The constant-expression shall be a converted constant expression of
    //   type std::size_t.
    //
    // Don't apply this rule if we might be forming a VLA: in that case, we
    // allow non-constant expressions and constant-folding. We only need to use
    // the converted constant expression rules (to properly convert the source)
    // when the source expression is of class type.
    return S.CheckConvertedConstantExpression(
        ArraySize, S.Context.getSizeType(), SizeVal, Sema::CCEK_ArrayBound);
  }

  // If the size is an ICE, it certainly isn't a VLA. If we're in a GNU mode
  // (like gnu99, but not c99) accept any evaluatable value as an extension.
  class VLADiagnoser : public Sema::VerifyICEDiagnoser {
  public:
    unsigned VLADiag;
    bool VLAIsError;
    bool IsVLA = false;

    VLADiagnoser(unsigned VLADiag, bool VLAIsError)
        : VLADiag(VLADiag), VLAIsError(VLAIsError) {}

    Sema::SemaDiagnosticBuilder diagnoseNotICEType(Sema &S, SourceLocation Loc,
                                                   QualType T) override {
      return S.Diag(Loc, diag::err_array_size_non_int) << T;
    }

    Sema::SemaDiagnosticBuilder diagnoseNotICE(Sema &S,
                                               SourceLocation Loc) override {
      IsVLA = !VLAIsError;
      return S.Diag(Loc, VLADiag);
    }

    Sema::SemaDiagnosticBuilder diagnoseFold(Sema &S,
                                             SourceLocation Loc) override {
      return S.Diag(Loc, diag::ext_vla_folded_to_constant);
    }
  } Diagnoser(VLADiag, VLAIsError);

  ExprResult R =
      S.VerifyIntegerConstantExpression(ArraySize, &SizeVal, Diagnoser);
  if (Diagnoser.IsVLA)
    return ExprResult();
  return R;
}

bool Sema::checkArrayElementAlignment(QualType EltTy, SourceLocation Loc) {
  EltTy = Context.getBaseElementType(EltTy);
  if (EltTy->isIncompleteType() || EltTy->isDependentType() ||
      EltTy->isUndeducedType())
    return true;

  CharUnits Size = Context.getTypeSizeInChars(EltTy);
  CharUnits Alignment = Context.getTypeAlignInChars(EltTy);

  if (Size.isMultipleOf(Alignment))
    return true;

  Diag(Loc, diag::err_array_element_alignment)
      << EltTy << Size.getQuantity() << Alignment.getQuantity();
  return false;
}

/// Build an array type.
///
/// \param T The type of each element in the array.
///
/// \param ASM C99 array size modifier (e.g., '*', 'static').
///
/// \param ArraySize Expression describing the size of the array.
///
/// \param Brackets The range from the opening '[' to the closing ']'.
///
/// \param Entity The name of the entity that involves the array
/// type, if known.
///
/// \returns A suitable array type, if there are no errors. Otherwise,
/// returns a NULL type.
QualType Sema::BuildArrayType(QualType T, ArrayType::ArraySizeModifier ASM,
                              Expr *ArraySize, unsigned Quals,
                              SourceRange Brackets, DeclarationName Entity) {

  SourceLocation Loc = Brackets.getBegin();
  if (getLangOpts().CPlusPlus) {
    // C++ [dcl.array]p1:
    //   T is called the array element type; this type shall not be a reference
    //   type, the (possibly cv-qualified) type void, a function type or an
    //   abstract class type.
    //
    // C++ [dcl.array]p3:
    //   When several "array of" specifications are adjacent, [...] only the
    //   first of the constant expressions that specify the bounds of the arrays
    //   may be omitted.
    //
    // Note: function types are handled in the common path with C.
    if (T->isReferenceType()) {
      Diag(Loc, diag::err_illegal_decl_array_of_references)
      << getPrintableNameForEntity(Entity) << T;
      return QualType();
    }

    if (T->isVoidType() || T->isIncompleteArrayType()) {
      Diag(Loc, diag::err_array_incomplete_or_sizeless_type) << 0 << T;
      return QualType();
    }

    if (RequireNonAbstractType(Brackets.getBegin(), T,
                               diag::err_array_of_abstract_type))
      return QualType();

    // Mentioning a member pointer type for an array type causes us to lock in
    // an inheritance model, even if it's inside an unused typedef.
    if (Context.getTargetInfo().getCXXABI().isMicrosoft())
      if (const MemberPointerType *MPTy = T->getAs<MemberPointerType>())
        if (!MPTy->getClass()->isDependentType())
          (void)isCompleteType(Loc, T);

  } else {
    // C99 6.7.5.2p1: If the element type is an incomplete or function type,
    // reject it (e.g. void ary[7], struct foo ary[7], void ary[7]())
    if (!T.isWebAssemblyReferenceType() &&
        RequireCompleteSizedType(Loc, T,
                                 diag::err_array_incomplete_or_sizeless_type))
      return QualType();
  }

  // Multi-dimensional arrays of WebAssembly references are not allowed.
  if (Context.getTargetInfo().getTriple().isWasm() && T->isArrayType()) {
    const auto *ATy = dyn_cast<ArrayType>(T);
    if (ATy && ATy->getElementType().isWebAssemblyReferenceType()) {
      Diag(Loc, diag::err_wasm_reftype_multidimensional_array);
      return QualType();
    }
  }

  if (T->isSizelessType() && !T.isWebAssemblyReferenceType()) {
    Diag(Loc, diag::err_array_incomplete_or_sizeless_type) << 1 << T;
    return QualType();
  }

  if (T->isFunctionType()) {
    Diag(Loc, diag::err_illegal_decl_array_of_functions)
      << getPrintableNameForEntity(Entity) << T;
    return QualType();
  }

  if (const RecordType *EltTy = T->getAs<RecordType>()) {
    // If the element type is a struct or union that contains a variadic
    // array, accept it as a GNU extension: C99 6.7.2.1p2.
    if (EltTy->getDecl()->hasFlexibleArrayMember())
      Diag(Loc, diag::ext_flexible_array_in_array) << T;
  } else if (T->isObjCObjectType()) {
    Diag(Loc, diag::err_objc_array_of_interfaces) << T;
    return QualType();
  }

  if (!checkArrayElementAlignment(T, Loc))
    return QualType();

  // Do placeholder conversions on the array size expression.
  if (ArraySize && ArraySize->hasPlaceholderType()) {
    ExprResult Result = CheckPlaceholderExpr(ArraySize);
    if (Result.isInvalid()) return QualType();
    ArraySize = Result.get();
  }

  // Do lvalue-to-rvalue conversions on the array size expression.
  if (ArraySize && !ArraySize->isPRValue()) {
    ExprResult Result = DefaultLvalueConversion(ArraySize);
    if (Result.isInvalid())
      return QualType();

    ArraySize = Result.get();
  }

  // C99 6.7.5.2p1: The size expression shall have integer type.
  // C++11 allows contextual conversions to such types.
  if (!getLangOpts().CPlusPlus11 &&
      ArraySize && !ArraySize->isTypeDependent() &&
      !ArraySize->getType()->isIntegralOrUnscopedEnumerationType()) {
    Diag(ArraySize->getBeginLoc(), diag::err_array_size_non_int)
        << ArraySize->getType() << ArraySize->getSourceRange();
    return QualType();
  }

  // VLAs always produce at least a -Wvla diagnostic, sometimes an error.
  unsigned VLADiag;
  bool VLAIsError;
  if (getLangOpts().OpenCL) {
    // OpenCL v1.2 s6.9.d: variable length arrays are not supported.
    VLADiag = diag::err_opencl_vla;
    VLAIsError = true;
  } else if (getLangOpts().C99) {
    VLADiag = diag::warn_vla_used;
    VLAIsError = false;
  } else if (isSFINAEContext()) {
    VLADiag = diag::err_vla_in_sfinae;
    VLAIsError = true;
  } else if (getLangOpts().OpenMP && isInOpenMPTaskUntiedContext()) {
    VLADiag = diag::err_openmp_vla_in_task_untied;
    VLAIsError = true;
  } else {
    VLADiag = diag::ext_vla;
    VLAIsError = false;
  }

  llvm::APSInt ConstVal(Context.getTypeSize(Context.getSizeType()));
  if (!ArraySize) {
    if (ASM == ArrayType::Star) {
      Diag(Loc, VLADiag);
      if (VLAIsError)
        return QualType();

      T = Context.getVariableArrayType(T, nullptr, ASM, Quals, Brackets);
    } else {
      T = Context.getIncompleteArrayType(T, ASM, Quals);
    }
  } else if (ArraySize->isTypeDependent() || ArraySize->isValueDependent()) {
    T = Context.getDependentSizedArrayType(T, ArraySize, ASM, Quals, Brackets);
  } else {
    ExprResult R =
        checkArraySize(*this, ArraySize, ConstVal, VLADiag, VLAIsError);
    if (R.isInvalid())
      return QualType();

    if (!R.isUsable()) {
      // C99: an array with a non-ICE size is a VLA. We accept any expression
      // that we can fold to a non-zero positive value as a non-VLA as an
      // extension.
      T = Context.getVariableArrayType(T, ArraySize, ASM, Quals, Brackets);
    } else if (!T->isDependentType() && !T->isIncompleteType() &&
               !T->isConstantSizeType()) {
      // C99: an array with an element type that has a non-constant-size is a
      // VLA.
      // FIXME: Add a note to explain why this isn't a VLA.
      Diag(Loc, VLADiag);
      if (VLAIsError)
        return QualType();
      T = Context.getVariableArrayType(T, ArraySize, ASM, Quals, Brackets);
    } else {
      // C99 6.7.5.2p1: If the expression is a constant expression, it shall
      // have a value greater than zero.
      // In C++, this follows from narrowing conversions being disallowed.
      if (ConstVal.isSigned() && ConstVal.isNegative()) {
        if (Entity)
          Diag(ArraySize->getBeginLoc(), diag::err_decl_negative_array_size)
              << getPrintableNameForEntity(Entity)
              << ArraySize->getSourceRange();
        else
          Diag(ArraySize->getBeginLoc(),
               diag::err_typecheck_negative_array_size)
              << ArraySize->getSourceRange();
        return QualType();
      }
      if (ConstVal == 0 && !T.isWebAssemblyReferenceType()) {
        // GCC accepts zero sized static arrays. We allow them when
        // we're not in a SFINAE context.
        Diag(ArraySize->getBeginLoc(),
             isSFINAEContext() ? diag::err_typecheck_zero_array_size
                               : diag::ext_typecheck_zero_array_size)
            << 0 << ArraySize->getSourceRange();
      }

      // Is the array too large?
      unsigned ActiveSizeBits =
          (!T->isDependentType() && !T->isVariablyModifiedType() &&
           !T->isIncompleteType() && !T->isUndeducedType())
              ? ConstantArrayType::getNumAddressingBits(Context, T, ConstVal)
              : ConstVal.getActiveBits();
      if (ActiveSizeBits > ConstantArrayType::getMaxSizeBits(Context)) {
        Diag(ArraySize->getBeginLoc(), diag::err_array_too_large)
            << toString(ConstVal, 10) << ArraySize->getSourceRange();
        return QualType();
      }

      T = Context.getConstantArrayType(T, ConstVal, ArraySize, ASM, Quals);
    }
  }

  // Delay diagnostic to SemaSYCL so only Kernel functions are diagnosed.
  if (T->isVariableArrayType() && !Context.getTargetInfo().isVLASupported() &&
      !getLangOpts().SYCLIsDevice) {
    // CUDA device code and some other targets don't support VLAs.
    bool IsCUDADevice = (getLangOpts().CUDA && getLangOpts().CUDAIsDevice);
    targetDiag(Loc,
               IsCUDADevice ? diag::err_cuda_vla : diag::err_vla_unsupported)
        << (IsCUDADevice ? CurrentCUDATarget() : 0);
  }

  // If this is not C99, diagnose array size modifiers on non-VLAs.
  if (!getLangOpts().C99 && !T->isVariableArrayType() &&
      (ASM != ArrayType::Normal || Quals != 0)) {
    Diag(Loc, getLangOpts().CPlusPlus ? diag::err_c99_array_usage_cxx
                                      : diag::ext_c99_array_usage)
        << ASM;
  }

  // OpenCL v2.0 s6.12.5 - Arrays of blocks are not supported.
  // OpenCL v2.0 s6.16.13.1 - Arrays of pipe type are not supported.
  // OpenCL v2.0 s6.9.b - Arrays of image/sampler type are not supported.
  if (getLangOpts().OpenCL) {
    const QualType ArrType = Context.getBaseElementType(T);
    if (ArrType->isBlockPointerType() || ArrType->isPipeType() ||
        ArrType->isSamplerT() || ArrType->isImageType()) {
      Diag(Loc, diag::err_opencl_invalid_type_array) << ArrType;
      return QualType();
    }
  }

  return T;
}

QualType Sema::BuildVectorType(QualType CurType, Expr *SizeExpr,
                               SourceLocation AttrLoc) {
  // The base type must be integer (not Boolean or enumeration) or float, and
  // can't already be a vector.
  if ((!CurType->isDependentType() &&
       (!CurType->isBuiltinType() || CurType->isBooleanType() ||
        (!CurType->isIntegerType() && !CurType->isRealFloatingType())) &&
       !CurType->isBitIntType()) ||
      CurType->isArrayType()) {
    Diag(AttrLoc, diag::err_attribute_invalid_vector_type) << CurType;
    return QualType();
  }
  // Only support _BitInt elements with byte-sized power of 2 NumBits.
  if (const auto *BIT = CurType->getAs<BitIntType>()) {
    unsigned NumBits = BIT->getNumBits();
    if (!llvm::isPowerOf2_32(NumBits) || NumBits < 8) {
      Diag(AttrLoc, diag::err_attribute_invalid_bitint_vector_type)
          << (NumBits < 8);
      return QualType();
    }
  }

  if (SizeExpr->isTypeDependent() || SizeExpr->isValueDependent())
    return Context.getDependentVectorType(CurType, SizeExpr, AttrLoc,
                                               VectorType::GenericVector);

  std::optional<llvm::APSInt> VecSize =
      SizeExpr->getIntegerConstantExpr(Context);
  if (!VecSize) {
    Diag(AttrLoc, diag::err_attribute_argument_type)
        << "vector_size" << AANT_ArgumentIntegerConstant
        << SizeExpr->getSourceRange();
    return QualType();
  }

  if (CurType->isDependentType())
    return Context.getDependentVectorType(CurType, SizeExpr, AttrLoc,
                                               VectorType::GenericVector);

  // vecSize is specified in bytes - convert to bits.
  if (!VecSize->isIntN(61)) {
    // Bit size will overflow uint64.
    Diag(AttrLoc, diag::err_attribute_size_too_large)
        << SizeExpr->getSourceRange() << "vector";
    return QualType();
  }
  uint64_t VectorSizeBits = VecSize->getZExtValue() * 8;
  unsigned TypeSize = static_cast<unsigned>(Context.getTypeSize(CurType));

  if (VectorSizeBits == 0) {
    Diag(AttrLoc, diag::err_attribute_zero_size)
        << SizeExpr->getSourceRange() << "vector";
    return QualType();
  }

  if (!TypeSize || VectorSizeBits % TypeSize) {
      Diag(AttrLoc, diag::err_attribute_invalid_size)
          << SizeExpr->getSourceRange();
    return QualType();
  }

  if (VectorSizeBits / TypeSize > std::numeric_limits<uint32_t>::max()) {
    Diag(AttrLoc, diag::err_attribute_size_too_large)
        << SizeExpr->getSourceRange() << "vector";
    return QualType();
  }

  return Context.getVectorType(CurType, VectorSizeBits / TypeSize,
                               VectorType::GenericVector);
}

/// Build an ext-vector type.
///
/// Run the required checks for the extended vector type.
QualType Sema::BuildExtVectorType(QualType T, Expr *ArraySize,
                                  SourceLocation AttrLoc) {
  // Unlike gcc's vector_size attribute, we do not allow vectors to be defined
  // in conjunction with complex types (pointers, arrays, functions, etc.).
  //
  // Additionally, OpenCL prohibits vectors of booleans (they're considered a
  // reserved data type under OpenCL v2.0 s6.1.4), we don't support selects
  // on bitvectors, and we have no well-defined ABI for bitvectors, so vectors
  // of bool aren't allowed.
  //
  // We explictly allow bool elements in ext_vector_type for C/C++.
  bool IsNoBoolVecLang = getLangOpts().OpenCL || getLangOpts().OpenCLCPlusPlus;
  if ((!T->isDependentType() && !T->isIntegerType() &&
       !T->isRealFloatingType()) ||
      (IsNoBoolVecLang && T->isBooleanType())) {
    Diag(AttrLoc, diag::err_attribute_invalid_vector_type) << T;
    return QualType();
  }

  // Only support _BitInt elements with byte-sized power of 2 NumBits.
  if (T->isBitIntType()) {
    unsigned NumBits = T->castAs<BitIntType>()->getNumBits();
    if (!llvm::isPowerOf2_32(NumBits) || NumBits < 8) {
      Diag(AttrLoc, diag::err_attribute_invalid_bitint_vector_type)
          << (NumBits < 8);
      return QualType();
    }
  }

  if (!ArraySize->isTypeDependent() && !ArraySize->isValueDependent()) {
    std::optional<llvm::APSInt> vecSize =
        ArraySize->getIntegerConstantExpr(Context);
    if (!vecSize) {
      Diag(AttrLoc, diag::err_attribute_argument_type)
        << "ext_vector_type" << AANT_ArgumentIntegerConstant
        << ArraySize->getSourceRange();
      return QualType();
    }

    if (!vecSize->isIntN(32)) {
      Diag(AttrLoc, diag::err_attribute_size_too_large)
          << ArraySize->getSourceRange() << "vector";
      return QualType();
    }
    // Unlike gcc's vector_size attribute, the size is specified as the
    // number of elements, not the number of bytes.
    unsigned vectorSize = static_cast<unsigned>(vecSize->getZExtValue());

    if (vectorSize == 0) {
      Diag(AttrLoc, diag::err_attribute_zero_size)
          << ArraySize->getSourceRange() << "vector";
      return QualType();
    }

    return Context.getExtVectorType(T, vectorSize);
  }

  return Context.getDependentSizedExtVectorType(T, ArraySize, AttrLoc);
}

QualType Sema::BuildMatrixType(QualType ElementTy, Expr *NumRows, Expr *NumCols,
                               SourceLocation AttrLoc) {
  assert(Context.getLangOpts().MatrixTypes &&
         "Should never build a matrix type when it is disabled");

  // Check element type, if it is not dependent.
  if (!ElementTy->isDependentType() &&
      !MatrixType::isValidElementType(ElementTy)) {
    Diag(AttrLoc, diag::err_attribute_invalid_matrix_type) << ElementTy;
    return QualType();
  }

  if (NumRows->isTypeDependent() || NumCols->isTypeDependent() ||
      NumRows->isValueDependent() || NumCols->isValueDependent())
    return Context.getDependentSizedMatrixType(ElementTy, NumRows, NumCols,
                                               AttrLoc);

  std::optional<llvm::APSInt> ValueRows =
      NumRows->getIntegerConstantExpr(Context);
  std::optional<llvm::APSInt> ValueColumns =
      NumCols->getIntegerConstantExpr(Context);

  auto const RowRange = NumRows->getSourceRange();
  auto const ColRange = NumCols->getSourceRange();

  // Both are row and column expressions are invalid.
  if (!ValueRows && !ValueColumns) {
    Diag(AttrLoc, diag::err_attribute_argument_type)
        << "matrix_type" << AANT_ArgumentIntegerConstant << RowRange
        << ColRange;
    return QualType();
  }

  // Only the row expression is invalid.
  if (!ValueRows) {
    Diag(AttrLoc, diag::err_attribute_argument_type)
        << "matrix_type" << AANT_ArgumentIntegerConstant << RowRange;
    return QualType();
  }

  // Only the column expression is invalid.
  if (!ValueColumns) {
    Diag(AttrLoc, diag::err_attribute_argument_type)
        << "matrix_type" << AANT_ArgumentIntegerConstant << ColRange;
    return QualType();
  }

  // Check the matrix dimensions.
  unsigned MatrixRows = static_cast<unsigned>(ValueRows->getZExtValue());
  unsigned MatrixColumns = static_cast<unsigned>(ValueColumns->getZExtValue());
  if (MatrixRows == 0 && MatrixColumns == 0) {
    Diag(AttrLoc, diag::err_attribute_zero_size)
        << "matrix" << RowRange << ColRange;
    return QualType();
  }
  if (MatrixRows == 0) {
    Diag(AttrLoc, diag::err_attribute_zero_size) << "matrix" << RowRange;
    return QualType();
  }
  if (MatrixColumns == 0) {
    Diag(AttrLoc, diag::err_attribute_zero_size) << "matrix" << ColRange;
    return QualType();
  }
  if (!ConstantMatrixType::isDimensionValid(MatrixRows)) {
    Diag(AttrLoc, diag::err_attribute_size_too_large)
        << RowRange << "matrix row";
    return QualType();
  }
  if (!ConstantMatrixType::isDimensionValid(MatrixColumns)) {
    Diag(AttrLoc, diag::err_attribute_size_too_large)
        << ColRange << "matrix column";
    return QualType();
  }
  return Context.getConstantMatrixType(ElementTy, MatrixRows, MatrixColumns);
}

bool Sema::CheckFunctionReturnType(QualType T, SourceLocation Loc) {
  if (T->isArrayType() || T->isFunctionType()) {
    Diag(Loc, diag::err_func_returning_array_function)
      << T->isFunctionType() << T;
    return true;
  }

  // Functions cannot return half FP.
  if (T->isHalfType() && !getLangOpts().NativeHalfArgsAndReturns &&
      !Context.getTargetInfo().allowHalfArgsAndReturns()) {
    Diag(Loc, diag::err_parameters_retval_cannot_have_fp16_type) << 1 <<
      FixItHint::CreateInsertion(Loc, "*");
    return true;
  }

  // Methods cannot return interface types. All ObjC objects are
  // passed by reference.
  if (T->isObjCObjectType()) {
    Diag(Loc, diag::err_object_cannot_be_passed_returned_by_value)
        << 0 << T << FixItHint::CreateInsertion(Loc, "*");
    return true;
  }

  if (T.hasNonTrivialToPrimitiveDestructCUnion() ||
      T.hasNonTrivialToPrimitiveCopyCUnion())
    checkNonTrivialCUnion(T, Loc, NTCUC_FunctionReturn,
                          NTCUK_Destruct|NTCUK_Copy);

  // C++2a [dcl.fct]p12:
  //   A volatile-qualified return type is deprecated
  if (T.isVolatileQualified() && getLangOpts().CPlusPlus20)
    Diag(Loc, diag::warn_deprecated_volatile_return) << T;

  if (T.getAddressSpace() != LangAS::Default && getLangOpts().HLSL)
    return true;
  return false;
}

/// Check the extended parameter information.  Most of the necessary
/// checking should occur when applying the parameter attribute; the
/// only other checks required are positional restrictions.
static void checkExtParameterInfos(Sema &S, ArrayRef<QualType> paramTypes,
                    const FunctionProtoType::ExtProtoInfo &EPI,
                    llvm::function_ref<SourceLocation(unsigned)> getParamLoc) {
  assert(EPI.ExtParameterInfos && "shouldn't get here without param infos");

  bool emittedError = false;
  auto actualCC = EPI.ExtInfo.getCC();
  enum class RequiredCC { OnlySwift, SwiftOrSwiftAsync };
  auto checkCompatible = [&](unsigned paramIndex, RequiredCC required) {
    bool isCompatible =
        (required == RequiredCC::OnlySwift)
            ? (actualCC == CC_Swift)
            : (actualCC == CC_Swift || actualCC == CC_SwiftAsync);
    if (isCompatible || emittedError)
      return;
    S.Diag(getParamLoc(paramIndex), diag::err_swift_param_attr_not_swiftcall)
        << getParameterABISpelling(EPI.ExtParameterInfos[paramIndex].getABI())
        << (required == RequiredCC::OnlySwift);
    emittedError = true;
  };
  for (size_t paramIndex = 0, numParams = paramTypes.size();
          paramIndex != numParams; ++paramIndex) {
    switch (EPI.ExtParameterInfos[paramIndex].getABI()) {
    // Nothing interesting to check for orindary-ABI parameters.
    case ParameterABI::Ordinary:
      continue;

    // swift_indirect_result parameters must be a prefix of the function
    // arguments.
    case ParameterABI::SwiftIndirectResult:
      checkCompatible(paramIndex, RequiredCC::SwiftOrSwiftAsync);
      if (paramIndex != 0 &&
          EPI.ExtParameterInfos[paramIndex - 1].getABI()
            != ParameterABI::SwiftIndirectResult) {
        S.Diag(getParamLoc(paramIndex),
               diag::err_swift_indirect_result_not_first);
      }
      continue;

    case ParameterABI::SwiftContext:
      checkCompatible(paramIndex, RequiredCC::SwiftOrSwiftAsync);
      continue;

    // SwiftAsyncContext is not limited to swiftasynccall functions.
    case ParameterABI::SwiftAsyncContext:
      continue;

    // swift_error parameters must be preceded by a swift_context parameter.
    case ParameterABI::SwiftErrorResult:
      checkCompatible(paramIndex, RequiredCC::OnlySwift);
      if (paramIndex == 0 ||
          EPI.ExtParameterInfos[paramIndex - 1].getABI() !=
              ParameterABI::SwiftContext) {
        S.Diag(getParamLoc(paramIndex),
               diag::err_swift_error_result_not_after_swift_context);
      }
      continue;
    }
    llvm_unreachable("bad ABI kind");
  }
}

QualType Sema::BuildFunctionType(QualType T,
                                 MutableArrayRef<QualType> ParamTypes,
                                 SourceLocation Loc, DeclarationName Entity,
                                 const FunctionProtoType::ExtProtoInfo &EPI) {
  bool Invalid = false;

  Invalid |= CheckFunctionReturnType(T, Loc);

  for (unsigned Idx = 0, Cnt = ParamTypes.size(); Idx < Cnt; ++Idx) {
    // FIXME: Loc is too inprecise here, should use proper locations for args.
    QualType ParamType = Context.getAdjustedParameterType(ParamTypes[Idx]);
    if (ParamType->isVoidType()) {
      Diag(Loc, diag::err_param_with_void_type);
      Invalid = true;
    } else if (ParamType->isHalfType() && !getLangOpts().NativeHalfArgsAndReturns &&
               !Context.getTargetInfo().allowHalfArgsAndReturns()) {
      // Disallow half FP arguments.
      Diag(Loc, diag::err_parameters_retval_cannot_have_fp16_type) << 0 <<
        FixItHint::CreateInsertion(Loc, "*");
      Invalid = true;
    } else if (ParamType->isWebAssemblyTableType()) {
      Diag(Loc, diag::err_wasm_table_as_function_parameter);
      Invalid = true;
    }

    // C++2a [dcl.fct]p4:
    //   A parameter with volatile-qualified type is deprecated
    if (ParamType.isVolatileQualified() && getLangOpts().CPlusPlus20)
      Diag(Loc, diag::warn_deprecated_volatile_param) << ParamType;

    ParamTypes[Idx] = ParamType;
  }

  if (EPI.ExtParameterInfos) {
    checkExtParameterInfos(*this, ParamTypes, EPI,
                           [=](unsigned i) { return Loc; });
  }

  if (EPI.ExtInfo.getProducesResult()) {
    // This is just a warning, so we can't fail to build if we see it.
    checkNSReturnsRetainedReturnType(Loc, T);
  }

  if (Invalid)
    return QualType();

  return Context.getFunctionType(T, ParamTypes, EPI);
}

/// Build a member pointer type \c T Class::*.
///
/// \param T the type to which the member pointer refers.
/// \param Class the class type into which the member pointer points.
/// \param Loc the location where this type begins
/// \param Entity the name of the entity that will have this member pointer type
///
/// \returns a member pointer type, if successful, or a NULL type if there was
/// an error.
QualType Sema::BuildMemberPointerType(QualType T, QualType Class,
                                      SourceLocation Loc,
                                      DeclarationName Entity) {
  // Verify that we're not building a pointer to pointer to function with
  // exception specification.
  if (CheckDistantExceptionSpec(T)) {
    Diag(Loc, diag::err_distant_exception_spec);
    return QualType();
  }

  // C++ 8.3.3p3: A pointer to member shall not point to ... a member
  //   with reference type, or "cv void."
  if (T->isReferenceType()) {
    Diag(Loc, diag::err_illegal_decl_mempointer_to_reference)
      << getPrintableNameForEntity(Entity) << T;
    return QualType();
  }

  if (T->isVoidType()) {
    Diag(Loc, diag::err_illegal_decl_mempointer_to_void)
      << getPrintableNameForEntity(Entity);
    return QualType();
  }

  if (!Class->isDependentType() && !Class->isRecordType()) {
    Diag(Loc, diag::err_mempointer_in_nonclass_type) << Class;
    return QualType();
  }

  if (T->isFunctionType() && getLangOpts().OpenCL &&
      !getOpenCLOptions().isAvailableOption("__cl_clang_function_pointers",
                                            getLangOpts())) {
    Diag(Loc, diag::err_opencl_function_pointer) << /*pointer*/ 0;
    return QualType();
  }

  if (getLangOpts().HLSL && Loc.isValid()) {
    Diag(Loc, diag::err_hlsl_pointers_unsupported) << 0;
    return QualType();
  }

  // Adjust the default free function calling convention to the default method
  // calling convention.
  bool IsCtorOrDtor =
      (Entity.getNameKind() == DeclarationName::CXXConstructorName) ||
      (Entity.getNameKind() == DeclarationName::CXXDestructorName);
  if (T->isFunctionType())
    adjustMemberFunctionCC(T, /*IsStatic=*/false, IsCtorOrDtor, Loc);

  return Context.getMemberPointerType(T, Class.getTypePtr());
}

/// Build a block pointer type.
///
/// \param T The type to which we'll be building a block pointer.
///
/// \param Loc The source location, used for diagnostics.
///
/// \param Entity The name of the entity that involves the block pointer
/// type, if known.
///
/// \returns A suitable block pointer type, if there are no
/// errors. Otherwise, returns a NULL type.
QualType Sema::BuildBlockPointerType(QualType T,
                                     SourceLocation Loc,
                                     DeclarationName Entity) {
  if (!T->isFunctionType()) {
    Diag(Loc, diag::err_nonfunction_block_type);
    return QualType();
  }

  if (checkQualifiedFunction(*this, T, Loc, QFK_BlockPointer))
    return QualType();

  if (getLangOpts().OpenCL)
    T = deduceOpenCLPointeeAddrSpace(*this, T);

  return Context.getBlockPointerType(T);
}

QualType Sema::GetTypeFromParser(ParsedType Ty, TypeSourceInfo **TInfo) {
  QualType QT = Ty.get();
  if (QT.isNull()) {
    if (TInfo) *TInfo = nullptr;
    return QualType();
  }

  TypeSourceInfo *DI = nullptr;
  if (const LocInfoType *LIT = dyn_cast<LocInfoType>(QT)) {
    QT = LIT->getType();
    DI = LIT->getTypeSourceInfo();
  }

  if (TInfo) *TInfo = DI;
  return QT;
}

static void transferARCOwnershipToDeclaratorChunk(TypeProcessingState &state,
                                            Qualifiers::ObjCLifetime ownership,
                                            unsigned chunkIndex);

/// Given that this is the declaration of a parameter under ARC,
/// attempt to infer attributes and such for pointer-to-whatever
/// types.
static void inferARCWriteback(TypeProcessingState &state,
                              QualType &declSpecType) {
  Sema &S = state.getSema();
  Declarator &declarator = state.getDeclarator();

  // TODO: should we care about decl qualifiers?

  // Check whether the declarator has the expected form.  We walk
  // from the inside out in order to make the block logic work.
  unsigned outermostPointerIndex = 0;
  bool isBlockPointer = false;
  unsigned numPointers = 0;
  for (unsigned i = 0, e = declarator.getNumTypeObjects(); i != e; ++i) {
    unsigned chunkIndex = i;
    DeclaratorChunk &chunk = declarator.getTypeObject(chunkIndex);
    switch (chunk.Kind) {
    case DeclaratorChunk::Paren:
      // Ignore parens.
      break;

    case DeclaratorChunk::Reference:
    case DeclaratorChunk::Pointer:
      // Count the number of pointers.  Treat references
      // interchangeably as pointers; if they're mis-ordered, normal
      // type building will discover that.
      outermostPointerIndex = chunkIndex;
      numPointers++;
      break;

    case DeclaratorChunk::BlockPointer:
      // If we have a pointer to block pointer, that's an acceptable
      // indirect reference; anything else is not an application of
      // the rules.
      if (numPointers != 1) return;
      numPointers++;
      outermostPointerIndex = chunkIndex;
      isBlockPointer = true;

      // We don't care about pointer structure in return values here.
      goto done;

    case DeclaratorChunk::Array: // suppress if written (id[])?
    case DeclaratorChunk::Function:
    case DeclaratorChunk::MemberPointer:
    case DeclaratorChunk::Pipe:
      return;
    }
  }
 done:

  // If we have *one* pointer, then we want to throw the qualifier on
  // the declaration-specifiers, which means that it needs to be a
  // retainable object type.
  if (numPointers == 1) {
    // If it's not a retainable object type, the rule doesn't apply.
    if (!declSpecType->isObjCRetainableType()) return;

    // If it already has lifetime, don't do anything.
    if (declSpecType.getObjCLifetime()) return;

    // Otherwise, modify the type in-place.
    Qualifiers qs;

    if (declSpecType->isObjCARCImplicitlyUnretainedType())
      qs.addObjCLifetime(Qualifiers::OCL_ExplicitNone);
    else
      qs.addObjCLifetime(Qualifiers::OCL_Autoreleasing);
    declSpecType = S.Context.getQualifiedType(declSpecType, qs);

  // If we have *two* pointers, then we want to throw the qualifier on
  // the outermost pointer.
  } else if (numPointers == 2) {
    // If we don't have a block pointer, we need to check whether the
    // declaration-specifiers gave us something that will turn into a
    // retainable object pointer after we slap the first pointer on it.
    if (!isBlockPointer && !declSpecType->isObjCObjectType())
      return;

    // Look for an explicit lifetime attribute there.
    DeclaratorChunk &chunk = declarator.getTypeObject(outermostPointerIndex);
    if (chunk.Kind != DeclaratorChunk::Pointer &&
        chunk.Kind != DeclaratorChunk::BlockPointer)
      return;
    for (const ParsedAttr &AL : chunk.getAttrs())
      if (AL.getKind() == ParsedAttr::AT_ObjCOwnership)
        return;

    transferARCOwnershipToDeclaratorChunk(state, Qualifiers::OCL_Autoreleasing,
                                          outermostPointerIndex);

  // Any other number of pointers/references does not trigger the rule.
  } else return;

  // TODO: mark whether we did this inference?
}

void Sema::diagnoseIgnoredQualifiers(unsigned DiagID, unsigned Quals,
                                     SourceLocation FallbackLoc,
                                     SourceLocation ConstQualLoc,
                                     SourceLocation VolatileQualLoc,
                                     SourceLocation RestrictQualLoc,
                                     SourceLocation AtomicQualLoc,
                                     SourceLocation UnalignedQualLoc) {
  if (!Quals)
    return;

  struct Qual {
    const char *Name;
    unsigned Mask;
    SourceLocation Loc;
  } const QualKinds[5] = {
    { "const", DeclSpec::TQ_const, ConstQualLoc },
    { "volatile", DeclSpec::TQ_volatile, VolatileQualLoc },
    { "restrict", DeclSpec::TQ_restrict, RestrictQualLoc },
    { "__unaligned", DeclSpec::TQ_unaligned, UnalignedQualLoc },
    { "_Atomic", DeclSpec::TQ_atomic, AtomicQualLoc }
  };

  SmallString<32> QualStr;
  unsigned NumQuals = 0;
  SourceLocation Loc;
  FixItHint FixIts[5];

  // Build a string naming the redundant qualifiers.
  for (auto &E : QualKinds) {
    if (Quals & E.Mask) {
      if (!QualStr.empty()) QualStr += ' ';
      QualStr += E.Name;

      // If we have a location for the qualifier, offer a fixit.
      SourceLocation QualLoc = E.Loc;
      if (QualLoc.isValid()) {
        FixIts[NumQuals] = FixItHint::CreateRemoval(QualLoc);
        if (Loc.isInvalid() ||
            getSourceManager().isBeforeInTranslationUnit(QualLoc, Loc))
          Loc = QualLoc;
      }

      ++NumQuals;
    }
  }

  Diag(Loc.isInvalid() ? FallbackLoc : Loc, DiagID)
    << QualStr << NumQuals << FixIts[0] << FixIts[1] << FixIts[2] << FixIts[3];
}

// Diagnose pointless type qualifiers on the return type of a function.
static void diagnoseRedundantReturnTypeQualifiers(Sema &S, QualType RetTy,
                                                  Declarator &D,
                                                  unsigned FunctionChunkIndex) {
  const DeclaratorChunk::FunctionTypeInfo &FTI =
      D.getTypeObject(FunctionChunkIndex).Fun;
  if (FTI.hasTrailingReturnType()) {
    S.diagnoseIgnoredQualifiers(diag::warn_qual_return_type,
                                RetTy.getLocalCVRQualifiers(),
                                FTI.getTrailingReturnTypeLoc());
    return;
  }

  for (unsigned OuterChunkIndex = FunctionChunkIndex + 1,
                End = D.getNumTypeObjects();
       OuterChunkIndex != End; ++OuterChunkIndex) {
    DeclaratorChunk &OuterChunk = D.getTypeObject(OuterChunkIndex);
    switch (OuterChunk.Kind) {
    case DeclaratorChunk::Paren:
      continue;

    case DeclaratorChunk::Pointer: {
      DeclaratorChunk::PointerTypeInfo &PTI = OuterChunk.Ptr;
      S.diagnoseIgnoredQualifiers(
          diag::warn_qual_return_type,
          PTI.TypeQuals,
          SourceLocation(),
          PTI.ConstQualLoc,
          PTI.VolatileQualLoc,
          PTI.RestrictQualLoc,
          PTI.AtomicQualLoc,
          PTI.UnalignedQualLoc);
      return;
    }

    case DeclaratorChunk::Function:
    case DeclaratorChunk::BlockPointer:
    case DeclaratorChunk::Reference:
    case DeclaratorChunk::Array:
    case DeclaratorChunk::MemberPointer:
    case DeclaratorChunk::Pipe:
      // FIXME: We can't currently provide an accurate source location and a
      // fix-it hint for these.
      unsigned AtomicQual = RetTy->isAtomicType() ? DeclSpec::TQ_atomic : 0;
      S.diagnoseIgnoredQualifiers(diag::warn_qual_return_type,
                                  RetTy.getCVRQualifiers() | AtomicQual,
                                  D.getIdentifierLoc());
      return;
    }

    llvm_unreachable("unknown declarator chunk kind");
  }

  // If the qualifiers come from a conversion function type, don't diagnose
  // them -- they're not necessarily redundant, since such a conversion
  // operator can be explicitly called as "x.operator const int()".
  if (D.getName().getKind() == UnqualifiedIdKind::IK_ConversionFunctionId)
    return;

  // Just parens all the way out to the decl specifiers. Diagnose any qualifiers
  // which are present there.
  S.diagnoseIgnoredQualifiers(diag::warn_qual_return_type,
                              D.getDeclSpec().getTypeQualifiers(),
                              D.getIdentifierLoc(),
                              D.getDeclSpec().getConstSpecLoc(),
                              D.getDeclSpec().getVolatileSpecLoc(),
                              D.getDeclSpec().getRestrictSpecLoc(),
                              D.getDeclSpec().getAtomicSpecLoc(),
                              D.getDeclSpec().getUnalignedSpecLoc());
}

static std::pair<QualType, TypeSourceInfo *>
InventTemplateParameter(TypeProcessingState &state, QualType T,
                        TypeSourceInfo *TrailingTSI, AutoType *Auto,
                        InventedTemplateParameterInfo &Info) {
  Sema &S = state.getSema();
  Declarator &D = state.getDeclarator();

  const unsigned TemplateParameterDepth = Info.AutoTemplateParameterDepth;
  const unsigned AutoParameterPosition = Info.TemplateParams.size();
  const bool IsParameterPack = D.hasEllipsis();

  // If auto is mentioned in a lambda parameter or abbreviated function
  // template context, convert it to a template parameter type.

  // Create the TemplateTypeParmDecl here to retrieve the corresponding
  // template parameter type. Template parameters are temporarily added
  // to the TU until the associated TemplateDecl is created.
  TemplateTypeParmDecl *InventedTemplateParam =
      TemplateTypeParmDecl::Create(
          S.Context, S.Context.getTranslationUnitDecl(),
          /*KeyLoc=*/D.getDeclSpec().getTypeSpecTypeLoc(),
          /*NameLoc=*/D.getIdentifierLoc(),
          TemplateParameterDepth, AutoParameterPosition,
          S.InventAbbreviatedTemplateParameterTypeName(
              D.getIdentifier(), AutoParameterPosition), false,
          IsParameterPack, /*HasTypeConstraint=*/Auto->isConstrained());
  InventedTemplateParam->setImplicit();
  Info.TemplateParams.push_back(InventedTemplateParam);

  // Attach type constraints to the new parameter.
  if (Auto->isConstrained()) {
    if (TrailingTSI) {
      // The 'auto' appears in a trailing return type we've already built;
      // extract its type constraints to attach to the template parameter.
      AutoTypeLoc AutoLoc = TrailingTSI->getTypeLoc().getContainedAutoTypeLoc();
      TemplateArgumentListInfo TAL(AutoLoc.getLAngleLoc(), AutoLoc.getRAngleLoc());
      bool Invalid = false;
      for (unsigned Idx = 0; Idx < AutoLoc.getNumArgs(); ++Idx) {
        if (D.getEllipsisLoc().isInvalid() && !Invalid &&
            S.DiagnoseUnexpandedParameterPack(AutoLoc.getArgLoc(Idx),
                                              Sema::UPPC_TypeConstraint))
          Invalid = true;
        TAL.addArgument(AutoLoc.getArgLoc(Idx));
      }

      if (!Invalid) {
        S.AttachTypeConstraint(
            AutoLoc.getNestedNameSpecifierLoc(), AutoLoc.getConceptNameInfo(),
            AutoLoc.getNamedConcept(),
            AutoLoc.hasExplicitTemplateArgs() ? &TAL : nullptr,
            InventedTemplateParam, D.getEllipsisLoc());
      }
    } else {
      // The 'auto' appears in the decl-specifiers; we've not finished forming
      // TypeSourceInfo for it yet.
      TemplateIdAnnotation *TemplateId = D.getDeclSpec().getRepAsTemplateId();
      TemplateArgumentListInfo TemplateArgsInfo;
      bool Invalid = false;
      if (TemplateId->LAngleLoc.isValid()) {
        ASTTemplateArgsPtr TemplateArgsPtr(TemplateId->getTemplateArgs(),
                                           TemplateId->NumArgs);
        S.translateTemplateArguments(TemplateArgsPtr, TemplateArgsInfo);

        if (D.getEllipsisLoc().isInvalid()) {
          for (TemplateArgumentLoc Arg : TemplateArgsInfo.arguments()) {
            if (S.DiagnoseUnexpandedParameterPack(Arg,
                                                  Sema::UPPC_TypeConstraint)) {
              Invalid = true;
              break;
            }
          }
        }
      }
      if (!Invalid) {
        S.AttachTypeConstraint(
            D.getDeclSpec().getTypeSpecScope().getWithLocInContext(S.Context),
            DeclarationNameInfo(DeclarationName(TemplateId->Name),
                                TemplateId->TemplateNameLoc),
            cast<ConceptDecl>(TemplateId->Template.get().getAsTemplateDecl()),
            TemplateId->LAngleLoc.isValid() ? &TemplateArgsInfo : nullptr,
            InventedTemplateParam, D.getEllipsisLoc());
      }
    }
  }

  // Replace the 'auto' in the function parameter with this invented
  // template type parameter.
  // FIXME: Retain some type sugar to indicate that this was written
  //  as 'auto'?
  QualType Replacement(InventedTemplateParam->getTypeForDecl(), 0);
  QualType NewT = state.ReplaceAutoType(T, Replacement);
  TypeSourceInfo *NewTSI =
      TrailingTSI ? S.ReplaceAutoTypeSourceInfo(TrailingTSI, Replacement)
                  : nullptr;
  return {NewT, NewTSI};
}

static TypeSourceInfo *
GetTypeSourceInfoForDeclarator(TypeProcessingState &State,
                               QualType T, TypeSourceInfo *ReturnTypeInfo);

static QualType GetDeclSpecTypeForDeclarator(TypeProcessingState &state,
                                             TypeSourceInfo *&ReturnTypeInfo) {
  Sema &SemaRef = state.getSema();
  Declarator &D = state.getDeclarator();
  QualType T;
  ReturnTypeInfo = nullptr;

  // The TagDecl owned by the DeclSpec.
  TagDecl *OwnedTagDecl = nullptr;

  switch (D.getName().getKind()) {
  case UnqualifiedIdKind::IK_ImplicitSelfParam:
  case UnqualifiedIdKind::IK_OperatorFunctionId:
  case UnqualifiedIdKind::IK_Identifier:
  case UnqualifiedIdKind::IK_LiteralOperatorId:
  case UnqualifiedIdKind::IK_TemplateId:
    T = ConvertDeclSpecToType(state);

    if (!D.isInvalidType() && D.getDeclSpec().isTypeSpecOwned()) {
      OwnedTagDecl = cast<TagDecl>(D.getDeclSpec().getRepAsDecl());
      // Owned declaration is embedded in declarator.
      OwnedTagDecl->setEmbeddedInDeclarator(true);
    }
    break;

  case UnqualifiedIdKind::IK_ConstructorName:
  case UnqualifiedIdKind::IK_ConstructorTemplateId:
  case UnqualifiedIdKind::IK_DestructorName:
    // Constructors and destructors don't have return types. Use
    // "void" instead.
    T = SemaRef.Context.VoidTy;
    processTypeAttrs(state, T, TAL_DeclSpec,
                     D.getMutableDeclSpec().getAttributes());
    break;

  case UnqualifiedIdKind::IK_DeductionGuideName:
    // Deduction guides have a trailing return type and no type in their
    // decl-specifier sequence. Use a placeholder return type for now.
    T = SemaRef.Context.DependentTy;
    break;

  case UnqualifiedIdKind::IK_ConversionFunctionId:
    // The result type of a conversion function is the type that it
    // converts to.
    T = SemaRef.GetTypeFromParser(D.getName().ConversionFunctionId,
                                  &ReturnTypeInfo);
    break;
  }

  // Note: We don't need to distribute declaration attributes (i.e.
  // D.getDeclarationAttributes()) because those are always C++11 attributes,
  // and those don't get distributed.
  distributeTypeAttrsFromDeclarator(state, T);

  // Find the deduced type in this type. Look in the trailing return type if we
  // have one, otherwise in the DeclSpec type.
  // FIXME: The standard wording doesn't currently describe this.
  DeducedType *Deduced = T->getContainedDeducedType();
  bool DeducedIsTrailingReturnType = false;
  if (Deduced && isa<AutoType>(Deduced) && D.hasTrailingReturnType()) {
    QualType T = SemaRef.GetTypeFromParser(D.getTrailingReturnType());
    Deduced = T.isNull() ? nullptr : T->getContainedDeducedType();
    DeducedIsTrailingReturnType = true;
  }

  // C++11 [dcl.spec.auto]p5: reject 'auto' if it is not in an allowed context.
  if (Deduced) {
    AutoType *Auto = dyn_cast<AutoType>(Deduced);
    int Error = -1;

    // Is this a 'auto' or 'decltype(auto)' type (as opposed to __auto_type or
    // class template argument deduction)?
    bool IsCXXAutoType =
        (Auto && Auto->getKeyword() != AutoTypeKeyword::GNUAutoType);
    bool IsDeducedReturnType = false;

    switch (D.getContext()) {
    case DeclaratorContext::LambdaExpr:
      // Declared return type of a lambda-declarator is implicit and is always
      // 'auto'.
      break;
    case DeclaratorContext::ObjCParameter:
    case DeclaratorContext::ObjCResult:
      Error = 0;
      break;
    case DeclaratorContext::RequiresExpr:
      Error = 22;
      break;
    case DeclaratorContext::Prototype:
    case DeclaratorContext::LambdaExprParameter: {
      InventedTemplateParameterInfo *Info = nullptr;
      if (D.getContext() == DeclaratorContext::Prototype) {
        // With concepts we allow 'auto' in function parameters.
        if (!SemaRef.getLangOpts().CPlusPlus20 || !Auto ||
            Auto->getKeyword() != AutoTypeKeyword::Auto) {
          Error = 0;
          break;
        } else if (!SemaRef.getCurScope()->isFunctionDeclarationScope()) {
          Error = 21;
          break;
        }

        Info = &SemaRef.InventedParameterInfos.back();
      } else {
        // In C++14, generic lambdas allow 'auto' in their parameters.
        if (!SemaRef.getLangOpts().CPlusPlus14 || !Auto ||
            Auto->getKeyword() != AutoTypeKeyword::Auto) {
          Error = 16;
          break;
        }
        Info = SemaRef.getCurLambda();
        assert(Info && "No LambdaScopeInfo on the stack!");
      }

      // We'll deal with inventing template parameters for 'auto' in trailing
      // return types when we pick up the trailing return type when processing
      // the function chunk.
      if (!DeducedIsTrailingReturnType)
        T = InventTemplateParameter(state, T, nullptr, Auto, *Info).first;
      break;
    }
    case DeclaratorContext::Member: {
      if (D.getDeclSpec().getStorageClassSpec() == DeclSpec::SCS_static ||
          D.isFunctionDeclarator())
        break;
      bool Cxx = SemaRef.getLangOpts().CPlusPlus;
      if (isa<ObjCContainerDecl>(SemaRef.CurContext)) {
        Error = 6; // Interface member.
      } else {
        switch (cast<TagDecl>(SemaRef.CurContext)->getTagKind()) {
        case TTK_Enum: llvm_unreachable("unhandled tag kind");
        case TTK_Struct: Error = Cxx ? 1 : 2; /* Struct member */ break;
        case TTK_Union:  Error = Cxx ? 3 : 4; /* Union member */ break;
        case TTK_Class:  Error = 5; /* Class member */ break;
        case TTK_Interface: Error = 6; /* Interface member */ break;
        }
      }
      if (D.getDeclSpec().isFriendSpecified())
        Error = 20; // Friend type
      break;
    }
    case DeclaratorContext::CXXCatch:
    case DeclaratorContext::ObjCCatch:
      Error = 7; // Exception declaration
      break;
    case DeclaratorContext::TemplateParam:
      if (isa<DeducedTemplateSpecializationType>(Deduced) &&
          !SemaRef.getLangOpts().CPlusPlus20)
        Error = 19; // Template parameter (until C++20)
      else if (!SemaRef.getLangOpts().CPlusPlus17)
        Error = 8; // Template parameter (until C++17)
      break;
    case DeclaratorContext::BlockLiteral:
      Error = 9; // Block literal
      break;
    case DeclaratorContext::TemplateArg:
      // Within a template argument list, a deduced template specialization
      // type will be reinterpreted as a template template argument.
      if (isa<DeducedTemplateSpecializationType>(Deduced) &&
          !D.getNumTypeObjects() &&
          D.getDeclSpec().getParsedSpecifiers() == DeclSpec::PQ_TypeSpecifier)
        break;
      [[fallthrough]];
    case DeclaratorContext::TemplateTypeArg:
      Error = 10; // Template type argument
      break;
    case DeclaratorContext::AliasDecl:
    case DeclaratorContext::AliasTemplate:
      Error = 12; // Type alias
      break;
    case DeclaratorContext::TrailingReturn:
    case DeclaratorContext::TrailingReturnVar:
      if (!SemaRef.getLangOpts().CPlusPlus14 || !IsCXXAutoType)
        Error = 13; // Function return type
      IsDeducedReturnType = true;
      break;
    case DeclaratorContext::ConversionId:
      if (!SemaRef.getLangOpts().CPlusPlus14 || !IsCXXAutoType)
        Error = 14; // conversion-type-id
      IsDeducedReturnType = true;
      break;
    case DeclaratorContext::FunctionalCast:
      if (isa<DeducedTemplateSpecializationType>(Deduced))
        break;
      if (SemaRef.getLangOpts().CPlusPlus23 && IsCXXAutoType &&
          !Auto->isDecltypeAuto())
        break; // auto(x)
      [[fallthrough]];
    case DeclaratorContext::TypeName:
    case DeclaratorContext::Association:
      Error = 15; // Generic
      break;
    case DeclaratorContext::File:
    case DeclaratorContext::Block:
    case DeclaratorContext::ForInit:
    case DeclaratorContext::SelectionInit:
    case DeclaratorContext::Condition:
      // FIXME: P0091R3 (erroneously) does not permit class template argument
      // deduction in conditions, for-init-statements, and other declarations
      // that are not simple-declarations.
      break;
    case DeclaratorContext::CXXNew:
      // FIXME: P0091R3 does not permit class template argument deduction here,
      // but we follow GCC and allow it anyway.
      if (!IsCXXAutoType && !isa<DeducedTemplateSpecializationType>(Deduced))
        Error = 17; // 'new' type
      break;
    case DeclaratorContext::KNRTypeList:
      Error = 18; // K&R function parameter
      break;
    }

    if (D.getDeclSpec().getStorageClassSpec() == DeclSpec::SCS_typedef)
      Error = 11;

    // In Objective-C it is an error to use 'auto' on a function declarator
    // (and everywhere for '__auto_type').
    if (D.isFunctionDeclarator() &&
        (!SemaRef.getLangOpts().CPlusPlus11 || !IsCXXAutoType))
      Error = 13;

    SourceRange AutoRange = D.getDeclSpec().getTypeSpecTypeLoc();
    if (D.getName().getKind() == UnqualifiedIdKind::IK_ConversionFunctionId)
      AutoRange = D.getName().getSourceRange();

    if (Error != -1) {
      unsigned Kind;
      if (Auto) {
        switch (Auto->getKeyword()) {
        case AutoTypeKeyword::Auto: Kind = 0; break;
        case AutoTypeKeyword::DecltypeAuto: Kind = 1; break;
        case AutoTypeKeyword::GNUAutoType: Kind = 2; break;
        }
      } else {
        assert(isa<DeducedTemplateSpecializationType>(Deduced) &&
               "unknown auto type");
        Kind = 3;
      }

      auto *DTST = dyn_cast<DeducedTemplateSpecializationType>(Deduced);
      TemplateName TN = DTST ? DTST->getTemplateName() : TemplateName();

      SemaRef.Diag(AutoRange.getBegin(), diag::err_auto_not_allowed)
        << Kind << Error << (int)SemaRef.getTemplateNameKindForDiagnostics(TN)
        << QualType(Deduced, 0) << AutoRange;
      if (auto *TD = TN.getAsTemplateDecl())
        SemaRef.Diag(TD->getLocation(), diag::note_template_decl_here);

      T = SemaRef.Context.IntTy;
      D.setInvalidType(true);
    } else if (Auto && D.getContext() != DeclaratorContext::LambdaExpr) {
      // If there was a trailing return type, we already got
      // warn_cxx98_compat_trailing_return_type in the parser.
      SemaRef.Diag(AutoRange.getBegin(),
                   D.getContext() == DeclaratorContext::LambdaExprParameter
                       ? diag::warn_cxx11_compat_generic_lambda
                   : IsDeducedReturnType
                       ? diag::warn_cxx11_compat_deduced_return_type
                       : diag::warn_cxx98_compat_auto_type_specifier)
          << AutoRange;
    }
  }

  if (SemaRef.getLangOpts().CPlusPlus &&
      OwnedTagDecl && OwnedTagDecl->isCompleteDefinition()) {
    // Check the contexts where C++ forbids the declaration of a new class
    // or enumeration in a type-specifier-seq.
    unsigned DiagID = 0;
    switch (D.getContext()) {
    case DeclaratorContext::TrailingReturn:
    case DeclaratorContext::TrailingReturnVar:
      // Class and enumeration definitions are syntactically not allowed in
      // trailing return types.
      llvm_unreachable("parser should not have allowed this");
      break;
    case DeclaratorContext::File:
    case DeclaratorContext::Member:
    case DeclaratorContext::Block:
    case DeclaratorContext::ForInit:
    case DeclaratorContext::SelectionInit:
    case DeclaratorContext::BlockLiteral:
    case DeclaratorContext::LambdaExpr:
      // C++11 [dcl.type]p3:
      //   A type-specifier-seq shall not define a class or enumeration unless
      //   it appears in the type-id of an alias-declaration (7.1.3) that is not
      //   the declaration of a template-declaration.
    case DeclaratorContext::AliasDecl:
      break;
    case DeclaratorContext::AliasTemplate:
      DiagID = diag::err_type_defined_in_alias_template;
      break;
    case DeclaratorContext::TypeName:
    case DeclaratorContext::FunctionalCast:
    case DeclaratorContext::ConversionId:
    case DeclaratorContext::TemplateParam:
    case DeclaratorContext::CXXNew:
    case DeclaratorContext::CXXCatch:
    case DeclaratorContext::ObjCCatch:
    case DeclaratorContext::TemplateArg:
    case DeclaratorContext::TemplateTypeArg:
    case DeclaratorContext::Association:
      DiagID = diag::err_type_defined_in_type_specifier;
      break;
    case DeclaratorContext::Prototype:
    case DeclaratorContext::LambdaExprParameter:
    case DeclaratorContext::ObjCParameter:
    case DeclaratorContext::ObjCResult:
    case DeclaratorContext::KNRTypeList:
    case DeclaratorContext::RequiresExpr:
      // C++ [dcl.fct]p6:
      //   Types shall not be defined in return or parameter types.
      DiagID = diag::err_type_defined_in_param_type;
      break;
    case DeclaratorContext::Condition:
      // C++ 6.4p2:
      // The type-specifier-seq shall not contain typedef and shall not declare
      // a new class or enumeration.
      DiagID = diag::err_type_defined_in_condition;
      break;
    }

    if (DiagID != 0) {
      SemaRef.Diag(OwnedTagDecl->getLocation(), DiagID)
          << SemaRef.Context.getTypeDeclType(OwnedTagDecl);
      D.setInvalidType(true);
    }
  }

  assert(!T.isNull() && "This function should not return a null type");
  return T;
}

/// Produce an appropriate diagnostic for an ambiguity between a function
/// declarator and a C++ direct-initializer.
static void warnAboutAmbiguousFunction(Sema &S, Declarator &D,
                                       DeclaratorChunk &DeclType, QualType RT) {
  const DeclaratorChunk::FunctionTypeInfo &FTI = DeclType.Fun;
  assert(FTI.isAmbiguous && "no direct-initializer / function ambiguity");

  // If the return type is void there is no ambiguity.
  if (RT->isVoidType())
    return;

  // An initializer for a non-class type can have at most one argument.
  if (!RT->isRecordType() && FTI.NumParams > 1)
    return;

  // An initializer for a reference must have exactly one argument.
  if (RT->isReferenceType() && FTI.NumParams != 1)
    return;

  // Only warn if this declarator is declaring a function at block scope, and
  // doesn't have a storage class (such as 'extern') specified.
  if (!D.isFunctionDeclarator() ||
      D.getFunctionDefinitionKind() != FunctionDefinitionKind::Declaration ||
      !S.CurContext->isFunctionOrMethod() ||
      D.getDeclSpec().getStorageClassSpec() != DeclSpec::SCS_unspecified)
    return;

  // Inside a condition, a direct initializer is not permitted. We allow one to
  // be parsed in order to give better diagnostics in condition parsing.
  if (D.getContext() == DeclaratorContext::Condition)
    return;

  SourceRange ParenRange(DeclType.Loc, DeclType.EndLoc);

  S.Diag(DeclType.Loc,
         FTI.NumParams ? diag::warn_parens_disambiguated_as_function_declaration
                       : diag::warn_empty_parens_are_function_decl)
      << ParenRange;

  // If the declaration looks like:
  //   T var1,
  //   f();
  // and name lookup finds a function named 'f', then the ',' was
  // probably intended to be a ';'.
  if (!D.isFirstDeclarator() && D.getIdentifier()) {
    FullSourceLoc Comma(D.getCommaLoc(), S.SourceMgr);
    FullSourceLoc Name(D.getIdentifierLoc(), S.SourceMgr);
    if (Comma.getFileID() != Name.getFileID() ||
        Comma.getSpellingLineNumber() != Name.getSpellingLineNumber()) {
      LookupResult Result(S, D.getIdentifier(), SourceLocation(),
                          Sema::LookupOrdinaryName);
      if (S.LookupName(Result, S.getCurScope()))
        S.Diag(D.getCommaLoc(), diag::note_empty_parens_function_call)
          << FixItHint::CreateReplacement(D.getCommaLoc(), ";")
          << D.getIdentifier();
      Result.suppressDiagnostics();
    }
  }

  if (FTI.NumParams > 0) {
    // For a declaration with parameters, eg. "T var(T());", suggest adding
    // parens around the first parameter to turn the declaration into a
    // variable declaration.
    SourceRange Range = FTI.Params[0].Param->getSourceRange();
    SourceLocation B = Range.getBegin();
    SourceLocation E = S.getLocForEndOfToken(Range.getEnd());
    // FIXME: Maybe we should suggest adding braces instead of parens
    // in C++11 for classes that don't have an initializer_list constructor.
    S.Diag(B, diag::note_additional_parens_for_variable_declaration)
      << FixItHint::CreateInsertion(B, "(")
      << FixItHint::CreateInsertion(E, ")");
  } else {
    // For a declaration without parameters, eg. "T var();", suggest replacing
    // the parens with an initializer to turn the declaration into a variable
    // declaration.
    const CXXRecordDecl *RD = RT->getAsCXXRecordDecl();

    // Empty parens mean value-initialization, and no parens mean
    // default initialization. These are equivalent if the default
    // constructor is user-provided or if zero-initialization is a
    // no-op.
    if (RD && RD->hasDefinition() &&
        (RD->isEmpty() || RD->hasUserProvidedDefaultConstructor()))
      S.Diag(DeclType.Loc, diag::note_empty_parens_default_ctor)
        << FixItHint::CreateRemoval(ParenRange);
    else {
      std::string Init =
          S.getFixItZeroInitializerForType(RT, ParenRange.getBegin());
      if (Init.empty() && S.LangOpts.CPlusPlus11)
        Init = "{}";
      if (!Init.empty())
        S.Diag(DeclType.Loc, diag::note_empty_parens_zero_initialize)
          << FixItHint::CreateReplacement(ParenRange, Init);
    }
  }
}

/// Produce an appropriate diagnostic for a declarator with top-level
/// parentheses.
static void warnAboutRedundantParens(Sema &S, Declarator &D, QualType T) {
  DeclaratorChunk &Paren = D.getTypeObject(D.getNumTypeObjects() - 1);
  assert(Paren.Kind == DeclaratorChunk::Paren &&
         "do not have redundant top-level parentheses");

  // This is a syntactic check; we're not interested in cases that arise
  // during template instantiation.
  if (S.inTemplateInstantiation())
    return;

  // Check whether this could be intended to be a construction of a temporary
  // object in C++ via a function-style cast.
  bool CouldBeTemporaryObject =
      S.getLangOpts().CPlusPlus && D.isExpressionContext() &&
      !D.isInvalidType() && D.getIdentifier() &&
      D.getDeclSpec().getParsedSpecifiers() == DeclSpec::PQ_TypeSpecifier &&
      (T->isRecordType() || T->isDependentType()) &&
      D.getDeclSpec().getTypeQualifiers() == 0 && D.isFirstDeclarator();

  bool StartsWithDeclaratorId = true;
  for (auto &C : D.type_objects()) {
    switch (C.Kind) {
    case DeclaratorChunk::Paren:
      if (&C == &Paren)
        continue;
      [[fallthrough]];
    case DeclaratorChunk::Pointer:
      StartsWithDeclaratorId = false;
      continue;

    case DeclaratorChunk::Array:
      if (!C.Arr.NumElts)
        CouldBeTemporaryObject = false;
      continue;

    case DeclaratorChunk::Reference:
      // FIXME: Suppress the warning here if there is no initializer; we're
      // going to give an error anyway.
      // We assume that something like 'T (&x) = y;' is highly likely to not
      // be intended to be a temporary object.
      CouldBeTemporaryObject = false;
      StartsWithDeclaratorId = false;
      continue;

    case DeclaratorChunk::Function:
      // In a new-type-id, function chunks require parentheses.
      if (D.getContext() == DeclaratorContext::CXXNew)
        return;
      // FIXME: "A(f())" deserves a vexing-parse warning, not just a
      // redundant-parens warning, but we don't know whether the function
      // chunk was syntactically valid as an expression here.
      CouldBeTemporaryObject = false;
      continue;

    case DeclaratorChunk::BlockPointer:
    case DeclaratorChunk::MemberPointer:
    case DeclaratorChunk::Pipe:
      // These cannot appear in expressions.
      CouldBeTemporaryObject = false;
      StartsWithDeclaratorId = false;
      continue;
    }
  }

  // FIXME: If there is an initializer, assume that this is not intended to be
  // a construction of a temporary object.

  // Check whether the name has already been declared; if not, this is not a
  // function-style cast.
  if (CouldBeTemporaryObject) {
    LookupResult Result(S, D.getIdentifier(), SourceLocation(),
                        Sema::LookupOrdinaryName);
    if (!S.LookupName(Result, S.getCurScope()))
      CouldBeTemporaryObject = false;
    Result.suppressDiagnostics();
  }

  SourceRange ParenRange(Paren.Loc, Paren.EndLoc);

  if (!CouldBeTemporaryObject) {
    // If we have A (::B), the parentheses affect the meaning of the program.
    // Suppress the warning in that case. Don't bother looking at the DeclSpec
    // here: even (e.g.) "int ::x" is visually ambiguous even though it's
    // formally unambiguous.
    if (StartsWithDeclaratorId && D.getCXXScopeSpec().isValid()) {
      for (NestedNameSpecifier *NNS = D.getCXXScopeSpec().getScopeRep(); NNS;
           NNS = NNS->getPrefix()) {
        if (NNS->getKind() == NestedNameSpecifier::Global)
          return;
      }
    }

    S.Diag(Paren.Loc, diag::warn_redundant_parens_around_declarator)
        << ParenRange << FixItHint::CreateRemoval(Paren.Loc)
        << FixItHint::CreateRemoval(Paren.EndLoc);
    return;
  }

  S.Diag(Paren.Loc, diag::warn_parens_disambiguated_as_variable_declaration)
      << ParenRange << D.getIdentifier();
  auto *RD = T->getAsCXXRecordDecl();
  if (!RD || !RD->hasDefinition() || RD->hasNonTrivialDestructor())
    S.Diag(Paren.Loc, diag::note_raii_guard_add_name)
        << FixItHint::CreateInsertion(Paren.Loc, " varname") << T
        << D.getIdentifier();
  // FIXME: A cast to void is probably a better suggestion in cases where it's
  // valid (when there is no initializer and we're not in a condition).
  S.Diag(D.getBeginLoc(), diag::note_function_style_cast_add_parentheses)
      << FixItHint::CreateInsertion(D.getBeginLoc(), "(")
      << FixItHint::CreateInsertion(S.getLocForEndOfToken(D.getEndLoc()), ")");
  S.Diag(Paren.Loc, diag::note_remove_parens_for_variable_declaration)
      << FixItHint::CreateRemoval(Paren.Loc)
      << FixItHint::CreateRemoval(Paren.EndLoc);
}

/// Helper for figuring out the default CC for a function declarator type.  If
/// this is the outermost chunk, then we can determine the CC from the
/// declarator context.  If not, then this could be either a member function
/// type or normal function type.
static CallingConv getCCForDeclaratorChunk(
    Sema &S, Declarator &D, const ParsedAttributesView &AttrList,
    const DeclaratorChunk::FunctionTypeInfo &FTI, unsigned ChunkIndex) {
  assert(D.getTypeObject(ChunkIndex).Kind == DeclaratorChunk::Function);

  // Check for an explicit CC attribute.
  for (const ParsedAttr &AL : AttrList) {
    switch (AL.getKind()) {
    CALLING_CONV_ATTRS_CASELIST : {
      // Ignore attributes that don't validate or can't apply to the
      // function type.  We'll diagnose the failure to apply them in
      // handleFunctionTypeAttr.
      CallingConv CC;
      if (!S.CheckCallingConvAttr(AL, CC) &&
          (!FTI.isVariadic || supportsVariadicCall(CC))) {
        return CC;
      }
      break;
    }

    default:
      break;
    }
  }

  bool IsCXXInstanceMethod = false;

  if (S.getLangOpts().CPlusPlus) {
    // Look inwards through parentheses to see if this chunk will form a
    // member pointer type or if we're the declarator.  Any type attributes
    // between here and there will override the CC we choose here.
    unsigned I = ChunkIndex;
    bool FoundNonParen = false;
    while (I && !FoundNonParen) {
      --I;
      if (D.getTypeObject(I).Kind != DeclaratorChunk::Paren)
        FoundNonParen = true;
    }

    if (FoundNonParen) {
      // If we're not the declarator, we're a regular function type unless we're
      // in a member pointer.
      IsCXXInstanceMethod =
          D.getTypeObject(I).Kind == DeclaratorChunk::MemberPointer;
    } else if (D.getContext() == DeclaratorContext::LambdaExpr) {
      // This can only be a call operator for a lambda, which is an instance
      // method.
      IsCXXInstanceMethod = true;
    } else {
      // We're the innermost decl chunk, so must be a function declarator.
      assert(D.isFunctionDeclarator());

      // If we're inside a record, we're declaring a method, but it could be
      // explicitly or implicitly static.
      IsCXXInstanceMethod =
          D.isFirstDeclarationOfMember() &&
          D.getDeclSpec().getStorageClassSpec() != DeclSpec::SCS_typedef &&
          !D.isStaticMember();
    }
  }

  CallingConv CC = S.Context.getDefaultCallingConvention(FTI.isVariadic,
                                                         IsCXXInstanceMethod);

  // Attribute AT_OpenCLKernel affects the calling convention for SPIR
  // and AMDGPU targets, hence it cannot be treated as a calling
  // convention attribute. This is the simplest place to infer
  // calling convention for OpenCL kernels.
  if (S.getLangOpts().OpenCL) {
    for (const ParsedAttr &AL : D.getDeclSpec().getAttributes()) {
      if (AL.getKind() == ParsedAttr::AT_OpenCLKernel) {
        CC = CC_OpenCLKernel;
        break;
      }
    }
  } else if (S.getLangOpts().CUDA) {
    // If we're compiling CUDA/HIP code and targeting SPIR-V we need to make
    // sure the kernels will be marked with the right calling convention so that
    // they will be visible by the APIs that ingest SPIR-V.
    llvm::Triple Triple = S.Context.getTargetInfo().getTriple();
    if (Triple.getArch() == llvm::Triple::spirv32 ||
        Triple.getArch() == llvm::Triple::spirv64) {
      for (const ParsedAttr &AL : D.getDeclSpec().getAttributes()) {
        if (AL.getKind() == ParsedAttr::AT_CUDAGlobal) {
          CC = CC_OpenCLKernel;
          break;
        }
      }
    }
  }

  return CC;
}

namespace {
  /// A simple notion of pointer kinds, which matches up with the various
  /// pointer declarators.
  enum class SimplePointerKind {
    Pointer,
    BlockPointer,
    MemberPointer,
    Array,
  };
} // end anonymous namespace

IdentifierInfo *Sema::getNullabilityKeyword(NullabilityKind nullability) {
  switch (nullability) {
  case NullabilityKind::NonNull:
    if (!Ident__Nonnull)
      Ident__Nonnull = PP.getIdentifierInfo("_Nonnull");
    return Ident__Nonnull;

  case NullabilityKind::Nullable:
    if (!Ident__Nullable)
      Ident__Nullable = PP.getIdentifierInfo("_Nullable");
    return Ident__Nullable;

  case NullabilityKind::NullableResult:
    if (!Ident__Nullable_result)
      Ident__Nullable_result = PP.getIdentifierInfo("_Nullable_result");
    return Ident__Nullable_result;

  case NullabilityKind::Unspecified:
    if (!Ident__Null_unspecified)
      Ident__Null_unspecified = PP.getIdentifierInfo("_Null_unspecified");
    return Ident__Null_unspecified;
  }
  llvm_unreachable("Unknown nullability kind.");
}

/// Retrieve the identifier "NSError".
IdentifierInfo *Sema::getNSErrorIdent() {
  if (!Ident_NSError)
    Ident_NSError = PP.getIdentifierInfo("NSError");

  return Ident_NSError;
}

/// Check whether there is a nullability attribute of any kind in the given
/// attribute list.
static bool hasNullabilityAttr(const ParsedAttributesView &attrs) {
  for (const ParsedAttr &AL : attrs) {
    if (AL.getKind() == ParsedAttr::AT_TypeNonNull ||
        AL.getKind() == ParsedAttr::AT_TypeNullable ||
        AL.getKind() == ParsedAttr::AT_TypeNullableResult ||
        AL.getKind() == ParsedAttr::AT_TypeNullUnspecified)
      return true;
  }

  return false;
}

namespace {
  /// Describes the kind of a pointer a declarator describes.
  enum class PointerDeclaratorKind {
    // Not a pointer.
    NonPointer,
    // Single-level pointer.
    SingleLevelPointer,
    // Multi-level pointer (of any pointer kind).
    MultiLevelPointer,
    // CFFooRef*
    MaybePointerToCFRef,
    // CFErrorRef*
    CFErrorRefPointer,
    // NSError**
    NSErrorPointerPointer,
  };

  /// Describes a declarator chunk wrapping a pointer that marks inference as
  /// unexpected.
  // These values must be kept in sync with diagnostics.
  enum class PointerWrappingDeclaratorKind {
    /// Pointer is top-level.
    None = -1,
    /// Pointer is an array element.
    Array = 0,
    /// Pointer is the referent type of a C++ reference.
    Reference = 1
  };
} // end anonymous namespace

/// Classify the given declarator, whose type-specified is \c type, based on
/// what kind of pointer it refers to.
///
/// This is used to determine the default nullability.
static PointerDeclaratorKind
classifyPointerDeclarator(Sema &S, QualType type, Declarator &declarator,
                          PointerWrappingDeclaratorKind &wrappingKind) {
  unsigned numNormalPointers = 0;

  // For any dependent type, we consider it a non-pointer.
  if (type->isDependentType())
    return PointerDeclaratorKind::NonPointer;

  // Look through the declarator chunks to identify pointers.
  for (unsigned i = 0, n = declarator.getNumTypeObjects(); i != n; ++i) {
    DeclaratorChunk &chunk = declarator.getTypeObject(i);
    switch (chunk.Kind) {
    case DeclaratorChunk::Array:
      if (numNormalPointers == 0)
        wrappingKind = PointerWrappingDeclaratorKind::Array;
      break;

    case DeclaratorChunk::Function:
    case DeclaratorChunk::Pipe:
      break;

    case DeclaratorChunk::BlockPointer:
    case DeclaratorChunk::MemberPointer:
      return numNormalPointers > 0 ? PointerDeclaratorKind::MultiLevelPointer
                                   : PointerDeclaratorKind::SingleLevelPointer;

    case DeclaratorChunk::Paren:
      break;

    case DeclaratorChunk::Reference:
      if (numNormalPointers == 0)
        wrappingKind = PointerWrappingDeclaratorKind::Reference;
      break;

    case DeclaratorChunk::Pointer:
      ++numNormalPointers;
      if (numNormalPointers > 2)
        return PointerDeclaratorKind::MultiLevelPointer;
      break;
    }
  }

  // Then, dig into the type specifier itself.
  unsigned numTypeSpecifierPointers = 0;
  do {
    // Decompose normal pointers.
    if (auto ptrType = type->getAs<PointerType>()) {
      ++numNormalPointers;

      if (numNormalPointers > 2)
        return PointerDeclaratorKind::MultiLevelPointer;

      type = ptrType->getPointeeType();
      ++numTypeSpecifierPointers;
      continue;
    }

    // Decompose block pointers.
    if (type->getAs<BlockPointerType>()) {
      return numNormalPointers > 0 ? PointerDeclaratorKind::MultiLevelPointer
                                   : PointerDeclaratorKind::SingleLevelPointer;
    }

    // Decompose member pointers.
    if (type->getAs<MemberPointerType>()) {
      return numNormalPointers > 0 ? PointerDeclaratorKind::MultiLevelPointer
                                   : PointerDeclaratorKind::SingleLevelPointer;
    }

    // Look at Objective-C object pointers.
    if (auto objcObjectPtr = type->getAs<ObjCObjectPointerType>()) {
      ++numNormalPointers;
      ++numTypeSpecifierPointers;

      // If this is NSError**, report that.
      if (auto objcClassDecl = objcObjectPtr->getInterfaceDecl()) {
        if (objcClassDecl->getIdentifier() == S.getNSErrorIdent() &&
            numNormalPointers == 2 && numTypeSpecifierPointers < 2) {
          return PointerDeclaratorKind::NSErrorPointerPointer;
        }
      }

      break;
    }

    // Look at Objective-C class types.
    if (auto objcClass = type->getAs<ObjCInterfaceType>()) {
      if (objcClass->getInterface()->getIdentifier() == S.getNSErrorIdent()) {
        if (numNormalPointers == 2 && numTypeSpecifierPointers < 2)
          return PointerDeclaratorKind::NSErrorPointerPointer;
      }

      break;
    }

    // If at this point we haven't seen a pointer, we won't see one.
    if (numNormalPointers == 0)
      return PointerDeclaratorKind::NonPointer;

    if (auto recordType = type->getAs<RecordType>()) {
      RecordDecl *recordDecl = recordType->getDecl();

      // If this is CFErrorRef*, report it as such.
      if (numNormalPointers == 2 && numTypeSpecifierPointers < 2 &&
          S.isCFError(recordDecl)) {
        return PointerDeclaratorKind::CFErrorRefPointer;
      }
      break;
    }

    break;
  } while (true);

  switch (numNormalPointers) {
  case 0:
    return PointerDeclaratorKind::NonPointer;

  case 1:
    return PointerDeclaratorKind::SingleLevelPointer;

  case 2:
    return PointerDeclaratorKind::MaybePointerToCFRef;

  default:
    return PointerDeclaratorKind::MultiLevelPointer;
  }
}

bool Sema::isCFError(RecordDecl *RD) {
  // If we already know about CFError, test it directly.
  if (CFError)
    return CFError == RD;

  // Check whether this is CFError, which we identify based on its bridge to
  // NSError. CFErrorRef used to be declared with "objc_bridge" but is now
  // declared with "objc_bridge_mutable", so look for either one of the two
  // attributes.
  if (RD->getTagKind() == TTK_Struct) {
    IdentifierInfo *bridgedType = nullptr;
    if (auto bridgeAttr = RD->getAttr<ObjCBridgeAttr>())
      bridgedType = bridgeAttr->getBridgedType();
    else if (auto bridgeAttr = RD->getAttr<ObjCBridgeMutableAttr>())
      bridgedType = bridgeAttr->getBridgedType();

    if (bridgedType == getNSErrorIdent()) {
      CFError = RD;
      return true;
    }
  }

  return false;
}

static FileID getNullabilityCompletenessCheckFileID(Sema &S,
                                                    SourceLocation loc) {
  // If we're anywhere in a function, method, or closure context, don't perform
  // completeness checks.
  for (DeclContext *ctx = S.CurContext; ctx; ctx = ctx->getParent()) {
    if (ctx->isFunctionOrMethod())
      return FileID();

    if (ctx->isFileContext())
      break;
  }

  // We only care about the expansion location.
  loc = S.SourceMgr.getExpansionLoc(loc);
  FileID file = S.SourceMgr.getFileID(loc);
  if (file.isInvalid())
    return FileID();

  // Retrieve file information.
  bool invalid = false;
  const SrcMgr::SLocEntry &sloc = S.SourceMgr.getSLocEntry(file, &invalid);
  if (invalid || !sloc.isFile())
    return FileID();

  // We don't want to perform completeness checks on the main file or in
  // system headers.
  const SrcMgr::FileInfo &fileInfo = sloc.getFile();
  if (fileInfo.getIncludeLoc().isInvalid())
    return FileID();
  if (fileInfo.getFileCharacteristic() != SrcMgr::C_User &&
      S.Diags.getSuppressSystemWarnings()) {
    return FileID();
  }

  return file;
}

/// Creates a fix-it to insert a C-style nullability keyword at \p pointerLoc,
/// taking into account whitespace before and after.
template <typename DiagBuilderT>
static void fixItNullability(Sema &S, DiagBuilderT &Diag,
                             SourceLocation PointerLoc,
                             NullabilityKind Nullability) {
  assert(PointerLoc.isValid());
  if (PointerLoc.isMacroID())
    return;

  SourceLocation FixItLoc = S.getLocForEndOfToken(PointerLoc);
  if (!FixItLoc.isValid() || FixItLoc == PointerLoc)
    return;

  const char *NextChar = S.SourceMgr.getCharacterData(FixItLoc);
  if (!NextChar)
    return;

  SmallString<32> InsertionTextBuf{" "};
  InsertionTextBuf += getNullabilitySpelling(Nullability);
  InsertionTextBuf += " ";
  StringRef InsertionText = InsertionTextBuf.str();

  if (isWhitespace(*NextChar)) {
    InsertionText = InsertionText.drop_back();
  } else if (NextChar[-1] == '[') {
    if (NextChar[0] == ']')
      InsertionText = InsertionText.drop_back().drop_front();
    else
      InsertionText = InsertionText.drop_front();
  } else if (!isAsciiIdentifierContinue(NextChar[0], /*allow dollar*/ true) &&
             !isAsciiIdentifierContinue(NextChar[-1], /*allow dollar*/ true)) {
    InsertionText = InsertionText.drop_back().drop_front();
  }

  Diag << FixItHint::CreateInsertion(FixItLoc, InsertionText);
}

static void emitNullabilityConsistencyWarning(Sema &S,
                                              SimplePointerKind PointerKind,
                                              SourceLocation PointerLoc,
                                              SourceLocation PointerEndLoc) {
  assert(PointerLoc.isValid());

  if (PointerKind == SimplePointerKind::Array) {
    S.Diag(PointerLoc, diag::warn_nullability_missing_array);
  } else {
    S.Diag(PointerLoc, diag::warn_nullability_missing)
      << static_cast<unsigned>(PointerKind);
  }

  auto FixItLoc = PointerEndLoc.isValid() ? PointerEndLoc : PointerLoc;
  if (FixItLoc.isMacroID())
    return;

  auto addFixIt = [&](NullabilityKind Nullability) {
    auto Diag = S.Diag(FixItLoc, diag::note_nullability_fix_it);
    Diag << static_cast<unsigned>(Nullability);
    Diag << static_cast<unsigned>(PointerKind);
    fixItNullability(S, Diag, FixItLoc, Nullability);
  };
  addFixIt(NullabilityKind::Nullable);
  addFixIt(NullabilityKind::NonNull);
}

/// Complains about missing nullability if the file containing \p pointerLoc
/// has other uses of nullability (either the keywords or the \c assume_nonnull
/// pragma).
///
/// If the file has \e not seen other uses of nullability, this particular
/// pointer is saved for possible later diagnosis. See recordNullabilitySeen().
static void
checkNullabilityConsistency(Sema &S, SimplePointerKind pointerKind,
                            SourceLocation pointerLoc,
                            SourceLocation pointerEndLoc = SourceLocation()) {
  // Determine which file we're performing consistency checking for.
  FileID file = getNullabilityCompletenessCheckFileID(S, pointerLoc);
  if (file.isInvalid())
    return;

  // If we haven't seen any type nullability in this file, we won't warn now
  // about anything.
  FileNullability &fileNullability = S.NullabilityMap[file];
  if (!fileNullability.SawTypeNullability) {
    // If this is the first pointer declarator in the file, and the appropriate
    // warning is on, record it in case we need to diagnose it retroactively.
    diag::kind diagKind;
    if (pointerKind == SimplePointerKind::Array)
      diagKind = diag::warn_nullability_missing_array;
    else
      diagKind = diag::warn_nullability_missing;

    if (fileNullability.PointerLoc.isInvalid() &&
        !S.Context.getDiagnostics().isIgnored(diagKind, pointerLoc)) {
      fileNullability.PointerLoc = pointerLoc;
      fileNullability.PointerEndLoc = pointerEndLoc;
      fileNullability.PointerKind = static_cast<unsigned>(pointerKind);
    }

    return;
  }

  // Complain about missing nullability.
  emitNullabilityConsistencyWarning(S, pointerKind, pointerLoc, pointerEndLoc);
}

/// Marks that a nullability feature has been used in the file containing
/// \p loc.
///
/// If this file already had pointer types in it that were missing nullability,
/// the first such instance is retroactively diagnosed.
///
/// \sa checkNullabilityConsistency
static void recordNullabilitySeen(Sema &S, SourceLocation loc) {
  FileID file = getNullabilityCompletenessCheckFileID(S, loc);
  if (file.isInvalid())
    return;

  FileNullability &fileNullability = S.NullabilityMap[file];
  if (fileNullability.SawTypeNullability)
    return;
  fileNullability.SawTypeNullability = true;

  // If we haven't seen any type nullability before, now we have. Retroactively
  // diagnose the first unannotated pointer, if there was one.
  if (fileNullability.PointerLoc.isInvalid())
    return;

  auto kind = static_cast<SimplePointerKind>(fileNullability.PointerKind);
  emitNullabilityConsistencyWarning(S, kind, fileNullability.PointerLoc,
                                    fileNullability.PointerEndLoc);
}

/// Returns true if any of the declarator chunks before \p endIndex include a
/// level of indirection: array, pointer, reference, or pointer-to-member.
///
/// Because declarator chunks are stored in outer-to-inner order, testing
/// every chunk before \p endIndex is testing all chunks that embed the current
/// chunk as part of their type.
///
/// It is legal to pass the result of Declarator::getNumTypeObjects() as the
/// end index, in which case all chunks are tested.
static bool hasOuterPointerLikeChunk(const Declarator &D, unsigned endIndex) {
  unsigned i = endIndex;
  while (i != 0) {
    // Walk outwards along the declarator chunks.
    --i;
    const DeclaratorChunk &DC = D.getTypeObject(i);
    switch (DC.Kind) {
    case DeclaratorChunk::Paren:
      break;
    case DeclaratorChunk::Array:
    case DeclaratorChunk::Pointer:
    case DeclaratorChunk::Reference:
    case DeclaratorChunk::MemberPointer:
      return true;
    case DeclaratorChunk::Function:
    case DeclaratorChunk::BlockPointer:
    case DeclaratorChunk::Pipe:
      // These are invalid anyway, so just ignore.
      break;
    }
  }
  return false;
}

static bool IsNoDerefableChunk(const DeclaratorChunk &Chunk) {
  return (Chunk.Kind == DeclaratorChunk::Pointer ||
          Chunk.Kind == DeclaratorChunk::Array);
}

template<typename AttrT>
static AttrT *createSimpleAttr(ASTContext &Ctx, ParsedAttr &AL) {
  AL.setUsedAsTypeAttr();
  return ::new (Ctx) AttrT(Ctx, AL);
}

static Attr *createNullabilityAttr(ASTContext &Ctx, ParsedAttr &Attr,
                                   NullabilityKind NK) {
  switch (NK) {
  case NullabilityKind::NonNull:
    return createSimpleAttr<TypeNonNullAttr>(Ctx, Attr);

  case NullabilityKind::Nullable:
    return createSimpleAttr<TypeNullableAttr>(Ctx, Attr);

  case NullabilityKind::NullableResult:
    return createSimpleAttr<TypeNullableResultAttr>(Ctx, Attr);

  case NullabilityKind::Unspecified:
    return createSimpleAttr<TypeNullUnspecifiedAttr>(Ctx, Attr);
  }
  llvm_unreachable("unknown NullabilityKind");
}

// Diagnose whether this is a case with the multiple addr spaces.
// Returns true if this is an invalid case.
// ISO/IEC TR 18037 S5.3 (amending C99 6.7.3): "No type shall be qualified
// by qualifiers for two or more different address spaces."
static bool DiagnoseMultipleAddrSpaceAttributes(Sema &S, LangAS ASOld,
                                                LangAS ASNew,
                                                SourceLocation AttrLoc) {
  if (ASOld != LangAS::Default) {
    if (ASOld != ASNew) {
      S.Diag(AttrLoc, diag::err_attribute_address_multiple_qualifiers);
      return true;
    }
    // Emit a warning if they are identical; it's likely unintended.
    S.Diag(AttrLoc,
           diag::warn_attribute_address_multiple_identical_qualifiers);
  }
  return false;
}

static TypeSourceInfo *GetFullTypeForDeclarator(TypeProcessingState &state,
                                                QualType declSpecType,
                                                TypeSourceInfo *TInfo) {
  // The TypeSourceInfo that this function returns will not be a null type.
  // If there is an error, this function will fill in a dummy type as fallback.
  QualType T = declSpecType;
  Declarator &D = state.getDeclarator();
  Sema &S = state.getSema();
  ASTContext &Context = S.Context;
  const LangOptions &LangOpts = S.getLangOpts();

  // The name we're declaring, if any.
  DeclarationName Name;
  if (D.getIdentifier())
    Name = D.getIdentifier();

  // Does this declaration declare a typedef-name?
  bool IsTypedefName =
      D.getDeclSpec().getStorageClassSpec() == DeclSpec::SCS_typedef ||
      D.getContext() == DeclaratorContext::AliasDecl ||
      D.getContext() == DeclaratorContext::AliasTemplate;

  // Does T refer to a function type with a cv-qualifier or a ref-qualifier?
  bool IsQualifiedFunction = T->isFunctionProtoType() &&
      (!T->castAs<FunctionProtoType>()->getMethodQuals().empty() ||
       T->castAs<FunctionProtoType>()->getRefQualifier() != RQ_None);

  // If T is 'decltype(auto)', the only declarators we can have are parens
  // and at most one function declarator if this is a function declaration.
  // If T is a deduced class template specialization type, we can have no
  // declarator chunks at all.
  if (auto *DT = T->getAs<DeducedType>()) {
    const AutoType *AT = T->getAs<AutoType>();
    bool IsClassTemplateDeduction = isa<DeducedTemplateSpecializationType>(DT);
    if ((AT && AT->isDecltypeAuto()) || IsClassTemplateDeduction) {
      for (unsigned I = 0, E = D.getNumTypeObjects(); I != E; ++I) {
        unsigned Index = E - I - 1;
        DeclaratorChunk &DeclChunk = D.getTypeObject(Index);
        unsigned DiagId = IsClassTemplateDeduction
                              ? diag::err_deduced_class_template_compound_type
                              : diag::err_decltype_auto_compound_type;
        unsigned DiagKind = 0;
        switch (DeclChunk.Kind) {
        case DeclaratorChunk::Paren:
          // FIXME: Rejecting this is a little silly.
          if (IsClassTemplateDeduction) {
            DiagKind = 4;
            break;
          }
          continue;
        case DeclaratorChunk::Function: {
          if (IsClassTemplateDeduction) {
            DiagKind = 3;
            break;
          }
          unsigned FnIndex;
          if (D.isFunctionDeclarationContext() &&
              D.isFunctionDeclarator(FnIndex) && FnIndex == Index)
            continue;
          DiagId = diag::err_decltype_auto_function_declarator_not_declaration;
          break;
        }
        case DeclaratorChunk::Pointer:
        case DeclaratorChunk::BlockPointer:
        case DeclaratorChunk::MemberPointer:
          DiagKind = 0;
          break;
        case DeclaratorChunk::Reference:
          DiagKind = 1;
          break;
        case DeclaratorChunk::Array:
          DiagKind = 2;
          break;
        case DeclaratorChunk::Pipe:
          break;
        }

        S.Diag(DeclChunk.Loc, DiagId) << DiagKind;
        D.setInvalidType(true);
        break;
      }
    }
  }

  // Determine whether we should infer _Nonnull on pointer types.
  std::optional<NullabilityKind> inferNullability;
  bool inferNullabilityCS = false;
  bool inferNullabilityInnerOnly = false;
  bool inferNullabilityInnerOnlyComplete = false;

  // Are we in an assume-nonnull region?
  bool inAssumeNonNullRegion = false;
  SourceLocation assumeNonNullLoc = S.PP.getPragmaAssumeNonNullLoc();
  if (assumeNonNullLoc.isValid()) {
    inAssumeNonNullRegion = true;
    recordNullabilitySeen(S, assumeNonNullLoc);
  }

  // Whether to complain about missing nullability specifiers or not.
  enum {
    /// Never complain.
    CAMN_No,
    /// Complain on the inner pointers (but not the outermost
    /// pointer).
    CAMN_InnerPointers,
    /// Complain about any pointers that don't have nullability
    /// specified or inferred.
    CAMN_Yes
  } complainAboutMissingNullability = CAMN_No;
  unsigned NumPointersRemaining = 0;
  auto complainAboutInferringWithinChunk = PointerWrappingDeclaratorKind::None;

  if (IsTypedefName) {
    // For typedefs, we do not infer any nullability (the default),
    // and we only complain about missing nullability specifiers on
    // inner pointers.
    complainAboutMissingNullability = CAMN_InnerPointers;

    if (T->canHaveNullability(/*ResultIfUnknown*/ false) &&
        !T->getNullability()) {
      // Note that we allow but don't require nullability on dependent types.
      ++NumPointersRemaining;
    }

    for (unsigned i = 0, n = D.getNumTypeObjects(); i != n; ++i) {
      DeclaratorChunk &chunk = D.getTypeObject(i);
      switch (chunk.Kind) {
      case DeclaratorChunk::Array:
      case DeclaratorChunk::Function:
      case DeclaratorChunk::Pipe:
        break;

      case DeclaratorChunk::BlockPointer:
      case DeclaratorChunk::MemberPointer:
        ++NumPointersRemaining;
        break;

      case DeclaratorChunk::Paren:
      case DeclaratorChunk::Reference:
        continue;

      case DeclaratorChunk::Pointer:
        ++NumPointersRemaining;
        continue;
      }
    }
  } else {
    bool isFunctionOrMethod = false;
    switch (auto context = state.getDeclarator().getContext()) {
    case DeclaratorContext::ObjCParameter:
    case DeclaratorContext::ObjCResult:
    case DeclaratorContext::Prototype:
    case DeclaratorContext::TrailingReturn:
    case DeclaratorContext::TrailingReturnVar:
      isFunctionOrMethod = true;
      [[fallthrough]];

    case DeclaratorContext::Member:
      if (state.getDeclarator().isObjCIvar() && !isFunctionOrMethod) {
        complainAboutMissingNullability = CAMN_No;
        break;
      }

      // Weak properties are inferred to be nullable.
      if (state.getDeclarator().isObjCWeakProperty()) {
        // Weak properties cannot be nonnull, and should not complain about
        // missing nullable attributes during completeness checks.
        complainAboutMissingNullability = CAMN_No;
        if (inAssumeNonNullRegion) {
          inferNullability = NullabilityKind::Nullable;
        }
        break;
      }

      [[fallthrough]];

    case DeclaratorContext::File:
    case DeclaratorContext::KNRTypeList: {
      complainAboutMissingNullability = CAMN_Yes;

      // Nullability inference depends on the type and declarator.
      auto wrappingKind = PointerWrappingDeclaratorKind::None;
      switch (classifyPointerDeclarator(S, T, D, wrappingKind)) {
      case PointerDeclaratorKind::NonPointer:
      case PointerDeclaratorKind::MultiLevelPointer:
        // Cannot infer nullability.
        break;

      case PointerDeclaratorKind::SingleLevelPointer:
        // Infer _Nonnull if we are in an assumes-nonnull region.
        if (inAssumeNonNullRegion) {
          complainAboutInferringWithinChunk = wrappingKind;
          inferNullability = NullabilityKind::NonNull;
          inferNullabilityCS = (context == DeclaratorContext::ObjCParameter ||
                                context == DeclaratorContext::ObjCResult);
        }
        break;

      case PointerDeclaratorKind::CFErrorRefPointer:
      case PointerDeclaratorKind::NSErrorPointerPointer:
        // Within a function or method signature, infer _Nullable at both
        // levels.
        if (isFunctionOrMethod && inAssumeNonNullRegion)
          inferNullability = NullabilityKind::Nullable;
        break;

      case PointerDeclaratorKind::MaybePointerToCFRef:
        if (isFunctionOrMethod) {
          // On pointer-to-pointer parameters marked cf_returns_retained or
          // cf_returns_not_retained, if the outer pointer is explicit then
          // infer the inner pointer as _Nullable.
          auto hasCFReturnsAttr =
              [](const ParsedAttributesView &AttrList) -> bool {
            return AttrList.hasAttribute(ParsedAttr::AT_CFReturnsRetained) ||
                   AttrList.hasAttribute(ParsedAttr::AT_CFReturnsNotRetained);
          };
          if (const auto *InnermostChunk = D.getInnermostNonParenChunk()) {
            if (hasCFReturnsAttr(D.getDeclarationAttributes()) ||
                hasCFReturnsAttr(D.getAttributes()) ||
                hasCFReturnsAttr(InnermostChunk->getAttrs()) ||
                hasCFReturnsAttr(D.getDeclSpec().getAttributes())) {
              inferNullability = NullabilityKind::Nullable;
              inferNullabilityInnerOnly = true;
            }
          }
        }
        break;
      }
      break;
    }

    case DeclaratorContext::ConversionId:
      complainAboutMissingNullability = CAMN_Yes;
      break;

    case DeclaratorContext::AliasDecl:
    case DeclaratorContext::AliasTemplate:
    case DeclaratorContext::Block:
    case DeclaratorContext::BlockLiteral:
    case DeclaratorContext::Condition:
    case DeclaratorContext::CXXCatch:
    case DeclaratorContext::CXXNew:
    case DeclaratorContext::ForInit:
    case DeclaratorContext::SelectionInit:
    case DeclaratorContext::LambdaExpr:
    case DeclaratorContext::LambdaExprParameter:
    case DeclaratorContext::ObjCCatch:
    case DeclaratorContext::TemplateParam:
    case DeclaratorContext::TemplateArg:
    case DeclaratorContext::TemplateTypeArg:
    case DeclaratorContext::TypeName:
    case DeclaratorContext::FunctionalCast:
    case DeclaratorContext::RequiresExpr:
    case DeclaratorContext::Association:
      // Don't infer in these contexts.
      break;
    }
  }

  // Local function that returns true if its argument looks like a va_list.
  auto isVaList = [&S](QualType T) -> bool {
    auto *typedefTy = T->getAs<TypedefType>();
    if (!typedefTy)
      return false;
    TypedefDecl *vaListTypedef = S.Context.getBuiltinVaListDecl();
    do {
      if (typedefTy->getDecl() == vaListTypedef)
        return true;
      if (auto *name = typedefTy->getDecl()->getIdentifier())
        if (name->isStr("va_list"))
          return true;
      typedefTy = typedefTy->desugar()->getAs<TypedefType>();
    } while (typedefTy);
    return false;
  };

  // Local function that checks the nullability for a given pointer declarator.
  // Returns true if _Nonnull was inferred.
  auto inferPointerNullability =
      [&](SimplePointerKind pointerKind, SourceLocation pointerLoc,
          SourceLocation pointerEndLoc,
          ParsedAttributesView &attrs, AttributePool &Pool) -> ParsedAttr * {
    // We've seen a pointer.
    if (NumPointersRemaining > 0)
      --NumPointersRemaining;

    // If a nullability attribute is present, there's nothing to do.
    if (hasNullabilityAttr(attrs))
      return nullptr;

    // If we're supposed to infer nullability, do so now.
    if (inferNullability && !inferNullabilityInnerOnlyComplete) {
      ParsedAttr::Form form =
          inferNullabilityCS
              ? ParsedAttr::Form::ContextSensitiveKeyword()
              : ParsedAttr::Form::Keyword(false /*IsAlignAs*/,
                                          false /*IsRegularKeywordAttribute*/);
      ParsedAttr *nullabilityAttr = Pool.create(
          S.getNullabilityKeyword(*inferNullability), SourceRange(pointerLoc),
          nullptr, SourceLocation(), nullptr, 0, form);

      attrs.addAtEnd(nullabilityAttr);

      if (inferNullabilityCS) {
        state.getDeclarator().getMutableDeclSpec().getObjCQualifiers()
          ->setObjCDeclQualifier(ObjCDeclSpec::DQ_CSNullability);
      }

      if (pointerLoc.isValid() &&
          complainAboutInferringWithinChunk !=
            PointerWrappingDeclaratorKind::None) {
        auto Diag =
            S.Diag(pointerLoc, diag::warn_nullability_inferred_on_nested_type);
        Diag << static_cast<int>(complainAboutInferringWithinChunk);
        fixItNullability(S, Diag, pointerLoc, NullabilityKind::NonNull);
      }

      if (inferNullabilityInnerOnly)
        inferNullabilityInnerOnlyComplete = true;
      return nullabilityAttr;
    }

    // If we're supposed to complain about missing nullability, do so
    // now if it's truly missing.
    switch (complainAboutMissingNullability) {
    case CAMN_No:
      break;

    case CAMN_InnerPointers:
      if (NumPointersRemaining == 0)
        break;
      [[fallthrough]];

    case CAMN_Yes:
      checkNullabilityConsistency(S, pointerKind, pointerLoc, pointerEndLoc);
    }
    return nullptr;
  };

  // If the type itself could have nullability but does not, infer pointer
  // nullability and perform consistency checking.
  if (S.CodeSynthesisContexts.empty()) {
    if (T->canHaveNullability(/*ResultIfUnknown*/ false) &&
        !T->getNullability()) {
      if (isVaList(T)) {
        // Record that we've seen a pointer, but do nothing else.
        if (NumPointersRemaining > 0)
          --NumPointersRemaining;
      } else {
        SimplePointerKind pointerKind = SimplePointerKind::Pointer;
        if (T->isBlockPointerType())
          pointerKind = SimplePointerKind::BlockPointer;
        else if (T->isMemberPointerType())
          pointerKind = SimplePointerKind::MemberPointer;

        if (auto *attr = inferPointerNullability(
                pointerKind, D.getDeclSpec().getTypeSpecTypeLoc(),
                D.getDeclSpec().getEndLoc(),
                D.getMutableDeclSpec().getAttributes(),
                D.getMutableDeclSpec().getAttributePool())) {
          T = state.getAttributedType(
              createNullabilityAttr(Context, *attr, *inferNullability), T, T);
        }
      }
    }

    if (complainAboutMissingNullability == CAMN_Yes && T->isArrayType() &&
        !T->getNullability() && !isVaList(T) && D.isPrototypeContext() &&
        !hasOuterPointerLikeChunk(D, D.getNumTypeObjects())) {
      checkNullabilityConsistency(S, SimplePointerKind::Array,
                                  D.getDeclSpec().getTypeSpecTypeLoc());
    }
  }

  bool ExpectNoDerefChunk =
      state.getCurrentAttributes().hasAttribute(ParsedAttr::AT_NoDeref);

  // Walk the DeclTypeInfo, building the recursive type as we go.
  // DeclTypeInfos are ordered from the identifier out, which is
  // opposite of what we want :).

  // Track if the produced type matches the structure of the declarator.
  // This is used later to decide if we can fill `TypeLoc` from
  // `DeclaratorChunk`s. E.g. it must be false if Clang recovers from
  // an error by replacing the type with `int`.
  bool AreDeclaratorChunksValid = true;
  for (unsigned i = 0, e = D.getNumTypeObjects(); i != e; ++i) {
    unsigned chunkIndex = e - i - 1;
    state.setCurrentChunkIndex(chunkIndex);
    DeclaratorChunk &DeclType = D.getTypeObject(chunkIndex);
    IsQualifiedFunction &= DeclType.Kind == DeclaratorChunk::Paren;
    switch (DeclType.Kind) {
    case DeclaratorChunk::Paren:
      if (i == 0)
        warnAboutRedundantParens(S, D, T);
      T = S.BuildParenType(T);
      break;
    case DeclaratorChunk::BlockPointer:
      // If blocks are disabled, emit an error.
      if (!LangOpts.Blocks)
        S.Diag(DeclType.Loc, diag::err_blocks_disable) << LangOpts.OpenCL;

      // Handle pointer nullability.
      inferPointerNullability(SimplePointerKind::BlockPointer, DeclType.Loc,
                              DeclType.EndLoc, DeclType.getAttrs(),
                              state.getDeclarator().getAttributePool());

      T = S.BuildBlockPointerType(T, D.getIdentifierLoc(), Name);
      if (DeclType.Cls.TypeQuals || LangOpts.OpenCL) {
        // OpenCL v2.0, s6.12.5 - Block variable declarations are implicitly
        // qualified with const.
        if (LangOpts.OpenCL)
          DeclType.Cls.TypeQuals |= DeclSpec::TQ_const;
        T = S.BuildQualifiedType(T, DeclType.Loc, DeclType.Cls.TypeQuals);
      }
      break;
    case DeclaratorChunk::Pointer:
      // Verify that we're not building a pointer to pointer to function with
      // exception specification.
      if (LangOpts.CPlusPlus && S.CheckDistantExceptionSpec(T)) {
        S.Diag(D.getIdentifierLoc(), diag::err_distant_exception_spec);
        D.setInvalidType(true);
        // Build the type anyway.
      }

      // Handle pointer nullability
      inferPointerNullability(SimplePointerKind::Pointer, DeclType.Loc,
                              DeclType.EndLoc, DeclType.getAttrs(),
                              state.getDeclarator().getAttributePool());

      if (LangOpts.ObjC && T->getAs<ObjCObjectType>()) {
        T = Context.getObjCObjectPointerType(T);
        if (DeclType.Ptr.TypeQuals)
          T = S.BuildQualifiedType(T, DeclType.Loc, DeclType.Ptr.TypeQuals);
        break;
      }

      // OpenCL v2.0 s6.9b - Pointer to image/sampler cannot be used.
      // OpenCL v2.0 s6.13.16.1 - Pointer to pipe cannot be used.
      // OpenCL v2.0 s6.12.5 - Pointers to Blocks are not allowed.
      if (LangOpts.OpenCL || LangOpts.SYCLIsDevice) {
        if (T->isImageType() || T->isSamplerT() || T->isPipeType() ||
            T->isBlockPointerType()) {
          S.Diag(D.getIdentifierLoc(), diag::err_opencl_pointer_to_type) << T;
          D.setInvalidType(true);
        }
      }

      T = S.BuildPointerType(T, DeclType.Loc, Name);
      if (DeclType.Ptr.TypeQuals)
        T = S.BuildQualifiedType(T, DeclType.Loc, DeclType.Ptr.TypeQuals);
      break;
    case DeclaratorChunk::Reference: {
      // Verify that we're not building a reference to pointer to function with
      // exception specification.
      if (LangOpts.CPlusPlus && S.CheckDistantExceptionSpec(T)) {
        S.Diag(D.getIdentifierLoc(), diag::err_distant_exception_spec);
        D.setInvalidType(true);
        // Build the type anyway.
      }
      T = S.BuildReferenceType(T, DeclType.Ref.LValueRef, DeclType.Loc, Name);

      if (DeclType.Ref.HasRestrict)
        T = S.BuildQualifiedType(T, DeclType.Loc, Qualifiers::Restrict);
      break;
    }
    case DeclaratorChunk::Array: {
      // Verify that we're not building an array of pointers to function with
      // exception specification.
      if (LangOpts.CPlusPlus && S.CheckDistantExceptionSpec(T)) {
        S.Diag(D.getIdentifierLoc(), diag::err_distant_exception_spec);
        D.setInvalidType(true);
        // Build the type anyway.
      }
      DeclaratorChunk::ArrayTypeInfo &ATI = DeclType.Arr;
      Expr *ArraySize = static_cast<Expr*>(ATI.NumElts);
      ArrayType::ArraySizeModifier ASM;

      // Microsoft property fields can have multiple sizeless array chunks
      // (i.e. int x[][][]). Skip all of these except one to avoid creating
      // bad incomplete array types.
      if (chunkIndex != 0 && !ArraySize &&
          D.getDeclSpec().getAttributes().hasMSPropertyAttr()) {
        // This is a sizeless chunk. If the next is also, skip this one.
        DeclaratorChunk &NextDeclType = D.getTypeObject(chunkIndex - 1);
        if (NextDeclType.Kind == DeclaratorChunk::Array &&
            !NextDeclType.Arr.NumElts)
          break;
      }

      if (ATI.isStar)
        ASM = ArrayType::Star;
      else if (ATI.hasStatic)
        ASM = ArrayType::Static;
      else
        ASM = ArrayType::Normal;
      if (ASM == ArrayType::Star && !D.isPrototypeContext()) {
        // FIXME: This check isn't quite right: it allows star in prototypes
        // for function definitions, and disallows some edge cases detailed
        // in http://gcc.gnu.org/ml/gcc-patches/2009-02/msg00133.html
        S.Diag(DeclType.Loc, diag::err_array_star_outside_prototype);
        ASM = ArrayType::Normal;
        D.setInvalidType(true);
      }

      // C99 6.7.5.2p1: The optional type qualifiers and the keyword static
      // shall appear only in a declaration of a function parameter with an
      // array type, ...
      if (ASM == ArrayType::Static || ATI.TypeQuals) {
        if (!(D.isPrototypeContext() ||
              D.getContext() == DeclaratorContext::KNRTypeList)) {
          S.Diag(DeclType.Loc, diag::err_array_static_outside_prototype) <<
              (ASM == ArrayType::Static ? "'static'" : "type qualifier");
          // Remove the 'static' and the type qualifiers.
          if (ASM == ArrayType::Static)
            ASM = ArrayType::Normal;
          ATI.TypeQuals = 0;
          D.setInvalidType(true);
        }

        // C99 6.7.5.2p1: ... and then only in the outermost array type
        // derivation.
        if (hasOuterPointerLikeChunk(D, chunkIndex)) {
          S.Diag(DeclType.Loc, diag::err_array_static_not_outermost) <<
            (ASM == ArrayType::Static ? "'static'" : "type qualifier");
          if (ASM == ArrayType::Static)
            ASM = ArrayType::Normal;
          ATI.TypeQuals = 0;
          D.setInvalidType(true);
        }
      }

      // Array parameters can be marked nullable as well, although it's not
      // necessary if they're marked 'static'.
      if (complainAboutMissingNullability == CAMN_Yes &&
          !hasNullabilityAttr(DeclType.getAttrs()) &&
          ASM != ArrayType::Static &&
          D.isPrototypeContext() &&
          !hasOuterPointerLikeChunk(D, chunkIndex)) {
        checkNullabilityConsistency(S, SimplePointerKind::Array, DeclType.Loc);
      }

      T = S.BuildArrayType(T, ASM, ArraySize, ATI.TypeQuals,
                           SourceRange(DeclType.Loc, DeclType.EndLoc), Name);
      break;
    }
    case DeclaratorChunk::Function: {
      // If the function declarator has a prototype (i.e. it is not () and
      // does not have a K&R-style identifier list), then the arguments are part
      // of the type, otherwise the argument list is ().
      DeclaratorChunk::FunctionTypeInfo &FTI = DeclType.Fun;
      IsQualifiedFunction =
          FTI.hasMethodTypeQualifiers() || FTI.hasRefQualifier();

      // Check for auto functions and trailing return type and adjust the
      // return type accordingly.
      if (!D.isInvalidType()) {
        // trailing-return-type is only required if we're declaring a function,
        // and not, for instance, a pointer to a function.
        if (D.getDeclSpec().hasAutoTypeSpec() &&
            !FTI.hasTrailingReturnType() && chunkIndex == 0) {
          if (!S.getLangOpts().CPlusPlus14) {
            S.Diag(D.getDeclSpec().getTypeSpecTypeLoc(),
                   D.getDeclSpec().getTypeSpecType() == DeclSpec::TST_auto
                       ? diag::err_auto_missing_trailing_return
                       : diag::err_deduced_return_type);
            T = Context.IntTy;
            D.setInvalidType(true);
            AreDeclaratorChunksValid = false;
          } else {
            S.Diag(D.getDeclSpec().getTypeSpecTypeLoc(),
                   diag::warn_cxx11_compat_deduced_return_type);
          }
        } else if (FTI.hasTrailingReturnType()) {
          // T must be exactly 'auto' at this point. See CWG issue 681.
          if (isa<ParenType>(T)) {
            S.Diag(D.getBeginLoc(), diag::err_trailing_return_in_parens)
                << T << D.getSourceRange();
            D.setInvalidType(true);
            // FIXME: recover and fill decls in `TypeLoc`s.
            AreDeclaratorChunksValid = false;
          } else if (D.getName().getKind() ==
                     UnqualifiedIdKind::IK_DeductionGuideName) {
            if (T != Context.DependentTy) {
              S.Diag(D.getDeclSpec().getBeginLoc(),
                     diag::err_deduction_guide_with_complex_decl)
                  << D.getSourceRange();
              D.setInvalidType(true);
              // FIXME: recover and fill decls in `TypeLoc`s.
              AreDeclaratorChunksValid = false;
            }
          } else if (D.getContext() != DeclaratorContext::LambdaExpr &&
                     (T.hasQualifiers() || !isa<AutoType>(T) ||
                      cast<AutoType>(T)->getKeyword() !=
                          AutoTypeKeyword::Auto ||
                      cast<AutoType>(T)->isConstrained())) {
            S.Diag(D.getDeclSpec().getTypeSpecTypeLoc(),
                   diag::err_trailing_return_without_auto)
                << T << D.getDeclSpec().getSourceRange();
            D.setInvalidType(true);
            // FIXME: recover and fill decls in `TypeLoc`s.
            AreDeclaratorChunksValid = false;
          }
          T = S.GetTypeFromParser(FTI.getTrailingReturnType(), &TInfo);
          if (T.isNull()) {
            // An error occurred parsing the trailing return type.
            T = Context.IntTy;
            D.setInvalidType(true);
          } else if (AutoType *Auto = T->getContainedAutoType()) {
            // If the trailing return type contains an `auto`, we may need to
            // invent a template parameter for it, for cases like
            // `auto f() -> C auto` or `[](auto (*p) -> auto) {}`.
            InventedTemplateParameterInfo *InventedParamInfo = nullptr;
            if (D.getContext() == DeclaratorContext::Prototype)
              InventedParamInfo = &S.InventedParameterInfos.back();
            else if (D.getContext() == DeclaratorContext::LambdaExprParameter)
              InventedParamInfo = S.getCurLambda();
            if (InventedParamInfo) {
              std::tie(T, TInfo) = InventTemplateParameter(
                  state, T, TInfo, Auto, *InventedParamInfo);
            }
          }
        } else {
          // This function type is not the type of the entity being declared,
          // so checking the 'auto' is not the responsibility of this chunk.
        }
      }

      // C99 6.7.5.3p1: The return type may not be a function or array type.
      // For conversion functions, we'll diagnose this particular error later.
      if (!D.isInvalidType() && (T->isArrayType() || T->isFunctionType()) &&
          (D.getName().getKind() !=
           UnqualifiedIdKind::IK_ConversionFunctionId)) {
        unsigned diagID = diag::err_func_returning_array_function;
        // Last processing chunk in block context means this function chunk
        // represents the block.
        if (chunkIndex == 0 &&
            D.getContext() == DeclaratorContext::BlockLiteral)
          diagID = diag::err_block_returning_array_function;
        S.Diag(DeclType.Loc, diagID) << T->isFunctionType() << T;
        T = Context.IntTy;
        D.setInvalidType(true);
        AreDeclaratorChunksValid = false;
      }

      // Do not allow returning half FP value.
      // FIXME: This really should be in BuildFunctionType.
      if (T->isHalfType()) {
        if (S.getLangOpts().OpenCL) {
          if (!S.getOpenCLOptions().isAvailableOption("cl_khr_fp16",
                                                      S.getLangOpts())) {
            S.Diag(D.getIdentifierLoc(), diag::err_opencl_invalid_return)
                << T << 0 /*pointer hint*/;
            D.setInvalidType(true);
          }
        } else if (!S.getLangOpts().NativeHalfArgsAndReturns &&
                   !S.Context.getTargetInfo().allowHalfArgsAndReturns()) {
          S.Diag(D.getIdentifierLoc(),
            diag::err_parameters_retval_cannot_have_fp16_type) << 1;
          D.setInvalidType(true);
        }
      }

      if (LangOpts.OpenCL) {
        // OpenCL v2.0 s6.12.5 - A pipe cannot be the return value of a
        // function. Disrespect this for SYCL.
        if (T->isPipeType()) {
          S.Diag(D.getIdentifierLoc(), diag::err_opencl_invalid_return)
              << T << 1 /*hint off*/;
          D.setInvalidType(true);
        }
      }

      if (LangOpts.OpenCL || LangOpts.SYCLIsDevice) {
        // OpenCL v2.0 s6.12.5 - A block cannot be the return value of a
        // function.
        if (!T->isSampledImageType() &&
            (T->isBlockPointerType() || T->isImageType() || T->isSamplerT())) {
          S.Diag(D.getIdentifierLoc(), diag::err_opencl_invalid_return)
              << T << 1 /*hint off*/;
          D.setInvalidType(true);
        }
        // OpenCL doesn't support variadic functions and blocks
        // (s6.9.e and s6.12.5 OpenCL v2.0) except for printf.
        // We also allow here any toolchain reserved identifiers.
        if (FTI.isVariadic &&
            !LangOpts.SYCLIsDevice &&
            !S.getOpenCLOptions().isAvailableOption(
                "__cl_clang_variadic_functions", S.getLangOpts()) &&
            !(D.getIdentifier() &&
              ((D.getIdentifier()->getName() == "printf" &&
                LangOpts.getOpenCLCompatibleVersion() >= 120) ||
               D.getIdentifier()->getName().startswith("__")))) {
          S.Diag(D.getIdentifierLoc(), diag::err_opencl_variadic_function);
          D.setInvalidType(true);
        }
      }

      // Methods cannot return interface types. All ObjC objects are
      // passed by reference.
      if (T->isObjCObjectType()) {
        SourceLocation DiagLoc, FixitLoc;
        if (TInfo) {
          DiagLoc = TInfo->getTypeLoc().getBeginLoc();
          FixitLoc = S.getLocForEndOfToken(TInfo->getTypeLoc().getEndLoc());
        } else {
          DiagLoc = D.getDeclSpec().getTypeSpecTypeLoc();
          FixitLoc = S.getLocForEndOfToken(D.getDeclSpec().getEndLoc());
        }
        S.Diag(DiagLoc, diag::err_object_cannot_be_passed_returned_by_value)
          << 0 << T
          << FixItHint::CreateInsertion(FixitLoc, "*");

        T = Context.getObjCObjectPointerType(T);
        if (TInfo) {
          TypeLocBuilder TLB;
          TLB.pushFullCopy(TInfo->getTypeLoc());
          ObjCObjectPointerTypeLoc TLoc = TLB.push<ObjCObjectPointerTypeLoc>(T);
          TLoc.setStarLoc(FixitLoc);
          TInfo = TLB.getTypeSourceInfo(Context, T);
        } else {
          AreDeclaratorChunksValid = false;
        }

        D.setInvalidType(true);
      }

      // cv-qualifiers on return types are pointless except when the type is a
      // class type in C++.
      if ((T.getCVRQualifiers() || T->isAtomicType()) &&
          !(S.getLangOpts().CPlusPlus &&
            (T->isDependentType() || T->isRecordType()))) {
        if (T->isVoidType() && !S.getLangOpts().CPlusPlus &&
            D.getFunctionDefinitionKind() ==
                FunctionDefinitionKind::Definition) {
          // [6.9.1/3] qualified void return is invalid on a C
          // function definition.  Apparently ok on declarations and
          // in C++ though (!)
          S.Diag(DeclType.Loc, diag::err_func_returning_qualified_void) << T;
        } else
          diagnoseRedundantReturnTypeQualifiers(S, T, D, chunkIndex);

        // C++2a [dcl.fct]p12:
        //   A volatile-qualified return type is deprecated
        if (T.isVolatileQualified() && S.getLangOpts().CPlusPlus20)
          S.Diag(DeclType.Loc, diag::warn_deprecated_volatile_return) << T;
      }

      // Objective-C ARC ownership qualifiers are ignored on the function
      // return type (by type canonicalization). Complain if this attribute
      // was written here.
      if (T.getQualifiers().hasObjCLifetime()) {
        SourceLocation AttrLoc;
        if (chunkIndex + 1 < D.getNumTypeObjects()) {
          DeclaratorChunk ReturnTypeChunk = D.getTypeObject(chunkIndex + 1);
          for (const ParsedAttr &AL : ReturnTypeChunk.getAttrs()) {
            if (AL.getKind() == ParsedAttr::AT_ObjCOwnership) {
              AttrLoc = AL.getLoc();
              break;
            }
          }
        }
        if (AttrLoc.isInvalid()) {
          for (const ParsedAttr &AL : D.getDeclSpec().getAttributes()) {
            if (AL.getKind() == ParsedAttr::AT_ObjCOwnership) {
              AttrLoc = AL.getLoc();
              break;
            }
          }
        }

        if (AttrLoc.isValid()) {
          // The ownership attributes are almost always written via
          // the predefined
          // __strong/__weak/__autoreleasing/__unsafe_unretained.
          if (AttrLoc.isMacroID())
            AttrLoc =
                S.SourceMgr.getImmediateExpansionRange(AttrLoc).getBegin();

          S.Diag(AttrLoc, diag::warn_arc_lifetime_result_type)
            << T.getQualifiers().getObjCLifetime();
        }
      }

      if (LangOpts.CPlusPlus && D.getDeclSpec().hasTagDefinition()) {
        // C++ [dcl.fct]p6:
        //   Types shall not be defined in return or parameter types.
        TagDecl *Tag = cast<TagDecl>(D.getDeclSpec().getRepAsDecl());
        S.Diag(Tag->getLocation(), diag::err_type_defined_in_result_type)
          << Context.getTypeDeclType(Tag);
      }

      // Exception specs are not allowed in typedefs. Complain, but add it
      // anyway.
      if (IsTypedefName && FTI.getExceptionSpecType() && !LangOpts.CPlusPlus17)
        S.Diag(FTI.getExceptionSpecLocBeg(),
               diag::err_exception_spec_in_typedef)
            << (D.getContext() == DeclaratorContext::AliasDecl ||
                D.getContext() == DeclaratorContext::AliasTemplate);

      // If we see "T var();" or "T var(T());" at block scope, it is probably
      // an attempt to initialize a variable, not a function declaration.
      if (FTI.isAmbiguous)
        warnAboutAmbiguousFunction(S, D, DeclType, T);

      FunctionType::ExtInfo EI(
          getCCForDeclaratorChunk(S, D, DeclType.getAttrs(), FTI, chunkIndex));

      // OpenCL disallows functions without a prototype, but it doesn't enforce
      // strict prototypes as in C2x because it allows a function definition to
      // have an identifier list. See OpenCL 3.0 6.11/g for more details.
      if (!FTI.NumParams && !FTI.isVariadic && !LangOpts.SYCLIsDevice &&
          !LangOpts.requiresStrictPrototypes() && !LangOpts.OpenCL) {
        // Simple void foo(), where the incoming T is the result type.
        T = Context.getFunctionNoProtoType(T, EI);
      } else {
        // We allow a zero-parameter variadic function in C if the
        // function is marked with the "overloadable" attribute. Scan
        // for this attribute now. We also allow it in C2x per WG14 N2975.
        if (!FTI.NumParams && FTI.isVariadic && !LangOpts.CPlusPlus) {
          if (LangOpts.C2x)
            S.Diag(FTI.getEllipsisLoc(),
                   diag::warn_c17_compat_ellipsis_only_parameter);
          else if (!D.getDeclarationAttributes().hasAttribute(
                       ParsedAttr::AT_Overloadable) &&
                   !D.getAttributes().hasAttribute(
                       ParsedAttr::AT_Overloadable) &&
                   !D.getDeclSpec().getAttributes().hasAttribute(
                       ParsedAttr::AT_Overloadable))
            S.Diag(FTI.getEllipsisLoc(), diag::err_ellipsis_first_param);
        }

        if (FTI.NumParams && FTI.Params[0].Param == nullptr) {
          // C99 6.7.5.3p3: Reject int(x,y,z) when it's not a function
          // definition.
          S.Diag(FTI.Params[0].IdentLoc,
                 diag::err_ident_list_in_fn_declaration);
          D.setInvalidType(true);
          // Recover by creating a K&R-style function type, if possible.
          T = (!LangOpts.requiresStrictPrototypes() && !LangOpts.OpenCL)
                  ? Context.getFunctionNoProtoType(T, EI)
                  : Context.IntTy;
          AreDeclaratorChunksValid = false;
          break;
        }

        FunctionProtoType::ExtProtoInfo EPI;
        EPI.ExtInfo = EI;
        EPI.Variadic = FTI.isVariadic;
        EPI.EllipsisLoc = FTI.getEllipsisLoc();
        EPI.HasTrailingReturn = FTI.hasTrailingReturnType();
        EPI.TypeQuals.addCVRUQualifiers(
            FTI.MethodQualifiers ? FTI.MethodQualifiers->getTypeQualifiers()
                                 : 0);
        EPI.RefQualifier = !FTI.hasRefQualifier()? RQ_None
                    : FTI.RefQualifierIsLValueRef? RQ_LValue
                    : RQ_RValue;

        // Otherwise, we have a function with a parameter list that is
        // potentially variadic.
        SmallVector<QualType, 16> ParamTys;
        ParamTys.reserve(FTI.NumParams);

        SmallVector<FunctionProtoType::ExtParameterInfo, 16>
          ExtParameterInfos(FTI.NumParams);
        bool HasAnyInterestingExtParameterInfos = false;

        for (unsigned i = 0, e = FTI.NumParams; i != e; ++i) {
          ParmVarDecl *Param = cast<ParmVarDecl>(FTI.Params[i].Param);
          QualType ParamTy = Param->getType();
          assert(!ParamTy.isNull() && "Couldn't parse type?");

          // Look for 'void'.  void is allowed only as a single parameter to a
          // function with no other parameters (C99 6.7.5.3p10).  We record
          // int(void) as a FunctionProtoType with an empty parameter list.
          if (ParamTy->isVoidType()) {
            // If this is something like 'float(int, void)', reject it.  'void'
            // is an incomplete type (C99 6.2.5p19) and function decls cannot
            // have parameters of incomplete type.
            if (FTI.NumParams != 1 || FTI.isVariadic) {
              S.Diag(FTI.Params[i].IdentLoc, diag::err_void_only_param);
              ParamTy = Context.IntTy;
              Param->setType(ParamTy);
            } else if (FTI.Params[i].Ident) {
              // Reject, but continue to parse 'int(void abc)'.
              S.Diag(FTI.Params[i].IdentLoc, diag::err_param_with_void_type);
              ParamTy = Context.IntTy;
              Param->setType(ParamTy);
            } else {
              // Reject, but continue to parse 'float(const void)'.
              if (ParamTy.hasQualifiers())
                S.Diag(DeclType.Loc, diag::err_void_param_qualified);

              // Do not add 'void' to the list.
              break;
            }
          } else if (ParamTy->isHalfType()) {
            // Disallow half FP parameters.
            // FIXME: This really should be in BuildFunctionType.
            if (S.getLangOpts().OpenCL) {
              if (!S.getOpenCLOptions().isAvailableOption("cl_khr_fp16",
                                                          S.getLangOpts())) {
                S.Diag(Param->getLocation(), diag::err_opencl_invalid_param)
                    << ParamTy << 0;
                D.setInvalidType();
                Param->setInvalidDecl();
              }
            } else if (!S.getLangOpts().NativeHalfArgsAndReturns &&
                       !S.Context.getTargetInfo().allowHalfArgsAndReturns()) {
              S.Diag(Param->getLocation(),
                diag::err_parameters_retval_cannot_have_fp16_type) << 0;
              D.setInvalidType();
            }
          } else if (!FTI.hasPrototype) {
            if (Context.isPromotableIntegerType(ParamTy)) {
              ParamTy = Context.getPromotedIntegerType(ParamTy);
              Param->setKNRPromoted(true);
            } else if (const BuiltinType *BTy = ParamTy->getAs<BuiltinType>()) {
              if (BTy->getKind() == BuiltinType::Float) {
                ParamTy = Context.DoubleTy;
                Param->setKNRPromoted(true);
              }
            }
          } else if (S.getLangOpts().OpenCL && ParamTy->isBlockPointerType()) {
            // OpenCL 2.0 s6.12.5: A block cannot be a parameter of a function.
            S.Diag(Param->getLocation(), diag::err_opencl_invalid_param)
                << ParamTy << 1 /*hint off*/;
            D.setInvalidType();
          }

          if (LangOpts.ObjCAutoRefCount && Param->hasAttr<NSConsumedAttr>()) {
            ExtParameterInfos[i] = ExtParameterInfos[i].withIsConsumed(true);
            HasAnyInterestingExtParameterInfos = true;
          }

          if (auto attr = Param->getAttr<ParameterABIAttr>()) {
            ExtParameterInfos[i] =
              ExtParameterInfos[i].withABI(attr->getABI());
            HasAnyInterestingExtParameterInfos = true;
          }

          if (Param->hasAttr<PassObjectSizeAttr>()) {
            ExtParameterInfos[i] = ExtParameterInfos[i].withHasPassObjectSize();
            HasAnyInterestingExtParameterInfos = true;
          }

          if (Param->hasAttr<NoEscapeAttr>()) {
            ExtParameterInfos[i] = ExtParameterInfos[i].withIsNoEscape(true);
            HasAnyInterestingExtParameterInfos = true;
          }

          ParamTys.push_back(ParamTy);
        }

        if (HasAnyInterestingExtParameterInfos) {
          EPI.ExtParameterInfos = ExtParameterInfos.data();
          checkExtParameterInfos(S, ParamTys, EPI,
              [&](unsigned i) { return FTI.Params[i].Param->getLocation(); });
        }

        SmallVector<QualType, 4> Exceptions;
        SmallVector<ParsedType, 2> DynamicExceptions;
        SmallVector<SourceRange, 2> DynamicExceptionRanges;
        Expr *NoexceptExpr = nullptr;

        if (FTI.getExceptionSpecType() == EST_Dynamic) {
          // FIXME: It's rather inefficient to have to split into two vectors
          // here.
          unsigned N = FTI.getNumExceptions();
          DynamicExceptions.reserve(N);
          DynamicExceptionRanges.reserve(N);
          for (unsigned I = 0; I != N; ++I) {
            DynamicExceptions.push_back(FTI.Exceptions[I].Ty);
            DynamicExceptionRanges.push_back(FTI.Exceptions[I].Range);
          }
        } else if (isComputedNoexcept(FTI.getExceptionSpecType())) {
          NoexceptExpr = FTI.NoexceptExpr;
        }

        S.checkExceptionSpecification(D.isFunctionDeclarationContext(),
                                      FTI.getExceptionSpecType(),
                                      DynamicExceptions,
                                      DynamicExceptionRanges,
                                      NoexceptExpr,
                                      Exceptions,
                                      EPI.ExceptionSpec);

        // FIXME: Set address space from attrs for C++ mode here.
        // OpenCLCPlusPlus: A class member function has an address space.
        auto IsClassMember = [&]() {
          return (!state.getDeclarator().getCXXScopeSpec().isEmpty() &&
                  state.getDeclarator()
                          .getCXXScopeSpec()
                          .getScopeRep()
                          ->getKind() == NestedNameSpecifier::TypeSpec) ||
                 state.getDeclarator().getContext() ==
                     DeclaratorContext::Member ||
                 state.getDeclarator().getContext() ==
                     DeclaratorContext::LambdaExpr;
        };

        if (state.getSema().getLangOpts().OpenCLCPlusPlus && IsClassMember()) {
          LangAS ASIdx = LangAS::Default;
          // Take address space attr if any and mark as invalid to avoid adding
          // them later while creating QualType.
          if (FTI.MethodQualifiers)
            for (ParsedAttr &attr : FTI.MethodQualifiers->getAttributes()) {
              LangAS ASIdxNew = attr.asOpenCLLangAS();
              if (DiagnoseMultipleAddrSpaceAttributes(S, ASIdx, ASIdxNew,
                                                      attr.getLoc()))
                D.setInvalidType(true);
              else
                ASIdx = ASIdxNew;
            }
          // If a class member function's address space is not set, set it to
          // __generic.
          LangAS AS =
              (ASIdx == LangAS::Default ? S.getDefaultCXXMethodAddrSpace()
                                        : ASIdx);
          EPI.TypeQuals.addAddressSpace(AS);
        }
        T = Context.getFunctionType(T, ParamTys, EPI);
      }
      break;
    }
    case DeclaratorChunk::MemberPointer: {
      // The scope spec must refer to a class, or be dependent.
      CXXScopeSpec &SS = DeclType.Mem.Scope();
      QualType ClsType;

      // Handle pointer nullability.
      inferPointerNullability(SimplePointerKind::MemberPointer, DeclType.Loc,
                              DeclType.EndLoc, DeclType.getAttrs(),
                              state.getDeclarator().getAttributePool());

      if (SS.isInvalid()) {
        // Avoid emitting extra errors if we already errored on the scope.
        D.setInvalidType(true);
      } else if (S.isDependentScopeSpecifier(SS) ||
                 isa_and_nonnull<CXXRecordDecl>(S.computeDeclContext(SS))) {
        NestedNameSpecifier *NNS = SS.getScopeRep();
        NestedNameSpecifier *NNSPrefix = NNS->getPrefix();
        switch (NNS->getKind()) {
        case NestedNameSpecifier::Identifier:
          ClsType = Context.getDependentNameType(ETK_None, NNSPrefix,
                                                 NNS->getAsIdentifier());
          break;

        case NestedNameSpecifier::Namespace:
        case NestedNameSpecifier::NamespaceAlias:
        case NestedNameSpecifier::Global:
        case NestedNameSpecifier::Super:
          llvm_unreachable("Nested-name-specifier must name a type");

        case NestedNameSpecifier::TypeSpec:
        case NestedNameSpecifier::TypeSpecWithTemplate:
          ClsType = QualType(NNS->getAsType(), 0);
          // Note: if the NNS has a prefix and ClsType is a nondependent
          // TemplateSpecializationType, then the NNS prefix is NOT included
          // in ClsType; hence we wrap ClsType into an ElaboratedType.
          // NOTE: in particular, no wrap occurs if ClsType already is an
          // Elaborated, DependentName, or DependentTemplateSpecialization.
          if (isa<TemplateSpecializationType>(NNS->getAsType()))
            ClsType = Context.getElaboratedType(ETK_None, NNSPrefix, ClsType);
          break;
        }
      } else {
        S.Diag(DeclType.Mem.Scope().getBeginLoc(),
             diag::err_illegal_decl_mempointer_in_nonclass)
          << (D.getIdentifier() ? D.getIdentifier()->getName() : "type name")
          << DeclType.Mem.Scope().getRange();
        D.setInvalidType(true);
      }

      if (!ClsType.isNull())
        T = S.BuildMemberPointerType(T, ClsType, DeclType.Loc,
                                     D.getIdentifier());
      else
        AreDeclaratorChunksValid = false;

      if (T.isNull()) {
        T = Context.IntTy;
        D.setInvalidType(true);
        AreDeclaratorChunksValid = false;
      } else if (DeclType.Mem.TypeQuals) {
        T = S.BuildQualifiedType(T, DeclType.Loc, DeclType.Mem.TypeQuals);
      }
      break;
    }

    case DeclaratorChunk::Pipe: {
      T = S.BuildReadPipeType(T, DeclType.Loc);
      processTypeAttrs(state, T, TAL_DeclSpec,
                       D.getMutableDeclSpec().getAttributes());
      break;
    }
    }

    if (T.isNull()) {
      D.setInvalidType(true);
      T = Context.IntTy;
      AreDeclaratorChunksValid = false;
    }

    // See if there are any attributes on this declarator chunk.
    processTypeAttrs(state, T, TAL_DeclChunk, DeclType.getAttrs());

    if (DeclType.Kind != DeclaratorChunk::Paren) {
      if (ExpectNoDerefChunk && !IsNoDerefableChunk(DeclType))
        S.Diag(DeclType.Loc, diag::warn_noderef_on_non_pointer_or_array);

      ExpectNoDerefChunk = state.didParseNoDeref();
    }
  }

  if (ExpectNoDerefChunk)
    S.Diag(state.getDeclarator().getBeginLoc(),
           diag::warn_noderef_on_non_pointer_or_array);

  // GNU warning -Wstrict-prototypes
  //   Warn if a function declaration or definition is without a prototype.
  //   This warning is issued for all kinds of unprototyped function
  //   declarations (i.e. function type typedef, function pointer etc.)
  //   C99 6.7.5.3p14:
  //   The empty list in a function declarator that is not part of a definition
  //   of that function specifies that no information about the number or types
  //   of the parameters is supplied.
  // See ActOnFinishFunctionBody() and MergeFunctionDecl() for handling of
  // function declarations whose behavior changes in C2x.
  if (!LangOpts.requiresStrictPrototypes()) {
    bool IsBlock = false;
    for (const DeclaratorChunk &DeclType : D.type_objects()) {
      switch (DeclType.Kind) {
      case DeclaratorChunk::BlockPointer:
        IsBlock = true;
        break;
      case DeclaratorChunk::Function: {
        const DeclaratorChunk::FunctionTypeInfo &FTI = DeclType.Fun;
        // We suppress the warning when there's no LParen location, as this
        // indicates the declaration was an implicit declaration, which gets
        // warned about separately via -Wimplicit-function-declaration. We also
        // suppress the warning when we know the function has a prototype.
        if (!FTI.hasPrototype && FTI.NumParams == 0 && !FTI.isVariadic &&
            FTI.getLParenLoc().isValid())
          S.Diag(DeclType.Loc, diag::warn_strict_prototypes)
              << IsBlock
              << FixItHint::CreateInsertion(FTI.getRParenLoc(), "void");
        IsBlock = false;
        break;
      }
      default:
        break;
      }
    }
  }

  assert(!T.isNull() && "T must not be null after this point");

  if (LangOpts.CPlusPlus && T->isFunctionType()) {
    const FunctionProtoType *FnTy = T->getAs<FunctionProtoType>();
    assert(FnTy && "Why oh why is there not a FunctionProtoType here?");

    // C++ 8.3.5p4:
    //   A cv-qualifier-seq shall only be part of the function type
    //   for a nonstatic member function, the function type to which a pointer
    //   to member refers, or the top-level function type of a function typedef
    //   declaration.
    //
    // Core issue 547 also allows cv-qualifiers on function types that are
    // top-level template type arguments.
    enum { NonMember, Member, DeductionGuide } Kind = NonMember;
    if (D.getName().getKind() == UnqualifiedIdKind::IK_DeductionGuideName)
      Kind = DeductionGuide;
    else if (!D.getCXXScopeSpec().isSet()) {
      if ((D.getContext() == DeclaratorContext::Member ||
           D.getContext() == DeclaratorContext::LambdaExpr) &&
          !D.getDeclSpec().isFriendSpecified())
        Kind = Member;
    } else {
      DeclContext *DC = S.computeDeclContext(D.getCXXScopeSpec());
      if (!DC || DC->isRecord())
        Kind = Member;
    }

    // C++11 [dcl.fct]p6 (w/DR1417):
    // An attempt to specify a function type with a cv-qualifier-seq or a
    // ref-qualifier (including by typedef-name) is ill-formed unless it is:
    //  - the function type for a non-static member function,
    //  - the function type to which a pointer to member refers,
    //  - the top-level function type of a function typedef declaration or
    //    alias-declaration,
    //  - the type-id in the default argument of a type-parameter, or
    //  - the type-id of a template-argument for a type-parameter
    //
    // FIXME: Checking this here is insufficient. We accept-invalid on:
    //
    //   template<typename T> struct S { void f(T); };
    //   S<int() const> s;
    //
    // ... for instance.
    if (IsQualifiedFunction &&
        !(Kind == Member &&
          D.getDeclSpec().getStorageClassSpec() != DeclSpec::SCS_static) &&
        !IsTypedefName && D.getContext() != DeclaratorContext::TemplateArg &&
        D.getContext() != DeclaratorContext::TemplateTypeArg) {
      SourceLocation Loc = D.getBeginLoc();
      SourceRange RemovalRange;
      unsigned I;
      if (D.isFunctionDeclarator(I)) {
        SmallVector<SourceLocation, 4> RemovalLocs;
        const DeclaratorChunk &Chunk = D.getTypeObject(I);
        assert(Chunk.Kind == DeclaratorChunk::Function);

        if (Chunk.Fun.hasRefQualifier())
          RemovalLocs.push_back(Chunk.Fun.getRefQualifierLoc());

        if (Chunk.Fun.hasMethodTypeQualifiers())
          Chunk.Fun.MethodQualifiers->forEachQualifier(
              [&](DeclSpec::TQ TypeQual, StringRef QualName,
                  SourceLocation SL) { RemovalLocs.push_back(SL); });

        if (!RemovalLocs.empty()) {
          llvm::sort(RemovalLocs,
                     BeforeThanCompare<SourceLocation>(S.getSourceManager()));
          RemovalRange = SourceRange(RemovalLocs.front(), RemovalLocs.back());
          Loc = RemovalLocs.front();
        }
      }

      S.Diag(Loc, diag::err_invalid_qualified_function_type)
        << Kind << D.isFunctionDeclarator() << T
        << getFunctionQualifiersAsString(FnTy)
        << FixItHint::CreateRemoval(RemovalRange);

      // Strip the cv-qualifiers and ref-qualifiers from the type.
      FunctionProtoType::ExtProtoInfo EPI = FnTy->getExtProtoInfo();
      EPI.TypeQuals.removeCVRQualifiers();
      EPI.RefQualifier = RQ_None;

      T = Context.getFunctionType(FnTy->getReturnType(), FnTy->getParamTypes(),
                                  EPI);
      // Rebuild any parens around the identifier in the function type.
      for (unsigned i = 0, e = D.getNumTypeObjects(); i != e; ++i) {
        if (D.getTypeObject(i).Kind != DeclaratorChunk::Paren)
          break;
        T = S.BuildParenType(T);
      }
    }
  }

  // Apply any undistributed attributes from the declaration or declarator.
  ParsedAttributesView NonSlidingAttrs;
  for (ParsedAttr &AL : D.getDeclarationAttributes()) {
    if (!AL.slidesFromDeclToDeclSpecLegacyBehavior()) {
      NonSlidingAttrs.addAtEnd(&AL);
    }
  }
  processTypeAttrs(state, T, TAL_DeclName, NonSlidingAttrs);
  processTypeAttrs(state, T, TAL_DeclName, D.getAttributes());

  // Diagnose any ignored type attributes.
  state.diagnoseIgnoredTypeAttrs(T);

  // C++0x [dcl.constexpr]p9:
  //  A constexpr specifier used in an object declaration declares the object
  //  as const.
  if (D.getDeclSpec().getConstexprSpecifier() == ConstexprSpecKind::Constexpr &&
      T->isObjectType())
    T.addConst();

  // C++2a [dcl.fct]p4:
  //   A parameter with volatile-qualified type is deprecated
  if (T.isVolatileQualified() && S.getLangOpts().CPlusPlus20 &&
      (D.getContext() == DeclaratorContext::Prototype ||
       D.getContext() == DeclaratorContext::LambdaExprParameter))
    S.Diag(D.getIdentifierLoc(), diag::warn_deprecated_volatile_param) << T;

  // If there was an ellipsis in the declarator, the declaration declares a
  // parameter pack whose type may be a pack expansion type.
  if (D.hasEllipsis()) {
    // C++0x [dcl.fct]p13:
    //   A declarator-id or abstract-declarator containing an ellipsis shall
    //   only be used in a parameter-declaration. Such a parameter-declaration
    //   is a parameter pack (14.5.3). [...]
    switch (D.getContext()) {
    case DeclaratorContext::Prototype:
    case DeclaratorContext::LambdaExprParameter:
    case DeclaratorContext::RequiresExpr:
      // C++0x [dcl.fct]p13:
      //   [...] When it is part of a parameter-declaration-clause, the
      //   parameter pack is a function parameter pack (14.5.3). The type T
      //   of the declarator-id of the function parameter pack shall contain
      //   a template parameter pack; each template parameter pack in T is
      //   expanded by the function parameter pack.
      //
      // We represent function parameter packs as function parameters whose
      // type is a pack expansion.
      if (!T->containsUnexpandedParameterPack() &&
          (!LangOpts.CPlusPlus20 || !T->getContainedAutoType())) {
        S.Diag(D.getEllipsisLoc(),
             diag::err_function_parameter_pack_without_parameter_packs)
          << T <<  D.getSourceRange();
        D.setEllipsisLoc(SourceLocation());
      } else {
        T = Context.getPackExpansionType(T, std::nullopt,
                                         /*ExpectPackInType=*/false);
      }
      break;
    case DeclaratorContext::TemplateParam:
      // C++0x [temp.param]p15:
      //   If a template-parameter is a [...] is a parameter-declaration that
      //   declares a parameter pack (8.3.5), then the template-parameter is a
      //   template parameter pack (14.5.3).
      //
      // Note: core issue 778 clarifies that, if there are any unexpanded
      // parameter packs in the type of the non-type template parameter, then
      // it expands those parameter packs.
      if (T->containsUnexpandedParameterPack())
        T = Context.getPackExpansionType(T, std::nullopt);
      else
        S.Diag(D.getEllipsisLoc(),
               LangOpts.CPlusPlus11
                 ? diag::warn_cxx98_compat_variadic_templates
                 : diag::ext_variadic_templates);
      break;

    case DeclaratorContext::File:
    case DeclaratorContext::KNRTypeList:
    case DeclaratorContext::ObjCParameter: // FIXME: special diagnostic here?
    case DeclaratorContext::ObjCResult:    // FIXME: special diagnostic here?
    case DeclaratorContext::TypeName:
    case DeclaratorContext::FunctionalCast:
    case DeclaratorContext::CXXNew:
    case DeclaratorContext::AliasDecl:
    case DeclaratorContext::AliasTemplate:
    case DeclaratorContext::Member:
    case DeclaratorContext::Block:
    case DeclaratorContext::ForInit:
    case DeclaratorContext::SelectionInit:
    case DeclaratorContext::Condition:
    case DeclaratorContext::CXXCatch:
    case DeclaratorContext::ObjCCatch:
    case DeclaratorContext::BlockLiteral:
    case DeclaratorContext::LambdaExpr:
    case DeclaratorContext::ConversionId:
    case DeclaratorContext::TrailingReturn:
    case DeclaratorContext::TrailingReturnVar:
    case DeclaratorContext::TemplateArg:
    case DeclaratorContext::TemplateTypeArg:
    case DeclaratorContext::Association:
      // FIXME: We may want to allow parameter packs in block-literal contexts
      // in the future.
      S.Diag(D.getEllipsisLoc(),
             diag::err_ellipsis_in_declarator_not_parameter);
      D.setEllipsisLoc(SourceLocation());
      break;
    }
  }

  assert(!T.isNull() && "T must not be null at the end of this function");
  if (!AreDeclaratorChunksValid)
    return Context.getTrivialTypeSourceInfo(T);
  return GetTypeSourceInfoForDeclarator(state, T, TInfo);
}

/// GetTypeForDeclarator - Convert the type for the specified
/// declarator to Type instances.
///
/// The result of this call will never be null, but the associated
/// type may be a null type if there's an unrecoverable error.
TypeSourceInfo *Sema::GetTypeForDeclarator(Declarator &D, Scope *S) {
  // Determine the type of the declarator. Not all forms of declarator
  // have a type.

  TypeProcessingState state(*this, D);

  TypeSourceInfo *ReturnTypeInfo = nullptr;
  QualType T = GetDeclSpecTypeForDeclarator(state, ReturnTypeInfo);
  if (D.isPrototypeContext() && getLangOpts().ObjCAutoRefCount)
    inferARCWriteback(state, T);

  return GetFullTypeForDeclarator(state, T, ReturnTypeInfo);
}

static void transferARCOwnershipToDeclSpec(Sema &S,
                                           QualType &declSpecTy,
                                           Qualifiers::ObjCLifetime ownership) {
  if (declSpecTy->isObjCRetainableType() &&
      declSpecTy.getObjCLifetime() == Qualifiers::OCL_None) {
    Qualifiers qs;
    qs.addObjCLifetime(ownership);
    declSpecTy = S.Context.getQualifiedType(declSpecTy, qs);
  }
}

static void transferARCOwnershipToDeclaratorChunk(TypeProcessingState &state,
                                            Qualifiers::ObjCLifetime ownership,
                                            unsigned chunkIndex) {
  Sema &S = state.getSema();
  Declarator &D = state.getDeclarator();

  // Look for an explicit lifetime attribute.
  DeclaratorChunk &chunk = D.getTypeObject(chunkIndex);
  if (chunk.getAttrs().hasAttribute(ParsedAttr::AT_ObjCOwnership))
    return;

  const char *attrStr = nullptr;
  switch (ownership) {
  case Qualifiers::OCL_None: llvm_unreachable("no ownership!");
  case Qualifiers::OCL_ExplicitNone: attrStr = "none"; break;
  case Qualifiers::OCL_Strong: attrStr = "strong"; break;
  case Qualifiers::OCL_Weak: attrStr = "weak"; break;
  case Qualifiers::OCL_Autoreleasing: attrStr = "autoreleasing"; break;
  }

  IdentifierLoc *Arg = new (S.Context) IdentifierLoc;
  Arg->Ident = &S.Context.Idents.get(attrStr);
  Arg->Loc = SourceLocation();

  ArgsUnion Args(Arg);

  // If there wasn't one, add one (with an invalid source location
  // so that we don't make an AttributedType for it).
  ParsedAttr *attr = D.getAttributePool().create(
      &S.Context.Idents.get("objc_ownership"), SourceLocation(),
      /*scope*/ nullptr, SourceLocation(),
      /*args*/ &Args, 1, ParsedAttr::Form::GNU());
  chunk.getAttrs().addAtEnd(attr);
  // TODO: mark whether we did this inference?
}

/// Used for transferring ownership in casts resulting in l-values.
static void transferARCOwnership(TypeProcessingState &state,
                                 QualType &declSpecTy,
                                 Qualifiers::ObjCLifetime ownership) {
  Sema &S = state.getSema();
  Declarator &D = state.getDeclarator();

  int inner = -1;
  bool hasIndirection = false;
  for (unsigned i = 0, e = D.getNumTypeObjects(); i != e; ++i) {
    DeclaratorChunk &chunk = D.getTypeObject(i);
    switch (chunk.Kind) {
    case DeclaratorChunk::Paren:
      // Ignore parens.
      break;

    case DeclaratorChunk::Array:
    case DeclaratorChunk::Reference:
    case DeclaratorChunk::Pointer:
      if (inner != -1)
        hasIndirection = true;
      inner = i;
      break;

    case DeclaratorChunk::BlockPointer:
      if (inner != -1)
        transferARCOwnershipToDeclaratorChunk(state, ownership, i);
      return;

    case DeclaratorChunk::Function:
    case DeclaratorChunk::MemberPointer:
    case DeclaratorChunk::Pipe:
      return;
    }
  }

  if (inner == -1)
    return;

  DeclaratorChunk &chunk = D.getTypeObject(inner);
  if (chunk.Kind == DeclaratorChunk::Pointer) {
    if (declSpecTy->isObjCRetainableType())
      return transferARCOwnershipToDeclSpec(S, declSpecTy, ownership);
    if (declSpecTy->isObjCObjectType() && hasIndirection)
      return transferARCOwnershipToDeclaratorChunk(state, ownership, inner);
  } else {
    assert(chunk.Kind == DeclaratorChunk::Array ||
           chunk.Kind == DeclaratorChunk::Reference);
    return transferARCOwnershipToDeclSpec(S, declSpecTy, ownership);
  }
}

TypeSourceInfo *Sema::GetTypeForDeclaratorCast(Declarator &D, QualType FromTy) {
  TypeProcessingState state(*this, D);

  TypeSourceInfo *ReturnTypeInfo = nullptr;
  QualType declSpecTy = GetDeclSpecTypeForDeclarator(state, ReturnTypeInfo);

  if (getLangOpts().ObjC) {
    Qualifiers::ObjCLifetime ownership = Context.getInnerObjCOwnership(FromTy);
    if (ownership != Qualifiers::OCL_None)
      transferARCOwnership(state, declSpecTy, ownership);
  }

  return GetFullTypeForDeclarator(state, declSpecTy, ReturnTypeInfo);
}

static void fillAttributedTypeLoc(AttributedTypeLoc TL,
                                  TypeProcessingState &State) {
  TL.setAttr(State.takeAttrForAttributedType(TL.getTypePtr()));
}

static void fillMatrixTypeLoc(MatrixTypeLoc MTL,
                              const ParsedAttributesView &Attrs) {
  for (const ParsedAttr &AL : Attrs) {
    if (AL.getKind() == ParsedAttr::AT_MatrixType) {
      MTL.setAttrNameLoc(AL.getLoc());
      MTL.setAttrRowOperand(AL.getArgAsExpr(0));
      MTL.setAttrColumnOperand(AL.getArgAsExpr(1));
      MTL.setAttrOperandParensRange(SourceRange());
      return;
    }
  }

  llvm_unreachable("no matrix_type attribute found at the expected location!");
}

namespace {
  class TypeSpecLocFiller : public TypeLocVisitor<TypeSpecLocFiller> {
    Sema &SemaRef;
    ASTContext &Context;
    TypeProcessingState &State;
    const DeclSpec &DS;

  public:
    TypeSpecLocFiller(Sema &S, ASTContext &Context, TypeProcessingState &State,
                      const DeclSpec &DS)
        : SemaRef(S), Context(Context), State(State), DS(DS) {}

    void VisitAttributedTypeLoc(AttributedTypeLoc TL) {
      Visit(TL.getModifiedLoc());
      fillAttributedTypeLoc(TL, State);
    }
    void VisitBTFTagAttributedTypeLoc(BTFTagAttributedTypeLoc TL) {
      Visit(TL.getWrappedLoc());
    }
    void VisitMacroQualifiedTypeLoc(MacroQualifiedTypeLoc TL) {
      Visit(TL.getInnerLoc());
      TL.setExpansionLoc(
          State.getExpansionLocForMacroQualifiedType(TL.getTypePtr()));
    }
    void VisitQualifiedTypeLoc(QualifiedTypeLoc TL) {
      Visit(TL.getUnqualifiedLoc());
    }
    // Allow to fill pointee's type locations, e.g.,
    //   int __attr * __attr * __attr *p;
    void VisitPointerTypeLoc(PointerTypeLoc TL) { Visit(TL.getNextTypeLoc()); }
    void VisitTypedefTypeLoc(TypedefTypeLoc TL) {
      TL.setNameLoc(DS.getTypeSpecTypeLoc());
    }
    void VisitObjCInterfaceTypeLoc(ObjCInterfaceTypeLoc TL) {
      TL.setNameLoc(DS.getTypeSpecTypeLoc());
      // FIXME. We should have DS.getTypeSpecTypeEndLoc(). But, it requires
      // addition field. What we have is good enough for display of location
      // of 'fixit' on interface name.
      TL.setNameEndLoc(DS.getEndLoc());
    }
    void VisitObjCObjectTypeLoc(ObjCObjectTypeLoc TL) {
      TypeSourceInfo *RepTInfo = nullptr;
      Sema::GetTypeFromParser(DS.getRepAsType(), &RepTInfo);
      TL.copy(RepTInfo->getTypeLoc());
    }
    void VisitObjCObjectPointerTypeLoc(ObjCObjectPointerTypeLoc TL) {
      TypeSourceInfo *RepTInfo = nullptr;
      Sema::GetTypeFromParser(DS.getRepAsType(), &RepTInfo);
      TL.copy(RepTInfo->getTypeLoc());
    }
    void VisitTemplateSpecializationTypeLoc(TemplateSpecializationTypeLoc TL) {
      TypeSourceInfo *TInfo = nullptr;
      Sema::GetTypeFromParser(DS.getRepAsType(), &TInfo);

      // If we got no declarator info from previous Sema routines,
      // just fill with the typespec loc.
      if (!TInfo) {
        TL.initialize(Context, DS.getTypeSpecTypeNameLoc());
        return;
      }

      TypeLoc OldTL = TInfo->getTypeLoc();
      if (TInfo->getType()->getAs<ElaboratedType>()) {
        ElaboratedTypeLoc ElabTL = OldTL.castAs<ElaboratedTypeLoc>();
        TemplateSpecializationTypeLoc NamedTL = ElabTL.getNamedTypeLoc()
            .castAs<TemplateSpecializationTypeLoc>();
        TL.copy(NamedTL);
      } else {
        TL.copy(OldTL.castAs<TemplateSpecializationTypeLoc>());
        assert(TL.getRAngleLoc() == OldTL.castAs<TemplateSpecializationTypeLoc>().getRAngleLoc());
      }

    }
    void VisitTypeOfExprTypeLoc(TypeOfExprTypeLoc TL) {
      assert(DS.getTypeSpecType() == DeclSpec::TST_typeofExpr ||
             DS.getTypeSpecType() == DeclSpec::TST_typeof_unqualExpr);
      TL.setTypeofLoc(DS.getTypeSpecTypeLoc());
      TL.setParensRange(DS.getTypeofParensRange());
    }
    void VisitTypeOfTypeLoc(TypeOfTypeLoc TL) {
      assert(DS.getTypeSpecType() == DeclSpec::TST_typeofType ||
             DS.getTypeSpecType() == DeclSpec::TST_typeof_unqualType);
      TL.setTypeofLoc(DS.getTypeSpecTypeLoc());
      TL.setParensRange(DS.getTypeofParensRange());
      assert(DS.getRepAsType());
      TypeSourceInfo *TInfo = nullptr;
      Sema::GetTypeFromParser(DS.getRepAsType(), &TInfo);
      TL.setUnmodifiedTInfo(TInfo);
    }
    void VisitDecltypeTypeLoc(DecltypeTypeLoc TL) {
      assert(DS.getTypeSpecType() == DeclSpec::TST_decltype);
      TL.setDecltypeLoc(DS.getTypeSpecTypeLoc());
      TL.setRParenLoc(DS.getTypeofParensRange().getEnd());
    }
    void VisitUnaryTransformTypeLoc(UnaryTransformTypeLoc TL) {
      assert(DS.isTransformTypeTrait(DS.getTypeSpecType()));
      TL.setKWLoc(DS.getTypeSpecTypeLoc());
      TL.setParensRange(DS.getTypeofParensRange());
      assert(DS.getRepAsType());
      TypeSourceInfo *TInfo = nullptr;
      Sema::GetTypeFromParser(DS.getRepAsType(), &TInfo);
      TL.setUnderlyingTInfo(TInfo);
    }
    void VisitBuiltinTypeLoc(BuiltinTypeLoc TL) {
      // By default, use the source location of the type specifier.
      TL.setBuiltinLoc(DS.getTypeSpecTypeLoc());
      if (TL.needsExtraLocalData()) {
        // Set info for the written builtin specifiers.
        TL.getWrittenBuiltinSpecs() = DS.getWrittenBuiltinSpecs();
        // Try to have a meaningful source location.
        if (TL.getWrittenSignSpec() != TypeSpecifierSign::Unspecified)
          TL.expandBuiltinRange(DS.getTypeSpecSignLoc());
        if (TL.getWrittenWidthSpec() != TypeSpecifierWidth::Unspecified)
          TL.expandBuiltinRange(DS.getTypeSpecWidthRange());
      }
    }
    void VisitElaboratedTypeLoc(ElaboratedTypeLoc TL) {
      if (DS.getTypeSpecType() == TST_typename) {
        TypeSourceInfo *TInfo = nullptr;
        Sema::GetTypeFromParser(DS.getRepAsType(), &TInfo);
        if (TInfo)
          if (auto ETL = TInfo->getTypeLoc().getAs<ElaboratedTypeLoc>()) {
            TL.copy(ETL);
            return;
          }
      }
      const ElaboratedType *T = TL.getTypePtr();
      TL.setElaboratedKeywordLoc(T->getKeyword() != ETK_None
                                     ? DS.getTypeSpecTypeLoc()
                                     : SourceLocation());
      const CXXScopeSpec& SS = DS.getTypeSpecScope();
      TL.setQualifierLoc(SS.getWithLocInContext(Context));
      Visit(TL.getNextTypeLoc().getUnqualifiedLoc());
    }
    void VisitDependentNameTypeLoc(DependentNameTypeLoc TL) {
      assert(DS.getTypeSpecType() == TST_typename);
      TypeSourceInfo *TInfo = nullptr;
      Sema::GetTypeFromParser(DS.getRepAsType(), &TInfo);
      assert(TInfo);
      TL.copy(TInfo->getTypeLoc().castAs<DependentNameTypeLoc>());
    }
    void VisitDependentTemplateSpecializationTypeLoc(
                                 DependentTemplateSpecializationTypeLoc TL) {
      assert(DS.getTypeSpecType() == TST_typename);
      TypeSourceInfo *TInfo = nullptr;
      Sema::GetTypeFromParser(DS.getRepAsType(), &TInfo);
      assert(TInfo);
      TL.copy(
          TInfo->getTypeLoc().castAs<DependentTemplateSpecializationTypeLoc>());
    }
    void VisitAutoTypeLoc(AutoTypeLoc TL) {
      assert(DS.getTypeSpecType() == TST_auto ||
             DS.getTypeSpecType() == TST_decltype_auto ||
             DS.getTypeSpecType() == TST_auto_type ||
             DS.getTypeSpecType() == TST_unspecified);
      TL.setNameLoc(DS.getTypeSpecTypeLoc());
      if (DS.getTypeSpecType() == TST_decltype_auto)
        TL.setRParenLoc(DS.getTypeofParensRange().getEnd());
      if (!DS.isConstrainedAuto())
        return;
      TemplateIdAnnotation *TemplateId = DS.getRepAsTemplateId();
      if (!TemplateId)
        return;
      if (DS.getTypeSpecScope().isNotEmpty())
        TL.setNestedNameSpecifierLoc(
            DS.getTypeSpecScope().getWithLocInContext(Context));
      else
        TL.setNestedNameSpecifierLoc(NestedNameSpecifierLoc());
      TL.setTemplateKWLoc(TemplateId->TemplateKWLoc);
      TL.setConceptNameLoc(TemplateId->TemplateNameLoc);
      TL.setFoundDecl(nullptr);
      TL.setLAngleLoc(TemplateId->LAngleLoc);
      TL.setRAngleLoc(TemplateId->RAngleLoc);
      if (TemplateId->NumArgs == 0)
        return;
      TemplateArgumentListInfo TemplateArgsInfo;
      ASTTemplateArgsPtr TemplateArgsPtr(TemplateId->getTemplateArgs(),
                                         TemplateId->NumArgs);
      SemaRef.translateTemplateArguments(TemplateArgsPtr, TemplateArgsInfo);
      for (unsigned I = 0; I < TemplateId->NumArgs; ++I)
        TL.setArgLocInfo(I, TemplateArgsInfo.arguments()[I].getLocInfo());
    }
    void VisitTagTypeLoc(TagTypeLoc TL) {
      TL.setNameLoc(DS.getTypeSpecTypeNameLoc());
    }
    void VisitAtomicTypeLoc(AtomicTypeLoc TL) {
      // An AtomicTypeLoc can come from either an _Atomic(...) type specifier
      // or an _Atomic qualifier.
      if (DS.getTypeSpecType() == DeclSpec::TST_atomic) {
        TL.setKWLoc(DS.getTypeSpecTypeLoc());
        TL.setParensRange(DS.getTypeofParensRange());

        TypeSourceInfo *TInfo = nullptr;
        Sema::GetTypeFromParser(DS.getRepAsType(), &TInfo);
        assert(TInfo);
        TL.getValueLoc().initializeFullCopy(TInfo->getTypeLoc());
      } else {
        TL.setKWLoc(DS.getAtomicSpecLoc());
        // No parens, to indicate this was spelled as an _Atomic qualifier.
        TL.setParensRange(SourceRange());
        Visit(TL.getValueLoc());
      }
    }

    void VisitPipeTypeLoc(PipeTypeLoc TL) {
      TL.setKWLoc(DS.getTypeSpecTypeLoc());

      TypeSourceInfo *TInfo = nullptr;
      Sema::GetTypeFromParser(DS.getRepAsType(), &TInfo);
      TL.getValueLoc().initializeFullCopy(TInfo->getTypeLoc());
    }

    void VisitExtIntTypeLoc(BitIntTypeLoc TL) {
      TL.setNameLoc(DS.getTypeSpecTypeLoc());
    }

    void VisitDependentExtIntTypeLoc(DependentBitIntTypeLoc TL) {
      TL.setNameLoc(DS.getTypeSpecTypeLoc());
    }

    void VisitTypeLoc(TypeLoc TL) {
      // FIXME: add other typespec types and change this to an assert.
      TL.initialize(Context, DS.getTypeSpecTypeLoc());
    }
  };

  class DeclaratorLocFiller : public TypeLocVisitor<DeclaratorLocFiller> {
    ASTContext &Context;
    TypeProcessingState &State;
    const DeclaratorChunk &Chunk;

  public:
    DeclaratorLocFiller(ASTContext &Context, TypeProcessingState &State,
                        const DeclaratorChunk &Chunk)
        : Context(Context), State(State), Chunk(Chunk) {}

    void VisitQualifiedTypeLoc(QualifiedTypeLoc TL) {
      llvm_unreachable("qualified type locs not expected here!");
    }
    void VisitDecayedTypeLoc(DecayedTypeLoc TL) {
      llvm_unreachable("decayed type locs not expected here!");
    }

    void VisitAttributedTypeLoc(AttributedTypeLoc TL) {
      fillAttributedTypeLoc(TL, State);
    }
    void VisitBTFTagAttributedTypeLoc(BTFTagAttributedTypeLoc TL) {
      // nothing
    }
    void VisitAdjustedTypeLoc(AdjustedTypeLoc TL) {
      // nothing
    }
    void VisitBlockPointerTypeLoc(BlockPointerTypeLoc TL) {
      assert(Chunk.Kind == DeclaratorChunk::BlockPointer);
      TL.setCaretLoc(Chunk.Loc);
    }
    void VisitPointerTypeLoc(PointerTypeLoc TL) {
      assert(Chunk.Kind == DeclaratorChunk::Pointer);
      TL.setStarLoc(Chunk.Loc);
    }
    void VisitObjCObjectPointerTypeLoc(ObjCObjectPointerTypeLoc TL) {
      assert(Chunk.Kind == DeclaratorChunk::Pointer);
      TL.setStarLoc(Chunk.Loc);
    }
    void VisitMemberPointerTypeLoc(MemberPointerTypeLoc TL) {
      assert(Chunk.Kind == DeclaratorChunk::MemberPointer);
      const CXXScopeSpec& SS = Chunk.Mem.Scope();
      NestedNameSpecifierLoc NNSLoc = SS.getWithLocInContext(Context);

      const Type* ClsTy = TL.getClass();
      QualType ClsQT = QualType(ClsTy, 0);
      TypeSourceInfo *ClsTInfo = Context.CreateTypeSourceInfo(ClsQT, 0);
      // Now copy source location info into the type loc component.
      TypeLoc ClsTL = ClsTInfo->getTypeLoc();
      switch (NNSLoc.getNestedNameSpecifier()->getKind()) {
      case NestedNameSpecifier::Identifier:
        assert(isa<DependentNameType>(ClsTy) && "Unexpected TypeLoc");
        {
          DependentNameTypeLoc DNTLoc = ClsTL.castAs<DependentNameTypeLoc>();
          DNTLoc.setElaboratedKeywordLoc(SourceLocation());
          DNTLoc.setQualifierLoc(NNSLoc.getPrefix());
          DNTLoc.setNameLoc(NNSLoc.getLocalBeginLoc());
        }
        break;

      case NestedNameSpecifier::TypeSpec:
      case NestedNameSpecifier::TypeSpecWithTemplate:
        if (isa<ElaboratedType>(ClsTy)) {
          ElaboratedTypeLoc ETLoc = ClsTL.castAs<ElaboratedTypeLoc>();
          ETLoc.setElaboratedKeywordLoc(SourceLocation());
          ETLoc.setQualifierLoc(NNSLoc.getPrefix());
          TypeLoc NamedTL = ETLoc.getNamedTypeLoc();
          NamedTL.initializeFullCopy(NNSLoc.getTypeLoc());
        } else {
          ClsTL.initializeFullCopy(NNSLoc.getTypeLoc());
        }
        break;

      case NestedNameSpecifier::Namespace:
      case NestedNameSpecifier::NamespaceAlias:
      case NestedNameSpecifier::Global:
      case NestedNameSpecifier::Super:
        llvm_unreachable("Nested-name-specifier must name a type");
      }

      // Finally fill in MemberPointerLocInfo fields.
      TL.setStarLoc(Chunk.Mem.StarLoc);
      TL.setClassTInfo(ClsTInfo);
    }
    void VisitLValueReferenceTypeLoc(LValueReferenceTypeLoc TL) {
      assert(Chunk.Kind == DeclaratorChunk::Reference);
      // 'Amp' is misleading: this might have been originally
      /// spelled with AmpAmp.
      TL.setAmpLoc(Chunk.Loc);
    }
    void VisitRValueReferenceTypeLoc(RValueReferenceTypeLoc TL) {
      assert(Chunk.Kind == DeclaratorChunk::Reference);
      assert(!Chunk.Ref.LValueRef);
      TL.setAmpAmpLoc(Chunk.Loc);
    }
    void VisitArrayTypeLoc(ArrayTypeLoc TL) {
      assert(Chunk.Kind == DeclaratorChunk::Array);
      TL.setLBracketLoc(Chunk.Loc);
      TL.setRBracketLoc(Chunk.EndLoc);
      TL.setSizeExpr(static_cast<Expr*>(Chunk.Arr.NumElts));
    }
    void VisitFunctionTypeLoc(FunctionTypeLoc TL) {
      assert(Chunk.Kind == DeclaratorChunk::Function);
      TL.setLocalRangeBegin(Chunk.Loc);
      TL.setLocalRangeEnd(Chunk.EndLoc);

      const DeclaratorChunk::FunctionTypeInfo &FTI = Chunk.Fun;
      TL.setLParenLoc(FTI.getLParenLoc());
      TL.setRParenLoc(FTI.getRParenLoc());
      for (unsigned i = 0, e = TL.getNumParams(), tpi = 0; i != e; ++i) {
        ParmVarDecl *Param = cast<ParmVarDecl>(FTI.Params[i].Param);
        TL.setParam(tpi++, Param);
      }
      TL.setExceptionSpecRange(FTI.getExceptionSpecRange());
    }
    void VisitParenTypeLoc(ParenTypeLoc TL) {
      assert(Chunk.Kind == DeclaratorChunk::Paren);
      TL.setLParenLoc(Chunk.Loc);
      TL.setRParenLoc(Chunk.EndLoc);
    }
    void VisitPipeTypeLoc(PipeTypeLoc TL) {
      assert(Chunk.Kind == DeclaratorChunk::Pipe);
      TL.setKWLoc(Chunk.Loc);
    }
    void VisitBitIntTypeLoc(BitIntTypeLoc TL) {
      TL.setNameLoc(Chunk.Loc);
    }
    void VisitMacroQualifiedTypeLoc(MacroQualifiedTypeLoc TL) {
      TL.setExpansionLoc(Chunk.Loc);
    }
    void VisitVectorTypeLoc(VectorTypeLoc TL) { TL.setNameLoc(Chunk.Loc); }
    void VisitDependentVectorTypeLoc(DependentVectorTypeLoc TL) {
      TL.setNameLoc(Chunk.Loc);
    }
    void VisitExtVectorTypeLoc(ExtVectorTypeLoc TL) {
      TL.setNameLoc(Chunk.Loc);
    }
    void
    VisitDependentSizedExtVectorTypeLoc(DependentSizedExtVectorTypeLoc TL) {
      TL.setNameLoc(Chunk.Loc);
    }
    void VisitMatrixTypeLoc(MatrixTypeLoc TL) {
      fillMatrixTypeLoc(TL, Chunk.getAttrs());
    }

    void VisitTypeLoc(TypeLoc TL) {
      llvm_unreachable("unsupported TypeLoc kind in declarator!");
    }
  };
} // end anonymous namespace

static void fillAtomicQualLoc(AtomicTypeLoc ATL, const DeclaratorChunk &Chunk) {
  SourceLocation Loc;
  switch (Chunk.Kind) {
  case DeclaratorChunk::Function:
  case DeclaratorChunk::Array:
  case DeclaratorChunk::Paren:
  case DeclaratorChunk::Pipe:
    llvm_unreachable("cannot be _Atomic qualified");

  case DeclaratorChunk::Pointer:
    Loc = Chunk.Ptr.AtomicQualLoc;
    break;

  case DeclaratorChunk::BlockPointer:
  case DeclaratorChunk::Reference:
  case DeclaratorChunk::MemberPointer:
    // FIXME: Provide a source location for the _Atomic keyword.
    break;
  }

  ATL.setKWLoc(Loc);
  ATL.setParensRange(SourceRange());
}

static void
fillDependentAddressSpaceTypeLoc(DependentAddressSpaceTypeLoc DASTL,
                                 const ParsedAttributesView &Attrs) {
  for (const ParsedAttr &AL : Attrs) {
    if (AL.getKind() == ParsedAttr::AT_AddressSpace) {
      DASTL.setAttrNameLoc(AL.getLoc());
      DASTL.setAttrExprOperand(AL.getArgAsExpr(0));
      DASTL.setAttrOperandParensRange(SourceRange());
      return;
    }
  }

  llvm_unreachable(
      "no address_space attribute found at the expected location!");
}

/// Create and instantiate a TypeSourceInfo with type source information.
///
/// \param T QualType referring to the type as written in source code.
///
/// \param ReturnTypeInfo For declarators whose return type does not show
/// up in the normal place in the declaration specifiers (such as a C++
/// conversion function), this pointer will refer to a type source information
/// for that return type.
static TypeSourceInfo *
GetTypeSourceInfoForDeclarator(TypeProcessingState &State,
                               QualType T, TypeSourceInfo *ReturnTypeInfo) {
  Sema &S = State.getSema();
  Declarator &D = State.getDeclarator();

  TypeSourceInfo *TInfo = S.Context.CreateTypeSourceInfo(T);
  UnqualTypeLoc CurrTL = TInfo->getTypeLoc().getUnqualifiedLoc();

  // Handle parameter packs whose type is a pack expansion.
  if (isa<PackExpansionType>(T)) {
    CurrTL.castAs<PackExpansionTypeLoc>().setEllipsisLoc(D.getEllipsisLoc());
    CurrTL = CurrTL.getNextTypeLoc().getUnqualifiedLoc();
  }

  for (unsigned i = 0, e = D.getNumTypeObjects(); i != e; ++i) {
    // Microsoft property fields can have multiple sizeless array chunks
    // (i.e. int x[][][]). Don't create more than one level of incomplete array.
    if (CurrTL.getTypeLocClass() == TypeLoc::IncompleteArray && e != 1 &&
        D.getDeclSpec().getAttributes().hasMSPropertyAttr())
      continue;

    // An AtomicTypeLoc might be produced by an atomic qualifier in this
    // declarator chunk.
    if (AtomicTypeLoc ATL = CurrTL.getAs<AtomicTypeLoc>()) {
      fillAtomicQualLoc(ATL, D.getTypeObject(i));
      CurrTL = ATL.getValueLoc().getUnqualifiedLoc();
    }

    bool HasDesugaredTypeLoc = true;
    while (HasDesugaredTypeLoc) {
      switch (CurrTL.getTypeLocClass()) {
      case TypeLoc::MacroQualified: {
        auto TL = CurrTL.castAs<MacroQualifiedTypeLoc>();
        TL.setExpansionLoc(
            State.getExpansionLocForMacroQualifiedType(TL.getTypePtr()));
        CurrTL = TL.getNextTypeLoc().getUnqualifiedLoc();
        break;
      }

      case TypeLoc::Attributed: {
        auto TL = CurrTL.castAs<AttributedTypeLoc>();
        fillAttributedTypeLoc(TL, State);
        CurrTL = TL.getNextTypeLoc().getUnqualifiedLoc();
        break;
      }

      case TypeLoc::Adjusted:
      case TypeLoc::BTFTagAttributed: {
        CurrTL = CurrTL.getNextTypeLoc().getUnqualifiedLoc();
        break;
      }

      case TypeLoc::DependentAddressSpace: {
        auto TL = CurrTL.castAs<DependentAddressSpaceTypeLoc>();
        fillDependentAddressSpaceTypeLoc(TL, D.getTypeObject(i).getAttrs());
        CurrTL = TL.getPointeeTypeLoc().getUnqualifiedLoc();
        break;
      }

      default:
        HasDesugaredTypeLoc = false;
        break;
      }
    }

    DeclaratorLocFiller(S.Context, State, D.getTypeObject(i)).Visit(CurrTL);
    CurrTL = CurrTL.getNextTypeLoc().getUnqualifiedLoc();
  }

  // If we have different source information for the return type, use
  // that.  This really only applies to C++ conversion functions.
  if (ReturnTypeInfo) {
    TypeLoc TL = ReturnTypeInfo->getTypeLoc();
    assert(TL.getFullDataSize() == CurrTL.getFullDataSize());
    memcpy(CurrTL.getOpaqueData(), TL.getOpaqueData(), TL.getFullDataSize());
  } else {
    TypeSpecLocFiller(S, S.Context, State, D.getDeclSpec()).Visit(CurrTL);
  }

  return TInfo;
}

/// Create a LocInfoType to hold the given QualType and TypeSourceInfo.
ParsedType Sema::CreateParsedType(QualType T, TypeSourceInfo *TInfo) {
  // FIXME: LocInfoTypes are "transient", only needed for passing to/from Parser
  // and Sema during declaration parsing. Try deallocating/caching them when
  // it's appropriate, instead of allocating them and keeping them around.
  LocInfoType *LocT = (LocInfoType*)BumpAlloc.Allocate(sizeof(LocInfoType),
                                                       TypeAlignment);
  new (LocT) LocInfoType(T, TInfo);
  assert(LocT->getTypeClass() != T->getTypeClass() &&
         "LocInfoType's TypeClass conflicts with an existing Type class");
  return ParsedType::make(QualType(LocT, 0));
}

void LocInfoType::getAsStringInternal(std::string &Str,
                                      const PrintingPolicy &Policy) const {
  llvm_unreachable("LocInfoType leaked into the type system; an opaque TypeTy*"
         " was used directly instead of getting the QualType through"
         " GetTypeFromParser");
}

TypeResult Sema::ActOnTypeName(Scope *S, Declarator &D) {
  // C99 6.7.6: Type names have no identifier.  This is already validated by
  // the parser.
  assert(D.getIdentifier() == nullptr &&
         "Type name should have no identifier!");

  TypeSourceInfo *TInfo = GetTypeForDeclarator(D, S);
  QualType T = TInfo->getType();
  if (D.isInvalidType())
    return true;

  // Make sure there are no unused decl attributes on the declarator.
  // We don't want to do this for ObjC parameters because we're going
  // to apply them to the actual parameter declaration.
  // Likewise, we don't want to do this for alias declarations, because
  // we are actually going to build a declaration from this eventually.
  if (D.getContext() != DeclaratorContext::ObjCParameter &&
      D.getContext() != DeclaratorContext::AliasDecl &&
      D.getContext() != DeclaratorContext::AliasTemplate)
    checkUnusedDeclAttributes(D);

  if (getLangOpts().CPlusPlus) {
    // Check that there are no default arguments (C++ only).
    CheckExtraCXXDefaultArguments(D);
  }

  return CreateParsedType(T, TInfo);
}

ParsedType Sema::ActOnObjCInstanceType(SourceLocation Loc) {
  QualType T = Context.getObjCInstanceType();
  TypeSourceInfo *TInfo = Context.getTrivialTypeSourceInfo(T, Loc);
  return CreateParsedType(T, TInfo);
}

//===----------------------------------------------------------------------===//
// Type Attribute Processing
//===----------------------------------------------------------------------===//

/// Build an AddressSpace index from a constant expression and diagnose any
/// errors related to invalid address_spaces. Returns true on successfully
/// building an AddressSpace index.
static bool BuildAddressSpaceIndex(Sema &S, LangAS &ASIdx,
                                   const Expr *AddrSpace,
                                   SourceLocation AttrLoc) {
  if (!AddrSpace->isValueDependent()) {
    std::optional<llvm::APSInt> OptAddrSpace =
        AddrSpace->getIntegerConstantExpr(S.Context);
    if (!OptAddrSpace) {
      S.Diag(AttrLoc, diag::err_attribute_argument_type)
          << "'address_space'" << AANT_ArgumentIntegerConstant
          << AddrSpace->getSourceRange();
      return false;
    }
    llvm::APSInt &addrSpace = *OptAddrSpace;

    // Bounds checking.
    if (addrSpace.isSigned()) {
      if (addrSpace.isNegative()) {
        S.Diag(AttrLoc, diag::err_attribute_address_space_negative)
            << AddrSpace->getSourceRange();
        return false;
      }
      addrSpace.setIsSigned(false);
    }

    llvm::APSInt max(addrSpace.getBitWidth());
    max =
        Qualifiers::MaxAddressSpace - (unsigned)LangAS::FirstTargetAddressSpace;

    if (addrSpace > max) {
      S.Diag(AttrLoc, diag::err_attribute_address_space_too_high)
          << (unsigned)max.getZExtValue() << AddrSpace->getSourceRange();
      return false;
    }

    ASIdx =
        getLangASFromTargetAS(static_cast<unsigned>(addrSpace.getZExtValue()));
    return true;
  }

  // Default value for DependentAddressSpaceTypes
  ASIdx = LangAS::Default;
  return true;
}

/// BuildAddressSpaceAttr - Builds a DependentAddressSpaceType if an expression
/// is uninstantiated. If instantiated it will apply the appropriate address
/// space to the type. This function allows dependent template variables to be
/// used in conjunction with the address_space attribute
QualType Sema::BuildAddressSpaceAttr(QualType &T, LangAS ASIdx, Expr *AddrSpace,
                                     SourceLocation AttrLoc) {
  if (!AddrSpace->isValueDependent()) {
    if (DiagnoseMultipleAddrSpaceAttributes(*this, T.getAddressSpace(), ASIdx,
                                            AttrLoc))
      return QualType();

    return Context.getAddrSpaceQualType(T, ASIdx);
  }

  // A check with similar intentions as checking if a type already has an
  // address space except for on a dependent types, basically if the
  // current type is already a DependentAddressSpaceType then its already
  // lined up to have another address space on it and we can't have
  // multiple address spaces on the one pointer indirection
  if (T->getAs<DependentAddressSpaceType>()) {
    Diag(AttrLoc, diag::err_attribute_address_multiple_qualifiers);
    return QualType();
  }

  return Context.getDependentAddressSpaceType(T, AddrSpace, AttrLoc);
}

QualType Sema::BuildAddressSpaceAttr(QualType &T, Expr *AddrSpace,
                                     SourceLocation AttrLoc) {
  LangAS ASIdx;
  if (!BuildAddressSpaceIndex(*this, ASIdx, AddrSpace, AttrLoc))
    return QualType();
  return BuildAddressSpaceAttr(T, ASIdx, AddrSpace, AttrLoc);
}

static void HandleBTFTypeTagAttribute(QualType &Type, const ParsedAttr &Attr,
                                      TypeProcessingState &State) {
  Sema &S = State.getSema();

  // Check the number of attribute arguments.
  if (Attr.getNumArgs() != 1) {
    S.Diag(Attr.getLoc(), diag::err_attribute_wrong_number_arguments)
        << Attr << 1;
    Attr.setInvalid();
    return;
  }

  // Ensure the argument is a string.
  auto *StrLiteral = dyn_cast<StringLiteral>(Attr.getArgAsExpr(0));
  if (!StrLiteral) {
    S.Diag(Attr.getLoc(), diag::err_attribute_argument_type)
        << Attr << AANT_ArgumentString;
    Attr.setInvalid();
    return;
  }

  ASTContext &Ctx = S.Context;
  StringRef BTFTypeTag = StrLiteral->getString();
  Type = State.getBTFTagAttributedType(
      ::new (Ctx) BTFTypeTagAttr(Ctx, Attr, BTFTypeTag), Type);
}

/// HandleAddressSpaceTypeAttribute - Process an address_space attribute on the
/// specified type.  The attribute contains 1 argument, the id of the address
/// space for the type.
static void HandleAddressSpaceTypeAttribute(QualType &Type,
                                            const ParsedAttr &Attr,
                                            TypeProcessingState &State) {
  Sema &S = State.getSema();

  // ISO/IEC TR 18037 S5.3 (amending C99 6.7.3): "A function type shall not be
  // qualified by an address-space qualifier."
  if (Type->isFunctionType()) {
    S.Diag(Attr.getLoc(), diag::err_attribute_address_function_type);
    Attr.setInvalid();
    return;
  }

  LangAS ASIdx;
  if (Attr.getKind() == ParsedAttr::AT_AddressSpace) {

    // Check the attribute arguments.
    if (Attr.getNumArgs() != 1) {
      S.Diag(Attr.getLoc(), diag::err_attribute_wrong_number_arguments) << Attr
                                                                        << 1;
      Attr.setInvalid();
      return;
    }

    Expr *ASArgExpr = static_cast<Expr *>(Attr.getArgAsExpr(0));
    LangAS ASIdx;
    if (!BuildAddressSpaceIndex(S, ASIdx, ASArgExpr, Attr.getLoc())) {
      Attr.setInvalid();
      return;
    }

    ASTContext &Ctx = S.Context;
    auto *ASAttr =
        ::new (Ctx) AddressSpaceAttr(Ctx, Attr, static_cast<unsigned>(ASIdx));

    // If the expression is not value dependent (not templated), then we can
    // apply the address space qualifiers just to the equivalent type.
    // Otherwise, we make an AttributedType with the modified and equivalent
    // type the same, and wrap it in a DependentAddressSpaceType. When this
    // dependent type is resolved, the qualifier is added to the equivalent type
    // later.
    QualType T;
    if (!ASArgExpr->isValueDependent()) {
      QualType EquivType =
          S.BuildAddressSpaceAttr(Type, ASIdx, ASArgExpr, Attr.getLoc());
      if (EquivType.isNull()) {
        Attr.setInvalid();
        return;
      }
      T = State.getAttributedType(ASAttr, Type, EquivType);
    } else {
      T = State.getAttributedType(ASAttr, Type, Type);
      T = S.BuildAddressSpaceAttr(T, ASIdx, ASArgExpr, Attr.getLoc());
    }

    if (!T.isNull())
      Type = T;
    else
      Attr.setInvalid();
  } else {
    // The keyword-based type attributes imply which address space to use.
    ASIdx = S.getLangOpts().SYCLIsDevice ? Attr.asSYCLLangAS()
                                         : Attr.asOpenCLLangAS();
    if (S.getLangOpts().HLSL)
      ASIdx = Attr.asHLSLLangAS();

    if (ASIdx == LangAS::Default)
      llvm_unreachable("Invalid address space");

    if (DiagnoseMultipleAddrSpaceAttributes(S, Type.getAddressSpace(), ASIdx,
                                            Attr.getLoc())) {
      Attr.setInvalid();
      return;
    }

    Type = S.Context.getAddrSpaceQualType(Type, ASIdx);
  }
}

static void HandleSYCLPipeAttribute(QualType &Type, const ParsedAttr &Attr,
                                    TypeProcessingState &State) {
  Sema &S = State.getSema();
  ASTContext &Ctx = S.Context;

  // Check the attribute arguments.
  if (Attr.getNumArgs() != 1) {
    S.Diag(Attr.getLoc(), diag::err_attribute_wrong_number_arguments)
        << Attr << 1;
    Attr.setInvalid();
    return;
  }

  if (!Attr.isArgExpr(0)) {
    S.Diag(Attr.getLoc(), diag::err_attribute_argument_type)
        << Attr << AANT_ArgumentString;
    Attr.setInvalid();
    return;
  }

  StringRef Str;
  if (auto *SL = dyn_cast<StringLiteral>(Attr.getArgAsExpr(0))) {
    Str = SL->getString();
  } else {
    S.Diag(Attr.getLoc(), diag::err_attribute_argument_type)
        << Attr << AANT_ArgumentString;
    Attr.setInvalid();
    return;
  }

  bool isReadOnlyPipe;
  if (Str == "write_only")
    isReadOnlyPipe = false;
  else if (Str == "read_only")
    isReadOnlyPipe = true;
  else {
    S.Diag(Attr.getLoc(), diag::err_pipe_attribute_arg_not_allowed) << Str;
    Attr.setInvalid();
    return;
  }

  auto *PipeAttr = ::new (Ctx) SYCLIntelPipeAttr(Ctx, Attr, Str);

  // Apply pipe qualifiers just to the equivalent type, as the expression is not
  // value dependent (not templated).
  QualType EquivType = isReadOnlyPipe
                           ? S.BuildReadPipeType(Type, Attr.getLoc())
                           : S.BuildWritePipeType(Type, Attr.getLoc());
  if (EquivType.isNull()) {
    Attr.setInvalid();
    return;
  }

  QualType T = State.getAttributedType(PipeAttr, Type, EquivType);
  if (!T.isNull())
    Type = T;
  else
    Attr.setInvalid();
}

/// handleObjCOwnershipTypeAttr - Process an objc_ownership
/// attribute on the specified type.
///
/// Returns 'true' if the attribute was handled.
static bool handleObjCOwnershipTypeAttr(TypeProcessingState &state,
                                        ParsedAttr &attr, QualType &type) {
  bool NonObjCPointer = false;

  if (!type->isDependentType() && !type->isUndeducedType()) {
    if (const PointerType *ptr = type->getAs<PointerType>()) {
      QualType pointee = ptr->getPointeeType();
      if (pointee->isObjCRetainableType() || pointee->isPointerType())
        return false;
      // It is important not to lose the source info that there was an attribute
      // applied to non-objc pointer. We will create an attributed type but
      // its type will be the same as the original type.
      NonObjCPointer = true;
    } else if (!type->isObjCRetainableType()) {
      return false;
    }

    // Don't accept an ownership attribute in the declspec if it would
    // just be the return type of a block pointer.
    if (state.isProcessingDeclSpec()) {
      Declarator &D = state.getDeclarator();
      if (maybeMovePastReturnType(D, D.getNumTypeObjects(),
                                  /*onlyBlockPointers=*/true))
        return false;
    }
  }

  Sema &S = state.getSema();
  SourceLocation AttrLoc = attr.getLoc();
  if (AttrLoc.isMacroID())
    AttrLoc =
        S.getSourceManager().getImmediateExpansionRange(AttrLoc).getBegin();

  if (!attr.isArgIdent(0)) {
    S.Diag(AttrLoc, diag::err_attribute_argument_type) << attr
                                                       << AANT_ArgumentString;
    attr.setInvalid();
    return true;
  }

  IdentifierInfo *II = attr.getArgAsIdent(0)->Ident;
  Qualifiers::ObjCLifetime lifetime;
  if (II->isStr("none"))
    lifetime = Qualifiers::OCL_ExplicitNone;
  else if (II->isStr("strong"))
    lifetime = Qualifiers::OCL_Strong;
  else if (II->isStr("weak"))
    lifetime = Qualifiers::OCL_Weak;
  else if (II->isStr("autoreleasing"))
    lifetime = Qualifiers::OCL_Autoreleasing;
  else {
    S.Diag(AttrLoc, diag::warn_attribute_type_not_supported) << attr << II;
    attr.setInvalid();
    return true;
  }

  // Just ignore lifetime attributes other than __weak and __unsafe_unretained
  // outside of ARC mode.
  if (!S.getLangOpts().ObjCAutoRefCount &&
      lifetime != Qualifiers::OCL_Weak &&
      lifetime != Qualifiers::OCL_ExplicitNone) {
    return true;
  }

  SplitQualType underlyingType = type.split();

  // Check for redundant/conflicting ownership qualifiers.
  if (Qualifiers::ObjCLifetime previousLifetime
        = type.getQualifiers().getObjCLifetime()) {
    // If it's written directly, that's an error.
    if (S.Context.hasDirectOwnershipQualifier(type)) {
      S.Diag(AttrLoc, diag::err_attr_objc_ownership_redundant)
        << type;
      return true;
    }

    // Otherwise, if the qualifiers actually conflict, pull sugar off
    // and remove the ObjCLifetime qualifiers.
    if (previousLifetime != lifetime) {
      // It's possible to have multiple local ObjCLifetime qualifiers. We
      // can't stop after we reach a type that is directly qualified.
      const Type *prevTy = nullptr;
      while (!prevTy || prevTy != underlyingType.Ty) {
        prevTy = underlyingType.Ty;
        underlyingType = underlyingType.getSingleStepDesugaredType();
      }
      underlyingType.Quals.removeObjCLifetime();
    }
  }

  underlyingType.Quals.addObjCLifetime(lifetime);

  if (NonObjCPointer) {
    StringRef name = attr.getAttrName()->getName();
    switch (lifetime) {
    case Qualifiers::OCL_None:
    case Qualifiers::OCL_ExplicitNone:
      break;
    case Qualifiers::OCL_Strong: name = "__strong"; break;
    case Qualifiers::OCL_Weak: name = "__weak"; break;
    case Qualifiers::OCL_Autoreleasing: name = "__autoreleasing"; break;
    }
    S.Diag(AttrLoc, diag::warn_type_attribute_wrong_type) << name
      << TDS_ObjCObjOrBlock << type;
  }

  // Don't actually add the __unsafe_unretained qualifier in non-ARC files,
  // because having both 'T' and '__unsafe_unretained T' exist in the type
  // system causes unfortunate widespread consistency problems.  (For example,
  // they're not considered compatible types, and we mangle them identicially
  // as template arguments.)  These problems are all individually fixable,
  // but it's easier to just not add the qualifier and instead sniff it out
  // in specific places using isObjCInertUnsafeUnretainedType().
  //
  // Doing this does means we miss some trivial consistency checks that
  // would've triggered in ARC, but that's better than trying to solve all
  // the coexistence problems with __unsafe_unretained.
  if (!S.getLangOpts().ObjCAutoRefCount &&
      lifetime == Qualifiers::OCL_ExplicitNone) {
    type = state.getAttributedType(
        createSimpleAttr<ObjCInertUnsafeUnretainedAttr>(S.Context, attr),
        type, type);
    return true;
  }

  QualType origType = type;
  if (!NonObjCPointer)
    type = S.Context.getQualifiedType(underlyingType);

  // If we have a valid source location for the attribute, use an
  // AttributedType instead.
  if (AttrLoc.isValid()) {
    type = state.getAttributedType(::new (S.Context)
                                       ObjCOwnershipAttr(S.Context, attr, II),
                                   origType, type);
  }

  auto diagnoseOrDelay = [](Sema &S, SourceLocation loc,
                            unsigned diagnostic, QualType type) {
    if (S.DelayedDiagnostics.shouldDelayDiagnostics()) {
      S.DelayedDiagnostics.add(
          sema::DelayedDiagnostic::makeForbiddenType(
              S.getSourceManager().getExpansionLoc(loc),
              diagnostic, type, /*ignored*/ 0));
    } else {
      S.Diag(loc, diagnostic);
    }
  };

  // Sometimes, __weak isn't allowed.
  if (lifetime == Qualifiers::OCL_Weak &&
      !S.getLangOpts().ObjCWeak && !NonObjCPointer) {

    // Use a specialized diagnostic if the runtime just doesn't support them.
    unsigned diagnostic =
      (S.getLangOpts().ObjCWeakRuntime ? diag::err_arc_weak_disabled
                                       : diag::err_arc_weak_no_runtime);

    // In any case, delay the diagnostic until we know what we're parsing.
    diagnoseOrDelay(S, AttrLoc, diagnostic, type);

    attr.setInvalid();
    return true;
  }

  // Forbid __weak for class objects marked as
  // objc_arc_weak_reference_unavailable
  if (lifetime == Qualifiers::OCL_Weak) {
    if (const ObjCObjectPointerType *ObjT =
          type->getAs<ObjCObjectPointerType>()) {
      if (ObjCInterfaceDecl *Class = ObjT->getInterfaceDecl()) {
        if (Class->isArcWeakrefUnavailable()) {
          S.Diag(AttrLoc, diag::err_arc_unsupported_weak_class);
          S.Diag(ObjT->getInterfaceDecl()->getLocation(),
                 diag::note_class_declared);
        }
      }
    }
  }

  return true;
}

/// handleObjCGCTypeAttr - Process the __attribute__((objc_gc)) type
/// attribute on the specified type.  Returns true to indicate that
/// the attribute was handled, false to indicate that the type does
/// not permit the attribute.
static bool handleObjCGCTypeAttr(TypeProcessingState &state, ParsedAttr &attr,
                                 QualType &type) {
  Sema &S = state.getSema();

  // Delay if this isn't some kind of pointer.
  if (!type->isPointerType() &&
      !type->isObjCObjectPointerType() &&
      !type->isBlockPointerType())
    return false;

  if (type.getObjCGCAttr() != Qualifiers::GCNone) {
    S.Diag(attr.getLoc(), diag::err_attribute_multiple_objc_gc);
    attr.setInvalid();
    return true;
  }

  // Check the attribute arguments.
  if (!attr.isArgIdent(0)) {
    S.Diag(attr.getLoc(), diag::err_attribute_argument_type)
        << attr << AANT_ArgumentString;
    attr.setInvalid();
    return true;
  }
  Qualifiers::GC GCAttr;
  if (attr.getNumArgs() > 1) {
    S.Diag(attr.getLoc(), diag::err_attribute_wrong_number_arguments) << attr
                                                                      << 1;
    attr.setInvalid();
    return true;
  }

  IdentifierInfo *II = attr.getArgAsIdent(0)->Ident;
  if (II->isStr("weak"))
    GCAttr = Qualifiers::Weak;
  else if (II->isStr("strong"))
    GCAttr = Qualifiers::Strong;
  else {
    S.Diag(attr.getLoc(), diag::warn_attribute_type_not_supported)
        << attr << II;
    attr.setInvalid();
    return true;
  }

  QualType origType = type;
  type = S.Context.getObjCGCQualType(origType, GCAttr);

  // Make an attributed type to preserve the source information.
  if (attr.getLoc().isValid())
    type = state.getAttributedType(
        ::new (S.Context) ObjCGCAttr(S.Context, attr, II), origType, type);

  return true;
}

namespace {
  /// A helper class to unwrap a type down to a function for the
  /// purposes of applying attributes there.
  ///
  /// Use:
  ///   FunctionTypeUnwrapper unwrapped(SemaRef, T);
  ///   if (unwrapped.isFunctionType()) {
  ///     const FunctionType *fn = unwrapped.get();
  ///     // change fn somehow
  ///     T = unwrapped.wrap(fn);
  ///   }
  struct FunctionTypeUnwrapper {
    enum WrapKind {
      Desugar,
      Attributed,
      Parens,
      Array,
      Pointer,
      BlockPointer,
      Reference,
      MemberPointer,
      MacroQualified,
    };

    QualType Original;
    const FunctionType *Fn;
    SmallVector<unsigned char /*WrapKind*/, 8> Stack;

    FunctionTypeUnwrapper(Sema &S, QualType T) : Original(T) {
      while (true) {
        const Type *Ty = T.getTypePtr();
        if (isa<FunctionType>(Ty)) {
          Fn = cast<FunctionType>(Ty);
          return;
        } else if (isa<ParenType>(Ty)) {
          T = cast<ParenType>(Ty)->getInnerType();
          Stack.push_back(Parens);
        } else if (isa<ConstantArrayType>(Ty) || isa<VariableArrayType>(Ty) ||
                   isa<IncompleteArrayType>(Ty)) {
          T = cast<ArrayType>(Ty)->getElementType();
          Stack.push_back(Array);
        } else if (isa<PointerType>(Ty)) {
          T = cast<PointerType>(Ty)->getPointeeType();
          Stack.push_back(Pointer);
        } else if (isa<BlockPointerType>(Ty)) {
          T = cast<BlockPointerType>(Ty)->getPointeeType();
          Stack.push_back(BlockPointer);
        } else if (isa<MemberPointerType>(Ty)) {
          T = cast<MemberPointerType>(Ty)->getPointeeType();
          Stack.push_back(MemberPointer);
        } else if (isa<ReferenceType>(Ty)) {
          T = cast<ReferenceType>(Ty)->getPointeeType();
          Stack.push_back(Reference);
        } else if (isa<AttributedType>(Ty)) {
          T = cast<AttributedType>(Ty)->getEquivalentType();
          Stack.push_back(Attributed);
        } else if (isa<MacroQualifiedType>(Ty)) {
          T = cast<MacroQualifiedType>(Ty)->getUnderlyingType();
          Stack.push_back(MacroQualified);
        } else {
          const Type *DTy = Ty->getUnqualifiedDesugaredType();
          if (Ty == DTy) {
            Fn = nullptr;
            return;
          }

          T = QualType(DTy, 0);
          Stack.push_back(Desugar);
        }
      }
    }

    bool isFunctionType() const { return (Fn != nullptr); }
    const FunctionType *get() const { return Fn; }

    QualType wrap(Sema &S, const FunctionType *New) {
      // If T wasn't modified from the unwrapped type, do nothing.
      if (New == get()) return Original;

      Fn = New;
      return wrap(S.Context, Original, 0);
    }

  private:
    QualType wrap(ASTContext &C, QualType Old, unsigned I) {
      if (I == Stack.size())
        return C.getQualifiedType(Fn, Old.getQualifiers());

      // Build up the inner type, applying the qualifiers from the old
      // type to the new type.
      SplitQualType SplitOld = Old.split();

      // As a special case, tail-recurse if there are no qualifiers.
      if (SplitOld.Quals.empty())
        return wrap(C, SplitOld.Ty, I);
      return C.getQualifiedType(wrap(C, SplitOld.Ty, I), SplitOld.Quals);
    }

    QualType wrap(ASTContext &C, const Type *Old, unsigned I) {
      if (I == Stack.size()) return QualType(Fn, 0);

      switch (static_cast<WrapKind>(Stack[I++])) {
      case Desugar:
        // This is the point at which we potentially lose source
        // information.
        return wrap(C, Old->getUnqualifiedDesugaredType(), I);

      case Attributed:
        return wrap(C, cast<AttributedType>(Old)->getEquivalentType(), I);

      case Parens: {
        QualType New = wrap(C, cast<ParenType>(Old)->getInnerType(), I);
        return C.getParenType(New);
      }

      case MacroQualified:
        return wrap(C, cast<MacroQualifiedType>(Old)->getUnderlyingType(), I);

      case Array: {
        if (const auto *CAT = dyn_cast<ConstantArrayType>(Old)) {
          QualType New = wrap(C, CAT->getElementType(), I);
          return C.getConstantArrayType(New, CAT->getSize(), CAT->getSizeExpr(),
                                        CAT->getSizeModifier(),
                                        CAT->getIndexTypeCVRQualifiers());
        }

        if (const auto *VAT = dyn_cast<VariableArrayType>(Old)) {
          QualType New = wrap(C, VAT->getElementType(), I);
          return C.getVariableArrayType(
              New, VAT->getSizeExpr(), VAT->getSizeModifier(),
              VAT->getIndexTypeCVRQualifiers(), VAT->getBracketsRange());
        }

        const auto *IAT = cast<IncompleteArrayType>(Old);
        QualType New = wrap(C, IAT->getElementType(), I);
        return C.getIncompleteArrayType(New, IAT->getSizeModifier(),
                                        IAT->getIndexTypeCVRQualifiers());
      }

      case Pointer: {
        QualType New = wrap(C, cast<PointerType>(Old)->getPointeeType(), I);
        return C.getPointerType(New);
      }

      case BlockPointer: {
        QualType New = wrap(C, cast<BlockPointerType>(Old)->getPointeeType(),I);
        return C.getBlockPointerType(New);
      }

      case MemberPointer: {
        const MemberPointerType *OldMPT = cast<MemberPointerType>(Old);
        QualType New = wrap(C, OldMPT->getPointeeType(), I);
        return C.getMemberPointerType(New, OldMPT->getClass());
      }

      case Reference: {
        const ReferenceType *OldRef = cast<ReferenceType>(Old);
        QualType New = wrap(C, OldRef->getPointeeType(), I);
        if (isa<LValueReferenceType>(OldRef))
          return C.getLValueReferenceType(New, OldRef->isSpelledAsLValue());
        else
          return C.getRValueReferenceType(New);
      }
      }

      llvm_unreachable("unknown wrapping kind");
    }
  };
} // end anonymous namespace

static bool handleMSPointerTypeQualifierAttr(TypeProcessingState &State,
                                             ParsedAttr &PAttr, QualType &Type) {
  Sema &S = State.getSema();

  Attr *A;
  switch (PAttr.getKind()) {
  default: llvm_unreachable("Unknown attribute kind");
  case ParsedAttr::AT_Ptr32:
    A = createSimpleAttr<Ptr32Attr>(S.Context, PAttr);
    break;
  case ParsedAttr::AT_Ptr64:
    A = createSimpleAttr<Ptr64Attr>(S.Context, PAttr);
    break;
  case ParsedAttr::AT_SPtr:
    A = createSimpleAttr<SPtrAttr>(S.Context, PAttr);
    break;
  case ParsedAttr::AT_UPtr:
    A = createSimpleAttr<UPtrAttr>(S.Context, PAttr);
    break;
  }

  std::bitset<attr::LastAttr> Attrs;
  QualType Desugared = Type;
  for (;;) {
    if (const TypedefType *TT = dyn_cast<TypedefType>(Desugared)) {
      Desugared = TT->desugar();
      continue;
    } else if (const ElaboratedType *ET = dyn_cast<ElaboratedType>(Desugared)) {
      Desugared = ET->desugar();
      continue;
    }
    const AttributedType *AT = dyn_cast<AttributedType>(Desugared);
    if (!AT)
      break;
    Attrs[AT->getAttrKind()] = true;
    Desugared = AT->getModifiedType();
  }

  // You cannot specify duplicate type attributes, so if the attribute has
  // already been applied, flag it.
  attr::Kind NewAttrKind = A->getKind();
  if (Attrs[NewAttrKind]) {
    S.Diag(PAttr.getLoc(), diag::warn_duplicate_attribute_exact) << PAttr;
    return true;
  }
  Attrs[NewAttrKind] = true;

  // You cannot have both __sptr and __uptr on the same type, nor can you
  // have __ptr32 and __ptr64.
  if (Attrs[attr::Ptr32] && Attrs[attr::Ptr64]) {
    S.Diag(PAttr.getLoc(), diag::err_attributes_are_not_compatible)
        << "'__ptr32'"
        << "'__ptr64'" << /*isRegularKeyword=*/0;
    return true;
  } else if (Attrs[attr::SPtr] && Attrs[attr::UPtr]) {
    S.Diag(PAttr.getLoc(), diag::err_attributes_are_not_compatible)
        << "'__sptr'"
        << "'__uptr'" << /*isRegularKeyword=*/0;
    return true;
  }

  // Check the raw (i.e., desugared) Canonical type to see if it
  // is a pointer type.
  if (!isa<PointerType>(Desugared)) {
    // Pointer type qualifiers can only operate on pointer types, but not
    // pointer-to-member types.
    if (Type->isMemberPointerType())
      S.Diag(PAttr.getLoc(), diag::err_attribute_no_member_pointers) << PAttr;
    else
      S.Diag(PAttr.getLoc(), diag::err_attribute_pointers_only) << PAttr << 0;
    return true;
  }

  // Add address space to type based on its attributes.
  LangAS ASIdx = LangAS::Default;
  uint64_t PtrWidth =
      S.Context.getTargetInfo().getPointerWidth(LangAS::Default);
  if (PtrWidth == 32) {
    if (Attrs[attr::Ptr64])
      ASIdx = LangAS::ptr64;
    else if (Attrs[attr::UPtr])
      ASIdx = LangAS::ptr32_uptr;
  } else if (PtrWidth == 64 && Attrs[attr::Ptr32]) {
    if (Attrs[attr::UPtr])
      ASIdx = LangAS::ptr32_uptr;
    else
      ASIdx = LangAS::ptr32_sptr;
  }

  QualType Pointee = Type->getPointeeType();
  if (ASIdx != LangAS::Default)
    Pointee = S.Context.getAddrSpaceQualType(
        S.Context.removeAddrSpaceQualType(Pointee), ASIdx);
  Type = State.getAttributedType(A, Type, S.Context.getPointerType(Pointee));
  return false;
}

static bool HandleWebAssemblyFuncrefAttr(TypeProcessingState &State,
                                         QualType &QT, ParsedAttr &PAttr) {
  assert(PAttr.getKind() == ParsedAttr::AT_WebAssemblyFuncref);

  Sema &S = State.getSema();
  Attr *A = createSimpleAttr<WebAssemblyFuncrefAttr>(S.Context, PAttr);

  std::bitset<attr::LastAttr> Attrs;
  attr::Kind NewAttrKind = A->getKind();
  const auto *AT = dyn_cast<AttributedType>(QT);
  while (AT) {
    Attrs[AT->getAttrKind()] = true;
    AT = dyn_cast<AttributedType>(AT->getModifiedType());
  }

  // You cannot specify duplicate type attributes, so if the attribute has
  // already been applied, flag it.
  if (Attrs[NewAttrKind]) {
    S.Diag(PAttr.getLoc(), diag::warn_duplicate_attribute_exact) << PAttr;
    return true;
  }

  // Add address space to type based on its attributes.
  LangAS ASIdx = LangAS::wasm_funcref;
  QualType Pointee = QT->getPointeeType();
  Pointee = S.Context.getAddrSpaceQualType(
      S.Context.removeAddrSpaceQualType(Pointee), ASIdx);
  QT = State.getAttributedType(A, QT, S.Context.getPointerType(Pointee));
  return false;
}

/// Map a nullability attribute kind to a nullability kind.
static NullabilityKind mapNullabilityAttrKind(ParsedAttr::Kind kind) {
  switch (kind) {
  case ParsedAttr::AT_TypeNonNull:
    return NullabilityKind::NonNull;

  case ParsedAttr::AT_TypeNullable:
    return NullabilityKind::Nullable;

  case ParsedAttr::AT_TypeNullableResult:
    return NullabilityKind::NullableResult;

  case ParsedAttr::AT_TypeNullUnspecified:
    return NullabilityKind::Unspecified;

  default:
    llvm_unreachable("not a nullability attribute kind");
  }
}

/// Applies a nullability type specifier to the given type, if possible.
///
/// \param state The type processing state.
///
/// \param type The type to which the nullability specifier will be
/// added. On success, this type will be updated appropriately.
///
/// \param attr The attribute as written on the type.
///
/// \param allowOnArrayType Whether to accept nullability specifiers on an
/// array type (e.g., because it will decay to a pointer).
///
/// \returns true if a problem has been diagnosed, false on success.
static bool checkNullabilityTypeSpecifier(TypeProcessingState &state,
                                          QualType &type,
                                          ParsedAttr &attr,
                                          bool allowOnArrayType) {
  Sema &S = state.getSema();

  NullabilityKind nullability = mapNullabilityAttrKind(attr.getKind());
  SourceLocation nullabilityLoc = attr.getLoc();
  bool isContextSensitive = attr.isContextSensitiveKeywordAttribute();

  recordNullabilitySeen(S, nullabilityLoc);

  // Check for existing nullability attributes on the type.
  QualType desugared = type;
  while (auto attributed = dyn_cast<AttributedType>(desugared.getTypePtr())) {
    // Check whether there is already a null
    if (auto existingNullability = attributed->getImmediateNullability()) {
      // Duplicated nullability.
      if (nullability == *existingNullability) {
        S.Diag(nullabilityLoc, diag::warn_nullability_duplicate)
          << DiagNullabilityKind(nullability, isContextSensitive)
          << FixItHint::CreateRemoval(nullabilityLoc);

        break;
      }

      // Conflicting nullability.
      S.Diag(nullabilityLoc, diag::err_nullability_conflicting)
        << DiagNullabilityKind(nullability, isContextSensitive)
        << DiagNullabilityKind(*existingNullability, false);
      return true;
    }

    desugared = attributed->getModifiedType();
  }

  // If there is already a different nullability specifier, complain.
  // This (unlike the code above) looks through typedefs that might
  // have nullability specifiers on them, which means we cannot
  // provide a useful Fix-It.
  if (auto existingNullability = desugared->getNullability()) {
    if (nullability != *existingNullability) {
      S.Diag(nullabilityLoc, diag::err_nullability_conflicting)
        << DiagNullabilityKind(nullability, isContextSensitive)
        << DiagNullabilityKind(*existingNullability, false);

      // Try to find the typedef with the existing nullability specifier.
      if (auto typedefType = desugared->getAs<TypedefType>()) {
        TypedefNameDecl *typedefDecl = typedefType->getDecl();
        QualType underlyingType = typedefDecl->getUnderlyingType();
        if (auto typedefNullability
              = AttributedType::stripOuterNullability(underlyingType)) {
          if (*typedefNullability == *existingNullability) {
            S.Diag(typedefDecl->getLocation(), diag::note_nullability_here)
              << DiagNullabilityKind(*existingNullability, false);
          }
        }
      }

      return true;
    }
  }

  // If this definitely isn't a pointer type, reject the specifier.
  if (!desugared->canHaveNullability() &&
      !(allowOnArrayType && desugared->isArrayType())) {
    S.Diag(nullabilityLoc, diag::err_nullability_nonpointer)
      << DiagNullabilityKind(nullability, isContextSensitive) << type;
    return true;
  }

  // For the context-sensitive keywords/Objective-C property
  // attributes, require that the type be a single-level pointer.
  if (isContextSensitive) {
    // Make sure that the pointee isn't itself a pointer type.
    const Type *pointeeType = nullptr;
    if (desugared->isArrayType())
      pointeeType = desugared->getArrayElementTypeNoTypeQual();
    else if (desugared->isAnyPointerType())
      pointeeType = desugared->getPointeeType().getTypePtr();

    if (pointeeType && (pointeeType->isAnyPointerType() ||
                        pointeeType->isObjCObjectPointerType() ||
                        pointeeType->isMemberPointerType())) {
      S.Diag(nullabilityLoc, diag::err_nullability_cs_multilevel)
        << DiagNullabilityKind(nullability, true)
        << type;
      S.Diag(nullabilityLoc, diag::note_nullability_type_specifier)
        << DiagNullabilityKind(nullability, false)
        << type
        << FixItHint::CreateReplacement(nullabilityLoc,
                                        getNullabilitySpelling(nullability));
      return true;
    }
  }

  // Form the attributed type.
  type = state.getAttributedType(
      createNullabilityAttr(S.Context, attr, nullability), type, type);
  return false;
}

/// Check the application of the Objective-C '__kindof' qualifier to
/// the given type.
static bool checkObjCKindOfType(TypeProcessingState &state, QualType &type,
                                ParsedAttr &attr) {
  Sema &S = state.getSema();

  if (isa<ObjCTypeParamType>(type)) {
    // Build the attributed type to record where __kindof occurred.
    type = state.getAttributedType(
        createSimpleAttr<ObjCKindOfAttr>(S.Context, attr), type, type);
    return false;
  }

  // Find out if it's an Objective-C object or object pointer type;
  const ObjCObjectPointerType *ptrType = type->getAs<ObjCObjectPointerType>();
  const ObjCObjectType *objType = ptrType ? ptrType->getObjectType()
                                          : type->getAs<ObjCObjectType>();

  // If not, we can't apply __kindof.
  if (!objType) {
    // FIXME: Handle dependent types that aren't yet object types.
    S.Diag(attr.getLoc(), diag::err_objc_kindof_nonobject)
      << type;
    return true;
  }

  // Rebuild the "equivalent" type, which pushes __kindof down into
  // the object type.
  // There is no need to apply kindof on an unqualified id type.
  QualType equivType = S.Context.getObjCObjectType(
      objType->getBaseType(), objType->getTypeArgsAsWritten(),
      objType->getProtocols(),
      /*isKindOf=*/objType->isObjCUnqualifiedId() ? false : true);

  // If we started with an object pointer type, rebuild it.
  if (ptrType) {
    equivType = S.Context.getObjCObjectPointerType(equivType);
    if (auto nullability = type->getNullability()) {
      // We create a nullability attribute from the __kindof attribute.
      // Make sure that will make sense.
      assert(attr.getAttributeSpellingListIndex() == 0 &&
             "multiple spellings for __kindof?");
      Attr *A = createNullabilityAttr(S.Context, attr, *nullability);
      A->setImplicit(true);
      equivType = state.getAttributedType(A, equivType, equivType);
    }
  }

  // Build the attributed type to record where __kindof occurred.
  type = state.getAttributedType(
      createSimpleAttr<ObjCKindOfAttr>(S.Context, attr), type, equivType);
  return false;
}

/// Distribute a nullability type attribute that cannot be applied to
/// the type specifier to a pointer, block pointer, or member pointer
/// declarator, complaining if necessary.
///
/// \returns true if the nullability annotation was distributed, false
/// otherwise.
static bool distributeNullabilityTypeAttr(TypeProcessingState &state,
                                          QualType type, ParsedAttr &attr) {
  Declarator &declarator = state.getDeclarator();

  /// Attempt to move the attribute to the specified chunk.
  auto moveToChunk = [&](DeclaratorChunk &chunk, bool inFunction) -> bool {
    // If there is already a nullability attribute there, don't add
    // one.
    if (hasNullabilityAttr(chunk.getAttrs()))
      return false;

    // Complain about the nullability qualifier being in the wrong
    // place.
    enum {
      PK_Pointer,
      PK_BlockPointer,
      PK_MemberPointer,
      PK_FunctionPointer,
      PK_MemberFunctionPointer,
    } pointerKind
      = chunk.Kind == DeclaratorChunk::Pointer ? (inFunction ? PK_FunctionPointer
                                                             : PK_Pointer)
        : chunk.Kind == DeclaratorChunk::BlockPointer ? PK_BlockPointer
        : inFunction? PK_MemberFunctionPointer : PK_MemberPointer;

    auto diag = state.getSema().Diag(attr.getLoc(),
                                     diag::warn_nullability_declspec)
      << DiagNullabilityKind(mapNullabilityAttrKind(attr.getKind()),
                             attr.isContextSensitiveKeywordAttribute())
      << type
      << static_cast<unsigned>(pointerKind);

    // FIXME: MemberPointer chunks don't carry the location of the *.
    if (chunk.Kind != DeclaratorChunk::MemberPointer) {
      diag << FixItHint::CreateRemoval(attr.getLoc())
           << FixItHint::CreateInsertion(
                  state.getSema().getPreprocessor().getLocForEndOfToken(
                      chunk.Loc),
                  " " + attr.getAttrName()->getName().str() + " ");
    }

    moveAttrFromListToList(attr, state.getCurrentAttributes(),
                           chunk.getAttrs());
    return true;
  };

  // Move it to the outermost pointer, member pointer, or block
  // pointer declarator.
  for (unsigned i = state.getCurrentChunkIndex(); i != 0; --i) {
    DeclaratorChunk &chunk = declarator.getTypeObject(i-1);
    switch (chunk.Kind) {
    case DeclaratorChunk::Pointer:
    case DeclaratorChunk::BlockPointer:
    case DeclaratorChunk::MemberPointer:
      return moveToChunk(chunk, false);

    case DeclaratorChunk::Paren:
    case DeclaratorChunk::Array:
      continue;

    case DeclaratorChunk::Function:
      // Try to move past the return type to a function/block/member
      // function pointer.
      if (DeclaratorChunk *dest = maybeMovePastReturnType(
                                    declarator, i,
                                    /*onlyBlockPointers=*/false)) {
        return moveToChunk(*dest, true);
      }

      return false;

    // Don't walk through these.
    case DeclaratorChunk::Reference:
    case DeclaratorChunk::Pipe:
      return false;
    }
  }

  return false;
}

static Attr *getCCTypeAttr(ASTContext &Ctx, ParsedAttr &Attr) {
  assert(!Attr.isInvalid());
  switch (Attr.getKind()) {
  default:
    llvm_unreachable("not a calling convention attribute");
  case ParsedAttr::AT_CDecl:
    return createSimpleAttr<CDeclAttr>(Ctx, Attr);
  case ParsedAttr::AT_FastCall:
    return createSimpleAttr<FastCallAttr>(Ctx, Attr);
  case ParsedAttr::AT_StdCall:
    return createSimpleAttr<StdCallAttr>(Ctx, Attr);
  case ParsedAttr::AT_ThisCall:
    return createSimpleAttr<ThisCallAttr>(Ctx, Attr);
  case ParsedAttr::AT_RegCall:
    return createSimpleAttr<RegCallAttr>(Ctx, Attr);
  case ParsedAttr::AT_Pascal:
    return createSimpleAttr<PascalAttr>(Ctx, Attr);
  case ParsedAttr::AT_SwiftCall:
    return createSimpleAttr<SwiftCallAttr>(Ctx, Attr);
  case ParsedAttr::AT_SwiftAsyncCall:
    return createSimpleAttr<SwiftAsyncCallAttr>(Ctx, Attr);
  case ParsedAttr::AT_VectorCall:
    return createSimpleAttr<VectorCallAttr>(Ctx, Attr);
  case ParsedAttr::AT_AArch64VectorPcs:
    return createSimpleAttr<AArch64VectorPcsAttr>(Ctx, Attr);
  case ParsedAttr::AT_AArch64SVEPcs:
    return createSimpleAttr<AArch64SVEPcsAttr>(Ctx, Attr);
  case ParsedAttr::AT_ArmStreaming:
    return createSimpleAttr<ArmStreamingAttr>(Ctx, Attr);
  case ParsedAttr::AT_AMDGPUKernelCall:
    return createSimpleAttr<AMDGPUKernelCallAttr>(Ctx, Attr);
  case ParsedAttr::AT_Pcs: {
    // The attribute may have had a fixit applied where we treated an
    // identifier as a string literal.  The contents of the string are valid,
    // but the form may not be.
    StringRef Str;
    if (Attr.isArgExpr(0))
      Str = cast<StringLiteral>(Attr.getArgAsExpr(0))->getString();
    else
      Str = Attr.getArgAsIdent(0)->Ident->getName();
    PcsAttr::PCSType Type;
    if (!PcsAttr::ConvertStrToPCSType(Str, Type))
      llvm_unreachable("already validated the attribute");
    return ::new (Ctx) PcsAttr(Ctx, Attr, Type);
  }
  case ParsedAttr::AT_IntelOclBicc:
    return createSimpleAttr<IntelOclBiccAttr>(Ctx, Attr);
  case ParsedAttr::AT_MSABI:
    return createSimpleAttr<MSABIAttr>(Ctx, Attr);
  case ParsedAttr::AT_SysVABI:
    return createSimpleAttr<SysVABIAttr>(Ctx, Attr);
  case ParsedAttr::AT_PreserveMost:
    return createSimpleAttr<PreserveMostAttr>(Ctx, Attr);
  case ParsedAttr::AT_PreserveAll:
    return createSimpleAttr<PreserveAllAttr>(Ctx, Attr);
  }
  llvm_unreachable("unexpected attribute kind!");
}

/// Process an individual function attribute.  Returns true to
/// indicate that the attribute was handled, false if it wasn't.
static bool handleFunctionTypeAttr(TypeProcessingState &state, ParsedAttr &attr,
                                   QualType &type) {
  Sema &S = state.getSema();

  FunctionTypeUnwrapper unwrapped(S, type);

  if (attr.getKind() == ParsedAttr::AT_NoReturn) {
    if (S.CheckAttrNoArgs(attr))
      return true;

    // Delay if this is not a function type.
    if (!unwrapped.isFunctionType())
      return false;

    // Otherwise we can process right away.
    FunctionType::ExtInfo EI = unwrapped.get()->getExtInfo().withNoReturn(true);
    type = unwrapped.wrap(S, S.Context.adjustFunctionType(unwrapped.get(), EI));
    return true;
  }

  if (attr.getKind() == ParsedAttr::AT_CmseNSCall) {
    // Delay if this is not a function type.
    if (!unwrapped.isFunctionType())
      return false;

    // Ignore if we don't have CMSE enabled.
    if (!S.getLangOpts().Cmse) {
      S.Diag(attr.getLoc(), diag::warn_attribute_ignored) << attr;
      attr.setInvalid();
      return true;
    }

    // Otherwise we can process right away.
    FunctionType::ExtInfo EI =
        unwrapped.get()->getExtInfo().withCmseNSCall(true);
    type = unwrapped.wrap(S, S.Context.adjustFunctionType(unwrapped.get(), EI));
    return true;
  }

  // ns_returns_retained is not always a type attribute, but if we got
  // here, we're treating it as one right now.
  if (attr.getKind() == ParsedAttr::AT_NSReturnsRetained) {
    if (attr.getNumArgs()) return true;

    // Delay if this is not a function type.
    if (!unwrapped.isFunctionType())
      return false;

    // Check whether the return type is reasonable.
    if (S.checkNSReturnsRetainedReturnType(attr.getLoc(),
                                           unwrapped.get()->getReturnType()))
      return true;

    // Only actually change the underlying type in ARC builds.
    QualType origType = type;
    if (state.getSema().getLangOpts().ObjCAutoRefCount) {
      FunctionType::ExtInfo EI
        = unwrapped.get()->getExtInfo().withProducesResult(true);
      type = unwrapped.wrap(S, S.Context.adjustFunctionType(unwrapped.get(), EI));
    }
    type = state.getAttributedType(
        createSimpleAttr<NSReturnsRetainedAttr>(S.Context, attr),
        origType, type);
    return true;
  }

  if (attr.getKind() == ParsedAttr::AT_AnyX86NoCallerSavedRegisters) {
    if (S.CheckAttrTarget(attr) || S.CheckAttrNoArgs(attr))
      return true;

    // Delay if this is not a function type.
    if (!unwrapped.isFunctionType())
      return false;

    FunctionType::ExtInfo EI =
        unwrapped.get()->getExtInfo().withNoCallerSavedRegs(true);
    type = unwrapped.wrap(S, S.Context.adjustFunctionType(unwrapped.get(), EI));
    return true;
  }

  if (attr.getKind() == ParsedAttr::AT_AnyX86NoCfCheck) {
    if (!S.getLangOpts().CFProtectionBranch) {
      S.Diag(attr.getLoc(), diag::warn_nocf_check_attribute_ignored);
      attr.setInvalid();
      return true;
    }

    if (S.CheckAttrTarget(attr) || S.CheckAttrNoArgs(attr))
      return true;

    // If this is not a function type, warning will be asserted by subject
    // check.
    if (!unwrapped.isFunctionType())
      return true;

    FunctionType::ExtInfo EI =
      unwrapped.get()->getExtInfo().withNoCfCheck(true);
    type = unwrapped.wrap(S, S.Context.adjustFunctionType(unwrapped.get(), EI));
    return true;
  }

  if (attr.getKind() == ParsedAttr::AT_Regparm) {
    unsigned value;
    if (S.CheckRegparmAttr(attr, value))
      return true;

    // Delay if this is not a function type.
    if (!unwrapped.isFunctionType())
      return false;

    // Diagnose regparm with fastcall.
    const FunctionType *fn = unwrapped.get();
    CallingConv CC = fn->getCallConv();
    if (CC == CC_X86FastCall) {
      S.Diag(attr.getLoc(), diag::err_attributes_are_not_compatible)
          << FunctionType::getNameForCallConv(CC) << "regparm"
          << attr.isRegularKeywordAttribute();
      attr.setInvalid();
      return true;
    }

    FunctionType::ExtInfo EI =
      unwrapped.get()->getExtInfo().withRegParm(value);
    type = unwrapped.wrap(S, S.Context.adjustFunctionType(unwrapped.get(), EI));
    return true;
  }

  if (attr.getKind() == ParsedAttr::AT_NoThrow) {
    // Delay if this is not a function type.
    if (!unwrapped.isFunctionType())
      return false;

    if (S.CheckAttrNoArgs(attr)) {
      attr.setInvalid();
      return true;
    }

    // Otherwise we can process right away.
    auto *Proto = unwrapped.get()->castAs<FunctionProtoType>();

    // MSVC ignores nothrow if it is in conflict with an explicit exception
    // specification.
    if (Proto->hasExceptionSpec()) {
      switch (Proto->getExceptionSpecType()) {
      case EST_None:
        llvm_unreachable("This doesn't have an exception spec!");

      case EST_DynamicNone:
      case EST_BasicNoexcept:
      case EST_NoexceptTrue:
      case EST_NoThrow:
        // Exception spec doesn't conflict with nothrow, so don't warn.
        [[fallthrough]];
      case EST_Unparsed:
      case EST_Uninstantiated:
      case EST_DependentNoexcept:
      case EST_Unevaluated:
        // We don't have enough information to properly determine if there is a
        // conflict, so suppress the warning.
        break;
      case EST_Dynamic:
      case EST_MSAny:
      case EST_NoexceptFalse:
        S.Diag(attr.getLoc(), diag::warn_nothrow_attribute_ignored);
        break;
      }
      return true;
    }

    type = unwrapped.wrap(
        S, S.Context
               .getFunctionTypeWithExceptionSpec(
                   QualType{Proto, 0},
                   FunctionProtoType::ExceptionSpecInfo{EST_NoThrow})
               ->getAs<FunctionType>());
    return true;
  }

  // Delay if the type didn't work out to a function.
  if (!unwrapped.isFunctionType()) return false;

  // Otherwise, a calling convention.
  CallingConv CC;
  if (S.CheckCallingConvAttr(attr, CC))
    return true;

  const FunctionType *fn = unwrapped.get();
  CallingConv CCOld = fn->getCallConv();
  Attr *CCAttr = getCCTypeAttr(S.Context, attr);

  if (CCOld != CC) {
    // Error out on when there's already an attribute on the type
    // and the CCs don't match.
    if (S.getCallingConvAttributedType(type)) {
      S.Diag(attr.getLoc(), diag::err_attributes_are_not_compatible)
          << FunctionType::getNameForCallConv(CC)
          << FunctionType::getNameForCallConv(CCOld)
          << attr.isRegularKeywordAttribute();
      attr.setInvalid();
      return true;
    }
  }

  // Diagnose use of variadic functions with calling conventions that
  // don't support them (e.g. because they're callee-cleanup).
  // We delay warning about this on unprototyped function declarations
  // until after redeclaration checking, just in case we pick up a
  // prototype that way.  And apparently we also "delay" warning about
  // unprototyped function types in general, despite not necessarily having
  // much ability to diagnose it later.
  if (!supportsVariadicCall(CC)) {
    const FunctionProtoType *FnP = dyn_cast<FunctionProtoType>(fn);
    // Disable these diagnostics for SYCL
    if (FnP && FnP->isVariadic() && !S.getLangOpts().SYCLIsDevice) {
      // stdcall and fastcall are ignored with a warning for GCC and MS
      // compatibility.
      if (CC == CC_X86StdCall || CC == CC_X86FastCall)
        return S.Diag(attr.getLoc(), diag::warn_cconv_unsupported)
               << FunctionType::getNameForCallConv(CC)
               << (int)Sema::CallingConventionIgnoredReason::VariadicFunction;

      attr.setInvalid();
      return S.Diag(attr.getLoc(), diag::err_cconv_varargs)
             << FunctionType::getNameForCallConv(CC);
    }
  }

  // Also diagnose fastcall with regparm.
  if (CC == CC_X86FastCall && fn->getHasRegParm()) {
    S.Diag(attr.getLoc(), diag::err_attributes_are_not_compatible)
        << "regparm" << FunctionType::getNameForCallConv(CC_X86FastCall)
        << attr.isRegularKeywordAttribute();
    attr.setInvalid();
    return true;
  }

  // Modify the CC from the wrapped function type, wrap it all back, and then
  // wrap the whole thing in an AttributedType as written.  The modified type
  // might have a different CC if we ignored the attribute.
  QualType Equivalent;
  if (CCOld == CC) {
    Equivalent = type;
  } else {
    auto EI = unwrapped.get()->getExtInfo().withCallingConv(CC);
    Equivalent =
      unwrapped.wrap(S, S.Context.adjustFunctionType(unwrapped.get(), EI));
  }
  type = state.getAttributedType(CCAttr, type, Equivalent);
  return true;
}

bool Sema::hasExplicitCallingConv(QualType T) {
  const AttributedType *AT;

  // Stop if we'd be stripping off a typedef sugar node to reach the
  // AttributedType.
  while ((AT = T->getAs<AttributedType>()) &&
         AT->getAs<TypedefType>() == T->getAs<TypedefType>()) {
    if (AT->isCallingConv())
      return true;
    T = AT->getModifiedType();
  }
  return false;
}

void Sema::adjustMemberFunctionCC(QualType &T, bool IsStatic, bool IsCtorOrDtor,
                                  SourceLocation Loc) {
  FunctionTypeUnwrapper Unwrapped(*this, T);
  const FunctionType *FT = Unwrapped.get();
  bool IsVariadic = (isa<FunctionProtoType>(FT) &&
                     cast<FunctionProtoType>(FT)->isVariadic());
  CallingConv CurCC = FT->getCallConv();
  CallingConv ToCC = Context.getDefaultCallingConvention(IsVariadic, !IsStatic);

  if (CurCC == ToCC)
    return;

  // MS compiler ignores explicit calling convention attributes on structors. We
  // should do the same.
  if (Context.getTargetInfo().getCXXABI().isMicrosoft() && IsCtorOrDtor) {
    // Issue a warning on ignored calling convention -- except of __stdcall.
    // Again, this is what MS compiler does.
    if (CurCC != CC_X86StdCall)
      Diag(Loc, diag::warn_cconv_unsupported)
          << FunctionType::getNameForCallConv(CurCC)
          << (int)Sema::CallingConventionIgnoredReason::ConstructorDestructor;
  // Default adjustment.
  } else {
    // Only adjust types with the default convention.  For example, on Windows
    // we should adjust a __cdecl type to __thiscall for instance methods, and a
    // __thiscall type to __cdecl for static methods.
    CallingConv DefaultCC =
        Context.getDefaultCallingConvention(IsVariadic, IsStatic);

    if (CurCC != DefaultCC)
      return;

    if (hasExplicitCallingConv(T))
      return;
  }

  FT = Context.adjustFunctionType(FT, FT->getExtInfo().withCallingConv(ToCC));
  QualType Wrapped = Unwrapped.wrap(*this, FT);
  T = Context.getAdjustedType(T, Wrapped);
}

/// HandleVectorSizeAttribute - this attribute is only applicable to integral
/// and float scalars, although arrays, pointers, and function return values are
/// allowed in conjunction with this construct. Aggregates with this attribute
/// are invalid, even if they are of the same size as a corresponding scalar.
/// The raw attribute should contain precisely 1 argument, the vector size for
/// the variable, measured in bytes. If curType and rawAttr are well formed,
/// this routine will return a new vector type.
static void HandleVectorSizeAttr(QualType &CurType, const ParsedAttr &Attr,
                                 Sema &S) {
  // Check the attribute arguments.
  if (Attr.getNumArgs() != 1) {
    S.Diag(Attr.getLoc(), diag::err_attribute_wrong_number_arguments) << Attr
                                                                      << 1;
    Attr.setInvalid();
    return;
  }

  Expr *SizeExpr = Attr.getArgAsExpr(0);
  QualType T = S.BuildVectorType(CurType, SizeExpr, Attr.getLoc());
  if (!T.isNull())
    CurType = T;
  else
    Attr.setInvalid();
}

/// Process the OpenCL-like ext_vector_type attribute when it occurs on
/// a type.
static void HandleExtVectorTypeAttr(QualType &CurType, const ParsedAttr &Attr,
                                    Sema &S) {
  // check the attribute arguments.
  if (Attr.getNumArgs() != 1) {
    S.Diag(Attr.getLoc(), diag::err_attribute_wrong_number_arguments) << Attr
                                                                      << 1;
    return;
  }

  Expr *SizeExpr = Attr.getArgAsExpr(0);
  QualType T = S.BuildExtVectorType(CurType, SizeExpr, Attr.getLoc());
  if (!T.isNull())
    CurType = T;
}

static bool isPermittedNeonBaseType(QualType &Ty,
                                    VectorType::VectorKind VecKind, Sema &S) {
  const BuiltinType *BTy = Ty->getAs<BuiltinType>();
  if (!BTy)
    return false;

  llvm::Triple Triple = S.Context.getTargetInfo().getTriple();

  // Signed poly is mathematically wrong, but has been baked into some ABIs by
  // now.
  bool IsPolyUnsigned = Triple.getArch() == llvm::Triple::aarch64 ||
                        Triple.getArch() == llvm::Triple::aarch64_32 ||
                        Triple.getArch() == llvm::Triple::aarch64_be;
  if (VecKind == VectorType::NeonPolyVector) {
    if (IsPolyUnsigned) {
      // AArch64 polynomial vectors are unsigned.
      return BTy->getKind() == BuiltinType::UChar ||
             BTy->getKind() == BuiltinType::UShort ||
             BTy->getKind() == BuiltinType::ULong ||
             BTy->getKind() == BuiltinType::ULongLong;
    } else {
      // AArch32 polynomial vectors are signed.
      return BTy->getKind() == BuiltinType::SChar ||
             BTy->getKind() == BuiltinType::Short ||
             BTy->getKind() == BuiltinType::LongLong;
    }
  }

  // Non-polynomial vector types: the usual suspects are allowed, as well as
  // float64_t on AArch64.
  if ((Triple.isArch64Bit() || Triple.getArch() == llvm::Triple::aarch64_32) &&
      BTy->getKind() == BuiltinType::Double)
    return true;

  return BTy->getKind() == BuiltinType::SChar ||
         BTy->getKind() == BuiltinType::UChar ||
         BTy->getKind() == BuiltinType::Short ||
         BTy->getKind() == BuiltinType::UShort ||
         BTy->getKind() == BuiltinType::Int ||
         BTy->getKind() == BuiltinType::UInt ||
         BTy->getKind() == BuiltinType::Long ||
         BTy->getKind() == BuiltinType::ULong ||
         BTy->getKind() == BuiltinType::LongLong ||
         BTy->getKind() == BuiltinType::ULongLong ||
         BTy->getKind() == BuiltinType::Float ||
         BTy->getKind() == BuiltinType::Half ||
         BTy->getKind() == BuiltinType::BFloat16;
}

static bool verifyValidIntegerConstantExpr(Sema &S, const ParsedAttr &Attr,
                                           llvm::APSInt &Result) {
  const auto *AttrExpr = Attr.getArgAsExpr(0);
  if (!AttrExpr->isTypeDependent()) {
    if (std::optional<llvm::APSInt> Res =
            AttrExpr->getIntegerConstantExpr(S.Context)) {
      Result = *Res;
      return true;
    }
  }
  S.Diag(Attr.getLoc(), diag::err_attribute_argument_type)
      << Attr << AANT_ArgumentIntegerConstant << AttrExpr->getSourceRange();
  Attr.setInvalid();
  return false;
}

/// HandleNeonVectorTypeAttr - The "neon_vector_type" and
/// "neon_polyvector_type" attributes are used to create vector types that
/// are mangled according to ARM's ABI.  Otherwise, these types are identical
/// to those created with the "vector_size" attribute.  Unlike "vector_size"
/// the argument to these Neon attributes is the number of vector elements,
/// not the vector size in bytes.  The vector width and element type must
/// match one of the standard Neon vector types.
static void HandleNeonVectorTypeAttr(QualType &CurType, const ParsedAttr &Attr,
                                     Sema &S, VectorType::VectorKind VecKind) {
  bool IsTargetCUDAAndHostARM = false;
  if (S.getLangOpts().CUDAIsDevice) {
    const TargetInfo *AuxTI = S.getASTContext().getAuxTargetInfo();
    IsTargetCUDAAndHostARM =
        AuxTI && (AuxTI->getTriple().isAArch64() || AuxTI->getTriple().isARM());
  }

  // Target must have NEON (or MVE, whose vectors are similar enough
  // not to need a separate attribute)
  if (!(S.Context.getTargetInfo().hasFeature("neon") ||
        S.Context.getTargetInfo().hasFeature("mve") ||
        IsTargetCUDAAndHostARM)) {
    S.Diag(Attr.getLoc(), diag::err_attribute_unsupported)
        << Attr << "'neon' or 'mve'";
    Attr.setInvalid();
    return;
  }
  // Check the attribute arguments.
  if (Attr.getNumArgs() != 1) {
    S.Diag(Attr.getLoc(), diag::err_attribute_wrong_number_arguments)
        << Attr << 1;
    Attr.setInvalid();
    return;
  }
  // The number of elements must be an ICE.
  llvm::APSInt numEltsInt(32);
  if (!verifyValidIntegerConstantExpr(S, Attr, numEltsInt))
    return;

  // Only certain element types are supported for Neon vectors.
  if (!isPermittedNeonBaseType(CurType, VecKind, S) &&
      !IsTargetCUDAAndHostARM) {
    S.Diag(Attr.getLoc(), diag::err_attribute_invalid_vector_type) << CurType;
    Attr.setInvalid();
    return;
  }

  // The total size of the vector must be 64 or 128 bits.
  unsigned typeSize = static_cast<unsigned>(S.Context.getTypeSize(CurType));
  unsigned numElts = static_cast<unsigned>(numEltsInt.getZExtValue());
  unsigned vecSize = typeSize * numElts;
  if (vecSize != 64 && vecSize != 128) {
    S.Diag(Attr.getLoc(), diag::err_attribute_bad_neon_vector_size) << CurType;
    Attr.setInvalid();
    return;
  }

  CurType = S.Context.getVectorType(CurType, numElts, VecKind);
}

/// HandleArmSveVectorBitsTypeAttr - The "arm_sve_vector_bits" attribute is
/// used to create fixed-length versions of sizeless SVE types defined by
/// the ACLE, such as svint32_t and svbool_t.
static void HandleArmSveVectorBitsTypeAttr(QualType &CurType, ParsedAttr &Attr,
                                           Sema &S) {
  // Target must have SVE.
  if (!S.Context.getTargetInfo().hasFeature("sve")) {
    S.Diag(Attr.getLoc(), diag::err_attribute_unsupported) << Attr << "'sve'";
    Attr.setInvalid();
    return;
  }

  // Attribute is unsupported if '-msve-vector-bits=<bits>' isn't specified, or
  // if <bits>+ syntax is used.
  if (!S.getLangOpts().VScaleMin ||
      S.getLangOpts().VScaleMin != S.getLangOpts().VScaleMax) {
    S.Diag(Attr.getLoc(), diag::err_attribute_arm_feature_sve_bits_unsupported)
        << Attr;
    Attr.setInvalid();
    return;
  }

  // Check the attribute arguments.
  if (Attr.getNumArgs() != 1) {
    S.Diag(Attr.getLoc(), diag::err_attribute_wrong_number_arguments)
        << Attr << 1;
    Attr.setInvalid();
    return;
  }

  // The vector size must be an integer constant expression.
  llvm::APSInt SveVectorSizeInBits(32);
  if (!verifyValidIntegerConstantExpr(S, Attr, SveVectorSizeInBits))
    return;

  unsigned VecSize = static_cast<unsigned>(SveVectorSizeInBits.getZExtValue());

  // The attribute vector size must match -msve-vector-bits.
  if (VecSize != S.getLangOpts().VScaleMin * 128) {
    S.Diag(Attr.getLoc(), diag::err_attribute_bad_sve_vector_size)
        << VecSize << S.getLangOpts().VScaleMin * 128;
    Attr.setInvalid();
    return;
  }

  // Attribute can only be attached to a single SVE vector or predicate type.
  if (!CurType->isVLSTBuiltinType()) {
    S.Diag(Attr.getLoc(), diag::err_attribute_invalid_sve_type)
        << Attr << CurType;
    Attr.setInvalid();
    return;
  }

  const auto *BT = CurType->castAs<BuiltinType>();

  QualType EltType = CurType->getSveEltType(S.Context);
  unsigned TypeSize = S.Context.getTypeSize(EltType);
  VectorType::VectorKind VecKind = VectorType::SveFixedLengthDataVector;
  if (BT->getKind() == BuiltinType::SveBool) {
    // Predicates are represented as i8.
    VecSize /= S.Context.getCharWidth() * S.Context.getCharWidth();
    VecKind = VectorType::SveFixedLengthPredicateVector;
  } else
    VecSize /= TypeSize;
  CurType = S.Context.getVectorType(EltType, VecSize, VecKind);
}

static void HandleArmMveStrictPolymorphismAttr(TypeProcessingState &State,
                                               QualType &CurType,
                                               ParsedAttr &Attr) {
  const VectorType *VT = dyn_cast<VectorType>(CurType);
  if (!VT || VT->getVectorKind() != VectorType::NeonVector) {
    State.getSema().Diag(Attr.getLoc(),
                         diag::err_attribute_arm_mve_polymorphism);
    Attr.setInvalid();
    return;
  }

  CurType =
      State.getAttributedType(createSimpleAttr<ArmMveStrictPolymorphismAttr>(
                                  State.getSema().Context, Attr),
                              CurType, CurType);
}

/// HandleRISCVRVVVectorBitsTypeAttr - The "riscv_rvv_vector_bits" attribute is
/// used to create fixed-length versions of sizeless RVV types such as
/// vint8m1_t_t.
static void HandleRISCVRVVVectorBitsTypeAttr(QualType &CurType,
                                             ParsedAttr &Attr, Sema &S) {
  // Target must have vector extension.
  if (!S.Context.getTargetInfo().hasFeature("zve32x")) {
    S.Diag(Attr.getLoc(), diag::err_attribute_unsupported)
        << Attr << "'zve32x'";
    Attr.setInvalid();
    return;
  }

  auto VScale = S.Context.getTargetInfo().getVScaleRange(S.getLangOpts());
  if (!VScale || !VScale->first || VScale->first != VScale->second) {
    S.Diag(Attr.getLoc(), diag::err_attribute_riscv_rvv_bits_unsupported)
        << Attr;
    Attr.setInvalid();
    return;
  }

  // Check the attribute arguments.
  if (Attr.getNumArgs() != 1) {
    S.Diag(Attr.getLoc(), diag::err_attribute_wrong_number_arguments)
        << Attr << 1;
    Attr.setInvalid();
    return;
  }

  // The vector size must be an integer constant expression.
  llvm::APSInt RVVVectorSizeInBits(32);
  if (!verifyValidIntegerConstantExpr(S, Attr, RVVVectorSizeInBits))
    return;

  // Attribute can only be attached to a single RVV vector type.
  if (!CurType->isRVVVLSBuiltinType()) {
    S.Diag(Attr.getLoc(), diag::err_attribute_invalid_rvv_type)
        << Attr << CurType;
    Attr.setInvalid();
    return;
  }

  unsigned VecSize = static_cast<unsigned>(RVVVectorSizeInBits.getZExtValue());

  ASTContext::BuiltinVectorTypeInfo Info =
      S.Context.getBuiltinVectorTypeInfo(CurType->castAs<BuiltinType>());
  unsigned EltSize = S.Context.getTypeSize(Info.ElementType);
  unsigned MinElts = Info.EC.getKnownMinValue();

  // The attribute vector size must match -mrvv-vector-bits.
  unsigned ExpectedSize = VScale->first * MinElts * EltSize;
  if (VecSize != ExpectedSize) {
    S.Diag(Attr.getLoc(), diag::err_attribute_bad_rvv_vector_size)
        << VecSize << ExpectedSize;
    Attr.setInvalid();
    return;
  }

  VectorType::VectorKind VecKind = VectorType::RVVFixedLengthDataVector;
  VecSize /= EltSize;
  CurType = S.Context.getVectorType(Info.ElementType, VecSize, VecKind);
}

/// Handle OpenCL Access Qualifier Attribute.
static void HandleOpenCLAccessAttr(QualType &CurType, const ParsedAttr &Attr,
                                   Sema &S) {
  // OpenCL v2.0 s6.6 - Access qualifier can be used only for image and pipe type.
  if (!(CurType->isImageType() || CurType->isPipeType())) {
    S.Diag(Attr.getLoc(), diag::err_opencl_invalid_access_qualifier);
    Attr.setInvalid();
    return;
  }

  if (const TypedefType* TypedefTy = CurType->getAs<TypedefType>()) {
    QualType BaseTy = TypedefTy->desugar();

    std::string PrevAccessQual;
    if (BaseTy->isPipeType()) {
      if (TypedefTy->getDecl()->hasAttr<OpenCLAccessAttr>()) {
        OpenCLAccessAttr *Attr =
            TypedefTy->getDecl()->getAttr<OpenCLAccessAttr>();
        PrevAccessQual = Attr->getSpelling();
      } else {
        PrevAccessQual = "read_only";
      }
    } else if (const BuiltinType* ImgType = BaseTy->getAs<BuiltinType>()) {

      switch (ImgType->getKind()) {
        #define IMAGE_TYPE(ImgType, Id, SingletonId, Access, Suffix) \
      case BuiltinType::Id:                                          \
        PrevAccessQual = #Access;                                    \
        break;
        #include "clang/Basic/OpenCLImageTypes.def"
      default:
        llvm_unreachable("Unable to find corresponding image type.");
      }
    } else {
      llvm_unreachable("unexpected type");
    }
    StringRef AttrName = Attr.getAttrName()->getName();
    if (PrevAccessQual == AttrName.ltrim("_")) {
      // Duplicated qualifiers
      S.Diag(Attr.getLoc(), diag::warn_duplicate_declspec)
         << AttrName << Attr.getRange();
    } else {
      // Contradicting qualifiers
      S.Diag(Attr.getLoc(), diag::err_opencl_multiple_access_qualifiers);
    }

    S.Diag(TypedefTy->getDecl()->getBeginLoc(),
           diag::note_opencl_typedef_access_qualifier) << PrevAccessQual;
  } else if (CurType->isPipeType()) {
    if (Attr.getSemanticSpelling() == OpenCLAccessAttr::Keyword_write_only) {
      QualType ElemType = CurType->castAs<PipeType>()->getElementType();
      CurType = S.Context.getWritePipeType(ElemType);
    }
  }
}

/// HandleMatrixTypeAttr - "matrix_type" attribute, like ext_vector_type
static void HandleMatrixTypeAttr(QualType &CurType, const ParsedAttr &Attr,
                                 Sema &S) {
  if (!S.getLangOpts().MatrixTypes) {
    S.Diag(Attr.getLoc(), diag::err_builtin_matrix_disabled);
    return;
  }

  if (Attr.getNumArgs() != 2) {
    S.Diag(Attr.getLoc(), diag::err_attribute_wrong_number_arguments)
        << Attr << 2;
    return;
  }

  Expr *RowsExpr = Attr.getArgAsExpr(0);
  Expr *ColsExpr = Attr.getArgAsExpr(1);
  QualType T = S.BuildMatrixType(CurType, RowsExpr, ColsExpr, Attr.getLoc());
  if (!T.isNull())
    CurType = T;
}

static void HandleAnnotateTypeAttr(TypeProcessingState &State,
                                   QualType &CurType, const ParsedAttr &PA) {
  Sema &S = State.getSema();

  if (PA.getNumArgs() < 1) {
    S.Diag(PA.getLoc(), diag::err_attribute_too_few_arguments) << PA << 1;
    return;
  }

  // Make sure that there is a string literal as the annotation's first
  // argument.
  StringRef Str;
  if (!S.checkStringLiteralArgumentAttr(PA, 0, Str))
    return;

  llvm::SmallVector<Expr *, 4> Args;
  Args.reserve(PA.getNumArgs() - 1);
  for (unsigned Idx = 1; Idx < PA.getNumArgs(); Idx++) {
    assert(!PA.isArgIdent(Idx));
    Args.push_back(PA.getArgAsExpr(Idx));
  }
  if (!S.ConstantFoldAttrArgs(PA, Args))
    return;
  auto *AnnotateTypeAttr =
      AnnotateTypeAttr::Create(S.Context, Str, Args.data(), Args.size(), PA);
  CurType = State.getAttributedType(AnnotateTypeAttr, CurType, CurType);
}

static void HandleLifetimeBoundAttr(TypeProcessingState &State,
                                    QualType &CurType,
                                    ParsedAttr &Attr) {
  if (State.getDeclarator().isDeclarationOfFunction()) {
    CurType = State.getAttributedType(
        createSimpleAttr<LifetimeBoundAttr>(State.getSema().Context, Attr),
        CurType, CurType);
  }
}

static void processTypeAttrs(TypeProcessingState &state, QualType &type,
                             TypeAttrLocation TAL,
                             const ParsedAttributesView &attrs) {

  state.setParsedNoDeref(false);
  if (attrs.empty())
    return;

  // Scan through and apply attributes to this type where it makes sense.  Some
  // attributes (such as __address_space__, __vector_size__, etc) apply to the
  // type, but others can be present in the type specifiers even though they
  // apply to the decl.  Here we apply type attributes and ignore the rest.

  // This loop modifies the list pretty frequently, but we still need to make
  // sure we visit every element once. Copy the attributes list, and iterate
  // over that.
  ParsedAttributesView AttrsCopy{attrs};
  for (ParsedAttr &attr : AttrsCopy) {

    // Skip attributes that were marked to be invalid.
    if (attr.isInvalid())
      continue;

    if (attr.isStandardAttributeSyntax() || attr.isRegularKeywordAttribute()) {
      // [[gnu::...]] attributes are treated as declaration attributes, so may
      // not appertain to a DeclaratorChunk. If we handle them as type
      // attributes, accept them in that position and diagnose the GCC
      // incompatibility.
      if (attr.isGNUScope()) {
        assert(attr.isStandardAttributeSyntax());
        bool IsTypeAttr = attr.isTypeAttr();
        if (TAL == TAL_DeclChunk) {
          state.getSema().Diag(attr.getLoc(),
                               IsTypeAttr
                                   ? diag::warn_gcc_ignores_type_attr
                                   : diag::warn_cxx11_gnu_attribute_on_type)
              << attr;
          if (!IsTypeAttr)
            continue;
        }
      } else if (TAL != TAL_DeclSpec && TAL != TAL_DeclChunk &&
                 !attr.isTypeAttr()) {
        // Otherwise, only consider type processing for a C++11 attribute if
        // - it has actually been applied to a type (decl-specifier-seq or
        //   declarator chunk), or
        // - it is a type attribute, irrespective of where it was applied (so
        //   that we can support the legacy behavior of some type attributes
        //   that can be applied to the declaration name).
        continue;
      }
    }

    // If this is an attribute we can handle, do so now,
    // otherwise, add it to the FnAttrs list for rechaining.
    switch (attr.getKind()) {
    default:
      // A [[]] attribute on a declarator chunk must appertain to a type.
      if ((attr.isStandardAttributeSyntax() ||
           attr.isRegularKeywordAttribute()) && TAL == TAL_DeclChunk &&
          (!state.isProcessingLambdaExpr() ||
           !attr.supportsNonconformingLambdaSyntax())) {
        state.getSema().Diag(attr.getLoc(), diag::err_attribute_not_type_attr)
            << attr << attr.isRegularKeywordAttribute();
        attr.setUsedAsTypeAttr();
      }
      break;

    case ParsedAttr::UnknownAttribute:
      if (attr.isStandardAttributeSyntax()) {
        state.getSema().Diag(attr.getLoc(),
                             diag::warn_unknown_attribute_ignored)
            << attr << attr.getRange();
        // Mark the attribute as invalid so we don't emit the same diagnostic
        // multiple times.
        attr.setInvalid();
      }
      break;

    case ParsedAttr::IgnoredAttribute:
      break;

    case ParsedAttr::AT_BTFTypeTag:
      HandleBTFTypeTagAttribute(type, attr, state);
      attr.setUsedAsTypeAttr();
      break;

    case ParsedAttr::AT_MayAlias:
      // FIXME: This attribute needs to actually be handled, but if we ignore
      // it it breaks large amounts of Linux software.
      attr.setUsedAsTypeAttr();
      break;
    case ParsedAttr::AT_OpenCLPrivateAddressSpace:
    case ParsedAttr::AT_OpenCLGlobalAddressSpace:
    case ParsedAttr::AT_OpenCLGlobalDeviceAddressSpace:
    case ParsedAttr::AT_OpenCLGlobalHostAddressSpace:
    case ParsedAttr::AT_OpenCLLocalAddressSpace:
    case ParsedAttr::AT_OpenCLConstantAddressSpace:
    case ParsedAttr::AT_OpenCLGenericAddressSpace:
    case ParsedAttr::AT_HLSLGroupSharedAddressSpace:
    case ParsedAttr::AT_AddressSpace:
      HandleAddressSpaceTypeAttribute(type, attr, state);
      attr.setUsedAsTypeAttr();
      break;
    OBJC_POINTER_TYPE_ATTRS_CASELIST:
      if (!handleObjCPointerTypeAttr(state, attr, type))
        distributeObjCPointerTypeAttr(state, attr, type);
      attr.setUsedAsTypeAttr();
      break;
    case ParsedAttr::AT_VectorSize:
      HandleVectorSizeAttr(type, attr, state.getSema());
      attr.setUsedAsTypeAttr();
      break;
    case ParsedAttr::AT_ExtVectorType:
      HandleExtVectorTypeAttr(type, attr, state.getSema());
      attr.setUsedAsTypeAttr();
      break;
    case ParsedAttr::AT_NeonVectorType:
      HandleNeonVectorTypeAttr(type, attr, state.getSema(),
                               VectorType::NeonVector);
      attr.setUsedAsTypeAttr();
      break;
    case ParsedAttr::AT_NeonPolyVectorType:
      HandleNeonVectorTypeAttr(type, attr, state.getSema(),
                               VectorType::NeonPolyVector);
      attr.setUsedAsTypeAttr();
      break;
    case ParsedAttr::AT_ArmSveVectorBits:
      HandleArmSveVectorBitsTypeAttr(type, attr, state.getSema());
      attr.setUsedAsTypeAttr();
      break;
    case ParsedAttr::AT_ArmMveStrictPolymorphism: {
      HandleArmMveStrictPolymorphismAttr(state, type, attr);
      attr.setUsedAsTypeAttr();
      break;
    }
    case ParsedAttr::AT_RISCVRVVVectorBits:
      HandleRISCVRVVVectorBitsTypeAttr(type, attr, state.getSema());
      attr.setUsedAsTypeAttr();
      break;
    case ParsedAttr::AT_OpenCLAccess:
      HandleOpenCLAccessAttr(type, attr, state.getSema());
      attr.setUsedAsTypeAttr();
      break;
    case ParsedAttr::AT_SYCLIntelPipe:
      HandleSYCLPipeAttribute(type, attr, state);
      attr.setUsedAsTypeAttr();
      break;
    case ParsedAttr::AT_LifetimeBound:
      if (TAL == TAL_DeclChunk)
        HandleLifetimeBoundAttr(state, type, attr);
      break;

    case ParsedAttr::AT_NoDeref: {
      // FIXME: `noderef` currently doesn't work correctly in [[]] syntax.
      // See https://github.com/llvm/llvm-project/issues/55790 for details.
      // For the time being, we simply emit a warning that the attribute is
      // ignored.
      if (attr.isStandardAttributeSyntax()) {
        state.getSema().Diag(attr.getLoc(), diag::warn_attribute_ignored)
            << attr;
        break;
      }
      ASTContext &Ctx = state.getSema().Context;
      type = state.getAttributedType(createSimpleAttr<NoDerefAttr>(Ctx, attr),
                                     type, type);
      attr.setUsedAsTypeAttr();
      state.setParsedNoDeref(true);
      break;
    }

    case ParsedAttr::AT_MatrixType:
      HandleMatrixTypeAttr(type, attr, state.getSema());
      attr.setUsedAsTypeAttr();
      break;

    case ParsedAttr::AT_WebAssemblyFuncref: {
      if (!HandleWebAssemblyFuncrefAttr(state, type, attr))
        attr.setUsedAsTypeAttr();
      break;
    }

    MS_TYPE_ATTRS_CASELIST:
      if (!handleMSPointerTypeQualifierAttr(state, attr, type))
        attr.setUsedAsTypeAttr();
      break;


    NULLABILITY_TYPE_ATTRS_CASELIST:
      // Either add nullability here or try to distribute it.  We
      // don't want to distribute the nullability specifier past any
      // dependent type, because that complicates the user model.
      if (type->canHaveNullability() || type->isDependentType() ||
          type->isArrayType() ||
          !distributeNullabilityTypeAttr(state, type, attr)) {
        unsigned endIndex;
        if (TAL == TAL_DeclChunk)
          endIndex = state.getCurrentChunkIndex();
        else
          endIndex = state.getDeclarator().getNumTypeObjects();
        bool allowOnArrayType =
            state.getDeclarator().isPrototypeContext() &&
            !hasOuterPointerLikeChunk(state.getDeclarator(), endIndex);
        if (checkNullabilityTypeSpecifier(
              state,
              type,
              attr,
              allowOnArrayType)) {
          attr.setInvalid();
        }

        attr.setUsedAsTypeAttr();
      }
      break;

    case ParsedAttr::AT_ObjCKindOf:
      // '__kindof' must be part of the decl-specifiers.
      switch (TAL) {
      case TAL_DeclSpec:
        break;

      case TAL_DeclChunk:
      case TAL_DeclName:
        state.getSema().Diag(attr.getLoc(),
                             diag::err_objc_kindof_wrong_position)
            << FixItHint::CreateRemoval(attr.getLoc())
            << FixItHint::CreateInsertion(
                   state.getDeclarator().getDeclSpec().getBeginLoc(),
                   "__kindof ");
        break;
      }

      // Apply it regardless.
      if (checkObjCKindOfType(state, type, attr))
        attr.setInvalid();
      break;

    case ParsedAttr::AT_NoThrow:
    // Exception Specifications aren't generally supported in C mode throughout
    // clang, so revert to attribute-based handling for C.
      if (!state.getSema().getLangOpts().CPlusPlus)
        break;
      [[fallthrough]];
    FUNCTION_TYPE_ATTRS_CASELIST:
      attr.setUsedAsTypeAttr();

      // Attributes with standard syntax have strict rules for what they
      // appertain to and hence should not use the "distribution" logic below.
      if (attr.isStandardAttributeSyntax() ||
          attr.isRegularKeywordAttribute()) {
        if (!handleFunctionTypeAttr(state, attr, type)) {
          diagnoseBadTypeAttribute(state.getSema(), attr, type);
          attr.setInvalid();
        }
        break;
      }

      // Never process function type attributes as part of the
      // declaration-specifiers.
      if (TAL == TAL_DeclSpec)
        distributeFunctionTypeAttrFromDeclSpec(state, attr, type);

      // Otherwise, handle the possible delays.
      else if (!handleFunctionTypeAttr(state, attr, type))
        distributeFunctionTypeAttr(state, attr, type);
      break;
    case ParsedAttr::AT_AcquireHandle: {
      if (!type->isFunctionType())
        return;

      if (attr.getNumArgs() != 1) {
        state.getSema().Diag(attr.getLoc(),
                             diag::err_attribute_wrong_number_arguments)
            << attr << 1;
        attr.setInvalid();
        return;
      }

      StringRef HandleType;
      if (!state.getSema().checkStringLiteralArgumentAttr(attr, 0, HandleType))
        return;
      type = state.getAttributedType(
          AcquireHandleAttr::Create(state.getSema().Context, HandleType, attr),
          type, type);
      attr.setUsedAsTypeAttr();
      break;
    }
    case ParsedAttr::AT_AnnotateType: {
      HandleAnnotateTypeAttr(state, type, attr);
      attr.setUsedAsTypeAttr();
      break;
    }
    }

    // Handle attributes that are defined in a macro. We do not want this to be
    // applied to ObjC builtin attributes.
    if (isa<AttributedType>(type) && attr.hasMacroIdentifier() &&
        !type.getQualifiers().hasObjCLifetime() &&
        !type.getQualifiers().hasObjCGCAttr() &&
        attr.getKind() != ParsedAttr::AT_ObjCGC &&
        attr.getKind() != ParsedAttr::AT_ObjCOwnership) {
      const IdentifierInfo *MacroII = attr.getMacroIdentifier();
      type = state.getSema().Context.getMacroQualifiedType(type, MacroII);
      state.setExpansionLocForMacroQualifiedType(
          cast<MacroQualifiedType>(type.getTypePtr()),
          attr.getMacroExpansionLoc());
    }
  }
}

void Sema::completeExprArrayBound(Expr *E) {
  if (DeclRefExpr *DRE = dyn_cast<DeclRefExpr>(E->IgnoreParens())) {
    if (VarDecl *Var = dyn_cast<VarDecl>(DRE->getDecl())) {
      if (isTemplateInstantiation(Var->getTemplateSpecializationKind())) {
        auto *Def = Var->getDefinition();
        if (!Def) {
          SourceLocation PointOfInstantiation = E->getExprLoc();
          runWithSufficientStackSpace(PointOfInstantiation, [&] {
            InstantiateVariableDefinition(PointOfInstantiation, Var);
          });
          Def = Var->getDefinition();

          // If we don't already have a point of instantiation, and we managed
          // to instantiate a definition, this is the point of instantiation.
          // Otherwise, we don't request an end-of-TU instantiation, so this is
          // not a point of instantiation.
          // FIXME: Is this really the right behavior?
          if (Var->getPointOfInstantiation().isInvalid() && Def) {
            assert(Var->getTemplateSpecializationKind() ==
                       TSK_ImplicitInstantiation &&
                   "explicit instantiation with no point of instantiation");
            Var->setTemplateSpecializationKind(
                Var->getTemplateSpecializationKind(), PointOfInstantiation);
          }
        }

        // Update the type to the definition's type both here and within the
        // expression.
        if (Def) {
          DRE->setDecl(Def);
          QualType T = Def->getType();
          DRE->setType(T);
          // FIXME: Update the type on all intervening expressions.
          E->setType(T);
        }

        // We still go on to try to complete the type independently, as it
        // may also require instantiations or diagnostics if it remains
        // incomplete.
      }
    }
  }
}

QualType Sema::getCompletedType(Expr *E) {
  // Incomplete array types may be completed by the initializer attached to
  // their definitions. For static data members of class templates and for
  // variable templates, we need to instantiate the definition to get this
  // initializer and complete the type.
  if (E->getType()->isIncompleteArrayType())
    completeExprArrayBound(E);

  // FIXME: Are there other cases which require instantiating something other
  // than the type to complete the type of an expression?

  return E->getType();
}

/// Ensure that the type of the given expression is complete.
///
/// This routine checks whether the expression \p E has a complete type. If the
/// expression refers to an instantiable construct, that instantiation is
/// performed as needed to complete its type. Furthermore
/// Sema::RequireCompleteType is called for the expression's type (or in the
/// case of a reference type, the referred-to type).
///
/// \param E The expression whose type is required to be complete.
/// \param Kind Selects which completeness rules should be applied.
/// \param Diagnoser The object that will emit a diagnostic if the type is
/// incomplete.
///
/// \returns \c true if the type of \p E is incomplete and diagnosed, \c false
/// otherwise.
bool Sema::RequireCompleteExprType(Expr *E, CompleteTypeKind Kind,
                                   TypeDiagnoser &Diagnoser) {
  return RequireCompleteType(E->getExprLoc(), getCompletedType(E), Kind,
                             Diagnoser);
}

bool Sema::RequireCompleteExprType(Expr *E, unsigned DiagID) {
  BoundTypeDiagnoser<> Diagnoser(DiagID);
  return RequireCompleteExprType(E, CompleteTypeKind::Default, Diagnoser);
}

/// Ensure that the type T is a complete type.
///
/// This routine checks whether the type @p T is complete in any
/// context where a complete type is required. If @p T is a complete
/// type, returns false. If @p T is a class template specialization,
/// this routine then attempts to perform class template
/// instantiation. If instantiation fails, or if @p T is incomplete
/// and cannot be completed, issues the diagnostic @p diag (giving it
/// the type @p T) and returns true.
///
/// @param Loc  The location in the source that the incomplete type
/// diagnostic should refer to.
///
/// @param T  The type that this routine is examining for completeness.
///
/// @param Kind Selects which completeness rules should be applied.
///
/// @returns @c true if @p T is incomplete and a diagnostic was emitted,
/// @c false otherwise.
bool Sema::RequireCompleteType(SourceLocation Loc, QualType T,
                               CompleteTypeKind Kind,
                               TypeDiagnoser &Diagnoser) {
  if (RequireCompleteTypeImpl(Loc, T, Kind, &Diagnoser))
    return true;
  if (const TagType *Tag = T->getAs<TagType>()) {
    if (!Tag->getDecl()->isCompleteDefinitionRequired()) {
      Tag->getDecl()->setCompleteDefinitionRequired();
      Consumer.HandleTagDeclRequiredDefinition(Tag->getDecl());
    }
  }
  return false;
}

bool Sema::hasStructuralCompatLayout(Decl *D, Decl *Suggested) {
  llvm::DenseSet<std::pair<Decl *, Decl *>> NonEquivalentDecls;
  if (!Suggested)
    return false;

  // FIXME: Add a specific mode for C11 6.2.7/1 in StructuralEquivalenceContext
  // and isolate from other C++ specific checks.
  StructuralEquivalenceContext Ctx(
      D->getASTContext(), Suggested->getASTContext(), NonEquivalentDecls,
      StructuralEquivalenceKind::Default,
      false /*StrictTypeSpelling*/, true /*Complain*/,
      true /*ErrorOnTagTypeMismatch*/);
  return Ctx.IsEquivalent(D, Suggested);
}

bool Sema::hasAcceptableDefinition(NamedDecl *D, NamedDecl **Suggested,
                                   AcceptableKind Kind, bool OnlyNeedComplete) {
  // Easy case: if we don't have modules, all declarations are visible.
  if (!getLangOpts().Modules && !getLangOpts().ModulesLocalVisibility)
    return true;

  // If this definition was instantiated from a template, map back to the
  // pattern from which it was instantiated.
  if (isa<TagDecl>(D) && cast<TagDecl>(D)->isBeingDefined()) {
    // We're in the middle of defining it; this definition should be treated
    // as visible.
    return true;
  } else if (auto *RD = dyn_cast<CXXRecordDecl>(D)) {
    if (auto *Pattern = RD->getTemplateInstantiationPattern())
      RD = Pattern;
    D = RD->getDefinition();
  } else if (auto *ED = dyn_cast<EnumDecl>(D)) {
    if (auto *Pattern = ED->getTemplateInstantiationPattern())
      ED = Pattern;
    if (OnlyNeedComplete && (ED->isFixed() || getLangOpts().MSVCCompat)) {
      // If the enum has a fixed underlying type, it may have been forward
      // declared. In -fms-compatibility, `enum Foo;` will also forward declare
      // the enum and assign it the underlying type of `int`. Since we're only
      // looking for a complete type (not a definition), any visible declaration
      // of it will do.
      *Suggested = nullptr;
      for (auto *Redecl : ED->redecls()) {
        if (isAcceptable(Redecl, Kind))
          return true;
        if (Redecl->isThisDeclarationADefinition() ||
            (Redecl->isCanonicalDecl() && !*Suggested))
          *Suggested = Redecl;
      }

      return false;
    }
    D = ED->getDefinition();
  } else if (auto *FD = dyn_cast<FunctionDecl>(D)) {
    if (auto *Pattern = FD->getTemplateInstantiationPattern())
      FD = Pattern;
    D = FD->getDefinition();
  } else if (auto *VD = dyn_cast<VarDecl>(D)) {
    if (auto *Pattern = VD->getTemplateInstantiationPattern())
      VD = Pattern;
    D = VD->getDefinition();
  }

  assert(D && "missing definition for pattern of instantiated definition");

  *Suggested = D;

  auto DefinitionIsAcceptable = [&] {
    // The (primary) definition might be in a visible module.
    if (isAcceptable(D, Kind))
      return true;

    // A visible module might have a merged definition instead.
    if (D->isModulePrivate() ? hasMergedDefinitionInCurrentModule(D)
                             : hasVisibleMergedDefinition(D)) {
      if (CodeSynthesisContexts.empty() &&
          !getLangOpts().ModulesLocalVisibility) {
        // Cache the fact that this definition is implicitly visible because
        // there is a visible merged definition.
        D->setVisibleDespiteOwningModule();
      }
      return true;
    }

    return false;
  };

  if (DefinitionIsAcceptable())
    return true;

  // The external source may have additional definitions of this entity that are
  // visible, so complete the redeclaration chain now and ask again.
  if (auto *Source = Context.getExternalSource()) {
    Source->CompleteRedeclChain(D);
    return DefinitionIsAcceptable();
  }

  return false;
}

/// Determine whether there is any declaration of \p D that was ever a
///        definition (perhaps before module merging) and is currently visible.
/// \param D The definition of the entity.
/// \param Suggested Filled in with the declaration that should be made visible
///        in order to provide a definition of this entity.
/// \param OnlyNeedComplete If \c true, we only need the type to be complete,
///        not defined. This only matters for enums with a fixed underlying
///        type, since in all other cases, a type is complete if and only if it
///        is defined.
bool Sema::hasVisibleDefinition(NamedDecl *D, NamedDecl **Suggested,
                                bool OnlyNeedComplete) {
  return hasAcceptableDefinition(D, Suggested, Sema::AcceptableKind::Visible,
                                 OnlyNeedComplete);
}

/// Determine whether there is any declaration of \p D that was ever a
///        definition (perhaps before module merging) and is currently
///        reachable.
/// \param D The definition of the entity.
/// \param Suggested Filled in with the declaration that should be made
/// reachable
///        in order to provide a definition of this entity.
/// \param OnlyNeedComplete If \c true, we only need the type to be complete,
///        not defined. This only matters for enums with a fixed underlying
///        type, since in all other cases, a type is complete if and only if it
///        is defined.
bool Sema::hasReachableDefinition(NamedDecl *D, NamedDecl **Suggested,
                                  bool OnlyNeedComplete) {
  return hasAcceptableDefinition(D, Suggested, Sema::AcceptableKind::Reachable,
                                 OnlyNeedComplete);
}

/// Locks in the inheritance model for the given class and all of its bases.
static void assignInheritanceModel(Sema &S, CXXRecordDecl *RD) {
  RD = RD->getMostRecentNonInjectedDecl();
  if (!RD->hasAttr<MSInheritanceAttr>()) {
    MSInheritanceModel IM;
    bool BestCase = false;
    switch (S.MSPointerToMemberRepresentationMethod) {
    case LangOptions::PPTMK_BestCase:
      BestCase = true;
      IM = RD->calculateInheritanceModel();
      break;
    case LangOptions::PPTMK_FullGeneralitySingleInheritance:
      IM = MSInheritanceModel::Single;
      break;
    case LangOptions::PPTMK_FullGeneralityMultipleInheritance:
      IM = MSInheritanceModel::Multiple;
      break;
    case LangOptions::PPTMK_FullGeneralityVirtualInheritance:
      IM = MSInheritanceModel::Unspecified;
      break;
    }

    SourceRange Loc = S.ImplicitMSInheritanceAttrLoc.isValid()
                          ? S.ImplicitMSInheritanceAttrLoc
                          : RD->getSourceRange();
    RD->addAttr(MSInheritanceAttr::CreateImplicit(
        S.getASTContext(), BestCase, Loc, MSInheritanceAttr::Spelling(IM)));
    S.Consumer.AssignInheritanceModel(RD);
  }
}

/// The implementation of RequireCompleteType
bool Sema::RequireCompleteTypeImpl(SourceLocation Loc, QualType T,
                                   CompleteTypeKind Kind,
                                   TypeDiagnoser *Diagnoser) {
  // FIXME: Add this assertion to make sure we always get instantiation points.
  //  assert(!Loc.isInvalid() && "Invalid location in RequireCompleteType");
  // FIXME: Add this assertion to help us flush out problems with
  // checking for dependent types and type-dependent expressions.
  //
  //  assert(!T->isDependentType() &&
  //         "Can't ask whether a dependent type is complete");

  if (const MemberPointerType *MPTy = T->getAs<MemberPointerType>()) {
    if (!MPTy->getClass()->isDependentType()) {
      if (getLangOpts().CompleteMemberPointers &&
          !MPTy->getClass()->getAsCXXRecordDecl()->isBeingDefined() &&
          RequireCompleteType(Loc, QualType(MPTy->getClass(), 0), Kind,
                              diag::err_memptr_incomplete))
        return true;

      // We lock in the inheritance model once somebody has asked us to ensure
      // that a pointer-to-member type is complete.
      if (Context.getTargetInfo().getCXXABI().isMicrosoft()) {
        (void)isCompleteType(Loc, QualType(MPTy->getClass(), 0));
        assignInheritanceModel(*this, MPTy->getMostRecentCXXRecordDecl());
      }
    }
  }

  NamedDecl *Def = nullptr;
  bool AcceptSizeless = (Kind == CompleteTypeKind::AcceptSizeless);
  bool Incomplete = (T->isIncompleteType(&Def) ||
                     (!AcceptSizeless && T->isSizelessBuiltinType()));

  // Check that any necessary explicit specializations are visible. For an
  // enum, we just need the declaration, so don't check this.
  if (Def && !isa<EnumDecl>(Def))
    checkSpecializationReachability(Loc, Def);

  // If we have a complete type, we're done.
  if (!Incomplete) {
    NamedDecl *Suggested = nullptr;
    if (Def &&
        !hasReachableDefinition(Def, &Suggested, /*OnlyNeedComplete=*/true)) {
      // If the user is going to see an error here, recover by making the
      // definition visible.
      bool TreatAsComplete = Diagnoser && !isSFINAEContext();
      if (Diagnoser && Suggested)
        diagnoseMissingImport(Loc, Suggested, MissingImportKind::Definition,
                              /*Recover*/ TreatAsComplete);
      return !TreatAsComplete;
    } else if (Def && !TemplateInstCallbacks.empty()) {
      CodeSynthesisContext TempInst;
      TempInst.Kind = CodeSynthesisContext::Memoization;
      TempInst.Template = Def;
      TempInst.Entity = Def;
      TempInst.PointOfInstantiation = Loc;
      atTemplateBegin(TemplateInstCallbacks, *this, TempInst);
      atTemplateEnd(TemplateInstCallbacks, *this, TempInst);
    }

    return false;
  }

  TagDecl *Tag = dyn_cast_or_null<TagDecl>(Def);
  ObjCInterfaceDecl *IFace = dyn_cast_or_null<ObjCInterfaceDecl>(Def);

  // Give the external source a chance to provide a definition of the type.
  // This is kept separate from completing the redeclaration chain so that
  // external sources such as LLDB can avoid synthesizing a type definition
  // unless it's actually needed.
  if (Tag || IFace) {
    // Avoid diagnosing invalid decls as incomplete.
    if (Def->isInvalidDecl())
      return true;

    // Give the external AST source a chance to complete the type.
    if (auto *Source = Context.getExternalSource()) {
      if (Tag && Tag->hasExternalLexicalStorage())
          Source->CompleteType(Tag);
      if (IFace && IFace->hasExternalLexicalStorage())
          Source->CompleteType(IFace);
      // If the external source completed the type, go through the motions
      // again to ensure we're allowed to use the completed type.
      if (!T->isIncompleteType())
        return RequireCompleteTypeImpl(Loc, T, Kind, Diagnoser);
    }
  }

  // If we have a class template specialization or a class member of a
  // class template specialization, or an array with known size of such,
  // try to instantiate it.
  if (auto *RD = dyn_cast_or_null<CXXRecordDecl>(Tag)) {
    bool Instantiated = false;
    bool Diagnosed = false;
    if (RD->isDependentContext()) {
      // Don't try to instantiate a dependent class (eg, a member template of
      // an instantiated class template specialization).
      // FIXME: Can this ever happen?
    } else if (auto *ClassTemplateSpec =
            dyn_cast<ClassTemplateSpecializationDecl>(RD)) {
      if (ClassTemplateSpec->getSpecializationKind() == TSK_Undeclared) {
        runWithSufficientStackSpace(Loc, [&] {
          Diagnosed = InstantiateClassTemplateSpecialization(
              Loc, ClassTemplateSpec, TSK_ImplicitInstantiation,
              /*Complain=*/Diagnoser);
        });
        Instantiated = true;
      }
    } else {
      CXXRecordDecl *Pattern = RD->getInstantiatedFromMemberClass();
      if (!RD->isBeingDefined() && Pattern) {
        MemberSpecializationInfo *MSI = RD->getMemberSpecializationInfo();
        assert(MSI && "Missing member specialization information?");
        // This record was instantiated from a class within a template.
        if (MSI->getTemplateSpecializationKind() !=
            TSK_ExplicitSpecialization) {
          runWithSufficientStackSpace(Loc, [&] {
            Diagnosed = InstantiateClass(Loc, RD, Pattern,
                                         getTemplateInstantiationArgs(RD),
                                         TSK_ImplicitInstantiation,
                                         /*Complain=*/Diagnoser);
          });
          Instantiated = true;
        }
      }
    }

    if (Instantiated) {
      // Instantiate* might have already complained that the template is not
      // defined, if we asked it to.
      if (Diagnoser && Diagnosed)
        return true;
      // If we instantiated a definition, check that it's usable, even if
      // instantiation produced an error, so that repeated calls to this
      // function give consistent answers.
      if (!T->isIncompleteType())
        return RequireCompleteTypeImpl(Loc, T, Kind, Diagnoser);
    }
  }

  // FIXME: If we didn't instantiate a definition because of an explicit
  // specialization declaration, check that it's visible.

  if (!Diagnoser)
    return true;

  Diagnoser->diagnose(*this, Loc, T);

  // If the type was a forward declaration of a class/struct/union
  // type, produce a note.
  if (Tag && !Tag->isInvalidDecl() && !Tag->getLocation().isInvalid())
    Diag(Tag->getLocation(),
         Tag->isBeingDefined() ? diag::note_type_being_defined
                               : diag::note_forward_declaration)
      << Context.getTagDeclType(Tag);

  // If the Objective-C class was a forward declaration, produce a note.
  if (IFace && !IFace->isInvalidDecl() && !IFace->getLocation().isInvalid())
    Diag(IFace->getLocation(), diag::note_forward_class);

  // If we have external information that we can use to suggest a fix,
  // produce a note.
  if (ExternalSource)
    ExternalSource->MaybeDiagnoseMissingCompleteType(Loc, T);

  return true;
}

bool Sema::RequireCompleteType(SourceLocation Loc, QualType T,
                               CompleteTypeKind Kind, unsigned DiagID) {
  BoundTypeDiagnoser<> Diagnoser(DiagID);
  return RequireCompleteType(Loc, T, Kind, Diagnoser);
}

/// Get diagnostic %select index for tag kind for
/// literal type diagnostic message.
/// WARNING: Indexes apply to particular diagnostics only!
///
/// \returns diagnostic %select index.
static unsigned getLiteralDiagFromTagKind(TagTypeKind Tag) {
  switch (Tag) {
  case TTK_Struct: return 0;
  case TTK_Interface: return 1;
  case TTK_Class:  return 2;
  default: llvm_unreachable("Invalid tag kind for literal type diagnostic!");
  }
}

/// Ensure that the type T is a literal type.
///
/// This routine checks whether the type @p T is a literal type. If @p T is an
/// incomplete type, an attempt is made to complete it. If @p T is a literal
/// type, or @p AllowIncompleteType is true and @p T is an incomplete type,
/// returns false. Otherwise, this routine issues the diagnostic @p PD (giving
/// it the type @p T), along with notes explaining why the type is not a
/// literal type, and returns true.
///
/// @param Loc  The location in the source that the non-literal type
/// diagnostic should refer to.
///
/// @param T  The type that this routine is examining for literalness.
///
/// @param Diagnoser Emits a diagnostic if T is not a literal type.
///
/// @returns @c true if @p T is not a literal type and a diagnostic was emitted,
/// @c false otherwise.
bool Sema::RequireLiteralType(SourceLocation Loc, QualType T,
                              TypeDiagnoser &Diagnoser) {
  assert(!T->isDependentType() && "type should not be dependent");

  QualType ElemType = Context.getBaseElementType(T);
  if ((isCompleteType(Loc, ElemType) || ElemType->isVoidType()) &&
      T->isLiteralType(Context))
    return false;

  Diagnoser.diagnose(*this, Loc, T);

  if (T->isVariableArrayType())
    return true;

  const RecordType *RT = ElemType->getAs<RecordType>();
  if (!RT)
    return true;

  const CXXRecordDecl *RD = cast<CXXRecordDecl>(RT->getDecl());

  // A partially-defined class type can't be a literal type, because a literal
  // class type must have a trivial destructor (which can't be checked until
  // the class definition is complete).
  if (RequireCompleteType(Loc, ElemType, diag::note_non_literal_incomplete, T))
    return true;

  // [expr.prim.lambda]p3:
  //   This class type is [not] a literal type.
  if (RD->isLambda() && !getLangOpts().CPlusPlus17) {
    Diag(RD->getLocation(), diag::note_non_literal_lambda);
    return true;
  }

  // If the class has virtual base classes, then it's not an aggregate, and
  // cannot have any constexpr constructors or a trivial default constructor,
  // so is non-literal. This is better to diagnose than the resulting absence
  // of constexpr constructors.
  if (RD->getNumVBases()) {
    Diag(RD->getLocation(), diag::note_non_literal_virtual_base)
      << getLiteralDiagFromTagKind(RD->getTagKind()) << RD->getNumVBases();
    for (const auto &I : RD->vbases())
      Diag(I.getBeginLoc(), diag::note_constexpr_virtual_base_here)
          << I.getSourceRange();
  } else if (!RD->isAggregate() && !RD->hasConstexprNonCopyMoveConstructor() &&
             !RD->hasTrivialDefaultConstructor()) {
    Diag(RD->getLocation(), diag::note_non_literal_no_constexpr_ctors) << RD;
  } else if (RD->hasNonLiteralTypeFieldsOrBases()) {
    for (const auto &I : RD->bases()) {
      if (!I.getType()->isLiteralType(Context)) {
        Diag(I.getBeginLoc(), diag::note_non_literal_base_class)
            << RD << I.getType() << I.getSourceRange();
        return true;
      }
    }
    for (const auto *I : RD->fields()) {
      if (!I->getType()->isLiteralType(Context) ||
          I->getType().isVolatileQualified()) {
        Diag(I->getLocation(), diag::note_non_literal_field)
          << RD << I << I->getType()
          << I->getType().isVolatileQualified();
        return true;
      }
    }
  } else if (getLangOpts().CPlusPlus20 ? !RD->hasConstexprDestructor()
                                       : !RD->hasTrivialDestructor()) {
    // All fields and bases are of literal types, so have trivial or constexpr
    // destructors. If this class's destructor is non-trivial / non-constexpr,
    // it must be user-declared.
    CXXDestructorDecl *Dtor = RD->getDestructor();
    assert(Dtor && "class has literal fields and bases but no dtor?");
    if (!Dtor)
      return true;

    if (getLangOpts().CPlusPlus20) {
      Diag(Dtor->getLocation(), diag::note_non_literal_non_constexpr_dtor)
          << RD;
    } else {
      Diag(Dtor->getLocation(), Dtor->isUserProvided()
                                    ? diag::note_non_literal_user_provided_dtor
                                    : diag::note_non_literal_nontrivial_dtor)
          << RD;
      if (!Dtor->isUserProvided())
        SpecialMemberIsTrivial(Dtor, CXXDestructor, TAH_IgnoreTrivialABI,
                               /*Diagnose*/ true);
    }
  }

  return true;
}

bool Sema::RequireLiteralType(SourceLocation Loc, QualType T, unsigned DiagID) {
  BoundTypeDiagnoser<> Diagnoser(DiagID);
  return RequireLiteralType(Loc, T, Diagnoser);
}

/// Retrieve a version of the type 'T' that is elaborated by Keyword, qualified
/// by the nested-name-specifier contained in SS, and that is (re)declared by
/// OwnedTagDecl, which is nullptr if this is not a (re)declaration.
QualType Sema::getElaboratedType(ElaboratedTypeKeyword Keyword,
                                 const CXXScopeSpec &SS, QualType T,
                                 TagDecl *OwnedTagDecl) {
  if (T.isNull())
    return T;
  return Context.getElaboratedType(
      Keyword, SS.isValid() ? SS.getScopeRep() : nullptr, T, OwnedTagDecl);
}

QualType Sema::BuildTypeofExprType(Expr *E, TypeOfKind Kind) {
  assert(!E->hasPlaceholderType() && "unexpected placeholder");

  if (!getLangOpts().CPlusPlus && E->refersToBitField())
    Diag(E->getExprLoc(), diag::err_sizeof_alignof_typeof_bitfield)
        << (Kind == TypeOfKind::Unqualified ? 3 : 2);

  if (!E->isTypeDependent()) {
    QualType T = E->getType();
    if (const TagType *TT = T->getAs<TagType>())
      DiagnoseUseOfDecl(TT->getDecl(), E->getExprLoc());
  }
  return Context.getTypeOfExprType(E, Kind);
}

/// getDecltypeForExpr - Given an expr, will return the decltype for
/// that expression, according to the rules in C++11
/// [dcl.type.simple]p4 and C++11 [expr.lambda.prim]p18.
QualType Sema::getDecltypeForExpr(Expr *E) {
  if (E->isTypeDependent())
    return Context.DependentTy;

  Expr *IDExpr = E;
  if (auto *ImplCastExpr = dyn_cast<ImplicitCastExpr>(E))
    IDExpr = ImplCastExpr->getSubExpr();

  // C++11 [dcl.type.simple]p4:
  //   The type denoted by decltype(e) is defined as follows:

  // C++20:
  //     - if E is an unparenthesized id-expression naming a non-type
  //       template-parameter (13.2), decltype(E) is the type of the
  //       template-parameter after performing any necessary type deduction
  // Note that this does not pick up the implicit 'const' for a template
  // parameter object. This rule makes no difference before C++20 so we apply
  // it unconditionally.
  if (const auto *SNTTPE = dyn_cast<SubstNonTypeTemplateParmExpr>(IDExpr))
    return SNTTPE->getParameterType(Context);

  //     - if e is an unparenthesized id-expression or an unparenthesized class
  //       member access (5.2.5), decltype(e) is the type of the entity named
  //       by e. If there is no such entity, or if e names a set of overloaded
  //       functions, the program is ill-formed;
  //
  // We apply the same rules for Objective-C ivar and property references.
  if (const auto *DRE = dyn_cast<DeclRefExpr>(IDExpr)) {
    const ValueDecl *VD = DRE->getDecl();
    QualType T = VD->getType();
    return isa<TemplateParamObjectDecl>(VD) ? T.getUnqualifiedType() : T;
  }
  if (const auto *ME = dyn_cast<MemberExpr>(IDExpr)) {
    if (const auto *VD = ME->getMemberDecl())
      if (isa<FieldDecl>(VD) || isa<VarDecl>(VD))
        return VD->getType();
  } else if (const auto *IR = dyn_cast<ObjCIvarRefExpr>(IDExpr)) {
    return IR->getDecl()->getType();
  } else if (const auto *PR = dyn_cast<ObjCPropertyRefExpr>(IDExpr)) {
    if (PR->isExplicitProperty())
      return PR->getExplicitProperty()->getType();
  } else if (const auto *PE = dyn_cast<PredefinedExpr>(IDExpr)) {
    return PE->getType();
  }

  // C++11 [expr.lambda.prim]p18:
  //   Every occurrence of decltype((x)) where x is a possibly
  //   parenthesized id-expression that names an entity of automatic
  //   storage duration is treated as if x were transformed into an
  //   access to a corresponding data member of the closure type that
  //   would have been declared if x were an odr-use of the denoted
  //   entity.
  if (getCurLambda() && isa<ParenExpr>(IDExpr)) {
    if (auto *DRE = dyn_cast<DeclRefExpr>(IDExpr->IgnoreParens())) {
      if (auto *Var = dyn_cast<VarDecl>(DRE->getDecl())) {
        QualType T = getCapturedDeclRefType(Var, DRE->getLocation());
        if (!T.isNull())
          return Context.getLValueReferenceType(T);
      }
    }
  }

  return Context.getReferenceQualifiedType(E);
}

QualType Sema::BuildDecltypeType(Expr *E, bool AsUnevaluated) {
  assert(!E->hasPlaceholderType() && "unexpected placeholder");

  if (AsUnevaluated && CodeSynthesisContexts.empty() &&
      !E->isInstantiationDependent() && E->HasSideEffects(Context, false)) {
    // The expression operand for decltype is in an unevaluated expression
    // context, so side effects could result in unintended consequences.
    // Exclude instantiation-dependent expressions, because 'decltype' is often
    // used to build SFINAE gadgets.
    Diag(E->getExprLoc(), diag::warn_side_effects_unevaluated_context);
  }
  return Context.getDecltypeType(E, getDecltypeForExpr(E));
}

static QualType GetEnumUnderlyingType(Sema &S, QualType BaseType,
                                      SourceLocation Loc) {
  assert(BaseType->isEnumeralType());
  EnumDecl *ED = BaseType->castAs<EnumType>()->getDecl();
  assert(ED && "EnumType has no EnumDecl");

  S.DiagnoseUseOfDecl(ED, Loc);

  QualType Underlying = ED->getIntegerType();
  assert(!Underlying.isNull());

  return Underlying;
}

QualType Sema::BuiltinEnumUnderlyingType(QualType BaseType,
                                         SourceLocation Loc) {
  if (!BaseType->isEnumeralType()) {
    Diag(Loc, diag::err_only_enums_have_underlying_types);
    return QualType();
  }

  // The enum could be incomplete if we're parsing its definition or
  // recovering from an error.
  NamedDecl *FwdDecl = nullptr;
  if (BaseType->isIncompleteType(&FwdDecl)) {
    Diag(Loc, diag::err_underlying_type_of_incomplete_enum) << BaseType;
    Diag(FwdDecl->getLocation(), diag::note_forward_declaration) << FwdDecl;
    return QualType();
  }

  return GetEnumUnderlyingType(*this, BaseType, Loc);
}

QualType Sema::BuiltinAddPointer(QualType BaseType, SourceLocation Loc) {
  QualType Pointer = BaseType.isReferenceable() || BaseType->isVoidType()
                         ? BuildPointerType(BaseType.getNonReferenceType(), Loc,
                                            DeclarationName())
                         : BaseType;

  return Pointer.isNull() ? QualType() : Pointer;
}

QualType Sema::BuiltinRemovePointer(QualType BaseType, SourceLocation Loc) {
  // We don't want block pointers or ObjectiveC's id type.
  if (!BaseType->isAnyPointerType() || BaseType->isObjCIdType())
    return BaseType;

  return BaseType->getPointeeType();
}

QualType Sema::BuiltinDecay(QualType BaseType, SourceLocation Loc) {
  QualType Underlying = BaseType.getNonReferenceType();
  if (Underlying->isArrayType())
    return Context.getDecayedType(Underlying);

  if (Underlying->isFunctionType())
    return BuiltinAddPointer(BaseType, Loc);

  SplitQualType Split = Underlying.getSplitUnqualifiedType();
  // std::decay is supposed to produce 'std::remove_cv', but since 'restrict' is
  // in the same group of qualifiers as 'const' and 'volatile', we're extending
  // '__decay(T)' so that it removes all qualifiers.
  Split.Quals.removeCVRQualifiers();
  return Context.getQualifiedType(Split);
}

QualType Sema::BuiltinAddReference(QualType BaseType, UTTKind UKind,
                                   SourceLocation Loc) {
  assert(LangOpts.CPlusPlus);
  QualType Reference =
      BaseType.isReferenceable()
          ? BuildReferenceType(BaseType,
                               UKind == UnaryTransformType::AddLvalueReference,
                               Loc, DeclarationName())
          : BaseType;
  return Reference.isNull() ? QualType() : Reference;
}

QualType Sema::BuiltinRemoveExtent(QualType BaseType, UTTKind UKind,
                                   SourceLocation Loc) {
  if (UKind == UnaryTransformType::RemoveAllExtents)
    return Context.getBaseElementType(BaseType);

  if (const auto *AT = Context.getAsArrayType(BaseType))
    return AT->getElementType();

  return BaseType;
}

QualType Sema::BuiltinRemoveReference(QualType BaseType, UTTKind UKind,
                                      SourceLocation Loc) {
  assert(LangOpts.CPlusPlus);
  QualType T = BaseType.getNonReferenceType();
  if (UKind == UTTKind::RemoveCVRef &&
      (T.isConstQualified() || T.isVolatileQualified())) {
    Qualifiers Quals;
    QualType Unqual = Context.getUnqualifiedArrayType(T, Quals);
    Quals.removeConst();
    Quals.removeVolatile();
    T = Context.getQualifiedType(Unqual, Quals);
  }
  return T;
}

QualType Sema::BuiltinChangeCVRQualifiers(QualType BaseType, UTTKind UKind,
                                          SourceLocation Loc) {
  if ((BaseType->isReferenceType() && UKind != UTTKind::RemoveRestrict) ||
      BaseType->isFunctionType())
    return BaseType;

  Qualifiers Quals;
  QualType Unqual = Context.getUnqualifiedArrayType(BaseType, Quals);

  if (UKind == UTTKind::RemoveConst || UKind == UTTKind::RemoveCV)
    Quals.removeConst();
  if (UKind == UTTKind::RemoveVolatile || UKind == UTTKind::RemoveCV)
    Quals.removeVolatile();
  if (UKind == UTTKind::RemoveRestrict)
    Quals.removeRestrict();

  return Context.getQualifiedType(Unqual, Quals);
}

static QualType ChangeIntegralSignedness(Sema &S, QualType BaseType,
                                         bool IsMakeSigned,
                                         SourceLocation Loc) {
  if (BaseType->isEnumeralType()) {
    QualType Underlying = GetEnumUnderlyingType(S, BaseType, Loc);
    if (auto *BitInt = dyn_cast<BitIntType>(Underlying)) {
      unsigned int Bits = BitInt->getNumBits();
      if (Bits > 1)
        return S.Context.getBitIntType(!IsMakeSigned, Bits);

      S.Diag(Loc, diag::err_make_signed_integral_only)
          << IsMakeSigned << /*_BitInt(1)*/ true << BaseType << 1 << Underlying;
      return QualType();
    }
    if (Underlying->isBooleanType()) {
      S.Diag(Loc, diag::err_make_signed_integral_only)
          << IsMakeSigned << /*_BitInt(1)*/ false << BaseType << 1
          << Underlying;
      return QualType();
    }
  }

  bool Int128Unsupported = !S.Context.getTargetInfo().hasInt128Type();
  std::array<CanQualType *, 6> AllSignedIntegers = {
      &S.Context.SignedCharTy, &S.Context.ShortTy,    &S.Context.IntTy,
      &S.Context.LongTy,       &S.Context.LongLongTy, &S.Context.Int128Ty};
  ArrayRef<CanQualType *> AvailableSignedIntegers(
      AllSignedIntegers.data(), AllSignedIntegers.size() - Int128Unsupported);
  std::array<CanQualType *, 6> AllUnsignedIntegers = {
      &S.Context.UnsignedCharTy,     &S.Context.UnsignedShortTy,
      &S.Context.UnsignedIntTy,      &S.Context.UnsignedLongTy,
      &S.Context.UnsignedLongLongTy, &S.Context.UnsignedInt128Ty};
  ArrayRef<CanQualType *> AvailableUnsignedIntegers(AllUnsignedIntegers.data(),
                                                    AllUnsignedIntegers.size() -
                                                        Int128Unsupported);
  ArrayRef<CanQualType *> *Consider =
      IsMakeSigned ? &AvailableSignedIntegers : &AvailableUnsignedIntegers;

  uint64_t BaseSize = S.Context.getTypeSize(BaseType);
  auto *Result =
      llvm::find_if(*Consider, [&S, BaseSize](const CanQual<Type> *T) {
        return BaseSize == S.Context.getTypeSize(T->getTypePtr());
      });

  assert(Result != Consider->end());
  return QualType((*Result)->getTypePtr(), 0);
}

QualType Sema::BuiltinChangeSignedness(QualType BaseType, UTTKind UKind,
                                       SourceLocation Loc) {
  bool IsMakeSigned = UKind == UnaryTransformType::MakeSigned;
  if ((!BaseType->isIntegerType() && !BaseType->isEnumeralType()) ||
      BaseType->isBooleanType() ||
      (BaseType->isBitIntType() &&
       BaseType->getAs<BitIntType>()->getNumBits() < 2)) {
    Diag(Loc, diag::err_make_signed_integral_only)
        << IsMakeSigned << BaseType->isBitIntType() << BaseType << 0;
    return QualType();
  }

  bool IsNonIntIntegral =
      BaseType->isChar16Type() || BaseType->isChar32Type() ||
      BaseType->isWideCharType() || BaseType->isEnumeralType();

  QualType Underlying =
      IsNonIntIntegral
          ? ChangeIntegralSignedness(*this, BaseType, IsMakeSigned, Loc)
      : IsMakeSigned ? Context.getCorrespondingSignedType(BaseType)
                     : Context.getCorrespondingUnsignedType(BaseType);
  if (Underlying.isNull())
    return Underlying;
  return Context.getQualifiedType(Underlying, BaseType.getQualifiers());
}

QualType Sema::BuildUnaryTransformType(QualType BaseType, UTTKind UKind,
                                       SourceLocation Loc) {
  if (BaseType->isDependentType())
    return Context.getUnaryTransformType(BaseType, BaseType, UKind);
  QualType Result;
  switch (UKind) {
  case UnaryTransformType::EnumUnderlyingType: {
    Result = BuiltinEnumUnderlyingType(BaseType, Loc);
    break;
  }
  case UnaryTransformType::AddPointer: {
    Result = BuiltinAddPointer(BaseType, Loc);
    break;
  }
  case UnaryTransformType::RemovePointer: {
    Result = BuiltinRemovePointer(BaseType, Loc);
    break;
  }
  case UnaryTransformType::Decay: {
    Result = BuiltinDecay(BaseType, Loc);
    break;
  }
  case UnaryTransformType::AddLvalueReference:
  case UnaryTransformType::AddRvalueReference: {
    Result = BuiltinAddReference(BaseType, UKind, Loc);
    break;
  }
  case UnaryTransformType::RemoveAllExtents:
  case UnaryTransformType::RemoveExtent: {
    Result = BuiltinRemoveExtent(BaseType, UKind, Loc);
    break;
  }
  case UnaryTransformType::RemoveCVRef:
  case UnaryTransformType::RemoveReference: {
    Result = BuiltinRemoveReference(BaseType, UKind, Loc);
    break;
  }
  case UnaryTransformType::RemoveConst:
  case UnaryTransformType::RemoveCV:
  case UnaryTransformType::RemoveRestrict:
  case UnaryTransformType::RemoveVolatile: {
    Result = BuiltinChangeCVRQualifiers(BaseType, UKind, Loc);
    break;
  }
  case UnaryTransformType::MakeSigned:
  case UnaryTransformType::MakeUnsigned: {
    Result = BuiltinChangeSignedness(BaseType, UKind, Loc);
    break;
  }
  }

  return !Result.isNull()
             ? Context.getUnaryTransformType(BaseType, Result, UKind)
             : Result;
}

QualType Sema::BuildAtomicType(QualType T, SourceLocation Loc) {
  if (!isDependentOrGNUAutoType(T)) {
    // FIXME: It isn't entirely clear whether incomplete atomic types
    // are allowed or not; for simplicity, ban them for the moment.
    if (RequireCompleteType(Loc, T, diag::err_atomic_specifier_bad_type, 0))
      return QualType();

    int DisallowedKind = -1;
    if (T->isArrayType())
      DisallowedKind = 1;
    else if (T->isFunctionType())
      DisallowedKind = 2;
    else if (T->isReferenceType())
      DisallowedKind = 3;
    else if (T->isAtomicType())
      DisallowedKind = 4;
    else if (T.hasQualifiers())
      DisallowedKind = 5;
    else if (T->isSizelessType())
      DisallowedKind = 6;
    else if (!T.isTriviallyCopyableType(Context))
      // Some other non-trivially-copyable type (probably a C++ class)
      DisallowedKind = 7;
    else if (T->isBitIntType())
      DisallowedKind = 8;

    if (DisallowedKind != -1) {
      Diag(Loc, diag::err_atomic_specifier_bad_type) << DisallowedKind << T;
      return QualType();
    }

    // FIXME: Do we need any handling for ARC here?
  }

  // Build the pointer type.
  return Context.getAtomicType(T);
}<|MERGE_RESOLUTION|>--- conflicted
+++ resolved
@@ -1517,26 +1517,16 @@
       Result = Context.Int128Ty;
     break;
   case DeclSpec::TST_float16:
-<<<<<<< HEAD
     {
       // CUDA host and device may have different _Float16 support, therefore
       // do not diagnose _Float16 usage to avoid false alarm.
       // ToDo: more precise diagnostics for CUDA.
       if (!S.Context.getTargetInfo().hasFloat16Type() &&
           !S.getLangOpts().CUDA &&
-          !(S.getLangOpts().OpenMP && S.getLangOpts().OpenMPIsDevice))
+          !(S.getLangOpts().OpenMP && S.getLangOpts().OpenMPIsTargetDevice))
         S.Diag(DS.getTypeSpecTypeLoc(), diag::err_type_unsupported)
             << "_Float16";
     }
-=======
-    // CUDA host and device may have different _Float16 support, therefore
-    // do not diagnose _Float16 usage to avoid false alarm.
-    // ToDo: more precise diagnostics for CUDA.
-    if (!S.Context.getTargetInfo().hasFloat16Type() && !S.getLangOpts().CUDA &&
-        !(S.getLangOpts().OpenMP && S.getLangOpts().OpenMPIsTargetDevice))
-      S.Diag(DS.getTypeSpecTypeLoc(), diag::err_type_unsupported)
-        << "_Float16";
->>>>>>> 63ca93c7
     Result = Context.Float16Ty;
     break;
   case DeclSpec::TST_half:    Result = Context.HalfTy; break;
