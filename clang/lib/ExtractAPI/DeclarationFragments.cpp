//===- ExtractAPI/DeclarationFragments.cpp ----------------------*- C++ -*-===//
//
// Part of the LLVM Project, under the Apache License v2.0 with LLVM Exceptions.
// See https://llvm.org/LICENSE.txt for license information.
// SPDX-License-Identifier: Apache-2.0 WITH LLVM-exception
//
//===----------------------------------------------------------------------===//
///
/// \file
/// This file implements Declaration Fragments related classes.
///
//===----------------------------------------------------------------------===//

#include "clang/ExtractAPI/DeclarationFragments.h"
#include "clang/AST/ASTFwd.h"
#include "clang/AST/Decl.h"
#include "clang/AST/DeclCXX.h"
#include "clang/AST/TemplateBase.h"
#include "clang/AST/TemplateName.h"
#include "clang/AST/Type.h"
#include "clang/AST/TypeLoc.h"
#include "clang/ExtractAPI/TypedefUnderlyingTypeResolver.h"
#include "clang/Index/USRGeneration.h"
#include "llvm/ADT/StringSwitch.h"
#include "llvm/Support/ErrorHandling.h"
#include "llvm/Support/raw_ostream.h"
#include <optional>

using namespace clang::extractapi;
using namespace llvm;

namespace {

void findTypeLocForBlockDecl(const clang::TypeSourceInfo *TSInfo,
                             clang::FunctionTypeLoc &Block,
                             clang::FunctionProtoTypeLoc &BlockProto) {
  if (!TSInfo)
    return;

  clang::TypeLoc TL = TSInfo->getTypeLoc().getUnqualifiedLoc();
  while (true) {
    // Look through qualified types
    if (auto QualifiedTL = TL.getAs<clang::QualifiedTypeLoc>()) {
      TL = QualifiedTL.getUnqualifiedLoc();
      continue;
    }

    if (auto AttrTL = TL.getAs<clang::AttributedTypeLoc>()) {
      TL = AttrTL.getModifiedLoc();
      continue;
    }

    // Try to get the function prototype behind the block pointer type,
    // then we're done.
    if (auto BlockPtr = TL.getAs<clang::BlockPointerTypeLoc>()) {
      TL = BlockPtr.getPointeeLoc().IgnoreParens();
      Block = TL.getAs<clang::FunctionTypeLoc>();
      BlockProto = TL.getAs<clang::FunctionProtoTypeLoc>();
    }
    break;
  }
}

} // namespace

DeclarationFragments &
DeclarationFragments::appendUnduplicatedTextCharacter(char Character) {
  if (!Fragments.empty()) {
    Fragment &Last = Fragments.back();
    if (Last.Kind == FragmentKind::Text) {
      // Merge the extra space into the last fragment if the last fragment is
      // also text.
      if (Last.Spelling.back() != Character) { // avoid duplicates at end
        Last.Spelling.push_back(Character);
      }
    } else {
      append("", FragmentKind::Text);
      Fragments.back().Spelling.push_back(Character);
    }
  }

  return *this;
}

DeclarationFragments &DeclarationFragments::appendSpace() {
  return appendUnduplicatedTextCharacter(' ');
}

DeclarationFragments &DeclarationFragments::appendSemicolon() {
  return appendUnduplicatedTextCharacter(';');
}

DeclarationFragments &DeclarationFragments::removeTrailingSemicolon() {
  if (Fragments.empty())
    return *this;

  Fragment &Last = Fragments.back();
  if (Last.Kind == FragmentKind::Text && Last.Spelling.back() == ';')
    Last.Spelling.pop_back();

  return *this;
}

StringRef DeclarationFragments::getFragmentKindString(
    DeclarationFragments::FragmentKind Kind) {
  switch (Kind) {
  case DeclarationFragments::FragmentKind::None:
    return "none";
  case DeclarationFragments::FragmentKind::Keyword:
    return "keyword";
  case DeclarationFragments::FragmentKind::Attribute:
    return "attribute";
  case DeclarationFragments::FragmentKind::NumberLiteral:
    return "number";
  case DeclarationFragments::FragmentKind::StringLiteral:
    return "string";
  case DeclarationFragments::FragmentKind::Identifier:
    return "identifier";
  case DeclarationFragments::FragmentKind::TypeIdentifier:
    return "typeIdentifier";
  case DeclarationFragments::FragmentKind::GenericParameter:
    return "genericParameter";
  case DeclarationFragments::FragmentKind::ExternalParam:
    return "externalParam";
  case DeclarationFragments::FragmentKind::InternalParam:
    return "internalParam";
  case DeclarationFragments::FragmentKind::Text:
    return "text";
  }

  llvm_unreachable("Unhandled FragmentKind");
}

DeclarationFragments::FragmentKind
DeclarationFragments::parseFragmentKindFromString(StringRef S) {
  return llvm::StringSwitch<FragmentKind>(S)
      .Case("keyword", DeclarationFragments::FragmentKind::Keyword)
      .Case("attribute", DeclarationFragments::FragmentKind::Attribute)
      .Case("number", DeclarationFragments::FragmentKind::NumberLiteral)
      .Case("string", DeclarationFragments::FragmentKind::StringLiteral)
      .Case("identifier", DeclarationFragments::FragmentKind::Identifier)
      .Case("typeIdentifier",
            DeclarationFragments::FragmentKind::TypeIdentifier)
      .Case("genericParameter",
            DeclarationFragments::FragmentKind::GenericParameter)
      .Case("internalParam", DeclarationFragments::FragmentKind::InternalParam)
      .Case("externalParam", DeclarationFragments::FragmentKind::ExternalParam)
      .Case("text", DeclarationFragments::FragmentKind::Text)
      .Default(DeclarationFragments::FragmentKind::None);
}

DeclarationFragments DeclarationFragments::getExceptionSpecificationString(
    ExceptionSpecificationType ExceptionSpec) {
  DeclarationFragments Fragments;
  switch (ExceptionSpec) {
  case ExceptionSpecificationType::EST_None:
    return Fragments;
  case ExceptionSpecificationType::EST_DynamicNone:
    return Fragments.append(" ", DeclarationFragments::FragmentKind::Text)
        .append("throw", DeclarationFragments::FragmentKind::Keyword)
        .append("(", DeclarationFragments::FragmentKind::Text)
        .append(")", DeclarationFragments::FragmentKind::Text);
  case ExceptionSpecificationType::EST_Dynamic:
    // FIXME: throw(int), get types of inner expression
    return Fragments;
  case ExceptionSpecificationType::EST_BasicNoexcept:
    return Fragments.append(" ", DeclarationFragments::FragmentKind::Text)
        .append("noexcept", DeclarationFragments::FragmentKind::Keyword);
  case ExceptionSpecificationType::EST_DependentNoexcept:
    // FIXME: throw(conditional-expression), get expression
    break;
  case ExceptionSpecificationType::EST_NoexceptFalse:
    return Fragments.append(" ", DeclarationFragments::FragmentKind::Text)
        .append("noexcept", DeclarationFragments::FragmentKind::Keyword)
        .append("(", DeclarationFragments::FragmentKind::Text)
        .append("false", DeclarationFragments::FragmentKind::Keyword)
        .append(")", DeclarationFragments::FragmentKind::Text);
  case ExceptionSpecificationType::EST_NoexceptTrue:
    return Fragments.append(" ", DeclarationFragments::FragmentKind::Text)
        .append("noexcept", DeclarationFragments::FragmentKind::Keyword)
        .append("(", DeclarationFragments::FragmentKind::Text)
        .append("true", DeclarationFragments::FragmentKind::Keyword)
        .append(")", DeclarationFragments::FragmentKind::Text);
  default:
    return Fragments;
  }

  llvm_unreachable("Unhandled exception specification");
}

DeclarationFragments
DeclarationFragments::getStructureTypeFragment(const RecordDecl *Record) {
  DeclarationFragments Fragments;
  if (Record->isStruct())
    Fragments.append("struct", DeclarationFragments::FragmentKind::Keyword);
  else if (Record->isUnion())
    Fragments.append("union", DeclarationFragments::FragmentKind::Keyword);
  else
    Fragments.append("class", DeclarationFragments::FragmentKind::Keyword);

  return Fragments;
}

// NNS stores C++ nested name specifiers, which are prefixes to qualified names.
// Build declaration fragments for NNS recursively so that we have the USR for
// every part in a qualified name, and also leaves the actual underlying type
// cleaner for its own fragment.
DeclarationFragments
DeclarationFragmentsBuilder::getFragmentsForNNS(const NestedNameSpecifier *NNS,
                                                ASTContext &Context,
                                                DeclarationFragments &After) {
  DeclarationFragments Fragments;
  if (NNS->getPrefix())
    Fragments.append(getFragmentsForNNS(NNS->getPrefix(), Context, After));

  switch (NNS->getKind()) {
  case NestedNameSpecifier::Identifier:
    Fragments.append(NNS->getAsIdentifier()->getName(),
                     DeclarationFragments::FragmentKind::Identifier);
    break;

  case NestedNameSpecifier::Namespace: {
    const NamespaceDecl *NS = NNS->getAsNamespace();
    if (NS->isAnonymousNamespace())
      return Fragments;
    SmallString<128> USR;
    index::generateUSRForDecl(NS, USR);
    Fragments.append(NS->getName(),
                     DeclarationFragments::FragmentKind::Identifier, USR, NS);
    break;
  }

  case NestedNameSpecifier::NamespaceAlias: {
    const NamespaceAliasDecl *Alias = NNS->getAsNamespaceAlias();
    SmallString<128> USR;
    index::generateUSRForDecl(Alias, USR);
    Fragments.append(Alias->getName(),
                     DeclarationFragments::FragmentKind::Identifier, USR,
                     Alias);
    break;
  }

  case NestedNameSpecifier::Global:
    // The global specifier `::` at the beginning. No stored value.
    break;

  case NestedNameSpecifier::Super:
    // Microsoft's `__super` specifier.
    Fragments.append("__super", DeclarationFragments::FragmentKind::Keyword);
    break;

  case NestedNameSpecifier::TypeSpecWithTemplate:
    // A type prefixed by the `template` keyword.
    Fragments.append("template", DeclarationFragments::FragmentKind::Keyword);
    Fragments.appendSpace();
    // Fallthrough after adding the keyword to handle the actual type.
    [[fallthrough]];

  case NestedNameSpecifier::TypeSpec: {
    const Type *T = NNS->getAsType();
    // FIXME: Handle C++ template specialization type
    Fragments.append(getFragmentsForType(T, Context, After));
    break;
  }
  }

  // Add the separator text `::` for this segment.
  return Fragments.append("::", DeclarationFragments::FragmentKind::Text);
}

// Recursively build the declaration fragments for an underlying `Type` with
// qualifiers removed.
DeclarationFragments DeclarationFragmentsBuilder::getFragmentsForType(
    const Type *T, ASTContext &Context, DeclarationFragments &After) {
  assert(T && "invalid type");

  DeclarationFragments Fragments;

  // An ElaboratedType is a sugar for types that are referred to using an
  // elaborated keyword, e.g., `struct S`, `enum E`, or (in C++) via a
  // qualified name, e.g., `N::M::type`, or both.
  if (const ElaboratedType *ET = dyn_cast<ElaboratedType>(T)) {
    ElaboratedTypeKeyword Keyword = ET->getKeyword();
    if (Keyword != ElaboratedTypeKeyword::None) {
      Fragments
          .append(ElaboratedType::getKeywordName(Keyword),
                  DeclarationFragments::FragmentKind::Keyword)
          .appendSpace();
    }

    if (const NestedNameSpecifier *NNS = ET->getQualifier())
      Fragments.append(getFragmentsForNNS(NNS, Context, After));

    // After handling the elaborated keyword or qualified name, build
    // declaration fragments for the desugared underlying type.
    return Fragments.append(getFragmentsForType(ET->desugar(), Context, After));
  }

  // If the type is a typedefed type, get the underlying TypedefNameDecl for a
  // direct reference to the typedef instead of the wrapped type.

  // 'id' type is a typedef for an ObjCObjectPointerType
  //  we treat it as a typedef
  if (const TypedefType *TypedefTy = dyn_cast<TypedefType>(T)) {
    const TypedefNameDecl *Decl = TypedefTy->getDecl();
    TypedefUnderlyingTypeResolver TypedefResolver(Context);
    std::string USR = TypedefResolver.getUSRForType(QualType(T, 0));

    if (T->isObjCIdType()) {
      return Fragments.append(Decl->getName(),
                              DeclarationFragments::FragmentKind::Keyword);
    }

    return Fragments.append(
        Decl->getName(), DeclarationFragments::FragmentKind::TypeIdentifier,
        USR, TypedefResolver.getUnderlyingTypeDecl(QualType(T, 0)));
  }

  // Declaration fragments of a pointer type is the declaration fragments of
  // the pointee type followed by a `*`,
  if (T->isPointerType() && !T->isFunctionPointerType())
    return Fragments
        .append(getFragmentsForType(T->getPointeeType(), Context, After))
        .append(" *", DeclarationFragments::FragmentKind::Text);

  // For Objective-C `id` and `Class` pointers
  // we do not spell out the `*`.
  if (T->isObjCObjectPointerType() &&
      !T->getAs<ObjCObjectPointerType>()->isObjCIdOrClassType()) {

    Fragments.append(getFragmentsForType(T->getPointeeType(), Context, After));

    // id<protocol> is an qualified id type
    // id<protocol>* is not an qualified id type
    if (!T->getAs<ObjCObjectPointerType>()->isObjCQualifiedIdType()) {
      Fragments.append(" *", DeclarationFragments::FragmentKind::Text);
    }

    return Fragments;
  }

  // Declaration fragments of a lvalue reference type is the declaration
  // fragments of the underlying type followed by a `&`.
  if (const LValueReferenceType *LRT = dyn_cast<LValueReferenceType>(T))
    return Fragments
        .append(
            getFragmentsForType(LRT->getPointeeTypeAsWritten(), Context, After))
        .append(" &", DeclarationFragments::FragmentKind::Text);

  // Declaration fragments of a rvalue reference type is the declaration
  // fragments of the underlying type followed by a `&&`.
  if (const RValueReferenceType *RRT = dyn_cast<RValueReferenceType>(T))
    return Fragments
        .append(
            getFragmentsForType(RRT->getPointeeTypeAsWritten(), Context, After))
        .append(" &&", DeclarationFragments::FragmentKind::Text);

  // Declaration fragments of an array-typed variable have two parts:
  // 1. the element type of the array that appears before the variable name;
  // 2. array brackets `[(0-9)?]` that appear after the variable name.
  if (const ArrayType *AT = T->getAsArrayTypeUnsafe()) {
    // Build the "after" part first because the inner element type might also
    // be an array-type. For example `int matrix[3][4]` which has a type of
    // "(array 3 of (array 4 of ints))."
    // Push the array size part first to make sure they are in the right order.
    After.append("[", DeclarationFragments::FragmentKind::Text);

    switch (AT->getSizeModifier()) {
    case ArraySizeModifier::Normal:
      break;
    case ArraySizeModifier::Static:
      Fragments.append("static", DeclarationFragments::FragmentKind::Keyword);
      break;
    case ArraySizeModifier::Star:
      Fragments.append("*", DeclarationFragments::FragmentKind::Text);
      break;
    }

    if (const ConstantArrayType *CAT = dyn_cast<ConstantArrayType>(AT)) {
      // FIXME: right now this would evaluate any expressions/macros written in
      // the original source to concrete values. For example
      // `int nums[MAX]` -> `int nums[100]`
      // `char *str[5 + 1]` -> `char *str[6]`
      SmallString<128> Size;
      CAT->getSize().toStringUnsigned(Size);
      After.append(Size, DeclarationFragments::FragmentKind::NumberLiteral);
    }

    After.append("]", DeclarationFragments::FragmentKind::Text);

    return Fragments.append(
        getFragmentsForType(AT->getElementType(), Context, After));
  }

  if (const TemplateSpecializationType *TemplSpecTy =
          dyn_cast<TemplateSpecializationType>(T)) {
    const auto TemplName = TemplSpecTy->getTemplateName();
    std::string Str;
    raw_string_ostream Stream(Str);
    TemplName.print(Stream, Context.getPrintingPolicy(),
                    TemplateName::Qualified::AsWritten);
    SmallString<64> USR("");
    if (const auto *TemplDecl = TemplName.getAsTemplateDecl())
      index::generateUSRForDecl(TemplDecl, USR);

    return Fragments
        .append(Str, DeclarationFragments::FragmentKind::TypeIdentifier, USR)
        .append("<", DeclarationFragments::FragmentKind::Text)
        .append(getFragmentsForTemplateArguments(
            TemplSpecTy->template_arguments(), Context, std::nullopt))
        .append(">", DeclarationFragments::FragmentKind::Text);
  }

  // Everything we care about has been handled now, reduce to the canonical
  // unqualified base type.
  QualType Base = T->getCanonicalTypeUnqualified();

  // If the base type is a TagType (struct/interface/union/class/enum), let's
  // get the underlying Decl for better names and USRs.
  if (const TagType *TagTy = dyn_cast<TagType>(Base)) {
    const TagDecl *Decl = TagTy->getDecl();
    // Anonymous decl, skip this fragment.
    if (Decl->getName().empty())
      return Fragments.append("{ ... }",
                              DeclarationFragments::FragmentKind::Text);
    SmallString<128> TagUSR;
    clang::index::generateUSRForDecl(Decl, TagUSR);
    return Fragments.append(Decl->getName(),
                            DeclarationFragments::FragmentKind::TypeIdentifier,
                            TagUSR, Decl);
  }

  // If the base type is an ObjCInterfaceType, use the underlying
  // ObjCInterfaceDecl for the true USR.
  if (const auto *ObjCIT = dyn_cast<ObjCInterfaceType>(Base)) {
    const auto *Decl = ObjCIT->getDecl();
    SmallString<128> USR;
    index::generateUSRForDecl(Decl, USR);
    return Fragments.append(Decl->getName(),
                            DeclarationFragments::FragmentKind::TypeIdentifier,
                            USR, Decl);
  }

  // Default fragment builder for other kinds of types (BuiltinType etc.)
  SmallString<128> USR;
  clang::index::generateUSRForType(Base, Context, USR);
  Fragments.append(Base.getAsString(),
                   DeclarationFragments::FragmentKind::TypeIdentifier, USR);

  return Fragments;
}

DeclarationFragments
DeclarationFragmentsBuilder::getFragmentsForQualifiers(const Qualifiers Quals) {
  DeclarationFragments Fragments;
  if (Quals.hasConst())
    Fragments.append("const", DeclarationFragments::FragmentKind::Keyword);
  if (Quals.hasVolatile())
    Fragments.append("volatile", DeclarationFragments::FragmentKind::Keyword);
  if (Quals.hasRestrict())
    Fragments.append("restrict", DeclarationFragments::FragmentKind::Keyword);

  return Fragments;
}

DeclarationFragments DeclarationFragmentsBuilder::getFragmentsForType(
    const QualType QT, ASTContext &Context, DeclarationFragments &After) {
  assert(!QT.isNull() && "invalid type");

  if (const ParenType *PT = dyn_cast<ParenType>(QT)) {
    After.append(")", DeclarationFragments::FragmentKind::Text);
    return getFragmentsForType(PT->getInnerType(), Context, After)
        .append("(", DeclarationFragments::FragmentKind::Text);
  }

  const SplitQualType SQT = QT.split();
  DeclarationFragments QualsFragments = getFragmentsForQualifiers(SQT.Quals),
                       TypeFragments =
                           getFragmentsForType(SQT.Ty, Context, After);
  if (QT.getAsString() == "_Bool")
    TypeFragments.replace("bool", 0);

  if (QualsFragments.getFragments().empty())
    return TypeFragments;

  // Use east qualifier for pointer types
  // For example:
  // ```
  // int *   const
  // ^----   ^----
  //  type    qualifier
  // ^-----------------
  //  const pointer to int
  // ```
  // should not be reconstructed as
  // ```
  // const       int       *
  // ^----       ^--
  //  qualifier   type
  // ^----------------     ^
  //  pointer to const int
  // ```
  if (SQT.Ty->isAnyPointerType())
    return TypeFragments.appendSpace().append(std::move(QualsFragments));

  return QualsFragments.appendSpace().append(std::move(TypeFragments));
}

DeclarationFragments DeclarationFragmentsBuilder::getFragmentsForNamespace(
    const NamespaceDecl *Decl) {
  DeclarationFragments Fragments;
  Fragments.append("namespace", DeclarationFragments::FragmentKind::Keyword);
  if (!Decl->isAnonymousNamespace())
    Fragments.appendSpace().append(
        Decl->getName(), DeclarationFragments::FragmentKind::Identifier);
  return Fragments.appendSemicolon();
}

DeclarationFragments
DeclarationFragmentsBuilder::getFragmentsForVar(const VarDecl *Var) {
  DeclarationFragments Fragments;
  if (Var->isConstexpr())
    Fragments.append("constexpr", DeclarationFragments::FragmentKind::Keyword)
        .appendSpace();

  StorageClass SC = Var->getStorageClass();
  if (SC != SC_None)
    Fragments
        .append(VarDecl::getStorageClassSpecifierString(SC),
                DeclarationFragments::FragmentKind::Keyword)
        .appendSpace();

  // Capture potential fragments that needs to be placed after the variable name
  // ```
  // int nums[5];
  // char (*ptr_to_array)[6];
  // ```
  DeclarationFragments After;
  FunctionTypeLoc BlockLoc;
  FunctionProtoTypeLoc BlockProtoLoc;
  findTypeLocForBlockDecl(Var->getTypeSourceInfo(), BlockLoc, BlockProtoLoc);

  if (!BlockLoc) {
    QualType T = Var->getTypeSourceInfo()
                     ? Var->getTypeSourceInfo()->getType()
                     : Var->getASTContext().getUnqualifiedObjCPointerType(
                           Var->getType());

    Fragments.append(getFragmentsForType(T, Var->getASTContext(), After))
        .appendSpace();
  } else {
    Fragments.append(getFragmentsForBlock(Var, BlockLoc, BlockProtoLoc, After));
  }

  return Fragments
      .append(Var->getName(), DeclarationFragments::FragmentKind::Identifier)
      .append(std::move(After))
      .appendSemicolon();
}

DeclarationFragments
DeclarationFragmentsBuilder::getFragmentsForVarTemplate(const VarDecl *Var) {
  DeclarationFragments Fragments;
  if (Var->isConstexpr())
    Fragments.append("constexpr", DeclarationFragments::FragmentKind::Keyword)
        .appendSpace();
  QualType T =
      Var->getTypeSourceInfo()
          ? Var->getTypeSourceInfo()->getType()
          : Var->getASTContext().getUnqualifiedObjCPointerType(Var->getType());

  // Might be a member, so might be static.
  if (Var->isStaticDataMember())
    Fragments.append("static", DeclarationFragments::FragmentKind::Keyword)
        .appendSpace();

  DeclarationFragments After;
  DeclarationFragments ArgumentFragment =
      getFragmentsForType(T, Var->getASTContext(), After);
  if (StringRef(ArgumentFragment.begin()->Spelling)
          .starts_with("type-parameter")) {
    std::string ProperArgName = T.getAsString();
    ArgumentFragment.begin()->Spelling.swap(ProperArgName);
  }
  Fragments.append(std::move(ArgumentFragment))
      .appendSpace()
      .append(Var->getName(), DeclarationFragments::FragmentKind::Identifier)
      .appendSemicolon();
  return Fragments;
}

DeclarationFragments
DeclarationFragmentsBuilder::getFragmentsForParam(const ParmVarDecl *Param) {
  DeclarationFragments Fragments, After;

  auto *TSInfo = Param->getTypeSourceInfo();

  QualType T = TSInfo ? TSInfo->getType()
                      : Param->getASTContext().getUnqualifiedObjCPointerType(
                            Param->getType());

  FunctionTypeLoc BlockLoc;
  FunctionProtoTypeLoc BlockProtoLoc;
  findTypeLocForBlockDecl(TSInfo, BlockLoc, BlockProtoLoc);

  DeclarationFragments TypeFragments;
  if (BlockLoc)
    TypeFragments.append(
        getFragmentsForBlock(Param, BlockLoc, BlockProtoLoc, After));
  else
    TypeFragments.append(getFragmentsForType(T, Param->getASTContext(), After));

  if (StringRef(TypeFragments.begin()->Spelling)
          .starts_with("type-parameter")) {
    std::string ProperArgName = Param->getOriginalType().getAsString();
    TypeFragments.begin()->Spelling.swap(ProperArgName);
  }

  if (Param->isObjCMethodParameter()) {
    Fragments.append("(", DeclarationFragments::FragmentKind::Text)
        .append(std::move(TypeFragments))
        .append(std::move(After))
        .append(") ", DeclarationFragments::FragmentKind::Text)
        .append(Param->getName(),
                DeclarationFragments::FragmentKind::InternalParam);
  } else {
    Fragments.append(std::move(TypeFragments));
    if (!T->isBlockPointerType())
      Fragments.appendSpace();
    Fragments
        .append(Param->getName(),
                DeclarationFragments::FragmentKind::InternalParam)
        .append(std::move(After));
  }
  return Fragments;
}

DeclarationFragments DeclarationFragmentsBuilder::getFragmentsForBlock(
    const NamedDecl *BlockDecl, FunctionTypeLoc &Block,
    FunctionProtoTypeLoc &BlockProto, DeclarationFragments &After) {
  DeclarationFragments Fragments;

  DeclarationFragments RetTyAfter;
  auto ReturnValueFragment = getFragmentsForType(
      Block.getTypePtr()->getReturnType(), BlockDecl->getASTContext(), After);

  Fragments.append(std::move(ReturnValueFragment))
      .append(std::move(RetTyAfter))
      .appendSpace()
      .append("(^", DeclarationFragments::FragmentKind::Text);

  After.append(")", DeclarationFragments::FragmentKind::Text);
  unsigned NumParams = Block.getNumParams();

  if (!BlockProto || NumParams == 0) {
    if (BlockProto && BlockProto.getTypePtr()->isVariadic())
      After.append("(...)", DeclarationFragments::FragmentKind::Text);
    else
      After.append("()", DeclarationFragments::FragmentKind::Text);
  } else {
    After.append("(", DeclarationFragments::FragmentKind::Text);
    for (unsigned I = 0; I != NumParams; ++I) {
      if (I)
        After.append(", ", DeclarationFragments::FragmentKind::Text);
      After.append(getFragmentsForParam(Block.getParam(I)));
      if (I == NumParams - 1 && BlockProto.getTypePtr()->isVariadic())
        After.append(", ...", DeclarationFragments::FragmentKind::Text);
    }
    After.append(")", DeclarationFragments::FragmentKind::Text);
  }

  return Fragments;
}

DeclarationFragments
DeclarationFragmentsBuilder::getFragmentsForFunction(const FunctionDecl *Func) {
  DeclarationFragments Fragments;
  switch (Func->getStorageClass()) {
  case SC_None:
  case SC_PrivateExtern:
    break;
  case SC_Extern:
    Fragments.append("extern", DeclarationFragments::FragmentKind::Keyword)
        .appendSpace();
    break;
  case SC_Static:
    Fragments.append("static", DeclarationFragments::FragmentKind::Keyword)
        .appendSpace();
    break;
  case SC_Auto:
  case SC_Register:
    llvm_unreachable("invalid for functions");
  }
  if (Func->isConsteval()) // if consteval, it is also constexpr
    Fragments.append("consteval", DeclarationFragments::FragmentKind::Keyword)
        .appendSpace();
  else if (Func->isConstexpr())
    Fragments.append("constexpr", DeclarationFragments::FragmentKind::Keyword)
        .appendSpace();

  // FIXME: Is `after` actually needed here?
  DeclarationFragments After;
  auto ReturnValueFragment =
      getFragmentsForType(Func->getReturnType(), Func->getASTContext(), After);
  if (StringRef(ReturnValueFragment.begin()->Spelling)
          .starts_with("type-parameter")) {
    std::string ProperArgName = Func->getReturnType().getAsString();
    ReturnValueFragment.begin()->Spelling.swap(ProperArgName);
  }

  Fragments.append(std::move(ReturnValueFragment))
      .appendSpace()
      .append(Func->getName(), DeclarationFragments::FragmentKind::Identifier);

  if (Func->getTemplateSpecializationInfo()) {
    Fragments.append("<", DeclarationFragments::FragmentKind::Text);

    for (unsigned i = 0, end = Func->getNumParams(); i != end; ++i) {
      if (i)
        Fragments.append(", ", DeclarationFragments::FragmentKind::Text);
      Fragments.append(
          getFragmentsForType(Func->getParamDecl(i)->getType(),
                              Func->getParamDecl(i)->getASTContext(), After));
    }
    Fragments.append(">", DeclarationFragments::FragmentKind::Text);
  }
  Fragments.append(std::move(After));

  Fragments.append("(", DeclarationFragments::FragmentKind::Text);
  unsigned NumParams = Func->getNumParams();
  for (unsigned i = 0; i != NumParams; ++i) {
    if (i)
      Fragments.append(", ", DeclarationFragments::FragmentKind::Text);
    Fragments.append(getFragmentsForParam(Func->getParamDecl(i)));
  }

  if (Func->isVariadic()) {
    if (NumParams > 0)
      Fragments.append(", ", DeclarationFragments::FragmentKind::Text);
    Fragments.append("...", DeclarationFragments::FragmentKind::Text);
  }
  Fragments.append(")", DeclarationFragments::FragmentKind::Text);

  Fragments.append(DeclarationFragments::getExceptionSpecificationString(
      Func->getExceptionSpecType()));

  return Fragments.appendSemicolon();
}

DeclarationFragments DeclarationFragmentsBuilder::getFragmentsForEnumConstant(
    const EnumConstantDecl *EnumConstDecl) {
  DeclarationFragments Fragments;
  return Fragments.append(EnumConstDecl->getName(),
                          DeclarationFragments::FragmentKind::Identifier);
}

DeclarationFragments
DeclarationFragmentsBuilder::getFragmentsForEnum(const EnumDecl *EnumDecl) {
  if (const auto *TypedefNameDecl = EnumDecl->getTypedefNameForAnonDecl())
    return getFragmentsForTypedef(TypedefNameDecl);

  DeclarationFragments Fragments, After;
  Fragments.append("enum", DeclarationFragments::FragmentKind::Keyword);

  if (!EnumDecl->getName().empty())
    Fragments.appendSpace().append(
        EnumDecl->getName(), DeclarationFragments::FragmentKind::Identifier);

  QualType IntegerType = EnumDecl->getIntegerType();
  if (!IntegerType.isNull())
    Fragments.appendSpace()
        .append(": ", DeclarationFragments::FragmentKind::Text)
        .append(
            getFragmentsForType(IntegerType, EnumDecl->getASTContext(), After))
        .append(std::move(After));

  if (EnumDecl->getName().empty())
    Fragments.appendSpace().append("{ ... }",
                                   DeclarationFragments::FragmentKind::Text);

  return Fragments.appendSemicolon();
}

DeclarationFragments
DeclarationFragmentsBuilder::getFragmentsForField(const FieldDecl *Field) {
  DeclarationFragments After;
  DeclarationFragments Fragments;
  if (Field->isMutable())
    Fragments.append("mutable", DeclarationFragments::FragmentKind::Keyword)
        .appendSpace();
  return Fragments
      .append(
          getFragmentsForType(Field->getType(), Field->getASTContext(), After))
      .appendSpace()
      .append(Field->getName(), DeclarationFragments::FragmentKind::Identifier)
      .append(std::move(After))
      .appendSemicolon();
}

DeclarationFragments DeclarationFragmentsBuilder::getFragmentsForRecordDecl(
    const RecordDecl *Record) {
  if (const auto *TypedefNameDecl = Record->getTypedefNameForAnonDecl())
    return getFragmentsForTypedef(TypedefNameDecl);

  DeclarationFragments Fragments;
  if (Record->isUnion())
    Fragments.append("union", DeclarationFragments::FragmentKind::Keyword);
  else
    Fragments.append("struct", DeclarationFragments::FragmentKind::Keyword);

  Fragments.appendSpace();
  if (!Record->getName().empty())
    Fragments.append(Record->getName(),
                     DeclarationFragments::FragmentKind::Identifier);
  else
    Fragments.append("{ ... }", DeclarationFragments::FragmentKind::Text);

  return Fragments.appendSemicolon();
}

DeclarationFragments DeclarationFragmentsBuilder::getFragmentsForCXXClass(
    const CXXRecordDecl *Record) {
  if (const auto *TypedefNameDecl = Record->getTypedefNameForAnonDecl())
    return getFragmentsForTypedef(TypedefNameDecl);

  DeclarationFragments Fragments;
  Fragments.append(DeclarationFragments::getStructureTypeFragment(Record));

  if (!Record->getName().empty())
    Fragments.appendSpace().append(
        Record->getName(), DeclarationFragments::FragmentKind::Identifier);

  return Fragments.appendSemicolon();
}

DeclarationFragments
DeclarationFragmentsBuilder::getFragmentsForSpecialCXXMethod(
    const CXXMethodDecl *Method) {
  DeclarationFragments Fragments;
  std::string Name;
  if (const auto *Constructor = dyn_cast<CXXConstructorDecl>(Method)) {
    Name = Method->getNameAsString();
    if (Constructor->isExplicit())
      Fragments.append("explicit", DeclarationFragments::FragmentKind::Keyword)
          .appendSpace();
  } else if (isa<CXXDestructorDecl>(Method))
    Name = Method->getNameAsString();

  DeclarationFragments After;
  Fragments.append(Name, DeclarationFragments::FragmentKind::Identifier)
      .append(std::move(After));
  Fragments.append("(", DeclarationFragments::FragmentKind::Text);
  for (unsigned i = 0, end = Method->getNumParams(); i != end; ++i) {
    if (i)
      Fragments.append(", ", DeclarationFragments::FragmentKind::Text);
    Fragments.append(getFragmentsForParam(Method->getParamDecl(i)));
  }
  Fragments.append(")", DeclarationFragments::FragmentKind::Text);

  Fragments.append(DeclarationFragments::getExceptionSpecificationString(
      Method->getExceptionSpecType()));

  return Fragments.appendSemicolon();
}

DeclarationFragments DeclarationFragmentsBuilder::getFragmentsForCXXMethod(
    const CXXMethodDecl *Method) {
  DeclarationFragments Fragments;
  StringRef Name = Method->getName();
  if (Method->isStatic())
    Fragments.append("static", DeclarationFragments::FragmentKind::Keyword)
        .appendSpace();
  if (Method->isConstexpr())
    Fragments.append("constexpr", DeclarationFragments::FragmentKind::Keyword)
        .appendSpace();
  if (Method->isVolatile())
    Fragments.append("volatile", DeclarationFragments::FragmentKind::Keyword)
        .appendSpace();

  // Build return type
  DeclarationFragments After;
  Fragments
      .append(getFragmentsForType(Method->getReturnType(),
                                  Method->getASTContext(), After))
      .appendSpace()
      .append(Name, DeclarationFragments::FragmentKind::Identifier)
      .append(std::move(After));
  Fragments.append("(", DeclarationFragments::FragmentKind::Text);
  for (unsigned i = 0, end = Method->getNumParams(); i != end; ++i) {
    if (i)
      Fragments.append(", ", DeclarationFragments::FragmentKind::Text);
    Fragments.append(getFragmentsForParam(Method->getParamDecl(i)));
  }
  Fragments.append(")", DeclarationFragments::FragmentKind::Text);

  if (Method->isConst())
    Fragments.appendSpace().append("const",
                                   DeclarationFragments::FragmentKind::Keyword);

  Fragments.append(DeclarationFragments::getExceptionSpecificationString(
      Method->getExceptionSpecType()));

  return Fragments.appendSemicolon();
}

DeclarationFragments
DeclarationFragmentsBuilder::getFragmentsForConversionFunction(
    const CXXConversionDecl *ConversionFunction) {
  DeclarationFragments Fragments;

  if (ConversionFunction->isExplicit())
    Fragments.append("explicit", DeclarationFragments::FragmentKind::Keyword)
        .appendSpace();

  Fragments.append("operator", DeclarationFragments::FragmentKind::Keyword)
      .appendSpace();

  Fragments
      .append(ConversionFunction->getConversionType().getAsString(),
              DeclarationFragments::FragmentKind::TypeIdentifier)
      .append("(", DeclarationFragments::FragmentKind::Text);
  for (unsigned i = 0, end = ConversionFunction->getNumParams(); i != end;
       ++i) {
    if (i)
      Fragments.append(", ", DeclarationFragments::FragmentKind::Text);
    Fragments.append(getFragmentsForParam(ConversionFunction->getParamDecl(i)));
  }
  Fragments.append(")", DeclarationFragments::FragmentKind::Text);

  if (ConversionFunction->isConst())
    Fragments.appendSpace().append("const",
                                   DeclarationFragments::FragmentKind::Keyword);

  return Fragments.appendSemicolon();
}

DeclarationFragments
DeclarationFragmentsBuilder::getFragmentsForOverloadedOperator(
    const CXXMethodDecl *Method) {
  DeclarationFragments Fragments;

  // Build return type
  DeclarationFragments After;
  Fragments
      .append(getFragmentsForType(Method->getReturnType(),
                                  Method->getASTContext(), After))
      .appendSpace()
      .append(Method->getNameAsString(),
              DeclarationFragments::FragmentKind::Identifier)
      .append(std::move(After));
  Fragments.append("(", DeclarationFragments::FragmentKind::Text);
  for (unsigned i = 0, end = Method->getNumParams(); i != end; ++i) {
    if (i)
      Fragments.append(", ", DeclarationFragments::FragmentKind::Text);
    Fragments.append(getFragmentsForParam(Method->getParamDecl(i)));
  }
  Fragments.append(")", DeclarationFragments::FragmentKind::Text);

  if (Method->isConst())
    Fragments.appendSpace().append("const",
                                   DeclarationFragments::FragmentKind::Keyword);

  Fragments.append(DeclarationFragments::getExceptionSpecificationString(
      Method->getExceptionSpecType()));

  return Fragments.appendSemicolon();
}

// Get fragments for template parameters, e.g. T in tempalte<typename T> ...
DeclarationFragments
DeclarationFragmentsBuilder::getFragmentsForTemplateParameters(
    ArrayRef<NamedDecl *> ParameterArray) {
  DeclarationFragments Fragments;
  for (unsigned i = 0, end = ParameterArray.size(); i != end; ++i) {
    if (i)
      Fragments.append(",", DeclarationFragments::FragmentKind::Text)
          .appendSpace();

    if (const auto *TemplateParam =
            dyn_cast<TemplateTypeParmDecl>(ParameterArray[i])) {
      if (TemplateParam->hasTypeConstraint())
        Fragments.append(TemplateParam->getTypeConstraint()
                             ->getNamedConcept()
                             ->getName()
                             .str(),
                         DeclarationFragments::FragmentKind::TypeIdentifier);
      else if (TemplateParam->wasDeclaredWithTypename())
        Fragments.append("typename",
                         DeclarationFragments::FragmentKind::Keyword);
      else
        Fragments.append("class", DeclarationFragments::FragmentKind::Keyword);

      if (TemplateParam->isParameterPack())
        Fragments.append("...", DeclarationFragments::FragmentKind::Text);

      if (!TemplateParam->getName().empty())
        Fragments.appendSpace().append(
            TemplateParam->getName(),
            DeclarationFragments::FragmentKind::GenericParameter);

      if (TemplateParam->hasDefaultArgument()) {
        const auto Default = TemplateParam->getDefaultArgument();
        Fragments.append(" = ", DeclarationFragments::FragmentKind::Text)
            .append(getFragmentsForTemplateArguments(
                {Default.getArgument()}, TemplateParam->getASTContext(),
                {Default}));
      }
    } else if (const auto *NTP =
                   dyn_cast<NonTypeTemplateParmDecl>(ParameterArray[i])) {
      DeclarationFragments After;
      const auto TyFragments =
          getFragmentsForType(NTP->getType(), NTP->getASTContext(), After);
      Fragments.append(std::move(TyFragments)).append(std::move(After));

      if (NTP->isParameterPack())
        Fragments.append("...", DeclarationFragments::FragmentKind::Text);

      if (!NTP->getName().empty())
        Fragments.appendSpace().append(
            NTP->getName(),
            DeclarationFragments::FragmentKind::GenericParameter);

      if (NTP->hasDefaultArgument()) {
        SmallString<8> ExprStr;
        raw_svector_ostream Output(ExprStr);
        NTP->getDefaultArgument().getArgument().print(
            NTP->getASTContext().getPrintingPolicy(), Output,
            /*IncludeType=*/false);
        Fragments.append(" = ", DeclarationFragments::FragmentKind::Text)
            .append(ExprStr, DeclarationFragments::FragmentKind::Text);
      }
    } else if (const auto *TTP =
                   dyn_cast<TemplateTemplateParmDecl>(ParameterArray[i])) {
      Fragments.append("template", DeclarationFragments::FragmentKind::Keyword)
          .appendSpace()
          .append("<", DeclarationFragments::FragmentKind::Text)
          .append(getFragmentsForTemplateParameters(
              TTP->getTemplateParameters()->asArray()))
          .append(">", DeclarationFragments::FragmentKind::Text)
          .appendSpace()
          .append(TTP->wasDeclaredWithTypename() ? "typename" : "class",
                  DeclarationFragments::FragmentKind::Keyword);

      if (TTP->isParameterPack())
        Fragments.append("...", DeclarationFragments::FragmentKind::Text);

      if (!TTP->getName().empty())
        Fragments.appendSpace().append(
            TTP->getName(),
            DeclarationFragments::FragmentKind::GenericParameter);
      if (TTP->hasDefaultArgument()) {
        const auto Default = TTP->getDefaultArgument();
        Fragments.append(" = ", DeclarationFragments::FragmentKind::Text)
            .append(getFragmentsForTemplateArguments(
                {Default.getArgument()}, TTP->getASTContext(), {Default}));
      }
    }
  }
  return Fragments;
}

// Get fragments for template arguments, e.g. int in template<typename T>
// Foo<int>;
//
// Note: TemplateParameters is only necessary if the Decl is a
// PartialSpecialization, where we need the parameters to deduce the name of the
// generic arguments.
DeclarationFragments
DeclarationFragmentsBuilder::getFragmentsForTemplateArguments(
    const ArrayRef<TemplateArgument> TemplateArguments, ASTContext &Context,
    const std::optional<ArrayRef<TemplateArgumentLoc>> TemplateArgumentLocs) {
  DeclarationFragments Fragments;
  for (unsigned i = 0, end = TemplateArguments.size(); i != end; ++i) {
    if (i)
      Fragments.append(",", DeclarationFragments::FragmentKind::Text)
          .appendSpace();

    const auto &CTA = TemplateArguments[i];
    switch (CTA.getKind()) {
    case TemplateArgument::Type: {
      DeclarationFragments After;
      DeclarationFragments ArgumentFragment =
          getFragmentsForType(CTA.getAsType(), Context, After);

      if (StringRef(ArgumentFragment.begin()->Spelling)
              .starts_with("type-parameter")) {
<<<<<<< HEAD
        std::string ProperArgName = TemplateArgumentLocs.value()[i]
                                        .getTypeSourceInfo()
                                        ->getType()
                                        .getAsString();
        ArgumentFragment.begin()->Spelling.swap(ProperArgName);
      }
      Fragments.append(std::move(ArgumentFragment));
      break;
    }
    case TemplateArgument::Declaration: {
      const auto *VD = CTA.getAsDecl();
      SmallString<128> USR;
      index::generateUSRForDecl(VD, USR);
      Fragments.append(VD->getNameAsString(),
                       DeclarationFragments::FragmentKind::Identifier, USR);
      break;
    }
    case TemplateArgument::NullPtr:
      Fragments.append("nullptr", DeclarationFragments::FragmentKind::Keyword);
      break;

    case TemplateArgument::Integral: {
      SmallString<4> Str;
      CTA.getAsIntegral().toString(Str);
      Fragments.append(Str, DeclarationFragments::FragmentKind::Text);
      break;
    }

=======
        if (TemplateArgumentLocs.has_value() &&
            TemplateArgumentLocs->size() > i) {
          std::string ProperArgName = TemplateArgumentLocs.value()[i]
                                          .getTypeSourceInfo()
                                          ->getType()
                                          .getAsString();
          ArgumentFragment.begin()->Spelling.swap(ProperArgName);
        } else {
          auto &Spelling = ArgumentFragment.begin()->Spelling;
          Spelling.clear();
          raw_string_ostream OutStream(Spelling);
          CTA.print(Context.getPrintingPolicy(), OutStream, false);
          OutStream.flush();
        }
      }

      Fragments.append(std::move(ArgumentFragment));
      break;
    }
    case TemplateArgument::Declaration: {
      const auto *VD = CTA.getAsDecl();
      SmallString<128> USR;
      index::generateUSRForDecl(VD, USR);
      Fragments.append(VD->getNameAsString(),
                       DeclarationFragments::FragmentKind::Identifier, USR);
      break;
    }
    case TemplateArgument::NullPtr:
      Fragments.append("nullptr", DeclarationFragments::FragmentKind::Keyword);
      break;

    case TemplateArgument::Integral: {
      SmallString<4> Str;
      CTA.getAsIntegral().toString(Str);
      Fragments.append(Str, DeclarationFragments::FragmentKind::Text);
      break;
    }

>>>>>>> 13f6d404
    case TemplateArgument::StructuralValue: {
      const auto SVTy = CTA.getStructuralValueType();
      Fragments.append(CTA.getAsStructuralValue().getAsString(Context, SVTy),
                       DeclarationFragments::FragmentKind::Text);
      break;
    }

    case TemplateArgument::TemplateExpansion:
    case TemplateArgument::Template: {
      std::string Str;
      raw_string_ostream Stream(Str);
      CTA.getAsTemplate().print(Stream, Context.getPrintingPolicy());
      SmallString<64> USR("");
      if (const auto *TemplDecl =
              CTA.getAsTemplateOrTemplatePattern().getAsTemplateDecl())
        index::generateUSRForDecl(TemplDecl, USR);
      Fragments.append(Str, DeclarationFragments::FragmentKind::TypeIdentifier,
                       USR);
      if (CTA.getKind() == TemplateArgument::TemplateExpansion)
        Fragments.append("...", DeclarationFragments::FragmentKind::Text);
      break;
    }

    case TemplateArgument::Pack:
      Fragments.append("<", DeclarationFragments::FragmentKind::Text)
          .append(getFragmentsForTemplateArguments(CTA.pack_elements(), Context,
                                                   {}))
          .append(">", DeclarationFragments::FragmentKind::Text);
      break;

    case TemplateArgument::Expression: {
      SmallString<8> ExprStr;
      raw_svector_ostream Output(ExprStr);
      CTA.getAsExpr()->printPretty(Output, nullptr,
                                   Context.getPrintingPolicy());
      Fragments.append(ExprStr, DeclarationFragments::FragmentKind::Text);
      break;
    }

    case TemplateArgument::Null:
      break;
    }
  }
  return Fragments;
}

DeclarationFragments DeclarationFragmentsBuilder::getFragmentsForConcept(
    const ConceptDecl *Concept) {
  DeclarationFragments Fragments;
  return Fragments
      .append("template", DeclarationFragments::FragmentKind::Keyword)
      .appendSpace()
      .append("<", DeclarationFragments::FragmentKind::Text)
      .append(getFragmentsForTemplateParameters(
          Concept->getTemplateParameters()->asArray()))
      .append("> ", DeclarationFragments::FragmentKind::Text)
      .appendSpace()
      .append("concept", DeclarationFragments::FragmentKind::Keyword)
      .appendSpace()
      .append(Concept->getName().str(),
              DeclarationFragments::FragmentKind::Identifier)
      .appendSemicolon();
}

DeclarationFragments
DeclarationFragmentsBuilder::getFragmentsForRedeclarableTemplate(
    const RedeclarableTemplateDecl *RedeclarableTemplate) {
  DeclarationFragments Fragments;
  Fragments.append("template", DeclarationFragments::FragmentKind::Keyword)
      .appendSpace()
      .append("<", DeclarationFragments::FragmentKind::Text)
      .append(getFragmentsForTemplateParameters(
          RedeclarableTemplate->getTemplateParameters()->asArray()))
      .append(">", DeclarationFragments::FragmentKind::Text)
      .appendSpace();

  if (isa<TypeAliasTemplateDecl>(RedeclarableTemplate))
    Fragments.appendSpace()
        .append("using", DeclarationFragments::FragmentKind::Keyword)
        .appendSpace()
        .append(RedeclarableTemplate->getName(),
                DeclarationFragments::FragmentKind::Identifier);
  // the templated records will be resposbible for injecting their templates
  return Fragments.appendSpace();
}

DeclarationFragments
DeclarationFragmentsBuilder::getFragmentsForClassTemplateSpecialization(
    const ClassTemplateSpecializationDecl *Decl) {
  DeclarationFragments Fragments;
  return Fragments
      .append("template", DeclarationFragments::FragmentKind::Keyword)
      .appendSpace()
      .append("<", DeclarationFragments::FragmentKind::Text)
      .append(">", DeclarationFragments::FragmentKind::Text)
      .appendSpace()
      .append(DeclarationFragmentsBuilder::getFragmentsForCXXClass(
          cast<CXXRecordDecl>(Decl)))
      .pop_back() // there is an extra semicolon now
      .append("<", DeclarationFragments::FragmentKind::Text)
      .append(getFragmentsForTemplateArguments(
          Decl->getTemplateArgs().asArray(), Decl->getASTContext(),
          Decl->getTemplateArgsAsWritten()->arguments()))
      .append(">", DeclarationFragments::FragmentKind::Text)
      .appendSemicolon();
}

DeclarationFragments
DeclarationFragmentsBuilder::getFragmentsForClassTemplatePartialSpecialization(
    const ClassTemplatePartialSpecializationDecl *Decl) {
  DeclarationFragments Fragments;
  return Fragments
      .append("template", DeclarationFragments::FragmentKind::Keyword)
      .appendSpace()
      .append("<", DeclarationFragments::FragmentKind::Text)
      .append(getFragmentsForTemplateParameters(
          Decl->getTemplateParameters()->asArray()))
      .append(">", DeclarationFragments::FragmentKind::Text)
      .appendSpace()
      .append(DeclarationFragmentsBuilder::getFragmentsForCXXClass(
          cast<CXXRecordDecl>(Decl)))
      .pop_back() // there is an extra semicolon now
      .append("<", DeclarationFragments::FragmentKind::Text)
      .append(getFragmentsForTemplateArguments(
          Decl->getTemplateArgs().asArray(), Decl->getASTContext(),
          Decl->getTemplateArgsAsWritten()->arguments()))
      .append(">", DeclarationFragments::FragmentKind::Text)
      .appendSemicolon();
}

DeclarationFragments
DeclarationFragmentsBuilder::getFragmentsForVarTemplateSpecialization(
    const VarTemplateSpecializationDecl *Decl) {
  DeclarationFragments Fragments;
  return Fragments
      .append("template", DeclarationFragments::FragmentKind::Keyword)
      .appendSpace()
      .append("<", DeclarationFragments::FragmentKind::Text)
      .append(">", DeclarationFragments::FragmentKind::Text)
      .appendSpace()
      .append(DeclarationFragmentsBuilder::getFragmentsForVarTemplate(Decl))
      .pop_back() // there is an extra semicolon now
      .append("<", DeclarationFragments::FragmentKind::Text)
      .append(getFragmentsForTemplateArguments(
          Decl->getTemplateArgs().asArray(), Decl->getASTContext(),
          Decl->getTemplateArgsAsWritten()->arguments()))
      .append(">", DeclarationFragments::FragmentKind::Text)
      .appendSemicolon();
}

DeclarationFragments
DeclarationFragmentsBuilder::getFragmentsForVarTemplatePartialSpecialization(
    const VarTemplatePartialSpecializationDecl *Decl) {
  DeclarationFragments Fragments;
  return Fragments
      .append("template", DeclarationFragments::FragmentKind::Keyword)
      .appendSpace()
      .append("<", DeclarationFragments::FragmentKind::Text)
      // Partial specs may have new params.
      .append(getFragmentsForTemplateParameters(
          Decl->getTemplateParameters()->asArray()))
      .append(">", DeclarationFragments::FragmentKind::Text)
      .appendSpace()
      .append(DeclarationFragmentsBuilder::getFragmentsForVarTemplate(Decl))
      .pop_back() // there is an extra semicolon now
      .append("<", DeclarationFragments::FragmentKind::Text)
      .append(getFragmentsForTemplateArguments(
          Decl->getTemplateArgs().asArray(), Decl->getASTContext(),
          Decl->getTemplateArgsAsWritten()->arguments()))
      .append(">", DeclarationFragments::FragmentKind::Text)
      .appendSemicolon();
}

DeclarationFragments
DeclarationFragmentsBuilder::getFragmentsForFunctionTemplate(
    const FunctionTemplateDecl *Decl) {
  DeclarationFragments Fragments;
  return Fragments
      .append("template", DeclarationFragments::FragmentKind::Keyword)
      .appendSpace()
      .append("<", DeclarationFragments::FragmentKind::Text)
      // Partial specs may have new params.
      .append(getFragmentsForTemplateParameters(
          Decl->getTemplateParameters()->asArray()))
      .append(">", DeclarationFragments::FragmentKind::Text)
      .appendSpace()
      .append(DeclarationFragmentsBuilder::getFragmentsForFunction(
          Decl->getAsFunction()));
}

DeclarationFragments
DeclarationFragmentsBuilder::getFragmentsForFunctionTemplateSpecialization(
    const FunctionDecl *Decl) {
  DeclarationFragments Fragments;
  return Fragments
      .append("template", DeclarationFragments::FragmentKind::Keyword)
      .appendSpace()
      .append("<>", DeclarationFragments::FragmentKind::Text)
      .appendSpace()
      .append(DeclarationFragmentsBuilder::getFragmentsForFunction(Decl));
}

DeclarationFragments
DeclarationFragmentsBuilder::getFragmentsForMacro(StringRef Name,
                                                  const MacroDirective *MD) {
  DeclarationFragments Fragments;
  Fragments.append("#define", DeclarationFragments::FragmentKind::Keyword)
      .appendSpace();
  Fragments.append(Name, DeclarationFragments::FragmentKind::Identifier);

  auto *MI = MD->getMacroInfo();

  if (MI->isFunctionLike()) {
    Fragments.append("(", DeclarationFragments::FragmentKind::Text);
    unsigned numParameters = MI->getNumParams();
    if (MI->isC99Varargs())
      --numParameters;
    for (unsigned i = 0; i < numParameters; ++i) {
      if (i)
        Fragments.append(", ", DeclarationFragments::FragmentKind::Text);
      Fragments.append(MI->params()[i]->getName(),
                       DeclarationFragments::FragmentKind::InternalParam);
    }
    if (MI->isVariadic()) {
      if (numParameters && MI->isC99Varargs())
        Fragments.append(", ", DeclarationFragments::FragmentKind::Text);
      Fragments.append("...", DeclarationFragments::FragmentKind::Text);
    }
    Fragments.append(")", DeclarationFragments::FragmentKind::Text);
  }
  return Fragments;
}

DeclarationFragments DeclarationFragmentsBuilder::getFragmentsForObjCCategory(
    const ObjCCategoryDecl *Category) {
  DeclarationFragments Fragments;

  auto *Interface = Category->getClassInterface();
  SmallString<128> InterfaceUSR;
  index::generateUSRForDecl(Interface, InterfaceUSR);

  Fragments.append("@interface", DeclarationFragments::FragmentKind::Keyword)
      .appendSpace()
      .append(Interface->getName(),
              DeclarationFragments::FragmentKind::TypeIdentifier, InterfaceUSR,
              Interface)
      .append(" (", DeclarationFragments::FragmentKind::Text)
      .append(Category->getName(),
              DeclarationFragments::FragmentKind::Identifier)
      .append(")", DeclarationFragments::FragmentKind::Text);

  return Fragments;
}

DeclarationFragments DeclarationFragmentsBuilder::getFragmentsForObjCInterface(
    const ObjCInterfaceDecl *Interface) {
  DeclarationFragments Fragments;
  // Build the base of the Objective-C interface declaration.
  Fragments.append("@interface", DeclarationFragments::FragmentKind::Keyword)
      .appendSpace()
      .append(Interface->getName(),
              DeclarationFragments::FragmentKind::Identifier);

  // Build the inheritance part of the declaration.
  if (const ObjCInterfaceDecl *SuperClass = Interface->getSuperClass()) {
    SmallString<128> SuperUSR;
    index::generateUSRForDecl(SuperClass, SuperUSR);
    Fragments.append(" : ", DeclarationFragments::FragmentKind::Text)
        .append(SuperClass->getName(),
                DeclarationFragments::FragmentKind::TypeIdentifier, SuperUSR,
                SuperClass);
  }

  return Fragments;
}

DeclarationFragments DeclarationFragmentsBuilder::getFragmentsForObjCMethod(
    const ObjCMethodDecl *Method) {
  DeclarationFragments Fragments, After;
  // Build the instance/class method indicator.
  if (Method->isClassMethod())
    Fragments.append("+ ", DeclarationFragments::FragmentKind::Text);
  else if (Method->isInstanceMethod())
    Fragments.append("- ", DeclarationFragments::FragmentKind::Text);

  // Build the return type.
  Fragments.append("(", DeclarationFragments::FragmentKind::Text)
      .append(getFragmentsForType(Method->getReturnType(),
                                  Method->getASTContext(), After))
      .append(std::move(After))
      .append(")", DeclarationFragments::FragmentKind::Text);

  // Build the selector part.
  Selector Selector = Method->getSelector();
  if (Selector.getNumArgs() == 0)
    // For Objective-C methods that don't take arguments, the first (and only)
    // slot of the selector is the method name.
    Fragments.appendSpace().append(
        Selector.getNameForSlot(0),
        DeclarationFragments::FragmentKind::Identifier);

  // For Objective-C methods that take arguments, build the selector slots.
  for (unsigned i = 0, end = Method->param_size(); i != end; ++i) {
    // Objective-C method selector parts are considered as identifiers instead
    // of "external parameters" as in Swift. This is because Objective-C method
    // symbols are referenced with the entire selector, instead of just the
    // method name in Swift.
    SmallString<32> ParamID(Selector.getNameForSlot(i));
    ParamID.append(":");
    Fragments.appendSpace().append(
        ParamID, DeclarationFragments::FragmentKind::Identifier);

    // Build the internal parameter.
    const ParmVarDecl *Param = Method->getParamDecl(i);
    Fragments.append(getFragmentsForParam(Param));
  }

  return Fragments.appendSemicolon();
}

DeclarationFragments DeclarationFragmentsBuilder::getFragmentsForObjCProperty(
    const ObjCPropertyDecl *Property) {
  DeclarationFragments Fragments, After;

  // Build the Objective-C property keyword.
  Fragments.append("@property", DeclarationFragments::FragmentKind::Keyword);

  const auto Attributes = Property->getPropertyAttributesAsWritten();
  // Build the attributes if there is any associated with the property.
  if (Attributes != ObjCPropertyAttribute::kind_noattr) {
    // No leading comma for the first attribute.
    bool First = true;
    Fragments.append(" (", DeclarationFragments::FragmentKind::Text);
    // Helper function to render the attribute.
    auto RenderAttribute =
        [&](ObjCPropertyAttribute::Kind Kind, StringRef Spelling,
            StringRef Arg = "",
            DeclarationFragments::FragmentKind ArgKind =
                DeclarationFragments::FragmentKind::Identifier) {
          // Check if the `Kind` attribute is set for this property.
          if ((Attributes & Kind) && !Spelling.empty()) {
            // Add a leading comma if this is not the first attribute rendered.
            if (!First)
              Fragments.append(", ", DeclarationFragments::FragmentKind::Text);
            // Render the spelling of this attribute `Kind` as a keyword.
            Fragments.append(Spelling,
                             DeclarationFragments::FragmentKind::Keyword);
            // If this attribute takes in arguments (e.g. `getter=getterName`),
            // render the arguments.
            if (!Arg.empty())
              Fragments.append("=", DeclarationFragments::FragmentKind::Text)
                  .append(Arg, ArgKind);
            First = false;
          }
        };

    // Go through all possible Objective-C property attributes and render set
    // ones.
    RenderAttribute(ObjCPropertyAttribute::kind_class, "class");
    RenderAttribute(ObjCPropertyAttribute::kind_direct, "direct");
    RenderAttribute(ObjCPropertyAttribute::kind_nonatomic, "nonatomic");
    RenderAttribute(ObjCPropertyAttribute::kind_atomic, "atomic");
    RenderAttribute(ObjCPropertyAttribute::kind_assign, "assign");
    RenderAttribute(ObjCPropertyAttribute::kind_retain, "retain");
    RenderAttribute(ObjCPropertyAttribute::kind_strong, "strong");
    RenderAttribute(ObjCPropertyAttribute::kind_copy, "copy");
    RenderAttribute(ObjCPropertyAttribute::kind_weak, "weak");
    RenderAttribute(ObjCPropertyAttribute::kind_unsafe_unretained,
                    "unsafe_unretained");
    RenderAttribute(ObjCPropertyAttribute::kind_readwrite, "readwrite");
    RenderAttribute(ObjCPropertyAttribute::kind_readonly, "readonly");
    RenderAttribute(ObjCPropertyAttribute::kind_getter, "getter",
                    Property->getGetterName().getAsString());
    RenderAttribute(ObjCPropertyAttribute::kind_setter, "setter",
                    Property->getSetterName().getAsString());

    // Render nullability attributes.
    if (Attributes & ObjCPropertyAttribute::kind_nullability) {
      QualType Type = Property->getType();
      if (const auto Nullability =
              AttributedType::stripOuterNullability(Type)) {
        if (!First)
          Fragments.append(", ", DeclarationFragments::FragmentKind::Text);
        if (*Nullability == NullabilityKind::Unspecified &&
            (Attributes & ObjCPropertyAttribute::kind_null_resettable))
          Fragments.append("null_resettable",
                           DeclarationFragments::FragmentKind::Keyword);
        else
          Fragments.append(
              getNullabilitySpelling(*Nullability, /*isContextSensitive=*/true),
              DeclarationFragments::FragmentKind::Keyword);
        First = false;
      }
    }

    Fragments.append(")", DeclarationFragments::FragmentKind::Text);
  }

  Fragments.appendSpace();

  FunctionTypeLoc BlockLoc;
  FunctionProtoTypeLoc BlockProtoLoc;
  findTypeLocForBlockDecl(Property->getTypeSourceInfo(), BlockLoc,
                          BlockProtoLoc);

  auto PropType = Property->getType();
  if (!BlockLoc)
    Fragments
        .append(getFragmentsForType(PropType, Property->getASTContext(), After))
        .appendSpace();
  else
    Fragments.append(
        getFragmentsForBlock(Property, BlockLoc, BlockProtoLoc, After));

  return Fragments
      .append(Property->getName(),
              DeclarationFragments::FragmentKind::Identifier)
      .append(std::move(After))
      .appendSemicolon();
}

DeclarationFragments DeclarationFragmentsBuilder::getFragmentsForObjCProtocol(
    const ObjCProtocolDecl *Protocol) {
  DeclarationFragments Fragments;
  // Build basic protocol declaration.
  Fragments.append("@protocol", DeclarationFragments::FragmentKind::Keyword)
      .appendSpace()
      .append(Protocol->getName(),
              DeclarationFragments::FragmentKind::Identifier);

  // If this protocol conforms to other protocols, build the conformance list.
  if (!Protocol->protocols().empty()) {
    Fragments.append(" <", DeclarationFragments::FragmentKind::Text);
    for (ObjCProtocolDecl::protocol_iterator It = Protocol->protocol_begin();
         It != Protocol->protocol_end(); It++) {
      // Add a leading comma if this is not the first protocol rendered.
      if (It != Protocol->protocol_begin())
        Fragments.append(", ", DeclarationFragments::FragmentKind::Text);

      SmallString<128> USR;
      index::generateUSRForDecl(*It, USR);
      Fragments.append((*It)->getName(),
                       DeclarationFragments::FragmentKind::TypeIdentifier, USR,
                       *It);
    }
    Fragments.append(">", DeclarationFragments::FragmentKind::Text);
  }

  return Fragments;
}

DeclarationFragments DeclarationFragmentsBuilder::getFragmentsForTypedef(
    const TypedefNameDecl *Decl) {
  DeclarationFragments Fragments, After;
  Fragments.append("typedef", DeclarationFragments::FragmentKind::Keyword)
      .appendSpace()
      .append(getFragmentsForType(Decl->getUnderlyingType(),
                                  Decl->getASTContext(), After))
      .append(std::move(After))
      .appendSpace()
      .append(Decl->getName(), DeclarationFragments::FragmentKind::Identifier);

  return Fragments.appendSemicolon();
}

// Instantiate template for FunctionDecl.
template FunctionSignature
DeclarationFragmentsBuilder::getFunctionSignature(const FunctionDecl *);

// Instantiate template for ObjCMethodDecl.
template FunctionSignature
DeclarationFragmentsBuilder::getFunctionSignature(const ObjCMethodDecl *);

// Subheading of a symbol defaults to its name.
DeclarationFragments
DeclarationFragmentsBuilder::getSubHeading(const NamedDecl *Decl) {
  DeclarationFragments Fragments;
  if (isa<CXXConstructorDecl>(Decl) || isa<CXXDestructorDecl>(Decl))
    Fragments.append(cast<CXXRecordDecl>(Decl->getDeclContext())->getName(),
                     DeclarationFragments::FragmentKind::Identifier);
  else if (isa<CXXConversionDecl>(Decl)) {
    Fragments.append(
        cast<CXXConversionDecl>(Decl)->getConversionType().getAsString(),
        DeclarationFragments::FragmentKind::Identifier);
  } else if (isa<CXXMethodDecl>(Decl) &&
             cast<CXXMethodDecl>(Decl)->isOverloadedOperator()) {
    Fragments.append(Decl->getNameAsString(),
                     DeclarationFragments::FragmentKind::Identifier);
  } else if (!Decl->getName().empty())
    Fragments.append(Decl->getName(),
                     DeclarationFragments::FragmentKind::Identifier);
  return Fragments;
}

// Subheading of an Objective-C method is a `+` or `-` sign indicating whether
// it's a class method or an instance method, followed by the selector name.
DeclarationFragments
DeclarationFragmentsBuilder::getSubHeading(const ObjCMethodDecl *Method) {
  DeclarationFragments Fragments;
  if (Method->isClassMethod())
    Fragments.append("+ ", DeclarationFragments::FragmentKind::Text);
  else if (Method->isInstanceMethod())
    Fragments.append("- ", DeclarationFragments::FragmentKind::Text);

  return Fragments.append(Method->getNameAsString(),
                          DeclarationFragments::FragmentKind::Identifier);
}

// Subheading of a symbol defaults to its name.
DeclarationFragments
DeclarationFragmentsBuilder::getSubHeadingForMacro(StringRef Name) {
  DeclarationFragments Fragments;
  Fragments.append(Name, DeclarationFragments::FragmentKind::Identifier);
  return Fragments;
}<|MERGE_RESOLUTION|>--- conflicted
+++ resolved
@@ -1084,36 +1084,6 @@
 
       if (StringRef(ArgumentFragment.begin()->Spelling)
               .starts_with("type-parameter")) {
-<<<<<<< HEAD
-        std::string ProperArgName = TemplateArgumentLocs.value()[i]
-                                        .getTypeSourceInfo()
-                                        ->getType()
-                                        .getAsString();
-        ArgumentFragment.begin()->Spelling.swap(ProperArgName);
-      }
-      Fragments.append(std::move(ArgumentFragment));
-      break;
-    }
-    case TemplateArgument::Declaration: {
-      const auto *VD = CTA.getAsDecl();
-      SmallString<128> USR;
-      index::generateUSRForDecl(VD, USR);
-      Fragments.append(VD->getNameAsString(),
-                       DeclarationFragments::FragmentKind::Identifier, USR);
-      break;
-    }
-    case TemplateArgument::NullPtr:
-      Fragments.append("nullptr", DeclarationFragments::FragmentKind::Keyword);
-      break;
-
-    case TemplateArgument::Integral: {
-      SmallString<4> Str;
-      CTA.getAsIntegral().toString(Str);
-      Fragments.append(Str, DeclarationFragments::FragmentKind::Text);
-      break;
-    }
-
-=======
         if (TemplateArgumentLocs.has_value() &&
             TemplateArgumentLocs->size() > i) {
           std::string ProperArgName = TemplateArgumentLocs.value()[i]
@@ -1152,7 +1122,6 @@
       break;
     }
 
->>>>>>> 13f6d404
     case TemplateArgument::StructuralValue: {
       const auto SVTy = CTA.getStructuralValueType();
       Fragments.append(CTA.getAsStructuralValue().getAsString(Context, SVTy),
