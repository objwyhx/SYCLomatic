//===--- AMDGPU.h - Declare AMDGPU target feature support -------*- C++ -*-===//
//
// Part of the LLVM Project, under the Apache License v2.0 with LLVM Exceptions.
// See https://llvm.org/LICENSE.txt for license information.
// SPDX-License-Identifier: Apache-2.0 WITH LLVM-exception
//
//===----------------------------------------------------------------------===//
//
// This file declares AMDGPU TargetInfo objects.
//
//===----------------------------------------------------------------------===//

#ifndef LLVM_CLANG_LIB_BASIC_TARGETS_AMDGPU_H
#define LLVM_CLANG_LIB_BASIC_TARGETS_AMDGPU_H

#include "clang/Basic/TargetID.h"
#include "clang/Basic/TargetInfo.h"
#include "clang/Basic/TargetOptions.h"
#include "llvm/ADT/StringSet.h"
#include "llvm/ADT/Triple.h"
#include "llvm/Support/Compiler.h"
#include "llvm/Support/TargetParser.h"

namespace clang {
namespace targets {

class LLVM_LIBRARY_VISIBILITY AMDGPUTargetInfo final : public TargetInfo {

  static const Builtin::Info BuiltinInfo[];
  static const char *const GCCRegNames[];

  enum AddrSpace {
    Generic = 0,
    Global = 1,
    Local = 3,
    Constant = 4,
    Private = 5
  };
  static const LangASMap AMDGPUDefIsGenMap;
  static const LangASMap AMDGPUDefIsPrivMap;

  llvm::AMDGPU::GPUKind GPUKind;
  unsigned GPUFeatures;
  unsigned WavefrontSize;

  /// Target ID is device name followed by optional feature name postfixed
  /// by plus or minus sign delimitted by colon, e.g. gfx908:xnack+:sramecc-.
  /// If the target ID contains feature+, map it to true.
  /// If the target ID contains feature-, map it to false.
  /// If the target ID does not contain a feature (default), do not map it.
  llvm::StringMap<bool> OffloadArchFeatures;
  std::string TargetID;

  bool hasFP64() const {
    return getTriple().getArch() == llvm::Triple::amdgcn ||
           !!(GPUFeatures & llvm::AMDGPU::FEATURE_FP64);
  }

  /// Has fast fma f32
  bool hasFastFMAF() const {
    return !!(GPUFeatures & llvm::AMDGPU::FEATURE_FAST_FMA_F32);
  }

  /// Has fast fma f64
  bool hasFastFMA() const {
    return getTriple().getArch() == llvm::Triple::amdgcn;
  }

  bool hasFMAF() const {
    return getTriple().getArch() == llvm::Triple::amdgcn ||
           !!(GPUFeatures & llvm::AMDGPU::FEATURE_FMA);
  }

  bool hasFullRateDenormalsF32() const {
    return !!(GPUFeatures & llvm::AMDGPU::FEATURE_FAST_DENORMAL_F32);
  }

  bool hasLDEXPF() const {
    return getTriple().getArch() == llvm::Triple::amdgcn ||
           !!(GPUFeatures & llvm::AMDGPU::FEATURE_LDEXP);
  }

  static bool isAMDGCN(const llvm::Triple &TT) {
    return TT.getArch() == llvm::Triple::amdgcn;
  }

  static bool isR600(const llvm::Triple &TT) {
    return TT.getArch() == llvm::Triple::r600;
  }

public:
  AMDGPUTargetInfo(const llvm::Triple &Triple, const TargetOptions &Opts);

  void setAddressSpaceMap(bool DefaultIsPrivate);

  void adjust(LangOptions &Opts) override;

  uint64_t getPointerWidthV(unsigned AddrSpace) const override {
    if (isR600(getTriple()))
      return 32;

    if (AddrSpace == Private || AddrSpace == Local)
      return 32;

    return 64;
  }

  uint64_t getPointerAlignV(unsigned AddrSpace) const override {
    return getPointerWidthV(AddrSpace);
  }

  uint64_t getMaxPointerWidth() const override {
    return getTriple().getArch() == llvm::Triple::amdgcn ? 64 : 32;
  }

  const char *getClobbers() const override { return ""; }

  ArrayRef<const char *> getGCCRegNames() const override;

  ArrayRef<TargetInfo::GCCRegAlias> getGCCRegAliases() const override {
    return None;
  }

  /// Accepted register names: (n, m is unsigned integer, n < m)
  /// v
  /// s
  /// a
  /// {vn}, {v[n]}
  /// {sn}, {s[n]}
  /// {an}, {a[n]}
  /// {S} , where S is a special register name
  ////{v[n:m]}
  /// {s[n:m]}
  /// {a[n:m]}
  bool validateAsmConstraint(const char *&Name,
                             TargetInfo::ConstraintInfo &Info) const override {
    static const ::llvm::StringSet<> SpecialRegs({
        "exec", "vcc", "flat_scratch", "m0", "scc", "tba", "tma",
        "flat_scratch_lo", "flat_scratch_hi", "vcc_lo", "vcc_hi", "exec_lo",
        "exec_hi", "tma_lo", "tma_hi", "tba_lo", "tba_hi",
    });

    switch (*Name) {
    case 'I':
      Info.setRequiresImmediate(-16, 64);
      return true;
    case 'J':
      Info.setRequiresImmediate(-32768, 32767);
      return true;
    case 'A':
    case 'B':
    case 'C':
      Info.setRequiresImmediate();
      return true;
    default:
      break;
    }

    StringRef S(Name);

    if (S == "DA" || S == "DB") {
      Name++;
      Info.setRequiresImmediate();
      return true;
    }

    bool HasLeftParen = false;
    if (S.front() == '{') {
      HasLeftParen = true;
      S = S.drop_front();
    }
    if (S.empty())
      return false;
    if (S.front() != 'v' && S.front() != 's' && S.front() != 'a') {
      if (!HasLeftParen)
        return false;
      auto E = S.find('}');
      if (!SpecialRegs.count(S.substr(0, E)))
        return false;
      S = S.drop_front(E + 1);
      if (!S.empty())
        return false;
      // Found {S} where S is a special register.
      Info.setAllowsRegister();
      Name = S.data() - 1;
      return true;
    }
    S = S.drop_front();
    if (!HasLeftParen) {
      if (!S.empty())
        return false;
      // Found s, v or a.
      Info.setAllowsRegister();
      Name = S.data() - 1;
      return true;
    }
    bool HasLeftBracket = false;
    if (!S.empty() && S.front() == '[') {
      HasLeftBracket = true;
      S = S.drop_front();
    }
    unsigned long long N;
    if (S.empty() || consumeUnsignedInteger(S, 10, N))
      return false;
    if (!S.empty() && S.front() == ':') {
      if (!HasLeftBracket)
        return false;
      S = S.drop_front();
      unsigned long long M;
      if (consumeUnsignedInteger(S, 10, M) || N >= M)
        return false;
    }
    if (HasLeftBracket) {
      if (S.empty() || S.front() != ']')
        return false;
      S = S.drop_front();
    }
    if (S.empty() || S.front() != '}')
      return false;
    S = S.drop_front();
    if (!S.empty())
      return false;
    // Found {vn}, {sn}, {an}, {v[n]}, {s[n]}, {a[n]}, {v[n:m]}, {s[n:m]}
    // or {a[n:m]}.
    Info.setAllowsRegister();
    Name = S.data() - 1;
    return true;
  }

  // \p Constraint will be left pointing at the last character of
  // the constraint.  In practice, it won't be changed unless the
  // constraint is longer than one character.
  std::string convertConstraint(const char *&Constraint) const override {

    StringRef S(Constraint);
    if (S == "DA" || S == "DB") {
      return std::string("^") + std::string(Constraint++, 2);
    }

    const char *Begin = Constraint;
    TargetInfo::ConstraintInfo Info("", "");
    if (validateAsmConstraint(Constraint, Info))
      return std::string(Begin).substr(0, Constraint - Begin + 1);

    Constraint = Begin;
    return std::string(1, *Constraint);
  }

  bool
  initFeatureMap(llvm::StringMap<bool> &Features, DiagnosticsEngine &Diags,
                 StringRef CPU,
                 const std::vector<std::string> &FeatureVec) const override;

  ArrayRef<Builtin::Info> getTargetBuiltins() const override;

  bool useFP16ConversionIntrinsics() const override { return false; }

  void getTargetDefines(const LangOptions &Opts,
                        MacroBuilder &Builder) const override;

  BuiltinVaListKind getBuiltinVaListKind() const override {
    return TargetInfo::CharPtrBuiltinVaList;
  }

  bool isValidCPUName(StringRef Name) const override {
    if (getTriple().getArch() == llvm::Triple::amdgcn)
      return llvm::AMDGPU::parseArchAMDGCN(Name) != llvm::AMDGPU::GK_NONE;
    return llvm::AMDGPU::parseArchR600(Name) != llvm::AMDGPU::GK_NONE;
  }

  void fillValidCPUList(SmallVectorImpl<StringRef> &Values) const override;

  bool setCPU(const std::string &Name) override {
    if (getTriple().getArch() == llvm::Triple::amdgcn) {
      GPUKind = llvm::AMDGPU::parseArchAMDGCN(Name);
      GPUFeatures = llvm::AMDGPU::getArchAttrAMDGCN(GPUKind);
    } else {
      GPUKind = llvm::AMDGPU::parseArchR600(Name);
      GPUFeatures = llvm::AMDGPU::getArchAttrR600(GPUKind);
    }

    return GPUKind != llvm::AMDGPU::GK_NONE;
  }

  void setSupportedOpenCLOpts() override {
    auto &Opts = getSupportedOpenCLOpts();
    Opts["cl_clang_storage_class_specifiers"] = true;
    Opts["__cl_clang_variadic_functions"] = true;
    Opts["__cl_clang_function_pointers"] = true;
    Opts["__cl_clang_non_portable_kernel_param_types"] = true;
<<<<<<< HEAD
=======
    Opts["__cl_clang_bitfields"] = true;
>>>>>>> 21f3f750

    bool IsAMDGCN = isAMDGCN(getTriple());

    Opts["cl_khr_fp64"] = hasFP64();
    Opts["__opencl_c_fp64"] = hasFP64();

    if (IsAMDGCN || GPUKind >= llvm::AMDGPU::GK_CEDAR) {
      Opts["cl_khr_byte_addressable_store"] = true;
      Opts["cl_khr_global_int32_base_atomics"] = true;
      Opts["cl_khr_global_int32_extended_atomics"] = true;
      Opts["cl_khr_local_int32_base_atomics"] = true;
      Opts["cl_khr_local_int32_extended_atomics"] = true;
    }

    if (IsAMDGCN) {
      Opts["cl_khr_fp16"] = true;
      Opts["cl_khr_int64_base_atomics"] = true;
      Opts["cl_khr_int64_extended_atomics"] = true;
      Opts["cl_khr_mipmap_image"] = true;
      Opts["cl_khr_mipmap_image_writes"] = true;
      Opts["cl_khr_subgroups"] = true;
      Opts["cl_khr_3d_image_writes"] = true;
      Opts["cl_amd_media_ops"] = true;
      Opts["cl_amd_media_ops2"] = true;
    }
  }

  LangAS getOpenCLTypeAddrSpace(OpenCLTypeKind TK) const override {
    switch (TK) {
    case OCLTK_Image:
      return LangAS::opencl_constant;

    case OCLTK_ClkEvent:
    case OCLTK_Queue:
    case OCLTK_ReserveID:
      return LangAS::opencl_global;

    default:
      return TargetInfo::getOpenCLTypeAddrSpace(TK);
    }
  }

  LangAS getOpenCLBuiltinAddressSpace(unsigned AS) const override {
    switch (AS) {
    case 0:
      return LangAS::opencl_generic;
    case 1:
      return LangAS::opencl_global;
    case 3:
      return LangAS::opencl_local;
    case 4:
      return LangAS::opencl_constant;
    case 5:
      return LangAS::opencl_private;
    default:
      return getLangASFromTargetAS(AS);
    }
  }

  LangAS getCUDABuiltinAddressSpace(unsigned AS) const override {
    return LangAS::Default;
  }

  llvm::Optional<LangAS> getConstantAddressSpace() const override {
    return getLangASFromTargetAS(Constant);
  }

  /// \returns Target specific vtbl ptr address space.
  unsigned getVtblPtrAddressSpace() const override {
    return static_cast<unsigned>(Constant);
  }

  /// \returns If a target requires an address within a target specific address
  /// space \p AddressSpace to be converted in order to be used, then return the
  /// corresponding target specific DWARF address space.
  ///
  /// \returns Otherwise return None and no conversion will be emitted in the
  /// DWARF.
  Optional<unsigned>
  getDWARFAddressSpace(unsigned AddressSpace) const override {
    const unsigned DWARF_Private = 1;
    const unsigned DWARF_Local = 2;
    if (AddressSpace == Private) {
      return DWARF_Private;
    } else if (AddressSpace == Local) {
      return DWARF_Local;
    } else {
      return None;
    }
  }

  CallingConvCheckResult checkCallingConvention(CallingConv CC) const override {
    switch (CC) {
    default:
      return CCCR_Warning;
    case CC_C:
    case CC_OpenCLKernel:
      return CCCR_OK;
    }
  }

  // In amdgcn target the null pointer in global, constant, and generic
  // address space has value 0 but in private and local address space has
  // value ~0.
  uint64_t getNullPointerValue(LangAS AS) const override {
    // FIXME: Also should handle region.
    return (AS == LangAS::opencl_local || AS == LangAS::opencl_private)
      ? ~0 : 0;
  }

  void setAuxTarget(const TargetInfo *Aux) override;

  bool hasExtIntType() const override { return true; }

  // Record offload arch features since they are needed for defining the
  // pre-defined macros.
  bool handleTargetFeatures(std::vector<std::string> &Features,
                            DiagnosticsEngine &Diags) override {
    auto TargetIDFeatures =
        getAllPossibleTargetIDFeatures(getTriple(), getArchNameAMDGCN(GPUKind));
    llvm::for_each(Features, [&](const auto &F) {
      assert(F.front() == '+' || F.front() == '-');
      if (F == "+wavefrontsize64")
        WavefrontSize = 64;
      bool IsOn = F.front() == '+';
      StringRef Name = StringRef(F).drop_front();
      if (llvm::find(TargetIDFeatures, Name) == TargetIDFeatures.end())
        return;
      assert(OffloadArchFeatures.find(Name) == OffloadArchFeatures.end());
      OffloadArchFeatures[Name] = IsOn;
    });
    return true;
  }

  Optional<std::string> getTargetID() const override {
    if (!isAMDGCN(getTriple()))
      return llvm::None;
    // When -target-cpu is not set, we assume generic code that it is valid
    // for all GPU and use an empty string as target ID to represent that.
    if (GPUKind == llvm::AMDGPU::GK_NONE)
      return std::string("");
    return getCanonicalTargetID(getArchNameAMDGCN(GPUKind),
                                OffloadArchFeatures);
  }
};

} // namespace targets
} // namespace clang

#endif // LLVM_CLANG_LIB_BASIC_TARGETS_AMDGPU_H<|MERGE_RESOLUTION|>--- conflicted
+++ resolved
@@ -288,10 +288,7 @@
     Opts["__cl_clang_variadic_functions"] = true;
     Opts["__cl_clang_function_pointers"] = true;
     Opts["__cl_clang_non_portable_kernel_param_types"] = true;
-<<<<<<< HEAD
-=======
     Opts["__cl_clang_bitfields"] = true;
->>>>>>> 21f3f750
 
     bool IsAMDGCN = isAMDGCN(getTriple());
 
