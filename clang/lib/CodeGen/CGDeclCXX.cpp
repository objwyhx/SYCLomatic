--- conflicted
+++ resolved
@@ -171,12 +171,7 @@
 
   // Emit a call with the size in bytes of the object.
   uint64_t Width = Size.getQuantity();
-<<<<<<< HEAD
-  llvm::Value *Args[2] = {llvm::ConstantInt::getSigned(Int64Ty, Width),
-                          llvm::ConstantExpr::getBitCast(Addr, ResTy)};
-=======
   llvm::Value *Args[2] = {llvm::ConstantInt::getSigned(Int64Ty, Width), Addr};
->>>>>>> 5532d67a
   Builder.CreateCall(InvariantStart, Args);
 }
 
