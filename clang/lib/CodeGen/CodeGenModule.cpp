--- conflicted
+++ resolved
@@ -2245,17 +2245,6 @@
                  *UnitGV = EmitAnnotationUnit(L),
                  *LineNoCst = EmitAnnotationLineNo(L);
 
-<<<<<<< HEAD
-  llvm::Type *ResType = llvm::PointerType::getInt8PtrTy(
-      this->getLLVMContext(), GV->getType()->getPointerAddressSpace());
-
-  // Create the ConstantStruct for the global annotation.
-  llvm::Constant *Fields[4] = {
-      llvm::ConstantExpr::getPointerBitCastOrAddrSpaceCast(GV, ResType),
-      llvm::ConstantExpr::getBitCast(AnnoGV, Int8PtrTy),
-      llvm::ConstantExpr::getBitCast(UnitGV, Int8PtrTy),
-      LineNoCst};
-=======
   llvm::Constant *ASZeroGV = GV;
   if (GV->getAddressSpace() != 0) {
     ASZeroGV = llvm::ConstantExpr::getAddrSpaceCast(
@@ -2269,7 +2258,6 @@
     llvm::ConstantExpr::getBitCast(UnitGV, Int8PtrTy),
     LineNoCst
   };
->>>>>>> f21c081b
   return llvm::ConstantStruct::getAnon(Fields);
 }
 
@@ -4020,14 +4008,15 @@
                    *UnitGV = EmitAnnotationUnit(VD->getLocation()),
                    *LineNoCst = EmitAnnotationLineNo(VD->getLocation());
 
-    llvm::Type *ResType = llvm::PointerType::getInt8PtrTy(
-        this->getLLVMContext(), GV->getType()->getPointerAddressSpace());
-    llvm::Constant *C =
-        llvm::ConstantExpr::getPointerBitCastOrAddrSpaceCast(GV, ResType);
+    llvm::Constant *ASZeroGV = GV;
+    if (GV->getAddressSpace() != 0)
+      ASZeroGV = llvm::ConstantExpr::getAddrSpaceCast(
+          GV, GV->getValueType()->getPointerTo(0));
 
     // Create the ConstantStruct for the global annotation.
     llvm::Constant *Fields[4] = {
-        C, llvm::ConstantExpr::getBitCast(AnnoGV, Int8PtrTy),
+        llvm::ConstantExpr::getBitCast(ASZeroGV, Int8PtrTy),
+        llvm::ConstantExpr::getBitCast(AnnoGV, Int8PtrTy),
         llvm::ConstantExpr::getBitCast(UnitGV, Int8PtrTy), LineNoCst};
     Annotations.push_back(llvm::ConstantStruct::getAnon(Fields));
   }
