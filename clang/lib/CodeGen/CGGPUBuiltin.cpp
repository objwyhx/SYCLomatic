//===------ CGGPUBuiltin.cpp - Codegen for GPU builtins -------------------===//
//
// Part of the LLVM Project, under the Apache License v2.0 with LLVM Exceptions.
// See https://llvm.org/LICENSE.txt for license information.
// SPDX-License-Identifier: Apache-2.0 WITH LLVM-exception
//
//===----------------------------------------------------------------------===//
//
// Generates code for built-in GPU calls which are not runtime-specific.
// (Runtime-specific codegen lives in programming model specific files.)
//
//===----------------------------------------------------------------------===//

#include "CodeGenFunction.h"
#include "clang/Basic/Builtins.h"
#include "llvm/IR/DataLayout.h"
#include "llvm/IR/Instruction.h"
#include "llvm/Support/MathExtras.h"
#include "llvm/Transforms/Utils/AMDGPUEmitPrintf.h"

using namespace clang;
using namespace CodeGen;

namespace {
llvm::Function *GetVprintfDeclaration(llvm::Module &M) {
  llvm::Type *ArgTypes[] = {llvm::Type::getInt8PtrTy(M.getContext()),
                            llvm::Type::getInt8PtrTy(M.getContext())};
  llvm::FunctionType *VprintfFuncType = llvm::FunctionType::get(
      llvm::Type::getInt32Ty(M.getContext()), ArgTypes, false);

  if (auto *F = M.getFunction("vprintf")) {
    // Our CUDA system header declares vprintf with the right signature, so
    // nobody else should have been able to declare vprintf with a bogus
    // signature.
    assert(F->getFunctionType() == VprintfFuncType);
    return F;
  }

  // vprintf doesn't already exist; create a declaration and insert it into the
  // module.
  return llvm::Function::Create(
      VprintfFuncType, llvm::GlobalVariable::ExternalLinkage, "vprintf", &M);
}

llvm::Function *GetOpenMPVprintfDeclaration(CodeGenModule &CGM) {
  const char *Name = "__llvm_omp_vprintf";
  llvm::Module &M = CGM.getModule();
  llvm::Type *ArgTypes[] = {llvm::Type::getInt8PtrTy(M.getContext()),
                            llvm::Type::getInt8PtrTy(M.getContext()),
                            llvm::Type::getInt32Ty(M.getContext())};
  llvm::FunctionType *VprintfFuncType = llvm::FunctionType::get(
      llvm::Type::getInt32Ty(M.getContext()), ArgTypes, false);

  if (auto *F = M.getFunction(Name)) {
    if (F->getFunctionType() != VprintfFuncType) {
      CGM.Error(SourceLocation(),
                "Invalid type declaration for __llvm_omp_vprintf");
      return nullptr;
    }
    return F;
  }

  return llvm::Function::Create(
      VprintfFuncType, llvm::GlobalVariable::ExternalLinkage, Name, &M);
}

// Transforms a call to printf into a call to the NVPTX vprintf syscall (which
// isn't particularly special; it's invoked just like a regular function).
// vprintf takes two args: A format string, and a pointer to a buffer containing
// the varargs.
//
// For example, the call
//
//   printf("format string", arg1, arg2, arg3);
//
// is converted into something resembling
//
//   struct Tmp {
//     Arg1 a1;
//     Arg2 a2;
//     Arg3 a3;
//   };
//   char* buf = alloca(sizeof(Tmp));
//   *(Tmp*)buf = {a1, a2, a3};
//   vprintf("format string", buf);
//
// buf is aligned to the max of {alignof(Arg1), ...}.  Furthermore, each of the
// args is itself aligned to its preferred alignment.
//
// Note that by the time this function runs, E's args have already undergone the
// standard C vararg promotion (short -> int, float -> double, etc.).
<<<<<<< HEAD

namespace {
llvm::Value *packArgsIntoNVPTXFormatBuffer(CodeGenFunction *CGF,
                                           const CallArgList &Args) {
  const llvm::DataLayout &DL = CGF->CGM.getDataLayout();
  llvm::LLVMContext &Ctx = CGF->CGM.getLLVMContext();
  CGBuilderTy &Builder = CGF->Builder;

  // Construct and fill the args buffer that we'll pass to vprintf.
  if (Args.size() <= 1) {
    // If there are no args, pass a null pointer to vprintf.
    return llvm::ConstantPointerNull::get(llvm::Type::getInt8PtrTy(Ctx));
  } else {
    llvm::SmallVector<llvm::Type *, 8> ArgTypes;
    for (unsigned I = 1, NumArgs = Args.size(); I < NumArgs; ++I)
      ArgTypes.push_back(Args[I].getRValue(*CGF).getScalarVal()->getType());

    // Using llvm::StructType is correct only because printf doesn't accept
    // aggregates.  If we had to handle aggregates here, we'd have to manually
    // compute the offsets within the alloca -- we wouldn't be able to assume
    // that the alignment of the llvm type was the same as the alignment of the
    // clang type.
    llvm::Type *AllocaTy = llvm::StructType::create(ArgTypes, "printf_args");
    llvm::Value *Alloca = CGF->CreateTempAlloca(AllocaTy);

    for (unsigned I = 1, NumArgs = Args.size(); I < NumArgs; ++I) {
      llvm::Value *P = Builder.CreateStructGEP(AllocaTy, Alloca, I - 1);
      llvm::Value *Arg = Args[I].getRValue(*CGF).getScalarVal();
      Builder.CreateAlignedStore(Arg, P, DL.getPrefTypeAlign(Arg->getType()));
    }
    return Builder.CreatePointerCast(Alloca, llvm::Type::getInt8PtrTy(Ctx));
  }
}
} // namespace

RValue
CodeGenFunction::EmitNVPTXDevicePrintfCallExpr(const CallExpr *E,
                                               ReturnValueSlot ReturnValue) {
  assert(getTarget().getTriple().isNVPTX());
  assert(E->getBuiltinCallee() == Builtin::BIprintf);
  assert(E->getNumArgs() >= 1); // printf always has at least one arg.

  llvm::LLVMContext &Ctx = CGM.getLLVMContext();

  CallArgList Args;
  EmitCallArgs(Args,
               E->getDirectCallee()->getType()->getAs<FunctionProtoType>(),
               E->arguments(), E->getDirectCallee(),
               /* ParamsToSkip = */ 0);

  // We don't know how to emit non-scalar varargs.
  if (llvm::any_of(llvm::drop_begin(Args), [&](const CallArg &A) {
        return !A.getRValue(*this).isScalar();
      })) {
    CGM.ErrorUnsupported(E, "non-scalar arg to printf");
    return RValue::get(llvm::ConstantInt::get(IntTy, 0));
  }

  llvm::Value *BufferPtr = packArgsIntoNVPTXFormatBuffer(this, Args);
  // Invoke vprintf and return.
  llvm::Function* VprintfFunc = GetVprintfDeclaration(CGM.getModule());
  auto FormatSpecifier = Args[0].getRValue(*this).getScalarVal();
=======

std::pair<llvm::Value *, llvm::TypeSize>
packArgsIntoNVPTXFormatBuffer(CodeGenFunction *CGF, const CallArgList &Args) {
  const llvm::DataLayout &DL = CGF->CGM.getDataLayout();
  llvm::LLVMContext &Ctx = CGF->CGM.getLLVMContext();
  CGBuilderTy &Builder = CGF->Builder;

  // Construct and fill the args buffer that we'll pass to vprintf.
  if (Args.size() <= 1) {
    // If there are no args, pass a null pointer and size 0
    llvm::Value * BufferPtr = llvm::ConstantPointerNull::get(llvm::Type::getInt8PtrTy(Ctx));
    return {BufferPtr, llvm::TypeSize::Fixed(0)};
  } else {
    llvm::SmallVector<llvm::Type *, 8> ArgTypes;
    for (unsigned I = 1, NumArgs = Args.size(); I < NumArgs; ++I)
      ArgTypes.push_back(Args[I].getRValue(*CGF).getScalarVal()->getType());

    // Using llvm::StructType is correct only because printf doesn't accept
    // aggregates.  If we had to handle aggregates here, we'd have to manually
    // compute the offsets within the alloca -- we wouldn't be able to assume
    // that the alignment of the llvm type was the same as the alignment of the
    // clang type.
    llvm::Type *AllocaTy = llvm::StructType::create(ArgTypes, "printf_args");
    llvm::Value *Alloca = CGF->CreateTempAlloca(AllocaTy);

    for (unsigned I = 1, NumArgs = Args.size(); I < NumArgs; ++I) {
      llvm::Value *P = Builder.CreateStructGEP(AllocaTy, Alloca, I - 1);
      llvm::Value *Arg = Args[I].getRValue(*CGF).getScalarVal();
      Builder.CreateAlignedStore(Arg, P, DL.getPrefTypeAlign(Arg->getType()));
    }
    llvm::Value *BufferPtr =
        Builder.CreatePointerCast(Alloca, llvm::Type::getInt8PtrTy(Ctx));
    return {BufferPtr, DL.getTypeAllocSize(AllocaTy)};
  }
}

bool containsNonScalarVarargs(CodeGenFunction *CGF, CallArgList Args) {
  return llvm::any_of(llvm::drop_begin(Args), [&](const CallArg &A) {
    return !A.getRValue(*CGF).isScalar();
  });
}

RValue EmitDevicePrintfCallExpr(const CallExpr *E, CodeGenFunction *CGF,
                                llvm::Function *Decl, bool WithSizeArg) {
  CodeGenModule &CGM = CGF->CGM;
  CGBuilderTy &Builder = CGF->Builder;
  assert(E->getBuiltinCallee() == Builtin::BIprintf);
  assert(E->getNumArgs() >= 1); // printf always has at least one arg.

  // Uses the same format as nvptx for the argument packing, but also passes
  // an i32 for the total size of the passed pointer
  CallArgList Args;
  CGF->EmitCallArgs(Args,
                    E->getDirectCallee()->getType()->getAs<FunctionProtoType>(),
                    E->arguments(), E->getDirectCallee(),
                    /* ParamsToSkip = */ 0);

  // We don't know how to emit non-scalar varargs.
  if (containsNonScalarVarargs(CGF, Args)) {
    CGM.ErrorUnsupported(E, "non-scalar arg to printf");
    return RValue::get(llvm::ConstantInt::get(CGF->IntTy, 0));
  }

  auto r = packArgsIntoNVPTXFormatBuffer(CGF, Args);
  llvm::Value *BufferPtr = r.first;

  llvm::SmallVector<llvm::Value *, 3> Vec = {
      Args[0].getRValue(*CGF).getScalarVal(), BufferPtr};

>>>>>>> f7105d88
  // Check if the format specifier is in the constant address space, vprintf is
  // oblivious to address spaces, so it would have to be casted away.
  if (Decl == GetVprintfDeclaration(CGM.getModule()))
    if (Vec[0]->getType()->getPointerAddressSpace() == 4)
      Vec[0] = Builder.CreateAddrSpaceCast(
          Vec[0], llvm::Type::getInt8PtrTy(CGM.getLLVMContext()));

  if (WithSizeArg) {
    // Passing > 32bit of data as a local alloca doesn't work for nvptx or
    // amdgpu
    llvm::Constant *Size =
        llvm::ConstantInt::get(llvm::Type::getInt32Ty(CGM.getLLVMContext()),
                               static_cast<uint32_t>(r.second.getFixedSize()));

    Vec.push_back(Size);
  }
  return RValue::get(Builder.CreateCall(Decl, Vec));
}
} // namespace

RValue CodeGenFunction::EmitNVPTXDevicePrintfCallExpr(const CallExpr *E) {
  assert(getTarget().getTriple().isNVPTX());
  return EmitDevicePrintfCallExpr(
      E, this, GetVprintfDeclaration(CGM.getModule()), false);
}

RValue CodeGenFunction::EmitAMDGPUDevicePrintfCallExpr(const CallExpr *E) {
  assert(getTarget().getTriple().getArch() == llvm::Triple::amdgcn);
  assert(E->getBuiltinCallee() == Builtin::BIprintf ||
         E->getBuiltinCallee() == Builtin::BI__builtin_printf);
  assert(E->getNumArgs() >= 1); // printf always has at least one arg.

  CallArgList CallArgs;
  EmitCallArgs(CallArgs,
               E->getDirectCallee()->getType()->getAs<FunctionProtoType>(),
               E->arguments(), E->getDirectCallee(),
               /* ParamsToSkip = */ 0);

  SmallVector<llvm::Value *, 8> Args;
  for (auto A : CallArgs) {
    // We don't know how to emit non-scalar varargs.
    if (!A.getRValue(*this).isScalar()) {
      CGM.ErrorUnsupported(E, "non-scalar arg to printf");
      return RValue::get(llvm::ConstantInt::get(IntTy, -1));
    }

    llvm::Value *Arg = A.getRValue(*this).getScalarVal();
    Args.push_back(Arg);
  }

  llvm::IRBuilder<> IRB(Builder.GetInsertBlock(), Builder.GetInsertPoint());
  IRB.SetCurrentDebugLocation(Builder.getCurrentDebugLocation());
  auto Printf = llvm::emitAMDGPUPrintfCall(IRB, Args);
  Builder.SetInsertPoint(IRB.GetInsertBlock(), IRB.GetInsertPoint());
  return RValue::get(Printf);
}

RValue CodeGenFunction::EmitOpenMPDevicePrintfCallExpr(const CallExpr *E) {
  assert(getTarget().getTriple().isNVPTX() ||
         getTarget().getTriple().isAMDGCN());
  return EmitDevicePrintfCallExpr(E, this, GetOpenMPVprintfDeclaration(CGM),
                                  true);
}<|MERGE_RESOLUTION|>--- conflicted
+++ resolved
@@ -89,70 +89,6 @@
 //
 // Note that by the time this function runs, E's args have already undergone the
 // standard C vararg promotion (short -> int, float -> double, etc.).
-<<<<<<< HEAD
-
-namespace {
-llvm::Value *packArgsIntoNVPTXFormatBuffer(CodeGenFunction *CGF,
-                                           const CallArgList &Args) {
-  const llvm::DataLayout &DL = CGF->CGM.getDataLayout();
-  llvm::LLVMContext &Ctx = CGF->CGM.getLLVMContext();
-  CGBuilderTy &Builder = CGF->Builder;
-
-  // Construct and fill the args buffer that we'll pass to vprintf.
-  if (Args.size() <= 1) {
-    // If there are no args, pass a null pointer to vprintf.
-    return llvm::ConstantPointerNull::get(llvm::Type::getInt8PtrTy(Ctx));
-  } else {
-    llvm::SmallVector<llvm::Type *, 8> ArgTypes;
-    for (unsigned I = 1, NumArgs = Args.size(); I < NumArgs; ++I)
-      ArgTypes.push_back(Args[I].getRValue(*CGF).getScalarVal()->getType());
-
-    // Using llvm::StructType is correct only because printf doesn't accept
-    // aggregates.  If we had to handle aggregates here, we'd have to manually
-    // compute the offsets within the alloca -- we wouldn't be able to assume
-    // that the alignment of the llvm type was the same as the alignment of the
-    // clang type.
-    llvm::Type *AllocaTy = llvm::StructType::create(ArgTypes, "printf_args");
-    llvm::Value *Alloca = CGF->CreateTempAlloca(AllocaTy);
-
-    for (unsigned I = 1, NumArgs = Args.size(); I < NumArgs; ++I) {
-      llvm::Value *P = Builder.CreateStructGEP(AllocaTy, Alloca, I - 1);
-      llvm::Value *Arg = Args[I].getRValue(*CGF).getScalarVal();
-      Builder.CreateAlignedStore(Arg, P, DL.getPrefTypeAlign(Arg->getType()));
-    }
-    return Builder.CreatePointerCast(Alloca, llvm::Type::getInt8PtrTy(Ctx));
-  }
-}
-} // namespace
-
-RValue
-CodeGenFunction::EmitNVPTXDevicePrintfCallExpr(const CallExpr *E,
-                                               ReturnValueSlot ReturnValue) {
-  assert(getTarget().getTriple().isNVPTX());
-  assert(E->getBuiltinCallee() == Builtin::BIprintf);
-  assert(E->getNumArgs() >= 1); // printf always has at least one arg.
-
-  llvm::LLVMContext &Ctx = CGM.getLLVMContext();
-
-  CallArgList Args;
-  EmitCallArgs(Args,
-               E->getDirectCallee()->getType()->getAs<FunctionProtoType>(),
-               E->arguments(), E->getDirectCallee(),
-               /* ParamsToSkip = */ 0);
-
-  // We don't know how to emit non-scalar varargs.
-  if (llvm::any_of(llvm::drop_begin(Args), [&](const CallArg &A) {
-        return !A.getRValue(*this).isScalar();
-      })) {
-    CGM.ErrorUnsupported(E, "non-scalar arg to printf");
-    return RValue::get(llvm::ConstantInt::get(IntTy, 0));
-  }
-
-  llvm::Value *BufferPtr = packArgsIntoNVPTXFormatBuffer(this, Args);
-  // Invoke vprintf and return.
-  llvm::Function* VprintfFunc = GetVprintfDeclaration(CGM.getModule());
-  auto FormatSpecifier = Args[0].getRValue(*this).getScalarVal();
-=======
 
 std::pair<llvm::Value *, llvm::TypeSize>
 packArgsIntoNVPTXFormatBuffer(CodeGenFunction *CGF, const CallArgList &Args) {
@@ -222,7 +158,6 @@
   llvm::SmallVector<llvm::Value *, 3> Vec = {
       Args[0].getRValue(*CGF).getScalarVal(), BufferPtr};
 
->>>>>>> f7105d88
   // Check if the format specifier is in the constant address space, vprintf is
   // oblivious to address spaces, so it would have to be casted away.
   if (Decl == GetVprintfDeclaration(CGM.getModule()))
