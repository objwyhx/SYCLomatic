--- conflicted
+++ resolved
@@ -93,9 +93,8 @@
     TargetNames("targets", cl::CommaSeparated,
                 cl::desc("[<offload kind>-<target triple>,...]"),
                 cl::cat(ClangOffloadBundlerCategory));
-<<<<<<< HEAD
-
-  cl::opt<std::string> FilesType(
+
+static cl::opt<std::string> FilesType(
     "type", cl::Required,
     cl::desc("Type of the files to be bundled/unbundled/checked.\n"
              "Current supported types are:\n"
@@ -118,83 +117,44 @@
              "  aoo - archive; output file is a list of unbundled objects\n"),
     cl::cat(ClangOffloadBundlerCategory));
 
-  cl::opt<bool>
-=======
-static cl::opt<std::string>
-    FilesType("type", cl::Required,
-              cl::desc("Type of the files to be bundled/unbundled.\n"
-                       "Current supported types are:\n"
-                       "  i   - cpp-output\n"
-                       "  ii  - c++-cpp-output\n"
-                       "  cui - cuda/hip-output\n"
-                       "  d   - dependency\n"
-                       "  ll  - llvm\n"
-                       "  bc  - llvm-bc\n"
-                       "  s   - assembler\n"
-                       "  o   - object\n"
-                       "  a   - archive of objects\n"
-                       "  gch - precompiled-header\n"
-                       "  ast - clang AST file"),
-              cl::cat(ClangOffloadBundlerCategory));
 static cl::opt<bool>
->>>>>>> 4638d7a2
     Unbundle("unbundle",
              cl::desc("Unbundle bundled file into several output files.\n"),
              cl::init(false), cl::cat(ClangOffloadBundlerCategory));
 
-<<<<<<< HEAD
-  cl::opt<bool> CheckSection("check-section",
+static cl::opt<bool> CheckSection("check-section",
                                   cl::desc("Check if the section exists.\n"),
                                   cl::init(false),
                                   cl::cat(ClangOffloadBundlerCategory));
 
-  cl::opt<bool>
-    ListBundleIDs("list", cl::desc("List bundle IDs in the bundled file.\n"),
-                  cl::init(false), cl::cat(ClangOffloadBundlerCategory));
-
-  cl::opt<bool> PrintExternalCommands(
-=======
 static cl::opt<bool>
     ListBundleIDs("list", cl::desc("List bundle IDs in the bundled file.\n"),
                   cl::init(false), cl::cat(ClangOffloadBundlerCategory));
 
 static cl::opt<bool> PrintExternalCommands(
->>>>>>> 4638d7a2
     "###",
     cl::desc("Print any external commands that are to be executed "
              "instead of actually executing them - for testing purposes.\n"),
     cl::init(false), cl::cat(ClangOffloadBundlerCategory));
 
-<<<<<<< HEAD
-  cl::opt<bool>
-=======
 static cl::opt<bool>
->>>>>>> 4638d7a2
     AllowMissingBundles("allow-missing-bundles",
                         cl::desc("Create empty files if bundles are missing "
                                  "when unbundling.\n"),
                         cl::init(false), cl::cat(ClangOffloadBundlerCategory));
 
-<<<<<<< HEAD
-  cl::opt<unsigned>
-=======
 static cl::opt<unsigned>
->>>>>>> 4638d7a2
     BundleAlignment("bundle-align",
                     cl::desc("Alignment of bundle for binary files"),
                     cl::init(1), cl::cat(ClangOffloadBundlerCategory));
 
-<<<<<<< HEAD
-  cl::opt<bool>
+static cl::opt<bool>
     AddTargetSymbols("add-target-symbols-to-bundled-object",
                      cl::desc("Add .tgtsym section with target symbol names to "
                               "the output file when bundling object files.\n"),
                      cl::init(true), cl::cat(ClangOffloadBundlerCategory));
 
-  cl::opt<bool> HipOpenmpCompatible(
-=======
 static cl::opt<bool> HipOpenmpCompatible(
->>>>>>> 4638d7a2
     "hip-openmp-compatible",
     cl::desc("Treat hip and hipv4 offload kinds as "
              "compatible with openmp kind, and vice versa.\n"),
@@ -202,6 +162,9 @@
 
 /// Magic string that marks the existence of offloading data.
 #define OFFLOAD_BUNDLER_MAGIC_STR "__CLANG_OFFLOAD_BUNDLE__"
+
+/// Section name which holds target symbol names.
+#define SYMBOLS_SECTION_NAME ".tgtsym"
 
 /// The index of the host input in the list of inputs.
 static unsigned HostInputIndex = ~0u;
@@ -246,6 +209,7 @@
 
   bool isOffloadKindValid() const {
     return OffloadKind == "host" || OffloadKind == "openmp" ||
+           OffloadKind == "sycl" || OffloadKind == "fpga" ||
            OffloadKind == "hip" || OffloadKind == "hipv4";
   }
 
@@ -276,7 +240,16 @@
   std::string str() {
     return Twine(OffloadKind + "-" + Triple.str() + "-" + GPUArch).str();
   }
+
+  llvm::Triple getTriple() {
+    return Triple;
+  }
 };
+
+static Triple getTargetTriple(StringRef Target) {
+  auto OffloadInfo = OffloadTargetInfo(Target);
+  return Triple(OffloadInfo.getTriple());
+}
 
 static StringRef getDeviceFileExtension(StringRef Device,
                                         StringRef BundleFileName) {
@@ -342,6 +315,11 @@
   /// Write the bundle from \a Input into \a OS.
   virtual Error WriteBundle(raw_fd_ostream &OS, MemoryBuffer &Input) = 0;
 
+  /// Sets a base name for temporary filename generation.
+  void SetTempFileNameBase(StringRef Base) {
+    TempFileNameBase = std::string(Base);
+  }
+
   /// List bundle IDs in \a Input.
   virtual Error listBundleIDs(MemoryBuffer &Input) {
     if (Error Err = ReadHeader(Input))
@@ -379,6 +357,9 @@
   }
 
 protected:
+  /// Serves as a base name for temporary filename generation.
+  std::string TempFileNameBase;
+
   virtual Error listBundleIDsCallback(MemoryBuffer &Input,
                                       const BundleInfo &Info) {
     return Error::success();
@@ -638,6 +619,27 @@
 /// designated name.
 ///
 /// To unbundle, we just copy the contents of the designated section.
+///
+/// The bundler produces object file in host target native format (e.g. ELF for
+/// Linux). The sections it creates are:
+///
+/// <OFFLOAD_BUNDLER_MAGIC_STR><target triple 1>
+/// |
+/// | binary data for the <target 1>'s bundle
+/// |
+/// ...
+/// <OFFLOAD_BUNDLER_MAGIC_STR><target triple N>
+/// |
+/// | binary data for the <target N>'s bundle
+/// |
+/// ...
+/// <OFFLOAD_BUNDLER_MAGIC_STR><host target>
+/// | 0 (1 byte long)
+/// ...
+///
+/// The alignment of all the added sections is set to one to avoid padding
+/// between concatenated parts.
+///
 class ObjectFileHandler final : public FileHandler {
 
   /// The object file we are currently dealing with.
@@ -671,6 +673,112 @@
   /// Iterator of the current and next section.
   section_iterator CurrentSection;
   section_iterator NextSection;
+
+  // Return a buffer with symbol names that are defined in target objects.
+  // Each symbol name is prefixed by a target name <kind>-<triple> to uniquely
+  // identify the target it belongs to, and symbol names are separated from each
+  // other by '\0' characters.
+  Expected<SmallVector<char, 0>> makeTargetSymbolTable() {
+    SmallVector<char, 0> SymbolsBuf;
+    raw_svector_ostream SymbolsOS(SymbolsBuf);
+    LLVMContext Context;
+
+    for (unsigned I = 0; I < NumberOfInputs; ++I) {
+      if (I == HostInputIndex)
+        continue;
+
+      // Get the list of symbols defined in the target object. Open file and
+      // check if it is a symbolic file.
+      ErrorOr<std::unique_ptr<MemoryBuffer>> BufOrErr =
+          MemoryBuffer::getFileOrSTDIN(InputFileNames[I]);
+      if (!BufOrErr)
+        return createFileError(InputFileNames[I], BufOrErr.getError());
+
+      std::unique_ptr<MemoryBuffer> Buf = std::move(*BufOrErr);
+
+      // Workaround for the absence of assembly parser for spir target. If this
+      // input is a bitcode for spir target we need to remove module-level
+      // inline asm from it, if there is one, and recreate the buffer with new
+      // contents.
+      // TODO: remove this workaround once spir target gets asm parser.
+      if (isBitcode((const unsigned char *)Buf->getBufferStart(),
+                    (const unsigned char *)Buf->getBufferEnd()))
+        if (getTargetTriple(TargetNames[I]).isSPIR()) {
+          SMDiagnostic Err;
+          std::unique_ptr<Module> Mod = parseIR(*Buf, Err, Context);
+          if (!Mod)
+            return createStringError(inconvertibleErrorCode(),
+                                     Err.getMessage());
+
+          bool UpdateBuf = false;
+          if (!Mod->getModuleInlineAsm().empty()) {
+            Mod->setModuleInlineAsm("");
+            UpdateBuf = true;
+          }
+          for (auto I = Mod->global_begin(), E = Mod->global_end(); I != E;) {
+            GlobalVariable &GV = *I++;
+            // Do not add globals with constant address space to the tgtsym.
+            if (!GV.isDeclaration() && !GV.hasLocalLinkage() &&
+                GV.getAddressSpace() == 2) {
+              GV.replaceAllUsesWith(UndefValue::get(GV.getType()));
+              GV.dropAllReferences();
+              GV.eraseFromParent();
+              UpdateBuf = true;
+            }
+          }
+          if (UpdateBuf) {
+            SmallVector<char, 0> ModuleBuf;
+            raw_svector_ostream ModuleOS(ModuleBuf);
+            WriteBitcodeToFile(*Mod, ModuleOS);
+
+            Buf = MemoryBuffer::getMemBufferCopy(ModuleOS.str(),
+                                                 Buf->getBufferIdentifier());
+          }
+        }
+
+      Expected<std::unique_ptr<Binary>> BinOrErr =
+          createBinary(Buf->getMemBufferRef(), &Context);
+
+      // If it is not a symbolic file just ignore it since we cannot do anything
+      // with it.
+      if (!BinOrErr) {
+        if (auto Err = isNotObjectErrorInvalidFileType(BinOrErr.takeError()))
+          return std::move(Err);
+        continue;
+      }
+      auto *SF = dyn_cast<SymbolicFile>(&**BinOrErr);
+      if (!SF)
+        continue;
+
+      for (BasicSymbolRef Symbol : SF->symbols()) {
+        Expected<uint32_t> FlagsOrErr = Symbol.getFlags();
+        if (!FlagsOrErr)
+          return FlagsOrErr.takeError();
+
+        // We are interested in externally visible and defined symbols only, so
+        // ignore it if this is not such a symbol.
+        bool Undefined = *FlagsOrErr & SymbolRef::SF_Undefined;
+        bool Global = *FlagsOrErr & SymbolRef::SF_Global;
+        if (Undefined || !Global)
+          continue;
+
+        // Get symbol name.
+        std::string Name;
+        raw_string_ostream NameOS(Name);
+        if (Error Err = Symbol.printName(NameOS))
+          return std::move(Err);
+
+        // If we are dealing with a bitcode file do not add special globals
+        // llvm.used and llvm.compiler.used to the list of defined symbols.
+        if (SF->isIR() && (Name == "llvm.used" || Name == "llvm.compiler.used"))
+          continue;
+
+        // Add symbol name with the target prefix to the buffer.
+        SymbolsOS << TargetNames[I] << "." << Name << '\0';
+      }
+    }
+    return SymbolsBuf;
+  }
 
 public:
   ObjectFileHandler(std::unique_ptr<ObjectFile> ObjIn)
@@ -783,6 +891,25 @@
                                     OFFLOAD_BUNDLER_MAGIC_STR + TargetNames[I] +
                                     "=readonly,exclude"));
     }
+    if (AddTargetSymbols) {
+      // Add a section with symbol names that are defined in target objects to
+      // the output fat object.
+      Expected<SmallVector<char, 0>> SymbolsOrErr = makeTargetSymbolTable();
+      if (!SymbolsOrErr)
+        return SymbolsOrErr.takeError();
+
+      if (!SymbolsOrErr->empty()) {
+        // Add section with symbols names to fat object.
+        Expected<StringRef> SymbolsFileOrErr =
+            TempFiles.Create(makeArrayRef(*SymbolsOrErr));
+        if (!SymbolsFileOrErr)
+          return SymbolsFileOrErr.takeError();
+
+        ObjcopyArgs.push_back(SS.save(Twine("--add-section=") +
+                                      SYMBOLS_SECTION_NAME + "=" +
+                                      *SymbolsFileOrErr));
+      }
+    }
     ObjcopyArgs.push_back("--");
     ObjcopyArgs.push_back(InputFileNames[HostInputIndex]);
     ObjcopyArgs.push_back(OutputFileNames.front());
@@ -930,6 +1057,232 @@
   }
 };
 
+/// Archive file handler. Only unbundling is supported so far.
+class ArchiveFileHandler final : public FileHandler {
+  /// Archive we are dealing with.
+  std::unique_ptr<Archive> Ar;
+
+  /// Union of bundle names from all object. The value is a count of how many
+  /// times we've seen the bundle in the archive object(s).
+  StringMap<unsigned> Bundles;
+
+  /// Iterators over the bundle names.
+  StringMap<unsigned>::iterator CurrBundle = Bundles.end();
+  StringMap<unsigned>::iterator NextBundle = Bundles.end();
+
+  /// Output mode for the archive unbundler.
+  enum class OutputType {
+    Unknown,
+    FileList, // Output is a list file with extracted object file names
+    Object,   // Output is a single object file
+    Archive   // Output is an archive with extracted objects
+  };
+  const OutputType Mode =
+      StringSwitch<OutputType>(FilesType)
+          .Cases("aoo", "aocx", "aocr", OutputType::FileList)
+          .Case("ao", OutputType::Object)
+          .Case("a", OutputType::Archive)
+          .Default(OutputType::Unknown);
+
+public:
+  ArchiveFileHandler() = default;
+  ~ArchiveFileHandler() = default;
+
+  Error ReadHeader(MemoryBuffer &Input) override {
+    assert(Mode != OutputType::Unknown && "unknown output mode");
+
+    // Create archive instance for the given input.
+    auto ArOrErr = Archive::create(Input);
+    if (!ArOrErr)
+      return ArOrErr.takeError();
+    Ar = std::move(*ArOrErr);
+
+    // Read all children.
+    Error Err = Error::success();
+    for (auto &C : Ar->children(Err)) {
+      auto BinOrErr = C.getAsBinary();
+      if (!BinOrErr) {
+        if (auto Err = isNotObjectErrorInvalidFileType(BinOrErr.takeError()))
+          return Err;
+        continue;
+      }
+
+      auto &Bin = BinOrErr.get();
+      if (!Bin->isObject())
+        continue;
+
+      auto Obj = std::unique_ptr<ObjectFile>(cast<ObjectFile>(Bin.release()));
+      auto Buf = MemoryBuffer::getMemBuffer(Obj->getMemoryBufferRef(), false);
+
+      // Collect the list of bundles from the object.
+      ObjectFileHandler OFH(std::move(Obj));
+      if (Error Err = OFH.ReadHeader(*Buf))
+        return Err;
+      Expected<Optional<StringRef>> NameOrErr = OFH.ReadBundleStart(*Buf);
+      if (!NameOrErr)
+        return NameOrErr.takeError();
+      while (*NameOrErr) {
+        ++Bundles[**NameOrErr];
+        NameOrErr = OFH.ReadBundleStart(*Buf);
+        if (!NameOrErr)
+          return NameOrErr.takeError();
+      }
+    }
+    if (Err)
+      return Err;
+
+    CurrBundle = Bundles.end();
+    NextBundle = Bundles.begin();
+    return Error::success();
+  }
+
+  Expected<Optional<StringRef>> ReadBundleStart(MemoryBuffer &Input) override {
+    if (NextBundle == Bundles.end())
+      return None;
+    CurrBundle = NextBundle++;
+    return CurrBundle->first();
+  }
+
+  Error ReadBundleEnd(MemoryBuffer &Input) override { return Error::success(); }
+
+  Error ReadBundle(raw_ostream &OS, MemoryBuffer &Input) override {
+    assert(CurrBundle->second && "attempt to extract nonexistent bundle");
+
+    // In single-file mode we do not expect to see bundle more than once.
+    if (Mode == OutputType::Object && CurrBundle->second > 1)
+      return createStringError(
+          errc::invalid_argument,
+          "'ao' file type is requested, but the archive contains multiple "
+          "device objects; use 'aoo' instead");
+
+    // For 'host' archive bundle just copy input data to the output stream.
+    if (Mode == OutputType::Archive &&
+        OffloadTargetInfo(CurrBundle->first()).hasHostKind()) {
+      OS << Input.getBuffer();
+      return Error::success();
+    }
+
+    // Extracted objects data for archive mode.
+    SmallVector<NewArchiveMember, 8u> ArMembers;
+
+    // Read all children.
+    Error Err = Error::success();
+    for (auto &C : Ar->children(Err)) {
+      auto BinOrErr = C.getAsBinary();
+      if (!BinOrErr) {
+        if (auto Err = isNotObjectErrorInvalidFileType(BinOrErr.takeError()))
+          return Err;
+        continue;
+      }
+
+      auto &Bin = BinOrErr.get();
+      if (!Bin->isObject())
+        continue;
+
+      auto Obj = std::unique_ptr<ObjectFile>(cast<ObjectFile>(Bin.release()));
+      auto Buf = MemoryBuffer::getMemBuffer(Obj->getMemoryBufferRef(), false);
+
+      auto ChildNameOrErr = C.getName();
+      if (!ChildNameOrErr)
+        return ChildNameOrErr.takeError();
+
+      ObjectFileHandler OFH(std::move(Obj));
+      if (Error Err = OFH.ReadHeader(*Buf))
+        return Err;
+      Expected<Optional<StringRef>> NameOrErr = OFH.ReadBundleStart(*Buf);
+      if (!NameOrErr)
+        return NameOrErr.takeError();
+      while (*NameOrErr) {
+        auto TT = **NameOrErr;
+        if (TT == CurrBundle->first()) {
+          // This is the bundle we are looking for.
+          if (Mode == OutputType::FileList) {
+            // Create temporary file where the device part will be extracted to.
+            SmallString<128u> ChildFileName;
+            StringRef Ext("o");
+            if (FilesType == "aocr" || FilesType == "aocx")
+              Ext = FilesType;
+            auto EC = sys::fs::createTemporaryFile(TempFileNameBase, Ext,
+                                                   ChildFileName);
+            if (EC)
+              return createFileError(ChildFileName, EC);
+
+            raw_fd_ostream ChildOS(ChildFileName, EC);
+            if (EC)
+              return createFileError(ChildFileName, EC);
+
+            if (Error Err = OFH.ReadBundle(ChildOS, *Buf))
+              return Err;
+
+            if (ChildOS.has_error())
+              return createFileError(ChildFileName, ChildOS.error());
+
+            // Add temporary file name with the device part to the output file
+            // list.
+            OS << ChildFileName << "\n";
+          } else if (Mode == OutputType::Object) {
+            // Extract the bundle to the output file in single file mode.
+            if (Error Err = OFH.ReadBundle(OS, *Buf))
+              return Err;
+          } else if (Mode == OutputType::Archive) {
+            // Extract the bundle to a buffer.
+            SmallVector<char> Data;
+            raw_svector_ostream ChildOS{Data};
+            if (Error Err = OFH.ReadBundle(ChildOS, *Buf))
+              return Err;
+
+            // Add new archive member.
+            NewArchiveMember &Member = ArMembers.emplace_back();
+            std::string Name = (TT + "." + *ChildNameOrErr).str();
+            Member.Buf = MemoryBuffer::getMemBufferCopy(ChildOS.str(), Name);
+            Member.MemberName = Member.Buf->getBufferIdentifier();
+          }
+          if (Error Err = OFH.ReadBundleEnd(*Buf))
+            return Err;
+        }
+        NameOrErr = OFH.ReadBundleStart(*Buf);
+        if (!NameOrErr)
+          return NameOrErr.takeError();
+      }
+    }
+    if (Err)
+      return Err;
+
+    if (Mode == OutputType::Archive) {
+      // Determine archive kind for the offload target.
+      auto ArKind = getTargetTriple(CurrBundle->first()).isOSDarwin()
+                        ? Archive::K_DARWIN
+                        : Archive::K_GNU;
+
+      // And write archive to the output.
+      Expected<std::unique_ptr<MemoryBuffer>> NewAr =
+          writeArchiveToBuffer(ArMembers, /*WriteSymtab=*/true, ArKind,
+                               /*Deterministic=*/true, /*Thin=*/false);
+      if (!NewAr)
+        return NewAr.takeError();
+      OS << NewAr.get()->getBuffer();
+    }
+    return Error::success();
+  }
+
+  Error WriteHeader(raw_fd_ostream &OS,
+                    ArrayRef<std::unique_ptr<MemoryBuffer>> Inputs) override {
+    llvm_unreachable("unsupported for the ArchiveFileHandler");
+  }
+
+  Error WriteBundleStart(raw_fd_ostream &OS, StringRef TargetTriple) override {
+    llvm_unreachable("unsupported for the ArchiveFileHandler");
+  }
+
+  Error WriteBundleEnd(raw_fd_ostream &OS, StringRef TargetTriple) override {
+    llvm_unreachable("unsupported for the ArchiveFileHandler");
+  }
+
+  Error WriteBundle(raw_fd_ostream &OS, MemoryBuffer &Input) override {
+    llvm_unreachable("unsupported for the ArchiveFileHandler");
+  }
+};
+
 /// Return an appropriate object file handler. We use the specific object
 /// handler if we know how to deal with that format, otherwise we use a default
 /// binary file handler.
@@ -947,6 +1300,15 @@
   // client of this function.
   return std::make_unique<ObjectFileHandler>(
       std::unique_ptr<ObjectFile>(cast<ObjectFile>(BinaryOrErr->release())));
+}
+
+static bool FilesTypeIsArchiveToList(void) {
+  return FilesType == "ao" || FilesType == "aoo" || FilesType == "aocr" ||
+         FilesType == "aocx";
+}
+
+static bool FilesTypeIsArchive(void) {
+  return FilesType == "a" || FilesTypeIsArchiveToList();
 }
 
 /// Return an appropriate handler given the input files and options.
@@ -976,6 +1338,8 @@
     return std::make_unique<BinaryFileHandler>();
   if (FilesType == "ast")
     return std::make_unique<BinaryFileHandler>();
+  if (FilesTypeIsArchive())
+    return std::make_unique<ArchiveFileHandler>();
 
   return createStringError(errc::invalid_argument,
                            "'" + FilesType + "': invalid file type specified");
@@ -984,6 +1348,10 @@
 /// Bundle the files. Return true if an error was found.
 static Error BundleFiles() {
   std::error_code EC;
+
+  if (FilesTypeIsArchive())
+    return createStringError(errc::invalid_argument,
+                             "bundling is not supported for archives");
 
   // Create output file.
   raw_fd_ostream OutputFile(OutputFileNames.front(), EC, sys::fs::OF_None);
@@ -1071,6 +1439,9 @@
   std::unique_ptr<FileHandler> &FH = *FileHandlerOrErr;
   assert(FH);
 
+  // Seed temporary filename generation with the stem of the input file.
+  FH->SetTempFileNameBase(llvm::sys::path::stem(InputFileNames.front()));
+
   // Read the header of the bundled file.
   if (Error Err = FH->ReadHeader(Input))
     return Err;
@@ -1101,8 +1472,22 @@
     auto Output = Worklist.find(CurTriple);
     // The file may have more bundles for other targets, that we don't care
     // about. Therefore, move on to the next triple
-    if (Output == Worklist.end())
-      continue;
+    if (Output == Worklist.end()) {
+      // FIXME: temporary solution for supporting binaries produced by old
+      // versions of SYCL toolchain. Old versions used triples with 'sycldevice'
+      // environment component of the triple, whereas new toolchain use
+      // 'unknown' value for that triple component. Here we assume that if we
+      // are looking for a bundle for sycl offload kind, for the same target
+      // triple there might be either one with 'sycldevice' environment or with
+      // 'unknown' environment, but not both. So we will look for any of these
+      // two variants.
+      if (!CurTriple.startswith("sycl-") || !CurTriple.endswith("-sycldevice"))
+        continue;
+      Output =
+          Worklist.find(CurTriple.drop_back(11 /*length of "-sycldevice"*/));
+      if (Output == Worklist.end())
+        continue;
+    }
 
     // Check if the output file can be opened and copy the bundle to it.
     std::error_code EC;
@@ -1149,9 +1534,10 @@
       if (EC)
         return createFileError(E.second, EC);
 
-      // If this entry has a host kind, copy the input file to the output file.
+      // If this entry has a host kind, copy the input file to the output file
+      // except for the archive unbundling where output is a list file.
       auto OffloadInfo = OffloadTargetInfo(E.getKey());
-      if (OffloadInfo.hasHostKind())
+      if (OffloadInfo.hasHostKind() && !FilesTypeIsArchiveToList())
         OutputFile.write(Input.getBufferStart(), Input.getBufferSize());
     }
     return Error::success();
@@ -1172,6 +1558,71 @@
   }
 
   return Error::success();
+}
+
+// Unbundle the files. Return true if an error was found.
+static Expected<bool> CheckBundledSection() {
+  // Open Input file.
+  ErrorOr<std::unique_ptr<MemoryBuffer>> CodeOrErr =
+      MemoryBuffer::getFileOrSTDIN(InputFileNames.front());
+  if (std::error_code EC = CodeOrErr.getError())
+    return createFileError(InputFileNames.front(), EC);
+  MemoryBuffer &Input = *CodeOrErr.get();
+
+  // Select the right files handler.
+  Expected<std::unique_ptr<FileHandler>> FileHandlerOrErr =
+      CreateFileHandler(Input);
+  if (!FileHandlerOrErr)
+    return FileHandlerOrErr.takeError();
+
+  std::unique_ptr<FileHandler> &FH = *FileHandlerOrErr;
+
+  // Quit if we don't have a handler.
+  if (!FH)
+    return true;
+
+  // Seed temporary filename generation with the stem of the input file.
+  FH->SetTempFileNameBase(llvm::sys::path::stem(InputFileNames.front()));
+
+  // Read the header of the bundled file.
+  if (Error Err = FH->ReadHeader(Input))
+    return std::move(Err);
+
+  StringRef triple = TargetNames.front();
+
+  // FIXME: temporary solution for supporting binaries produced by old versions
+  // of SYCL toolchain. Old versions used triples with 'sycldevice' environment
+  // component of the triple, whereas new toolchain use 'unknown' value for that
+  // triple component. Here we assume that if we are looking for a bundle for
+  // sycl offload kind, for the same target triple there might be either one
+  // with 'sycldevice' environment or with 'unknown' environment, but not both.
+  // So we will look for any of these two variants.
+  OffloadTargetInfo TI(triple);
+  bool checkCompatibleTriple =
+      (TI.OffloadKind == "sycl") &&
+      (TI.Triple.getEnvironment() == Triple::UnknownEnvironment);
+  TI.Triple.setEnvironmentName("sycldevice");
+  std::string compatibleTriple = Twine("sycl-" + TI.Triple.str()).str();
+
+  // assume the file is meant for the host target.
+  bool found = false;
+  while (!found) {
+    Expected<Optional<StringRef>> CurTripleOrErr = FH->ReadBundleStart(Input);
+    if (!CurTripleOrErr)
+      return CurTripleOrErr.takeError();
+
+    // We don't have more bundles.
+    if (!*CurTripleOrErr)
+      break;
+
+    if (*CurTripleOrErr == triple ||
+        (checkCompatibleTriple &&
+         *CurTripleOrErr == StringRef(compatibleTriple))) {
+      found = true;
+      break;
+    }
+  }
+  return found;
 }
 
 static Archive::Kind getDefaultArchiveKindForHost() {
@@ -1443,35 +1894,11 @@
     return 0;
   }
 
-<<<<<<< HEAD
   // These calls are needed so that we can read bitcode correctly.
   InitializeAllTargetInfos();
   InitializeAllTargetMCs();
   InitializeAllAsmParsers();
 
-  /// Class to store bundler options in standard (non-cl::opt) data structures
-  // Avoid using cl::opt variables after these assignments when possible
-  OffloadBundlerConfig BundlerConfig;
-  BundlerConfig.AllowMissingBundles = AllowMissingBundles;
-  BundlerConfig.PrintExternalCommands = PrintExternalCommands;
-  BundlerConfig.AddTargetSymbols = AddTargetSymbols;
-  BundlerConfig.HipOpenmpCompatible = HipOpenmpCompatible;
-  BundlerConfig.BundleAlignment = BundleAlignment;
-  BundlerConfig.FilesType = FilesType;
-  BundlerConfig.ObjcopyPath = "";
-
-  BundlerConfig.TargetNames = TargetNames;
-  BundlerConfig.InputFileNames = InputFileNames;
-  BundlerConfig.OutputFileNames = OutputFileNames;
-
-  /// The index of the host input in the list of inputs.
-  BundlerConfig.HostInputIndex = ~0u;
-
-  /// Whether not having host target is allowed.
-  BundlerConfig.AllowNoHost = false;
-
-=======
->>>>>>> 4638d7a2
   auto reportError = [argv](Error E) {
     logAllUnhandledErrors(std::move(E), WithColor::error(errs(), argv[0]));
     exit(1);
@@ -1554,7 +1981,6 @@
         errc::invalid_argument,
         "for the --targets option: must be specified at least once!"));
   }
-<<<<<<< HEAD
 
   if (Unbundle && CheckSection) {
     reportError(createStringError(
@@ -1582,9 +2008,6 @@
   }
   // -unbundle
   else if (Unbundle) {
-=======
-  if (Unbundle) {
->>>>>>> 4638d7a2
     if (InputFileNames.size() != 1) {
       reportError(createStringError(
           errc::invalid_argument,
@@ -1595,15 +2018,10 @@
                                     "number of output files and targets should "
                                     "match in unbundling mode"));
     }
-<<<<<<< HEAD
   }
   // no explicit option: bundle
   else {
-    if (BundlerConfig.FilesType == "a") {
-=======
-  } else {
     if (FilesType == "a") {
->>>>>>> 4638d7a2
       reportError(createStringError(errc::invalid_argument,
                                     "Archive files are only supported "
                                     "for unbundling"));
@@ -1661,7 +2079,7 @@
   }
 
   if (CheckSection) {
-    Expected<bool> Res = CheckBundledSection(BundlerConfig);
+    Expected<bool> Res = CheckBundledSection();
     if (!Res) {
       reportError(Res.takeError());
       return 1;
