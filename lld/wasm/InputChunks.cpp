//===- InputChunks.cpp ----------------------------------------------------===//
//
// Part of the LLVM Project, under the Apache License v2.0 with LLVM Exceptions.
// See https://llvm.org/LICENSE.txt for license information.
// SPDX-License-Identifier: Apache-2.0 WITH LLVM-exception
//
//===----------------------------------------------------------------------===//

#include "InputChunks.h"
#include "Config.h"
#include "OutputSegment.h"
#include "WriterUtils.h"
#include "lld/Common/ErrorHandler.h"
#include "lld/Common/LLVM.h"
#include "llvm/Support/LEB128.h"
#include "llvm/Support/xxhash.h"

#define DEBUG_TYPE "lld"

using namespace llvm;
using namespace llvm::wasm;
using namespace llvm::support::endian;

namespace lld {
StringRef relocTypeToString(uint8_t relocType) {
  switch (relocType) {
#define WASM_RELOC(NAME, REL)                                                  \
  case REL:                                                                    \
    return #NAME;
#include "llvm/BinaryFormat/WasmRelocs.def"
#undef WASM_RELOC
  }
  llvm_unreachable("unknown reloc type");
}

bool relocIs64(uint8_t relocType) {
  switch (relocType) {
  case R_WASM_MEMORY_ADDR_LEB64:
  case R_WASM_MEMORY_ADDR_SLEB64:
  case R_WASM_MEMORY_ADDR_REL_SLEB64:
  case R_WASM_MEMORY_ADDR_I64:
    return true;
  default:
    return false;
  }
}

std::string toString(const wasm::InputChunk *c) {
  return (toString(c->file) + ":(" + c->getName() + ")").str();
}

namespace wasm {
StringRef InputChunk::getComdatName() const {
  uint32_t index = getComdat();
  if (index == UINT32_MAX)
    return StringRef();
  return file->getWasmObj()->linkingData().Comdats[index];
}

<<<<<<< HEAD
=======
uint32_t InputChunk::getSize() const {
  if (const auto *ms = dyn_cast<SyntheticMergedChunk>(this))
    return ms->builder.getSize();

  if (const auto *f = dyn_cast<InputFunction>(this)) {
    if (config->compressRelocations && f->file) {
      return f->getCompressedSize();
    }
  }

  return data().size();
}

uint32_t InputChunk::getInputSize() const {
  if (const auto *f = dyn_cast<InputFunction>(this))
    return f->function->Size;
  return getSize();
}

>>>>>>> 86645b40
// Copy this input chunk to an mmap'ed output file and apply relocations.
void InputChunk::writeTo(uint8_t *buf) const {
  if (const auto *f = dyn_cast<InputFunction>(this)) {
    if (file && config->compressRelocations)
      return f->writeCompressed(buf);
  } else if (const auto *ms = dyn_cast<SyntheticMergedChunk>(this)) {
    ms->builder.write(buf + outSecOff);
    // Apply relocations
    ms->relocate(buf + outSecOff);
    return;
  }

  // Copy contents
  memcpy(buf + outSecOff, data().data(), data().size());

  // Apply relocations
  relocate(buf + outSecOff);
}

void InputChunk::relocate(uint8_t *buf) const {
  if (relocations.empty())
    return;

  LLVM_DEBUG(dbgs() << "applying relocations: " << toString(this)
                    << " count=" << relocations.size() << "\n");
  int32_t inputSectionOffset = getInputSectionOffset();
<<<<<<< HEAD
  auto tombstone = getTombstone();
=======
  uint64_t tombstone = getTombstone();
>>>>>>> 86645b40

  for (const WasmRelocation &rel : relocations) {
    uint8_t *loc = buf + rel.Offset - inputSectionOffset;
    auto value = file->calcNewValue(rel, tombstone, this);
    LLVM_DEBUG(dbgs() << "apply reloc: type=" << relocTypeToString(rel.Type));
    if (rel.Type != R_WASM_TYPE_INDEX_LEB)
      LLVM_DEBUG(dbgs() << " sym=" << file->getSymbols()[rel.Index]->getName());
    LLVM_DEBUG(dbgs() << " addend=" << rel.Addend << " index=" << rel.Index
                      << " value=" << value << " offset=" << rel.Offset
                      << "\n");

    switch (rel.Type) {
    case R_WASM_TYPE_INDEX_LEB:
    case R_WASM_FUNCTION_INDEX_LEB:
    case R_WASM_GLOBAL_INDEX_LEB:
    case R_WASM_EVENT_INDEX_LEB:
    case R_WASM_MEMORY_ADDR_LEB:
    case R_WASM_TABLE_NUMBER_LEB:
      encodeULEB128(value, loc, 5);
      break;
    case R_WASM_MEMORY_ADDR_LEB64:
      encodeULEB128(value, loc, 10);
      break;
    case R_WASM_TABLE_INDEX_SLEB:
    case R_WASM_TABLE_INDEX_REL_SLEB:
    case R_WASM_MEMORY_ADDR_SLEB:
    case R_WASM_MEMORY_ADDR_REL_SLEB:
    case R_WASM_MEMORY_ADDR_TLS_SLEB:
      encodeSLEB128(static_cast<int32_t>(value), loc, 5);
      break;
    case R_WASM_TABLE_INDEX_SLEB64:
    case R_WASM_MEMORY_ADDR_SLEB64:
    case R_WASM_MEMORY_ADDR_REL_SLEB64:
      encodeSLEB128(static_cast<int64_t>(value), loc, 10);
      break;
    case R_WASM_TABLE_INDEX_I32:
    case R_WASM_MEMORY_ADDR_I32:
    case R_WASM_FUNCTION_OFFSET_I32:
    case R_WASM_SECTION_OFFSET_I32:
    case R_WASM_GLOBAL_INDEX_I32:
    case R_WASM_MEMORY_ADDR_LOCREL_I32:
      write32le(loc, value);
      break;
    case R_WASM_TABLE_INDEX_I64:
    case R_WASM_MEMORY_ADDR_I64:
    case R_WASM_FUNCTION_OFFSET_I64:
      write64le(loc, value);
      break;
    default:
      llvm_unreachable("unknown relocation type");
    }
  }
}

// Copy relocation entries to a given output stream.
// This function is used only when a user passes "-r". For a regular link,
// we consume relocations instead of copying them to an output file.
void InputChunk::writeRelocations(raw_ostream &os) const {
  if (relocations.empty())
    return;

  int32_t off = outSecOff - getInputSectionOffset();
  LLVM_DEBUG(dbgs() << "writeRelocations: " << file->getName()
                    << " offset=" << Twine(off) << "\n");

  for (const WasmRelocation &rel : relocations) {
    writeUleb128(os, rel.Type, "reloc type");
    writeUleb128(os, rel.Offset + off, "reloc offset");
    writeUleb128(os, file->calcNewIndex(rel), "reloc index");

    if (relocTypeHasAddend(rel.Type))
      writeSleb128(os, file->calcNewAddend(rel), "reloc addend");
  }
}

uint64_t InputChunk::getTombstone() const {
  if (const auto *s = dyn_cast<InputSection>(this)) {
    return s->tombstoneValue;
  }

  return 0;
}

void InputFunction::setFunctionIndex(uint32_t index) {
  LLVM_DEBUG(dbgs() << "InputFunction::setFunctionIndex: " << getName()
                    << " -> " << index << "\n");
  assert(!hasFunctionIndex());
  functionIndex = index;
}

void InputFunction::setTableIndex(uint32_t index) {
  LLVM_DEBUG(dbgs() << "InputFunction::setTableIndex: " << getName() << " -> "
                    << index << "\n");
  assert(!hasTableIndex());
  tableIndex = index;
}

// Write a relocation value without padding and return the number of bytes
// witten.
static unsigned writeCompressedReloc(uint8_t *buf, const WasmRelocation &rel,
                                     uint64_t value) {
  switch (rel.Type) {
  case R_WASM_TYPE_INDEX_LEB:
  case R_WASM_FUNCTION_INDEX_LEB:
  case R_WASM_GLOBAL_INDEX_LEB:
  case R_WASM_EVENT_INDEX_LEB:
  case R_WASM_MEMORY_ADDR_LEB:
  case R_WASM_MEMORY_ADDR_LEB64:
  case R_WASM_TABLE_NUMBER_LEB:
    return encodeULEB128(value, buf);
  case R_WASM_TABLE_INDEX_SLEB:
  case R_WASM_TABLE_INDEX_SLEB64:
  case R_WASM_MEMORY_ADDR_SLEB:
  case R_WASM_MEMORY_ADDR_SLEB64:
    return encodeSLEB128(static_cast<int64_t>(value), buf);
  default:
    llvm_unreachable("unexpected relocation type");
  }
}

static unsigned getRelocWidthPadded(const WasmRelocation &rel) {
  switch (rel.Type) {
  case R_WASM_TYPE_INDEX_LEB:
  case R_WASM_FUNCTION_INDEX_LEB:
  case R_WASM_GLOBAL_INDEX_LEB:
  case R_WASM_EVENT_INDEX_LEB:
  case R_WASM_MEMORY_ADDR_LEB:
  case R_WASM_TABLE_NUMBER_LEB:
  case R_WASM_TABLE_INDEX_SLEB:
  case R_WASM_MEMORY_ADDR_SLEB:
    return 5;
  case R_WASM_TABLE_INDEX_SLEB64:
  case R_WASM_MEMORY_ADDR_LEB64:
  case R_WASM_MEMORY_ADDR_SLEB64:
    return 10;
  default:
    llvm_unreachable("unexpected relocation type");
  }
}

static unsigned getRelocWidth(const WasmRelocation &rel, uint64_t value) {
  uint8_t buf[10];
  return writeCompressedReloc(buf, rel, value);
}

// Relocations of type LEB and SLEB in the code section are padded to 5 bytes
// so that a fast linker can blindly overwrite them without needing to worry
// about the number of bytes needed to encode the values.
// However, for optimal output the code section can be compressed to remove
// the padding then outputting non-relocatable files.
// In this case we need to perform a size calculation based on the value at each
// relocation.  At best we end up saving 4 bytes for each relocation entry.
//
// This function only computes the final output size.  It must be called
// before getSize() is used to calculate of layout of the code section.
void InputFunction::calculateSize() {
  if (!file || !config->compressRelocations)
    return;

  LLVM_DEBUG(dbgs() << "calculateSize: " << getName() << "\n");

  const uint8_t *secStart = file->codeSection->Content.data();
  const uint8_t *funcStart = secStart + getInputSectionOffset();
  uint32_t functionSizeLength;
  decodeULEB128(funcStart, &functionSizeLength);

  uint32_t start = getInputSectionOffset();
  uint32_t end = start + function->Size;

  uint64_t tombstone = getTombstone();

  uint32_t lastRelocEnd = start + functionSizeLength;
  for (const WasmRelocation &rel : relocations) {
    LLVM_DEBUG(dbgs() << "  region: " << (rel.Offset - lastRelocEnd) << "\n");
    compressedFuncSize += rel.Offset - lastRelocEnd;
    compressedFuncSize +=
        getRelocWidth(rel, file->calcNewValue(rel, tombstone, this));
    lastRelocEnd = rel.Offset + getRelocWidthPadded(rel);
  }
  LLVM_DEBUG(dbgs() << "  final region: " << (end - lastRelocEnd) << "\n");
  compressedFuncSize += end - lastRelocEnd;

  // Now we know how long the resulting function is we can add the encoding
  // of its length
  uint8_t buf[5];
  compressedSize = compressedFuncSize + encodeULEB128(compressedFuncSize, buf);

  LLVM_DEBUG(dbgs() << "  calculateSize orig: " << function->Size << "\n");
  LLVM_DEBUG(dbgs() << "  calculateSize  new: " << compressedSize << "\n");
}

// Override the default writeTo method so that we can (optionally) write the
// compressed version of the function.
void InputFunction::writeCompressed(uint8_t *buf) const {
  buf += outSecOff;
  uint8_t *orig = buf;
  (void)orig;

  const uint8_t *secStart = file->codeSection->Content.data();
  const uint8_t *funcStart = secStart + getInputSectionOffset();
  const uint8_t *end = funcStart + function->Size;
  uint64_t tombstone = getTombstone();
  uint32_t count;
  decodeULEB128(funcStart, &count);
  funcStart += count;

  LLVM_DEBUG(dbgs() << "write func: " << getName() << "\n");
  buf += encodeULEB128(compressedFuncSize, buf);
  const uint8_t *lastRelocEnd = funcStart;
  for (const WasmRelocation &rel : relocations) {
    unsigned chunkSize = (secStart + rel.Offset) - lastRelocEnd;
    LLVM_DEBUG(dbgs() << "  write chunk: " << chunkSize << "\n");
    memcpy(buf, lastRelocEnd, chunkSize);
    buf += chunkSize;
    buf += writeCompressedReloc(buf, rel,
                                file->calcNewValue(rel, tombstone, this));
    lastRelocEnd = secStart + rel.Offset + getRelocWidthPadded(rel);
  }

  unsigned chunkSize = end - lastRelocEnd;
  LLVM_DEBUG(dbgs() << "  write final chunk: " << chunkSize << "\n");
  memcpy(buf, lastRelocEnd, chunkSize);
  LLVM_DEBUG(dbgs() << "  total: " << (buf + chunkSize - orig) << "\n");
}

<<<<<<< HEAD
uint64_t InputSegment::getOffset(uint64_t offset) const {
  if (const MergeInputSegment *ms = dyn_cast<MergeInputSegment>(this)) {
    LLVM_DEBUG(dbgs() << "getOffset(merged): " << getName() << "\n");
=======
uint64_t InputChunk::getChunkOffset(uint64_t offset) const {
  if (const auto *ms = dyn_cast<MergeInputChunk>(this)) {
    LLVM_DEBUG(dbgs() << "getChunkOffset(merged): " << getName() << "\n");
>>>>>>> 86645b40
    LLVM_DEBUG(dbgs() << "offset: " << offset << "\n");
    LLVM_DEBUG(dbgs() << "parentOffset: " << ms->getParentOffset(offset)
                      << "\n");
    assert(ms->parent);
<<<<<<< HEAD
    return ms->parent->getOffset(ms->getParentOffset(offset));
=======
    return ms->parent->getChunkOffset(ms->getParentOffset(offset));
>>>>>>> 86645b40
  }
  return outputSegmentOffset + offset;
}

<<<<<<< HEAD
uint64_t InputSegment::getVA(uint64_t offset) const {
  return (outputSeg ? outputSeg->startVA : 0) + getOffset(offset);
=======
uint64_t InputChunk::getOffset(uint64_t offset) const {
  return outSecOff + getChunkOffset(offset);
}

uint64_t InputChunk::getVA(uint64_t offset) const {
  return (outputSeg ? outputSeg->startVA : 0) + getChunkOffset(offset);
>>>>>>> 86645b40
}

// Generate code to apply relocations to the data section at runtime.
// This is only called when generating shared libaries (PIC) where address are
// not known at static link time.
void InputChunk::generateRelocationCode(raw_ostream &os) const {
  LLVM_DEBUG(dbgs() << "generating runtime relocations: " << getName()
                    << " count=" << relocations.size() << "\n");

  unsigned opcode_ptr_const = config->is64.getValueOr(false)
                                  ? WASM_OPCODE_I64_CONST
                                  : WASM_OPCODE_I32_CONST;
  unsigned opcode_ptr_add = config->is64.getValueOr(false)
                                ? WASM_OPCODE_I64_ADD
                                : WASM_OPCODE_I32_ADD;

  uint64_t tombstone = getTombstone();
  // TODO(sbc): Encode the relocations in the data section and write a loop
  // here to apply them.
  for (const WasmRelocation &rel : relocations) {
    uint64_t offset = getVA(rel.Offset) - getInputSectionOffset();

    LLVM_DEBUG(dbgs() << "gen reloc: type=" << relocTypeToString(rel.Type)
                      << " addend=" << rel.Addend << " index=" << rel.Index
                      << " output offset=" << offset << "\n");

    // Get __memory_base
    writeU8(os, WASM_OPCODE_GLOBAL_GET, "GLOBAL_GET");
    writeUleb128(os, WasmSym::memoryBase->getGlobalIndex(), "memory_base");

    // Add the offset of the relocation
    writeU8(os, opcode_ptr_const, "CONST");
    writeSleb128(os, offset, "offset");
    writeU8(os, opcode_ptr_add, "ADD");

    bool is64 = relocIs64(rel.Type);
    unsigned opcode_reloc_const =
        is64 ? WASM_OPCODE_I64_CONST : WASM_OPCODE_I32_CONST;
    unsigned opcode_reloc_add =
        is64 ? WASM_OPCODE_I64_ADD : WASM_OPCODE_I32_ADD;
    unsigned opcode_reloc_store =
        is64 ? WASM_OPCODE_I64_STORE : WASM_OPCODE_I32_STORE;

    Symbol *sym = file->getSymbol(rel);
    // Now figure out what we want to store
    if (sym->hasGOTIndex()) {
      writeU8(os, WASM_OPCODE_GLOBAL_GET, "GLOBAL_GET");
      writeUleb128(os, sym->getGOTIndex(), "global index");
      if (rel.Addend) {
        writeU8(os, opcode_reloc_const, "CONST");
        writeSleb128(os, rel.Addend, "addend");
        writeU8(os, opcode_reloc_add, "ADD");
      }
    } else {
      const GlobalSymbol* baseSymbol = WasmSym::memoryBase;
      if (rel.Type == R_WASM_TABLE_INDEX_I32 ||
          rel.Type == R_WASM_TABLE_INDEX_I64)
        baseSymbol = WasmSym::tableBase;
      writeU8(os, WASM_OPCODE_GLOBAL_GET, "GLOBAL_GET");
      writeUleb128(os, baseSymbol->getGlobalIndex(), "base");
      writeU8(os, opcode_reloc_const, "CONST");
      writeSleb128(os, file->calcNewValue(rel, tombstone, this), "offset");
      writeU8(os, opcode_reloc_add, "ADD");
    }

    // Store that value at the virtual address
    writeU8(os, opcode_reloc_store, "I32_STORE");
    writeUleb128(os, 2, "align");
    writeUleb128(os, 0, "offset");
  }
}

// Split WASM_SEG_FLAG_STRINGS section. Such a section is a sequence of
// null-terminated strings.
<<<<<<< HEAD
void MergeInputSegment::splitStrings(ArrayRef<uint8_t> data) {
=======
void MergeInputChunk::splitStrings(ArrayRef<uint8_t> data) {
>>>>>>> 86645b40
  LLVM_DEBUG(llvm::dbgs() << "splitStrings\n");
  size_t off = 0;
  StringRef s = toStringRef(data);

  while (!s.empty()) {
    size_t end = s.find(0);
    if (end == StringRef::npos)
      fatal(toString(this) + ": string is not null terminated");
    size_t size = end + 1;

    pieces.emplace_back(off, xxHash64(s.substr(0, size)), true);
    s = s.substr(size);
    off += size;
  }
}

// This function is called after we obtain a complete list of input sections
// that need to be linked. This is responsible to split section contents
// into small chunks for further processing.
//
// Note that this function is called from parallelForEach. This must be
// thread-safe (i.e. no memory allocation from the pools).
<<<<<<< HEAD
void MergeInputSegment::splitIntoPieces() {
  assert(pieces.empty());
  // As of now we only support WASM_SEG_FLAG_STRINGS but in the future we
  // could add other types of splitting (see ELF's splitIntoPieces).
  assert(segment->Data.LinkingFlags & WASM_SEG_FLAG_STRINGS);
  splitStrings(data());
}

SegmentPiece *MergeInputSegment::getSegmentPiece(uint64_t offset) {
=======
void MergeInputChunk::splitIntoPieces() {
  assert(pieces.empty());
  // As of now we only support WASM_SEG_FLAG_STRINGS but in the future we
  // could add other types of splitting (see ELF's splitIntoPieces).
  assert(flags & WASM_SEG_FLAG_STRINGS);
  splitStrings(data());
}

SectionPiece *MergeInputChunk::getSectionPiece(uint64_t offset) {
>>>>>>> 86645b40
  if (this->data().size() <= offset)
    fatal(toString(this) + ": offset is outside the section");

  // If Offset is not at beginning of a section piece, it is not in the map.
  // In that case we need to  do a binary search of the original section piece
  // vector.
  auto it = partition_point(
<<<<<<< HEAD
      pieces, [=](SegmentPiece p) { return p.inputOff <= offset; });
=======
      pieces, [=](SectionPiece p) { return p.inputOff <= offset; });
>>>>>>> 86645b40
  return &it[-1];
}

// Returns the offset in an output section for a given input offset.
// Because contents of a mergeable section is not contiguous in output,
// it is not just an addition to a base output offset.
<<<<<<< HEAD
uint64_t MergeInputSegment::getParentOffset(uint64_t offset) const {
  // If Offset is not at beginning of a section piece, it is not in the map.
  // In that case we need to search from the original section piece vector.
  const SegmentPiece *piece = getSegmentPiece(offset);
=======
uint64_t MergeInputChunk::getParentOffset(uint64_t offset) const {
  // If Offset is not at beginning of a section piece, it is not in the map.
  // In that case we need to search from the original section piece vector.
  const SectionPiece *piece = getSectionPiece(offset);
>>>>>>> 86645b40
  uint64_t addend = offset - piece->inputOff;
  return piece->outputOff + addend;
}

<<<<<<< HEAD
uint32_t SyntheticMergedDataSegment::getSize() const {
  return builder.getSize();
}

void SyntheticMergedDataSegment::writeTo(uint8_t *buf) const {
  builder.write(buf + outSecOff);

  // Apply relocations
  relocate(buf + outSecOff);
}

void SyntheticMergedDataSegment::finalizeContents() {
  // Add all string pieces to the string table builder to create section
  // contents.
  for (MergeInputSegment *sec : segments)
=======
void SyntheticMergedChunk::finalizeContents() {
  // Add all string pieces to the string table builder to create section
  // contents.
  for (MergeInputChunk *sec : chunks)
>>>>>>> 86645b40
    for (size_t i = 0, e = sec->pieces.size(); i != e; ++i)
      if (sec->pieces[i].live)
        builder.add(sec->getData(i));

  // Fix the string table content. After this, the contents will never change.
  builder.finalize();

  // finalize() fixed tail-optimized strings, so we can now get
  // offsets of strings. Get an offset for each string and save it
  // to a corresponding SectionPiece for easy access.
<<<<<<< HEAD
  for (MergeInputSegment *sec : segments)
=======
  for (MergeInputChunk *sec : chunks)
>>>>>>> 86645b40
    for (size_t i = 0, e = sec->pieces.size(); i != e; ++i)
      if (sec->pieces[i].live)
        sec->pieces[i].outputOff = builder.getOffset(sec->getData(i));
}

uint64_t InputSection::getTombstoneForSection(StringRef name) {
  // When a function is not live we need to update relocations referring to it.
  // If they occur in DWARF debug symbols, we want to change the pc of the
  // function to -1 to avoid overlapping with a valid range. However for the
  // debug_ranges and debug_loc sections that would conflict with the existing
  // meaning of -1 so we use -2.
  // Returning 0 means there is no tombstone value for this section, and relocation
  // will just use the addend.
  if (!name.startswith(".debug_"))
    return 0;
  if (name.equals(".debug_ranges") || name.equals(".debug_loc"))
    return UINT64_C(-2);
  return UINT64_C(-1);
}

} // namespace wasm
} // namespace lld<|MERGE_RESOLUTION|>--- conflicted
+++ resolved
@@ -57,8 +57,6 @@
   return file->getWasmObj()->linkingData().Comdats[index];
 }
 
-<<<<<<< HEAD
-=======
 uint32_t InputChunk::getSize() const {
   if (const auto *ms = dyn_cast<SyntheticMergedChunk>(this))
     return ms->builder.getSize();
@@ -78,7 +76,6 @@
   return getSize();
 }
 
->>>>>>> 86645b40
 // Copy this input chunk to an mmap'ed output file and apply relocations.
 void InputChunk::writeTo(uint8_t *buf) const {
   if (const auto *f = dyn_cast<InputFunction>(this)) {
@@ -105,11 +102,7 @@
   LLVM_DEBUG(dbgs() << "applying relocations: " << toString(this)
                     << " count=" << relocations.size() << "\n");
   int32_t inputSectionOffset = getInputSectionOffset();
-<<<<<<< HEAD
-  auto tombstone = getTombstone();
-=======
   uint64_t tombstone = getTombstone();
->>>>>>> 86645b40
 
   for (const WasmRelocation &rel : relocations) {
     uint8_t *loc = buf + rel.Offset - inputSectionOffset;
@@ -335,39 +328,24 @@
   LLVM_DEBUG(dbgs() << "  total: " << (buf + chunkSize - orig) << "\n");
 }
 
-<<<<<<< HEAD
-uint64_t InputSegment::getOffset(uint64_t offset) const {
-  if (const MergeInputSegment *ms = dyn_cast<MergeInputSegment>(this)) {
-    LLVM_DEBUG(dbgs() << "getOffset(merged): " << getName() << "\n");
-=======
 uint64_t InputChunk::getChunkOffset(uint64_t offset) const {
   if (const auto *ms = dyn_cast<MergeInputChunk>(this)) {
     LLVM_DEBUG(dbgs() << "getChunkOffset(merged): " << getName() << "\n");
->>>>>>> 86645b40
     LLVM_DEBUG(dbgs() << "offset: " << offset << "\n");
     LLVM_DEBUG(dbgs() << "parentOffset: " << ms->getParentOffset(offset)
                       << "\n");
     assert(ms->parent);
-<<<<<<< HEAD
-    return ms->parent->getOffset(ms->getParentOffset(offset));
-=======
     return ms->parent->getChunkOffset(ms->getParentOffset(offset));
->>>>>>> 86645b40
   }
   return outputSegmentOffset + offset;
 }
 
-<<<<<<< HEAD
-uint64_t InputSegment::getVA(uint64_t offset) const {
-  return (outputSeg ? outputSeg->startVA : 0) + getOffset(offset);
-=======
 uint64_t InputChunk::getOffset(uint64_t offset) const {
   return outSecOff + getChunkOffset(offset);
 }
 
 uint64_t InputChunk::getVA(uint64_t offset) const {
   return (outputSeg ? outputSeg->startVA : 0) + getChunkOffset(offset);
->>>>>>> 86645b40
 }
 
 // Generate code to apply relocations to the data section at runtime.
@@ -442,11 +420,7 @@
 
 // Split WASM_SEG_FLAG_STRINGS section. Such a section is a sequence of
 // null-terminated strings.
-<<<<<<< HEAD
-void MergeInputSegment::splitStrings(ArrayRef<uint8_t> data) {
-=======
 void MergeInputChunk::splitStrings(ArrayRef<uint8_t> data) {
->>>>>>> 86645b40
   LLVM_DEBUG(llvm::dbgs() << "splitStrings\n");
   size_t off = 0;
   StringRef s = toStringRef(data);
@@ -469,17 +443,6 @@
 //
 // Note that this function is called from parallelForEach. This must be
 // thread-safe (i.e. no memory allocation from the pools).
-<<<<<<< HEAD
-void MergeInputSegment::splitIntoPieces() {
-  assert(pieces.empty());
-  // As of now we only support WASM_SEG_FLAG_STRINGS but in the future we
-  // could add other types of splitting (see ELF's splitIntoPieces).
-  assert(segment->Data.LinkingFlags & WASM_SEG_FLAG_STRINGS);
-  splitStrings(data());
-}
-
-SegmentPiece *MergeInputSegment::getSegmentPiece(uint64_t offset) {
-=======
 void MergeInputChunk::splitIntoPieces() {
   assert(pieces.empty());
   // As of now we only support WASM_SEG_FLAG_STRINGS but in the future we
@@ -489,7 +452,6 @@
 }
 
 SectionPiece *MergeInputChunk::getSectionPiece(uint64_t offset) {
->>>>>>> 86645b40
   if (this->data().size() <= offset)
     fatal(toString(this) + ": offset is outside the section");
 
@@ -497,54 +459,25 @@
   // In that case we need to  do a binary search of the original section piece
   // vector.
   auto it = partition_point(
-<<<<<<< HEAD
-      pieces, [=](SegmentPiece p) { return p.inputOff <= offset; });
-=======
       pieces, [=](SectionPiece p) { return p.inputOff <= offset; });
->>>>>>> 86645b40
   return &it[-1];
 }
 
 // Returns the offset in an output section for a given input offset.
 // Because contents of a mergeable section is not contiguous in output,
 // it is not just an addition to a base output offset.
-<<<<<<< HEAD
-uint64_t MergeInputSegment::getParentOffset(uint64_t offset) const {
-  // If Offset is not at beginning of a section piece, it is not in the map.
-  // In that case we need to search from the original section piece vector.
-  const SegmentPiece *piece = getSegmentPiece(offset);
-=======
 uint64_t MergeInputChunk::getParentOffset(uint64_t offset) const {
   // If Offset is not at beginning of a section piece, it is not in the map.
   // In that case we need to search from the original section piece vector.
   const SectionPiece *piece = getSectionPiece(offset);
->>>>>>> 86645b40
   uint64_t addend = offset - piece->inputOff;
   return piece->outputOff + addend;
 }
 
-<<<<<<< HEAD
-uint32_t SyntheticMergedDataSegment::getSize() const {
-  return builder.getSize();
-}
-
-void SyntheticMergedDataSegment::writeTo(uint8_t *buf) const {
-  builder.write(buf + outSecOff);
-
-  // Apply relocations
-  relocate(buf + outSecOff);
-}
-
-void SyntheticMergedDataSegment::finalizeContents() {
-  // Add all string pieces to the string table builder to create section
-  // contents.
-  for (MergeInputSegment *sec : segments)
-=======
 void SyntheticMergedChunk::finalizeContents() {
   // Add all string pieces to the string table builder to create section
   // contents.
   for (MergeInputChunk *sec : chunks)
->>>>>>> 86645b40
     for (size_t i = 0, e = sec->pieces.size(); i != e; ++i)
       if (sec->pieces[i].live)
         builder.add(sec->getData(i));
@@ -555,11 +488,7 @@
   // finalize() fixed tail-optimized strings, so we can now get
   // offsets of strings. Get an offset for each string and save it
   // to a corresponding SectionPiece for easy access.
-<<<<<<< HEAD
-  for (MergeInputSegment *sec : segments)
-=======
   for (MergeInputChunk *sec : chunks)
->>>>>>> 86645b40
     for (size_t i = 0, e = sec->pieces.size(); i != e; ++i)
       if (sec->pieces[i].live)
         sec->pieces[i].outputOff = builder.getOffset(sec->getData(i));
