cmake_minimum_required(VERSION 3.13.4)

add_custom_target(libspirv-builtins COMMENT "Build libspirv builtins")
add_custom_target(libclc-builtins COMMENT "Build libclc builtins")

# Add path for custom modules
set(CMAKE_MODULE_PATH
  ${CMAKE_CURRENT_SOURCE_DIR}/cmake
  ${CMAKE_CURRENT_SOURCE_DIR}/cmake/modules
  ${CMAKE_MODULE_PATH})

# If we are not building as a part of LLVM, build libclc as an
# standalone project, using LLVM/Clang as external tools.
if( CMAKE_SOURCE_DIR STREQUAL CMAKE_CURRENT_SOURCE_DIR )
  project( libclc VERSION 0.2.0 LANGUAGES CXX C )

  set( LIBCLC_STANDALONE_BUILD 1 )

  include(HandleOutOfTreeLLVM)
else()
  include(HandleInLLVMTree)
endif()

include( GNUInstallDirs )
set_property(DIRECTORY APPEND PROPERTY CMAKE_CONFIGURE_DEPENDS
  amdgcn-amdhsa/lib/SOURCES;
  amdgcn/lib/SOURCES;
  amdgcn-mesa3d/lib/SOURCES;
  amdgpu/lib/SOURCES;
  clspv/lib/SOURCES;
  generic/lib/SOURCES;
  ptx/lib/SOURCES;
  ptx-nvidiacl/lib/SOURCES;
  r600/lib/SOURCES;
  spirv/lib/SOURCES;
  spirv64/lib/SOURCES
)

include( AddLibclc )

# List of all targets
set( LIBCLC_TARGETS_ALL
  amdgcn--
  amdgcn--amdhsa
  clspv--
  r600--
  nvptx--
  nvptx64--
  nvptx--nvidiacl
  nvptx64--nvidiacl
  spirv-mesa3d-
  spirv64-mesa3d-
)
set( LIBCLC_TEST_TARGETS_ALL
  nvptx--nvidiacl
  nvptx64--nvidiacl
)

set( LIBCLC_ROOT_DIR ${CMAKE_CURRENT_SOURCE_DIR} )
set( LIBCLC_BINARY_DIR ${CMAKE_CURRENT_BINARY_DIR} )

set( LIBCLC_TARGETS_TO_BUILD "all"
    CACHE STRING "Semicolon-separated list of targets to build, or 'all'." )

option( ENABLE_RUNTIME_SUBNORMAL "Enable runtime linking of subnormal support."
OFF )

# mesa3d environment is only available since LLVM 4.0
if( ${LLVM_VERSION} VERSION_GREATER "3.9.0" )
	set( LIBCLC_TARGETS_ALL ${LIBCLC_TARGETS_ALL} amdgcn-mesa-mesa3d )
endif()

if( LIBCLC_TARGETS_TO_BUILD STREQUAL "all" )
	set( LIBCLC_TARGETS_TO_BUILD ${LIBCLC_TARGETS_ALL} )
endif()


set(LIBCLC_TARGET_TO_TEST)

foreach ( t ${LIBCLC_TEST_TARGETS_ALL})
	if( ${t} IN_LIST LIBCLC_TARGETS_TO_BUILD )
		list( APPEND LIBCLC_TARGET_TO_TEST "${t}" )
	endif(t)
endforeach(t)

execute_process( COMMAND ${LLVM_CONFIG} "--system-libs"
	OUTPUT_VARIABLE LLVM_SYSTEM_LIBS
	OUTPUT_STRIP_TRAILING_WHITESPACE )
separate_arguments( LLVM_SYSTEM_LIBS )
execute_process( COMMAND ${LLVM_CONFIG} "--libs" "core" "bitreader" "bitwriter"
	OUTPUT_VARIABLE LLVM_LIBS
	OUTPUT_STRIP_TRAILING_WHITESPACE )
separate_arguments( LLVM_LIBS )
execute_process( COMMAND ${LLVM_CONFIG} "--libdir"
	OUTPUT_VARIABLE LLVM_LIBDIR
	OUTPUT_STRIP_TRAILING_WHITESPACE )
execute_process( COMMAND ${LLVM_CONFIG} "--ldflags"
	OUTPUT_VARIABLE LLVM_LD_FLAGS
	OUTPUT_STRIP_TRAILING_WHITESPACE )
execute_process( COMMAND ${LLVM_CONFIG} "--cxxflags"
	OUTPUT_VARIABLE LLVM_CXX_FLAGS
	OUTPUT_STRIP_TRAILING_WHITESPACE )
separate_arguments( LLVM_CXX_FLAGS )
execute_process( COMMAND ${LLVM_CONFIG} "--bindir"
	OUTPUT_VARIABLE LLVM_BINDIR
	OUTPUT_STRIP_TRAILING_WHITESPACE )

# These were not properly reported in early LLVM and we don't need them
list( APPEND LLVM_CXX_FLAGS -fno-rtti -fno-exceptions )

# Print LLVM variables
message( "LLVM libdir: ${LLVM_LIBRARY_DIR}" )
message( "LLVM bindir: ${LLVM_TOOLS_BINARY_DIR}" )
message( "LLVM cxx flags: ${LLVM_CXX_FLAGS}" )
message( "" )

find_program( LLVM_CLANG clang PATHS ${LLVM_BINDIR} NO_DEFAULT_PATH )
find_program( LLVM_AS llvm-as PATHS ${LLVM_BINDIR} NO_DEFAULT_PATH )
find_program( LLVM_LINK llvm-link PATHS ${LLVM_BINDIR} NO_DEFAULT_PATH )
find_program( LLVM_OPT opt PATHS ${LLVM_BINDIR} NO_DEFAULT_PATH )
find_program( LLVM_SPIRV llvm-spirv PATHS ${LLVM_BINDIR} NO_DEFAULT_PATH )

# Print toolchain
message( "clang: ${LLVM_CLANG}" )
message( "llvm-as: ${LLVM_AS}" )
message( "llvm-link: ${LLVM_LINK}" )
message( "opt: ${LLVM_OPT}" )
message( "llvm-spirv: ${LLVM_SPIRV}" )
message( "" )
if( NOT LLVM_CLANG OR NOT LLVM_OPT OR NOT LLVM_AS OR NOT LLVM_LINK )
	message( FATAL_ERROR "toolchain incomplete!" )
endif()

list( SORT LIBCLC_TARGETS_TO_BUILD )

if( "spirv-mesa3d-" IN_LIST LIBCLC_TARGETS_TO_BUILD OR "spirv64-mesa3d-" IN_LIST LIBCLC_TARGETS_TO_BUILD )
	if( NOT LLVM_SPIRV )
		message( FATAL_ERROR "SPIR-V targets requested, but spirv-tools is not installed" )
	endif()
endif()

set( CMAKE_CLC_COMPILER ${LLVM_CLANG} )
set( CMAKE_CLC_ARCHIVE ${LLVM_LINK} )
set( CMAKE_LLAsm_PREPROCESSOR ${LLVM_CLANG} )
set( CMAKE_LLAsm_COMPILER ${LLVM_AS} )
set( CMAKE_LLAsm_ARCHIVE ${LLVM_LINK} )

<<<<<<< HEAD
# Configure prepare_builtins
add_subdirectory(utils)
=======
# Construct LLVM version define
string( REPLACE "." ";" LLVM_VERSION_LIST ${LLVM_VERSION} )
list( GET LLVM_VERSION_LIST 0 LLVM_MAJOR )
list( GET LLVM_VERSION_LIST 1 LLVM_MINOR )
set( LLVM_VERSION_DEFINE "-DHAVE_LLVM=0x${LLVM_MAJOR}0${LLVM_MINOR}" )


# LLVM 13 enables standard includes by default
if( ${LLVM_VERSION} VERSION_GREATER "12.99.99" )
				set( CMAKE_LLAsm_FLAGS ${CMAKE_LLAsm_FLAGS} -cl-no-stdinc )
				set( CMAKE_CLC_FLAGS ${CMAKE_CLC_FLAGS} -cl-no-stdinc )
endif()

enable_language( CLC LLAsm )

# This needs to be set before any target that needs it
link_directories( ${LLVM_LIBDIR} )

# Setup prepare_builtins tools
add_executable( prepare_builtins utils/prepare-builtins.cpp )
target_compile_options( prepare_builtins PRIVATE ${LLVM_CXX_FLAGS} )
target_compile_definitions( prepare_builtins PRIVATE ${LLVM_VERSION_DEFINE} )
target_link_libraries( prepare_builtins PRIVATE ${LLVM_LIBS} )
target_link_libraries( prepare_builtins PRIVATE ${LLVM_SYSTEM_LIBS} )
>>>>>>> ea469b08

# Setup arch devices
set( r600--_devices cedar cypress barts cayman )
set( amdgcn--_devices tahiti )
set( amdgcn-mesa-mesa3d_devices ${amdgcn--_devices} )
set( amdgcn--amdhsa_devices none )
set( clspv--_devices none )
set( nvptx--_devices none )
set( nvptx64--_devices none )
set( nvptx--nvidiacl_devices none )
set( nvptx64--nvidiacl_devices none )
set( spirv-mesa3d-_devices none )
set( spirv64-mesa3d-_devices none )

# Setup aliases
set( cedar_aliases palm sumo sumo2 redwood juniper )
set( cypress_aliases hemlock )
set( barts_aliases turks caicos )
set( cayman_aliases aruba )
set( tahiti_aliases pitcairn verde oland hainan bonaire kabini kaveri hawaii
	mullins tonga iceland carrizo fiji stoney polaris10 polaris11 )

# Support for gfx9 was added in LLVM 5.0 (r295554)
if( ${LLVM_VERSION} VERSION_GREATER "4.99.99" )
	set( tahiti_aliases ${tahiti_aliases} gfx900 gfx902 )
endif()

# Support for Vega12 and Vega20 was added in LLVM 7 (r331215)
if( ${LLVM_VERSION} VERSION_GREATER "6.99.99" )
	set( tahiti_aliases ${tahiti_aliases} gfx904 gfx906 )
endif()

# pkg-config file
configure_file( libclc.pc.in libclc.pc @ONLY )
install( FILES ${CMAKE_CURRENT_BINARY_DIR}/libclc.pc DESTINATION ${CMAKE_INSTALL_DATADIR}/pkgconfig )
install( DIRECTORY generic/include/clc DESTINATION ${CMAKE_INSTALL_INCLUDEDIR} )

if( ENABLE_RUNTIME_SUBNORMAL )
	add_library( subnormal_use_default STATIC
		generic/libspirv/subnormal_use_default.ll )
	add_library( subnormal_disable STATIC
		generic/libspirv/subnormal_disable.ll )
	install( TARGETS subnormal_use_default subnormal_disable ARCHIVE
		DESTINATION ${CMAKE_INSTALL_DATADIR}/clc )
endif()

find_package( Python3 REQUIRED COMPONENTS Interpreter )
file( TO_CMAKE_PATH ${CMAKE_CURRENT_SOURCE_DIR}/generic/lib/gen_convert.py clc_script_loc )
file( TO_CMAKE_PATH ${CMAKE_CURRENT_SOURCE_DIR}/generic/libspirv/gen_core_convert.py core_script_loc )
file( TO_CMAKE_PATH ${CMAKE_CURRENT_SOURCE_DIR}/generic/libspirv/gen_convert.py spirv_script_loc )

add_custom_command(
	OUTPUT convert-core.cl
	COMMAND ${Python3_EXECUTABLE} ${core_script_loc} > convert-core.cl
	DEPENDS ${core_script_loc} )
add_custom_target( "generate_convert_core.cl" DEPENDS convert-core.cl )

add_custom_command(
	OUTPUT convert-spirv.cl
	COMMAND ${Python3_EXECUTABLE} ${spirv_script_loc} > convert-spirv.cl
	DEPENDS ${spirv_script_loc} )
add_custom_target( "generate_convert_spirv.cl" DEPENDS convert-spirv.cl )

add_custom_command(
	OUTPUT convert-clc.cl
	COMMAND ${Python3_EXECUTABLE} ${clc_script_loc} > convert-clc.cl
	DEPENDS ${clc_script_loc} )
add_custom_target( "generate_convert_clc.cl" DEPENDS convert-clc.cl )

enable_testing()

if (LIBCLC_STANDALONE_BUILD)
  set(LIBCLC_LIBRARY_OUTPUT_INTDIR ${CMAKE_CURRENT_BINARY_DIR}/${CMAKE_CFG_INTDIR}/lib${LLVM_LIBDIR_SUFFIX})
else(LIBCLC_STANDALONE_BUILD)
  set(LIBCLC_LIBRARY_OUTPUT_INTDIR ${LLVM_LIBRARY_OUTPUT_INTDIR})
endif(LIBCLC_STANDALONE_BUILD)
file( TO_CMAKE_PATH ${LIBCLC_LIBRARY_OUTPUT_INTDIR}/clc LIBCLC_LIBRARY_OUTPUT_INTDIR )

foreach( t ${LIBCLC_TARGETS_TO_BUILD} )
	message( "BUILDING ${t}" )
	string( REPLACE "-" ";" TRIPLE  ${t} )
	list( GET TRIPLE 0 ARCH )
	list( GET TRIPLE 1 VENDOR )
	list( GET TRIPLE 2 OS )

	set( dirs )

	if ( NOT ${ARCH} STREQUAL spirv AND NOT ${ARCH} STREQUAL spirv64 AND NOT ${ARCH} STREQUAL clspv )
		LIST( APPEND dirs generic )
	endif()

	if( ${ARCH} STREQUAL r600 OR ${ARCH} STREQUAL amdgcn )
		list( APPEND dirs amdgpu )
	endif()

	#nvptx is special
	if( ${ARCH} STREQUAL nvptx OR ${ARCH} STREQUAL nvptx64 )
		set( DARCH ptx )
	else()
		set( DARCH ${ARCH} )
	endif()

	set( lib_files )
	libclc_configure_lib_source(lib_files
		LIB_DIR lib
		DIRS ${dirs} ${DARCH} ${DARCH}-${OS} ${DARCH}-${VENDOR}-${OS}
		DEPS convert-clc.cl )
	set( libspirv_files )
	libclc_configure_lib_source(libspirv_files
		LIB_DIR libspirv
		DIRS ${dirs} ${DARCH} ${DARCH}-${OS} ${DARCH}-${VENDOR}-${OS}
		DEPS convert-spirv.cl convert-core.cl)
	# Enumerate SOURCES* files
	set( source_list )
	foreach( l ${dirs} ${DARCH} ${DARCH}-${OS} ${DARCH}-${VENDOR}-${OS} )
		foreach( s "SOURCES" "SOURCES_${LLVM_MAJOR}.${LLVM_MINOR}" )
			file( TO_CMAKE_PATH ${l}/lib/${s} file_loc )
			file( TO_CMAKE_PATH ${CMAKE_SOURCE_DIR}/${file_loc} loc )
			# Prepend the location to give higher priority to
			# specialized implementation
			if( EXISTS ${loc} )
				set( source_list ${file_loc} ${source_list} )
			endif()
		endforeach()
	endforeach()

	# Add the generated convert.cl here to prevent adding
	# the one listed in SOURCES
	if( NOT ${ARCH} STREQUAL "spirv" AND NOT ${ARCH} STREQUAL "spirv64" AND NOT ${ARCH} STREQUAL "clspv" )
		set( rel_files convert.cl )
		set( objects convert.cl )
		if( NOT ENABLE_RUNTIME_SUBNORMAL )
			list( APPEND rel_files generic/lib/subnormal_use_default.ll )
		endif()
	else()
		set( rel_files )
		set( objects )
	endif()

	foreach( l ${source_list} )
		file( READ ${l} file_list )
		string( REPLACE "\n" ";" file_list ${file_list} )
		get_filename_component( dir ${l} DIRECTORY )
		foreach( f ${file_list} )
			list( FIND objects ${f} found )
			if( found EQUAL  -1 )
				list( APPEND objects ${f} )
				list( APPEND rel_files ${dir}/${f} )
				# FIXME: This should really go away
				file( TO_CMAKE_PATH ${CMAKE_SOURCE_DIR}/${dir}/${f} src_loc )
				get_filename_component( fdir ${src_loc} DIRECTORY )

				set_source_files_properties( ${dir}/${f}
					PROPERTIES COMPILE_FLAGS "-I ${fdir}" )
			endif()
		endforeach()
	endforeach()

	foreach( d ${${t}_devices} )
		# Some targets don't have a specific GPU to target
		if( ${d} STREQUAL "none" OR ${ARCH} STREQUAL "spirv" OR ${ARCH} STREQUAL "spirv64" )
			# FIXME: Ideally we would not be tied to a specific PTX ISA version
			if( ${ARCH} STREQUAL nvptx OR ${ARCH} STREQUAL nvptx64 )
				# Disables NVVM reflection to defer to after linking
				set( flags "SHELL:-Xclang -target-feature" "SHELL:-Xclang +ptx72"
						 "SHELL:-march=sm_86" "SHELL:-mllvm --nvvm-reflect-enable=false")
			endif()
			set( arch_suffix "${t}" )
		else()
			set( flags "-mcpu=${d}" )
			set( arch_suffix "${d}-${t}" )
		endif()
		message( "    DEVICE: ${d} ( ${${d}_aliases} )" )

		if ( ${ARCH} STREQUAL "spirv" OR ${ARCH} STREQUAL "spirv64" )
			if( ${ARCH} STREQUAL "spirv" )
				set( t "spir--" )
			else()
				set( t "spir64--" )
			endif()
			set( build_flags -O0 -finline-hint-functions )
			set( opt_flags -O3 )
			set( spvflags --spirv-max-version=1.1 )
		elseif( ${ARCH} STREQUAL "clspv" )
			set( t "spir--" )
			set( build_flags )
			set( opt_flags -O3 )
		elseif( ${ARCH} STREQUAL "nvptx" OR ${ARCH} STREQUAL "nvptx64" )
			set( build_flags )
			set( opt_flags -O3 "--nvvm-reflect-enable=false" )
		else()
			set( build_flags )
			set( opt_flags -O3 )
		endif()

		add_libclc_builtin_set(libspirv-${arch_suffix}
			TRIPLE ${t}
			TARGET_ENV libspirv
			COMPILE_OPT ${flags}
			OPT_FLAGS ${opt_flags}
			FILES ${libspirv_files}
			ALIASES ${${d}_aliases}
			GENERATE_TARGET "generate_convert_spirv.cl" "generate_convert_core.cl"
			PARENT_TARGET libspirv-builtins)

		add_libclc_builtin_set(clc-${arch_suffix}
			TRIPLE ${t}
			TARGET_ENV clc
			COMPILE_OPT ${flags}
			OPT_FLAGS ${opt_flags}
			FILES ${lib_files}
			LIB_DEP libspirv-${arch_suffix}
			ALIASES ${${d}_aliases}
			GENERATE_TARGET "generate_convert_clc.cl"
			PARENT_TARGET libclc-builtins)
	endforeach( d )
endforeach( t )

install(DIRECTORY ${LIBCLC_LIBRARY_OUTPUT_INTDIR}
				DESTINATION lib${LLVM_LIBDIR_SUFFIX}
				COMPONENT libspirv-builtins
				FILES_MATCHING PATTERN "libspirv-*")

install(DIRECTORY ${LIBCLC_LIBRARY_OUTPUT_INTDIR}
				DESTINATION lib${LLVM_LIBDIR_SUFFIX}
				COMPONENT clc-builtins
				FILES_MATCHING PATTERN "clc-*")

add_subdirectory(test)<|MERGE_RESOLUTION|>--- conflicted
+++ resolved
@@ -145,17 +145,6 @@
 set( CMAKE_LLAsm_COMPILER ${LLVM_AS} )
 set( CMAKE_LLAsm_ARCHIVE ${LLVM_LINK} )
 
-<<<<<<< HEAD
-# Configure prepare_builtins
-add_subdirectory(utils)
-=======
-# Construct LLVM version define
-string( REPLACE "." ";" LLVM_VERSION_LIST ${LLVM_VERSION} )
-list( GET LLVM_VERSION_LIST 0 LLVM_MAJOR )
-list( GET LLVM_VERSION_LIST 1 LLVM_MINOR )
-set( LLVM_VERSION_DEFINE "-DHAVE_LLVM=0x${LLVM_MAJOR}0${LLVM_MINOR}" )
-
-
 # LLVM 13 enables standard includes by default
 if( ${LLVM_VERSION} VERSION_GREATER "12.99.99" )
 				set( CMAKE_LLAsm_FLAGS ${CMAKE_LLAsm_FLAGS} -cl-no-stdinc )
@@ -164,16 +153,8 @@
 
 enable_language( CLC LLAsm )
 
-# This needs to be set before any target that needs it
-link_directories( ${LLVM_LIBDIR} )
-
-# Setup prepare_builtins tools
-add_executable( prepare_builtins utils/prepare-builtins.cpp )
-target_compile_options( prepare_builtins PRIVATE ${LLVM_CXX_FLAGS} )
-target_compile_definitions( prepare_builtins PRIVATE ${LLVM_VERSION_DEFINE} )
-target_link_libraries( prepare_builtins PRIVATE ${LLVM_LIBS} )
-target_link_libraries( prepare_builtins PRIVATE ${LLVM_SYSTEM_LIBS} )
->>>>>>> ea469b08
+# Configure prepare_builtins
+add_subdirectory(utils)
 
 # Setup arch devices
 set( r600--_devices cedar cypress barts cayman )
