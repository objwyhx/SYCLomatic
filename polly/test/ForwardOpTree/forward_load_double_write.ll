; RUN: opt %loadPolly -polly-stmt-granularity=bb -polly-optree -analyze < %s | FileCheck %s -match-full-lines
;
; Rematerialize a load even in case two writes of identical values are in
; one scop statement.
;
define void @func(i32 %n, double* noalias nonnull %A, double* noalias nonnull %B) {
entry:
  br label %for

for:
  %j = phi i32 [0, %entry], [%j.inc, %inc]
  %j.cmp = icmp slt i32 %j, %n
  br i1 %j.cmp, label %bodyA, label %exit

    bodyA:
      %B_idx = getelementptr inbounds double, double* %B, i32 %j
      %val = load double, double* %B_idx
      br label %bodyB

    bodyB:
      %A_idx = getelementptr inbounds double, double* %A, i32 %j
      store double %val, double* %A_idx
      store double %val, double* %A_idx
      br label %inc

inc:
  %j.inc = add nuw nsw i32 %j, 1
  br label %for

exit:
  br label %return

return:
  ret void
}


; CHECK: Statistics {
; CHECK:     Known loads forwarded: 1
; CHECK:     Operand trees forwarded: 1
; CHECK:     Statements with forwarded operand trees: 1
; CHECK: }

; CHECK:      Stmt_bodyB
; CHECK-NEXT:         ReadAccess :=       [Reduction Type: NONE] [Scalar: 0]
; CHECK-NEXT:             ;
; CHECK-NEXT:        new: [n] -> { Stmt_bodyB[i0] -> MemRef_B[i0] };
; CHECK-NEXT:         MustWriteAccess :=  [Reduction Type: NONE] [Scalar: 0]
; CHECK-NEXT:             [n] -> { Stmt_bodyB[i0] -> MemRef_A[i0] };
; CHECK-NEXT:         MustWriteAccess :=  [Reduction Type: NONE] [Scalar: 0]
; CHECK-NEXT:             [n] -> { Stmt_bodyB[i0] -> MemRef_A[i0] };
; CHECK-NEXT:         Instructions {
; CHECK-NEXT:               %val = load double, double* %B_idx, align 8
<<<<<<< HEAD
; CHECK-NEXT:               store double %val, double* %A_idx
; CHECK-NEXT:               store double %val, double* %A_idx
=======
; CHECK-NEXT:               store double %val, double* %A_idx, align 8
; CHECK-NEXT:               store double %val, double* %A_idx, align 8
>>>>>>> 7685c6b8
; CHECK-NEXT:         }<|MERGE_RESOLUTION|>--- conflicted
+++ resolved
@@ -51,11 +51,6 @@
 ; CHECK-NEXT:             [n] -> { Stmt_bodyB[i0] -> MemRef_A[i0] };
 ; CHECK-NEXT:         Instructions {
 ; CHECK-NEXT:               %val = load double, double* %B_idx, align 8
-<<<<<<< HEAD
-; CHECK-NEXT:               store double %val, double* %A_idx
-; CHECK-NEXT:               store double %val, double* %A_idx
-=======
 ; CHECK-NEXT:               store double %val, double* %A_idx, align 8
 ; CHECK-NEXT:               store double %val, double* %A_idx, align 8
->>>>>>> 7685c6b8
 ; CHECK-NEXT:         }