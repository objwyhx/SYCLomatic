//===-- Runtime.cpp -------------------------------------------------------===//
//
// Part of the LLVM Project, under the Apache License v2.0 with LLVM Exceptions.
// See https://llvm.org/LICENSE.txt for license information.
// SPDX-License-Identifier: Apache-2.0 WITH LLVM-exception
//
//===----------------------------------------------------------------------===//

#include "flang/Lower/Runtime.h"
#include "flang/Lower/Bridge.h"
#include "flang/Lower/StatementContext.h"
#include "flang/Lower/Todo.h"
#include "flang/Optimizer/Builder/FIRBuilder.h"
#include "flang/Optimizer/Builder/Runtime/RTBuilder.h"
#include "flang/Parser/parse-tree.h"
#include "flang/Runtime/misc-intrinsic.h"
#include "flang/Runtime/pointer.h"
#include "flang/Runtime/random.h"
#include "flang/Runtime/stop.h"
#include "flang/Runtime/time-intrinsic.h"
#include "flang/Semantics/tools.h"
#include "llvm/Support/Debug.h"

#define DEBUG_TYPE "flang-lower-runtime"

using namespace Fortran::runtime;

/// Runtime calls that do not return to the caller indicate this condition by
/// terminating the current basic block with an unreachable op.
static void genUnreachable(fir::FirOpBuilder &builder, mlir::Location loc) {
  builder.create<fir::UnreachableOp>(loc);
  mlir::Block *newBlock =
      builder.getBlock()->splitBlock(builder.getInsertionPoint());
  builder.setInsertionPointToStart(newBlock);
}

//===----------------------------------------------------------------------===//
// Misc. Fortran statements that lower to runtime calls
//===----------------------------------------------------------------------===//

void Fortran::lower::genStopStatement(
    Fortran::lower::AbstractConverter &converter,
    const Fortran::parser::StopStmt &stmt) {
  fir::FirOpBuilder &builder = converter.getFirOpBuilder();
  mlir::Location loc = converter.getCurrentLocation();
  Fortran::lower::StatementContext stmtCtx;
  llvm::SmallVector<mlir::Value> operands;
  mlir::FuncOp callee;
  mlir::FunctionType calleeType;
  // First operand is stop code (zero if absent)
  if (const auto &code =
          std::get<std::optional<Fortran::parser::StopCode>>(stmt.t)) {
    auto expr =
        converter.genExprValue(*Fortran::semantics::GetExpr(*code), stmtCtx);
    LLVM_DEBUG(llvm::dbgs() << "stop expression: "; expr.dump();
               llvm::dbgs() << '\n');
    expr.match(
        [&](const fir::CharBoxValue &x) {
          callee = fir::runtime::getRuntimeFunc<mkRTKey(StopStatementText)>(
              loc, builder);
          calleeType = callee.getFunctionType();
          // Creates a pair of operands for the CHARACTER and its LEN.
          operands.push_back(
              builder.createConvert(loc, calleeType.getInput(0), x.getAddr()));
          operands.push_back(
              builder.createConvert(loc, calleeType.getInput(1), x.getLen()));
        },
        [&](fir::UnboxedValue x) {
          callee = fir::runtime::getRuntimeFunc<mkRTKey(StopStatement)>(
              loc, builder);
          calleeType = callee.getFunctionType();
          mlir::Value cast =
              builder.createConvert(loc, calleeType.getInput(0), x);
          operands.push_back(cast);
        },
        [&](auto) {
          mlir::emitError(loc, "unhandled expression in STOP");
          std::exit(1);
        });
  } else {
    callee = fir::runtime::getRuntimeFunc<mkRTKey(StopStatement)>(loc, builder);
    calleeType = callee.getFunctionType();
    operands.push_back(
        builder.createIntegerConstant(loc, calleeType.getInput(0), 0));
  }

  // Second operand indicates ERROR STOP
  bool isError = std::get<Fortran::parser::StopStmt::Kind>(stmt.t) ==
                 Fortran::parser::StopStmt::Kind::ErrorStop;
  operands.push_back(builder.createIntegerConstant(
      loc, calleeType.getInput(operands.size()), isError));

  // Third operand indicates QUIET (default to false).
  if (const auto &quiet =
          std::get<std::optional<Fortran::parser::ScalarLogicalExpr>>(stmt.t)) {
    const SomeExpr *expr = Fortran::semantics::GetExpr(*quiet);
    assert(expr && "failed getting typed expression");
    mlir::Value q = fir::getBase(converter.genExprValue(*expr, stmtCtx));
    operands.push_back(
        builder.createConvert(loc, calleeType.getInput(operands.size()), q));
  } else {
    operands.push_back(builder.createIntegerConstant(
        loc, calleeType.getInput(operands.size()), 0));
  }

  builder.create<fir::CallOp>(loc, callee, operands);
  genUnreachable(builder, loc);
}

void Fortran::lower::genPauseStatement(
    Fortran::lower::AbstractConverter &converter,
    const Fortran::parser::PauseStmt &) {
  fir::FirOpBuilder &builder = converter.getFirOpBuilder();
  mlir::Location loc = converter.getCurrentLocation();
  mlir::FuncOp callee =
      fir::runtime::getRuntimeFunc<mkRTKey(PauseStatement)>(loc, builder);
  builder.create<fir::CallOp>(loc, callee, llvm::None);
}

mlir::Value Fortran::lower::genAssociated(fir::FirOpBuilder &builder,
                                          mlir::Location loc,
                                          mlir::Value pointer,
                                          mlir::Value target) {
  mlir::FuncOp func =
      fir::runtime::getRuntimeFunc<mkRTKey(PointerIsAssociatedWith)>(loc,
                                                                     builder);
  llvm::SmallVector<mlir::Value> args = fir::runtime::createArguments(
<<<<<<< HEAD
      builder, loc, func.getType(), pointer, target);
=======
      builder, loc, func.getFunctionType(), pointer, target);
>>>>>>> 7f962794
  return builder.create<fir::CallOp>(loc, func, args).getResult(0);
}

mlir::Value Fortran::lower::genCpuTime(fir::FirOpBuilder &builder,
                                       mlir::Location loc) {
  mlir::FuncOp func =
      fir::runtime::getRuntimeFunc<mkRTKey(CpuTime)>(loc, builder);
  return builder.create<fir::CallOp>(loc, func, llvm::None).getResult(0);
}

void Fortran::lower::genDateAndTime(fir::FirOpBuilder &builder,
                                    mlir::Location loc,
                                    llvm::Optional<fir::CharBoxValue> date,
                                    llvm::Optional<fir::CharBoxValue> time,
                                    llvm::Optional<fir::CharBoxValue> zone,
                                    mlir::Value values) {
  mlir::FuncOp callee =
      fir::runtime::getRuntimeFunc<mkRTKey(DateAndTime)>(loc, builder);
<<<<<<< HEAD
  mlir::FunctionType funcTy = callee.getType();
=======
  mlir::FunctionType funcTy = callee.getFunctionType();
>>>>>>> 7f962794
  mlir::Type idxTy = builder.getIndexType();
  mlir::Value zero;
  auto splitArg = [&](llvm::Optional<fir::CharBoxValue> arg,
                      mlir::Value &buffer, mlir::Value &len) {
    if (arg) {
      buffer = arg->getBuffer();
      len = arg->getLen();
    } else {
      if (!zero)
        zero = builder.createIntegerConstant(loc, idxTy, 0);
      buffer = zero;
      len = zero;
    }
  };
  mlir::Value dateBuffer;
  mlir::Value dateLen;
  splitArg(date, dateBuffer, dateLen);
  mlir::Value timeBuffer;
  mlir::Value timeLen;
  splitArg(time, timeBuffer, timeLen);
  mlir::Value zoneBuffer;
  mlir::Value zoneLen;
  splitArg(zone, zoneBuffer, zoneLen);

  mlir::Value sourceFile = fir::factory::locationToFilename(builder, loc);
  mlir::Value sourceLine =
      fir::factory::locationToLineNo(builder, loc, funcTy.getInput(7));

  llvm::SmallVector<mlir::Value> args = fir::runtime::createArguments(
      builder, loc, funcTy, dateBuffer, dateLen, timeBuffer, timeLen,
      zoneBuffer, zoneLen, sourceFile, sourceLine, values);
  builder.create<fir::CallOp>(loc, callee, args);
}

void Fortran::lower::genRandomInit(fir::FirOpBuilder &builder,
                                   mlir::Location loc, mlir::Value repeatable,
                                   mlir::Value imageDistinct) {
  mlir::FuncOp func =
      fir::runtime::getRuntimeFunc<mkRTKey(RandomInit)>(loc, builder);
  llvm::SmallVector<mlir::Value> args = fir::runtime::createArguments(
<<<<<<< HEAD
      builder, loc, func.getType(), repeatable, imageDistinct);
=======
      builder, loc, func.getFunctionType(), repeatable, imageDistinct);
>>>>>>> 7f962794
  builder.create<fir::CallOp>(loc, func, args);
}

void Fortran::lower::genRandomNumber(fir::FirOpBuilder &builder,
                                     mlir::Location loc, mlir::Value harvest) {
  mlir::FuncOp func =
      fir::runtime::getRuntimeFunc<mkRTKey(RandomNumber)>(loc, builder);
<<<<<<< HEAD
  mlir::FunctionType funcTy = func.getType();
=======
  mlir::FunctionType funcTy = func.getFunctionType();
>>>>>>> 7f962794
  mlir::Value sourceFile = fir::factory::locationToFilename(builder, loc);
  mlir::Value sourceLine =
      fir::factory::locationToLineNo(builder, loc, funcTy.getInput(2));
  llvm::SmallVector<mlir::Value> args = fir::runtime::createArguments(
      builder, loc, funcTy, harvest, sourceFile, sourceLine);
  builder.create<fir::CallOp>(loc, func, args);
}

void Fortran::lower::genRandomSeed(fir::FirOpBuilder &builder,
                                   mlir::Location loc, int argIndex,
                                   mlir::Value argBox) {
  mlir::FuncOp func;
  // argIndex is the nth (0-origin) argument in declaration order,
  // or -1 if no argument is present.
  switch (argIndex) {
  case -1:
    func = fir::runtime::getRuntimeFunc<mkRTKey(RandomSeedDefaultPut)>(loc,
                                                                       builder);
    builder.create<fir::CallOp>(loc, func);
    return;
  case 0:
    func = fir::runtime::getRuntimeFunc<mkRTKey(RandomSeedSize)>(loc, builder);
    break;
  case 1:
    func = fir::runtime::getRuntimeFunc<mkRTKey(RandomSeedPut)>(loc, builder);
    break;
  case 2:
    func = fir::runtime::getRuntimeFunc<mkRTKey(RandomSeedGet)>(loc, builder);
    break;
  default:
    llvm::report_fatal_error("invalid RANDOM_SEED argument index");
  }
<<<<<<< HEAD
  mlir::FunctionType funcTy = func.getType();
=======
  mlir::FunctionType funcTy = func.getFunctionType();
>>>>>>> 7f962794
  mlir::Value sourceFile = fir::factory::locationToFilename(builder, loc);
  mlir::Value sourceLine =
      fir::factory::locationToLineNo(builder, loc, funcTy.getInput(2));
  llvm::SmallVector<mlir::Value> args = fir::runtime::createArguments(
      builder, loc, funcTy, argBox, sourceFile, sourceLine);
  builder.create<fir::CallOp>(loc, func, args);
}

/// generate runtime call to transfer intrinsic with no size argument
void Fortran::lower::genTransfer(fir::FirOpBuilder &builder, mlir::Location loc,
                                 mlir::Value resultBox, mlir::Value sourceBox,
                                 mlir::Value moldBox) {

  mlir::FuncOp func =
      fir::runtime::getRuntimeFunc<mkRTKey(Transfer)>(loc, builder);
<<<<<<< HEAD
  mlir::FunctionType fTy = func.getType();
=======
  mlir::FunctionType fTy = func.getFunctionType();
>>>>>>> 7f962794
  mlir::Value sourceFile = fir::factory::locationToFilename(builder, loc);
  mlir::Value sourceLine =
      fir::factory::locationToLineNo(builder, loc, fTy.getInput(4));
  llvm::SmallVector<mlir::Value> args = fir::runtime::createArguments(
      builder, loc, fTy, resultBox, sourceBox, moldBox, sourceFile, sourceLine);
  builder.create<fir::CallOp>(loc, func, args);
}

/// generate runtime call to transfer intrinsic with size argument
void Fortran::lower::genTransferSize(fir::FirOpBuilder &builder,
                                     mlir::Location loc, mlir::Value resultBox,
                                     mlir::Value sourceBox, mlir::Value moldBox,
                                     mlir::Value size) {
  mlir::FuncOp func =
      fir::runtime::getRuntimeFunc<mkRTKey(TransferSize)>(loc, builder);
<<<<<<< HEAD
  mlir::FunctionType fTy = func.getType();
=======
  mlir::FunctionType fTy = func.getFunctionType();
>>>>>>> 7f962794
  mlir::Value sourceFile = fir::factory::locationToFilename(builder, loc);
  mlir::Value sourceLine =
      fir::factory::locationToLineNo(builder, loc, fTy.getInput(4));
  llvm::SmallVector<mlir::Value> args =
      fir::runtime::createArguments(builder, loc, fTy, resultBox, sourceBox,
                                    moldBox, sourceFile, sourceLine, size);
  builder.create<fir::CallOp>(loc, func, args);
}

/// generate system_clock runtime call/s
/// all intrinsic arguments are optional and may appear here as mlir::Value{}
void Fortran::lower::genSystemClock(fir::FirOpBuilder &builder,
                                    mlir::Location loc, mlir::Value count,
                                    mlir::Value rate, mlir::Value max) {
  auto makeCall = [&](mlir::FuncOp func, mlir::Value arg) {
<<<<<<< HEAD
    mlir::Type kindTy = func.getType().getInput(0);
=======
    mlir::Type kindTy = func.getFunctionType().getInput(0);
>>>>>>> 7f962794
    int integerKind = 8;
    if (auto intType =
            fir::unwrapRefType(arg.getType()).dyn_cast<mlir::IntegerType>())
      integerKind = intType.getWidth() / 8;
    mlir::Value kind = builder.createIntegerConstant(loc, kindTy, integerKind);
    mlir::Value res =
        builder.create<fir::CallOp>(loc, func, mlir::ValueRange{kind})
            .getResult(0);
    mlir::Value castRes =
        builder.createConvert(loc, fir::dyn_cast_ptrEleTy(arg.getType()), res);
    builder.create<fir::StoreOp>(loc, castRes, arg);
  };
  using fir::runtime::getRuntimeFunc;
  if (count)
    makeCall(getRuntimeFunc<mkRTKey(SystemClockCount)>(loc, builder), count);
  if (rate)
    makeCall(getRuntimeFunc<mkRTKey(SystemClockCountRate)>(loc, builder), rate);
  if (max)
    makeCall(getRuntimeFunc<mkRTKey(SystemClockCountMax)>(loc, builder), max);
}<|MERGE_RESOLUTION|>--- conflicted
+++ resolved
@@ -125,11 +125,7 @@
       fir::runtime::getRuntimeFunc<mkRTKey(PointerIsAssociatedWith)>(loc,
                                                                      builder);
   llvm::SmallVector<mlir::Value> args = fir::runtime::createArguments(
-<<<<<<< HEAD
-      builder, loc, func.getType(), pointer, target);
-=======
       builder, loc, func.getFunctionType(), pointer, target);
->>>>>>> 7f962794
   return builder.create<fir::CallOp>(loc, func, args).getResult(0);
 }
 
@@ -148,11 +144,7 @@
                                     mlir::Value values) {
   mlir::FuncOp callee =
       fir::runtime::getRuntimeFunc<mkRTKey(DateAndTime)>(loc, builder);
-<<<<<<< HEAD
-  mlir::FunctionType funcTy = callee.getType();
-=======
   mlir::FunctionType funcTy = callee.getFunctionType();
->>>>>>> 7f962794
   mlir::Type idxTy = builder.getIndexType();
   mlir::Value zero;
   auto splitArg = [&](llvm::Optional<fir::CharBoxValue> arg,
@@ -193,11 +185,7 @@
   mlir::FuncOp func =
       fir::runtime::getRuntimeFunc<mkRTKey(RandomInit)>(loc, builder);
   llvm::SmallVector<mlir::Value> args = fir::runtime::createArguments(
-<<<<<<< HEAD
-      builder, loc, func.getType(), repeatable, imageDistinct);
-=======
       builder, loc, func.getFunctionType(), repeatable, imageDistinct);
->>>>>>> 7f962794
   builder.create<fir::CallOp>(loc, func, args);
 }
 
@@ -205,11 +193,7 @@
                                      mlir::Location loc, mlir::Value harvest) {
   mlir::FuncOp func =
       fir::runtime::getRuntimeFunc<mkRTKey(RandomNumber)>(loc, builder);
-<<<<<<< HEAD
-  mlir::FunctionType funcTy = func.getType();
-=======
   mlir::FunctionType funcTy = func.getFunctionType();
->>>>>>> 7f962794
   mlir::Value sourceFile = fir::factory::locationToFilename(builder, loc);
   mlir::Value sourceLine =
       fir::factory::locationToLineNo(builder, loc, funcTy.getInput(2));
@@ -242,11 +226,7 @@
   default:
     llvm::report_fatal_error("invalid RANDOM_SEED argument index");
   }
-<<<<<<< HEAD
-  mlir::FunctionType funcTy = func.getType();
-=======
   mlir::FunctionType funcTy = func.getFunctionType();
->>>>>>> 7f962794
   mlir::Value sourceFile = fir::factory::locationToFilename(builder, loc);
   mlir::Value sourceLine =
       fir::factory::locationToLineNo(builder, loc, funcTy.getInput(2));
@@ -262,11 +242,7 @@
 
   mlir::FuncOp func =
       fir::runtime::getRuntimeFunc<mkRTKey(Transfer)>(loc, builder);
-<<<<<<< HEAD
-  mlir::FunctionType fTy = func.getType();
-=======
   mlir::FunctionType fTy = func.getFunctionType();
->>>>>>> 7f962794
   mlir::Value sourceFile = fir::factory::locationToFilename(builder, loc);
   mlir::Value sourceLine =
       fir::factory::locationToLineNo(builder, loc, fTy.getInput(4));
@@ -282,11 +258,7 @@
                                      mlir::Value size) {
   mlir::FuncOp func =
       fir::runtime::getRuntimeFunc<mkRTKey(TransferSize)>(loc, builder);
-<<<<<<< HEAD
-  mlir::FunctionType fTy = func.getType();
-=======
   mlir::FunctionType fTy = func.getFunctionType();
->>>>>>> 7f962794
   mlir::Value sourceFile = fir::factory::locationToFilename(builder, loc);
   mlir::Value sourceLine =
       fir::factory::locationToLineNo(builder, loc, fTy.getInput(4));
@@ -302,11 +274,7 @@
                                     mlir::Location loc, mlir::Value count,
                                     mlir::Value rate, mlir::Value max) {
   auto makeCall = [&](mlir::FuncOp func, mlir::Value arg) {
-<<<<<<< HEAD
-    mlir::Type kindTy = func.getType().getInput(0);
-=======
     mlir::Type kindTy = func.getFunctionType().getInput(0);
->>>>>>> 7f962794
     int integerKind = 8;
     if (auto intType =
             fir::unwrapRefType(arg.getType()).dyn_cast<mlir::IntegerType>())
