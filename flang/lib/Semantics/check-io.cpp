--- conflicted
+++ resolved
@@ -833,19 +833,12 @@
   };
   auto upper{parser::ToUpperCaseLetters(value)};
   if (specValues.at(specKind).count(upper) == 0) {
-<<<<<<< HEAD
-    if (specKind == IoSpecKind::Access && upper == "APPEND" &&
-        context_.languageFeatures().ShouldWarn(
-            common::LanguageFeature::OpenAccessAppend)) {
-      context_.Say(source, "ACCESS='%s' interpreted as POSITION='%s'"_en_US, value, upper);
-=======
     if (specKind == IoSpecKind::Access && upper == "APPEND") {
       if (context_.languageFeatures().ShouldWarn(
               common::LanguageFeature::OpenAccessAppend)) {
         context_.Say(source, "ACCESS='%s' interpreted as POSITION='%s'"_en_US,
             value, upper);
       }
->>>>>>> 86645b40
     } else {
       context_.Say(source, "Invalid %s value '%s'"_err_en_US,
           parser::ToUpperCaseLetters(common::EnumToString(specKind)), value);
