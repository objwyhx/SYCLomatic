--- conflicted
+++ resolved
@@ -177,8 +177,6 @@
 #include <type_traits>
 #include <version>
 
-<<<<<<< HEAD
-=======
 #ifndef _LIBCPP_REMOVE_TRANSITIVE_INCLUDES
 #  include <atomic>
 #  include <chrono>
@@ -194,7 +192,6 @@
 #  include <variant>
 #endif
 
->>>>>>> 3de04b6d
 // standard-mandated includes
 #include <compare>
 
