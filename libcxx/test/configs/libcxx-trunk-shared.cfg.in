--- conflicted
+++ resolved
@@ -5,10 +5,7 @@
 COMPILER = "@CMAKE_CXX_COMPILER@"
 EXEC_ROOT = "@LIBCXX_BINARY_DIR@"
 CMAKE_OSX_SYSROOT = "@CMAKE_OSX_SYSROOT@"
-<<<<<<< HEAD
-=======
 TARGET_TRIPLE = "@TARGET_TRIPLE@"
->>>>>>> 21f3f750
 
 import os
 import pipes
