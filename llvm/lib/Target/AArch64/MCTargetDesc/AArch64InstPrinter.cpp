//==-- AArch64InstPrinter.cpp - Convert AArch64 MCInst to assembly syntax --==//
//
// Part of the LLVM Project, under the Apache License v2.0 with LLVM Exceptions.
// See https://llvm.org/LICENSE.txt for license information.
// SPDX-License-Identifier: Apache-2.0 WITH LLVM-exception
//
//===----------------------------------------------------------------------===//
//
// This class prints an AArch64 MCInst to a .s file.
//
//===----------------------------------------------------------------------===//

#include "AArch64InstPrinter.h"
#include "MCTargetDesc/AArch64AddressingModes.h"
#include "Utils/AArch64BaseInfo.h"
#include "llvm/ADT/STLExtras.h"
#include "llvm/ADT/StringExtras.h"
#include "llvm/ADT/StringRef.h"
#include "llvm/MC/MCAsmInfo.h"
#include "llvm/MC/MCExpr.h"
#include "llvm/MC/MCInst.h"
#include "llvm/MC/MCRegisterInfo.h"
#include "llvm/MC/MCSubtargetInfo.h"
#include "llvm/Support/Casting.h"
#include "llvm/Support/ErrorHandling.h"
#include "llvm/Support/Format.h"
#include "llvm/Support/MathExtras.h"
#include "llvm/Support/raw_ostream.h"
#include <cassert>
#include <cstdint>
#include <string>

using namespace llvm;

#define DEBUG_TYPE "asm-printer"

#define GET_INSTRUCTION_NAME
#define PRINT_ALIAS_INSTR
#include "AArch64GenAsmWriter.inc"
#define GET_INSTRUCTION_NAME
#define PRINT_ALIAS_INSTR
#include "AArch64GenAsmWriter1.inc"

AArch64InstPrinter::AArch64InstPrinter(const MCAsmInfo &MAI,
                                       const MCInstrInfo &MII,
                                       const MCRegisterInfo &MRI)
    : MCInstPrinter(MAI, MII, MRI) {}

AArch64AppleInstPrinter::AArch64AppleInstPrinter(const MCAsmInfo &MAI,
                                                 const MCInstrInfo &MII,
                                                 const MCRegisterInfo &MRI)
    : AArch64InstPrinter(MAI, MII, MRI) {}

bool AArch64InstPrinter::applyTargetSpecificCLOption(StringRef Opt) {
  if (Opt == "no-aliases") {
    PrintAliases = false;
    return true;
  }
  return false;
}

void AArch64InstPrinter::printRegName(raw_ostream &OS, unsigned RegNo) const {
  // This is for .cfi directives.
  OS << getRegisterName(RegNo);
}

void AArch64InstPrinter::printInst(const MCInst *MI, uint64_t Address,
                                   StringRef Annot, const MCSubtargetInfo &STI,
                                   raw_ostream &O) {
  // Check for special encodings and print the canonical alias instead.

  unsigned Opcode = MI->getOpcode();

  if (Opcode == AArch64::SYSxt)
    if (printSysAlias(MI, STI, O)) {
      printAnnotation(O, Annot);
      return;
    }

  // SBFM/UBFM should print to a nicer aliased form if possible.
  if (Opcode == AArch64::SBFMXri || Opcode == AArch64::SBFMWri ||
      Opcode == AArch64::UBFMXri || Opcode == AArch64::UBFMWri) {
    const MCOperand &Op0 = MI->getOperand(0);
    const MCOperand &Op1 = MI->getOperand(1);
    const MCOperand &Op2 = MI->getOperand(2);
    const MCOperand &Op3 = MI->getOperand(3);

    bool IsSigned = (Opcode == AArch64::SBFMXri || Opcode == AArch64::SBFMWri);
    bool Is64Bit = (Opcode == AArch64::SBFMXri || Opcode == AArch64::UBFMXri);
    if (Op2.isImm() && Op2.getImm() == 0 && Op3.isImm()) {
      const char *AsmMnemonic = nullptr;

      switch (Op3.getImm()) {
      default:
        break;
      case 7:
        if (IsSigned)
          AsmMnemonic = "sxtb";
        else if (!Is64Bit)
          AsmMnemonic = "uxtb";
        break;
      case 15:
        if (IsSigned)
          AsmMnemonic = "sxth";
        else if (!Is64Bit)
          AsmMnemonic = "uxth";
        break;
      case 31:
        // *xtw is only valid for signed 64-bit operations.
        if (Is64Bit && IsSigned)
          AsmMnemonic = "sxtw";
        break;
      }

      if (AsmMnemonic) {
        O << '\t' << AsmMnemonic << '\t' << getRegisterName(Op0.getReg())
          << ", " << getRegisterName(getWRegFromXReg(Op1.getReg()));
        printAnnotation(O, Annot);
        return;
      }
    }

    // All immediate shifts are aliases, implemented using the Bitfield
    // instruction. In all cases the immediate shift amount shift must be in
    // the range 0 to (reg.size -1).
    if (Op2.isImm() && Op3.isImm()) {
      const char *AsmMnemonic = nullptr;
      int shift = 0;
      int64_t immr = Op2.getImm();
      int64_t imms = Op3.getImm();
      if (Opcode == AArch64::UBFMWri && imms != 0x1F && ((imms + 1) == immr)) {
        AsmMnemonic = "lsl";
        shift = 31 - imms;
      } else if (Opcode == AArch64::UBFMXri && imms != 0x3f &&
                 ((imms + 1 == immr))) {
        AsmMnemonic = "lsl";
        shift = 63 - imms;
      } else if (Opcode == AArch64::UBFMWri && imms == 0x1f) {
        AsmMnemonic = "lsr";
        shift = immr;
      } else if (Opcode == AArch64::UBFMXri && imms == 0x3f) {
        AsmMnemonic = "lsr";
        shift = immr;
      } else if (Opcode == AArch64::SBFMWri && imms == 0x1f) {
        AsmMnemonic = "asr";
        shift = immr;
      } else if (Opcode == AArch64::SBFMXri && imms == 0x3f) {
        AsmMnemonic = "asr";
        shift = immr;
      }
      if (AsmMnemonic) {
        O << '\t' << AsmMnemonic << '\t' << getRegisterName(Op0.getReg())
          << ", " << getRegisterName(Op1.getReg()) << ", #" << shift;
        printAnnotation(O, Annot);
        return;
      }
    }

    // SBFIZ/UBFIZ aliases
    if (Op2.getImm() > Op3.getImm()) {
      O << '\t' << (IsSigned ? "sbfiz" : "ubfiz") << '\t'
        << getRegisterName(Op0.getReg()) << ", " << getRegisterName(Op1.getReg())
        << ", #" << (Is64Bit ? 64 : 32) - Op2.getImm() << ", #" << Op3.getImm() + 1;
      printAnnotation(O, Annot);
      return;
    }

    // Otherwise SBFX/UBFX is the preferred form
    O << '\t' << (IsSigned ? "sbfx" : "ubfx") << '\t'
      << getRegisterName(Op0.getReg()) << ", " << getRegisterName(Op1.getReg())
      << ", #" << Op2.getImm() << ", #" << Op3.getImm() - Op2.getImm() + 1;
    printAnnotation(O, Annot);
    return;
  }

  if (Opcode == AArch64::BFMXri || Opcode == AArch64::BFMWri) {
    const MCOperand &Op0 = MI->getOperand(0); // Op1 == Op0
    const MCOperand &Op2 = MI->getOperand(2);
    int ImmR = MI->getOperand(3).getImm();
    int ImmS = MI->getOperand(4).getImm();

    if ((Op2.getReg() == AArch64::WZR || Op2.getReg() == AArch64::XZR) &&
        (ImmR == 0 || ImmS < ImmR) &&
        STI.getFeatureBits()[AArch64::HasV8_2aOps]) {
      // BFC takes precedence over its entire range, sligtly differently to BFI.
      int BitWidth = Opcode == AArch64::BFMXri ? 64 : 32;
      int LSB = (BitWidth - ImmR) % BitWidth;
      int Width = ImmS + 1;

      O << "\tbfc\t" << getRegisterName(Op0.getReg())
        << ", #" << LSB << ", #" << Width;
      printAnnotation(O, Annot);
      return;
    } else if (ImmS < ImmR) {
      // BFI alias
      int BitWidth = Opcode == AArch64::BFMXri ? 64 : 32;
      int LSB = (BitWidth - ImmR) % BitWidth;
      int Width = ImmS + 1;

      O << "\tbfi\t" << getRegisterName(Op0.getReg()) << ", "
        << getRegisterName(Op2.getReg()) << ", #" << LSB << ", #" << Width;
      printAnnotation(O, Annot);
      return;
    }

    int LSB = ImmR;
    int Width = ImmS - ImmR + 1;
    // Otherwise BFXIL the preferred form
    O << "\tbfxil\t"
      << getRegisterName(Op0.getReg()) << ", " << getRegisterName(Op2.getReg())
      << ", #" << LSB << ", #" << Width;
    printAnnotation(O, Annot);
    return;
  }

  // Symbolic operands for MOVZ, MOVN and MOVK already imply a shift
  // (e.g. :gottprel_g1: is always going to be "lsl #16") so it should not be
  // printed.
  if ((Opcode == AArch64::MOVZXi || Opcode == AArch64::MOVZWi ||
       Opcode == AArch64::MOVNXi || Opcode == AArch64::MOVNWi) &&
      MI->getOperand(1).isExpr()) {
    if (Opcode == AArch64::MOVZXi || Opcode == AArch64::MOVZWi)
      O << "\tmovz\t";
    else
      O << "\tmovn\t";

    O << getRegisterName(MI->getOperand(0).getReg()) << ", #";
    MI->getOperand(1).getExpr()->print(O, &MAI);
    return;
  }

  if ((Opcode == AArch64::MOVKXi || Opcode == AArch64::MOVKWi) &&
      MI->getOperand(2).isExpr()) {
    O << "\tmovk\t" << getRegisterName(MI->getOperand(0).getReg()) << ", #";
    MI->getOperand(2).getExpr()->print(O, &MAI);
    return;
  }

  // MOVZ, MOVN and "ORR wzr, #imm" instructions are aliases for MOV, but their
  // domains overlap so they need to be prioritized. The chain is "MOVZ lsl #0 >
  // MOVZ lsl #N > MOVN lsl #0 > MOVN lsl #N > ORR". The highest instruction
  // that can represent the move is the MOV alias, and the rest get printed
  // normally.
  if ((Opcode == AArch64::MOVZXi || Opcode == AArch64::MOVZWi) &&
      MI->getOperand(1).isImm() && MI->getOperand(2).isImm()) {
    int RegWidth = Opcode == AArch64::MOVZXi ? 64 : 32;
    int Shift = MI->getOperand(2).getImm();
    uint64_t Value = (uint64_t)MI->getOperand(1).getImm() << Shift;

    if (AArch64_AM::isMOVZMovAlias(Value, Shift,
                                   Opcode == AArch64::MOVZXi ? 64 : 32)) {
      O << "\tmov\t" << getRegisterName(MI->getOperand(0).getReg()) << ", #"
        << formatImm(SignExtend64(Value, RegWidth));
      return;
    }
  }

  if ((Opcode == AArch64::MOVNXi || Opcode == AArch64::MOVNWi) &&
      MI->getOperand(1).isImm() && MI->getOperand(2).isImm()) {
    int RegWidth = Opcode == AArch64::MOVNXi ? 64 : 32;
    int Shift = MI->getOperand(2).getImm();
    uint64_t Value = ~((uint64_t)MI->getOperand(1).getImm() << Shift);
    if (RegWidth == 32)
      Value = Value & 0xffffffff;

    if (AArch64_AM::isMOVNMovAlias(Value, Shift, RegWidth)) {
      O << "\tmov\t" << getRegisterName(MI->getOperand(0).getReg()) << ", #"
        << formatImm(SignExtend64(Value, RegWidth));
      return;
    }
  }

  if ((Opcode == AArch64::ORRXri || Opcode == AArch64::ORRWri) &&
      (MI->getOperand(1).getReg() == AArch64::XZR ||
       MI->getOperand(1).getReg() == AArch64::WZR) &&
      MI->getOperand(2).isImm()) {
    int RegWidth = Opcode == AArch64::ORRXri ? 64 : 32;
    uint64_t Value = AArch64_AM::decodeLogicalImmediate(
        MI->getOperand(2).getImm(), RegWidth);
    if (!AArch64_AM::isAnyMOVWMovAlias(Value, RegWidth)) {
      O << "\tmov\t" << getRegisterName(MI->getOperand(0).getReg()) << ", #"
        << formatImm(SignExtend64(Value, RegWidth));
      return;
    }
  }

  if (Opcode == AArch64::CompilerBarrier) {
    O << '\t' << MAI.getCommentString() << " COMPILER BARRIER";
    printAnnotation(O, Annot);
    return;
  }

  if (Opcode == AArch64::SPACE) {
    O << '\t' << MAI.getCommentString() << " SPACE "
      << MI->getOperand(1).getImm();
    printAnnotation(O, Annot);
    return;
  }

  // Instruction TSB is specified as a one operand instruction, but 'csync' is
  // not encoded, so for printing it is treated as a special case here:
  if (Opcode == AArch64::TSB) {
    O << "\ttsb\tcsync";
    return;
  }

  if (!PrintAliases || !printAliasInstr(MI, Address, STI, O))
    printInstruction(MI, Address, STI, O);

  printAnnotation(O, Annot);

  if (atomicBarrierDroppedOnZero(Opcode) &&
      (MI->getOperand(0).getReg() == AArch64::XZR ||
       MI->getOperand(0).getReg() == AArch64::WZR)) {
    printAnnotation(O, "acquire semantics dropped since destination is zero");
  }
}

static bool isTblTbxInstruction(unsigned Opcode, StringRef &Layout,
                                bool &IsTbx) {
  switch (Opcode) {
  case AArch64::TBXv8i8One:
  case AArch64::TBXv8i8Two:
  case AArch64::TBXv8i8Three:
  case AArch64::TBXv8i8Four:
    IsTbx = true;
    Layout = ".8b";
    return true;
  case AArch64::TBLv8i8One:
  case AArch64::TBLv8i8Two:
  case AArch64::TBLv8i8Three:
  case AArch64::TBLv8i8Four:
    IsTbx = false;
    Layout = ".8b";
    return true;
  case AArch64::TBXv16i8One:
  case AArch64::TBXv16i8Two:
  case AArch64::TBXv16i8Three:
  case AArch64::TBXv16i8Four:
    IsTbx = true;
    Layout = ".16b";
    return true;
  case AArch64::TBLv16i8One:
  case AArch64::TBLv16i8Two:
  case AArch64::TBLv16i8Three:
  case AArch64::TBLv16i8Four:
    IsTbx = false;
    Layout = ".16b";
    return true;
  default:
    return false;
  }
}

struct LdStNInstrDesc {
  unsigned Opcode;
  const char *Mnemonic;
  const char *Layout;
  int ListOperand;
  bool HasLane;
  int NaturalOffset;
};

static const LdStNInstrDesc LdStNInstInfo[] = {
  { AArch64::LD1i8,             "ld1",  ".b",     1, true,  0  },
  { AArch64::LD1i16,            "ld1",  ".h",     1, true,  0  },
  { AArch64::LD1i32,            "ld1",  ".s",     1, true,  0  },
  { AArch64::LD1i64,            "ld1",  ".d",     1, true,  0  },
  { AArch64::LD1i8_POST,        "ld1",  ".b",     2, true,  1  },
  { AArch64::LD1i16_POST,       "ld1",  ".h",     2, true,  2  },
  { AArch64::LD1i32_POST,       "ld1",  ".s",     2, true,  4  },
  { AArch64::LD1i64_POST,       "ld1",  ".d",     2, true,  8  },
  { AArch64::LD1Rv16b,          "ld1r", ".16b",   0, false, 0  },
  { AArch64::LD1Rv8h,           "ld1r", ".8h",    0, false, 0  },
  { AArch64::LD1Rv4s,           "ld1r", ".4s",    0, false, 0  },
  { AArch64::LD1Rv2d,           "ld1r", ".2d",    0, false, 0  },
  { AArch64::LD1Rv8b,           "ld1r", ".8b",    0, false, 0  },
  { AArch64::LD1Rv4h,           "ld1r", ".4h",    0, false, 0  },
  { AArch64::LD1Rv2s,           "ld1r", ".2s",    0, false, 0  },
  { AArch64::LD1Rv1d,           "ld1r", ".1d",    0, false, 0  },
  { AArch64::LD1Rv16b_POST,     "ld1r", ".16b",   1, false, 1  },
  { AArch64::LD1Rv8h_POST,      "ld1r", ".8h",    1, false, 2  },
  { AArch64::LD1Rv4s_POST,      "ld1r", ".4s",    1, false, 4  },
  { AArch64::LD1Rv2d_POST,      "ld1r", ".2d",    1, false, 8  },
  { AArch64::LD1Rv8b_POST,      "ld1r", ".8b",    1, false, 1  },
  { AArch64::LD1Rv4h_POST,      "ld1r", ".4h",    1, false, 2  },
  { AArch64::LD1Rv2s_POST,      "ld1r", ".2s",    1, false, 4  },
  { AArch64::LD1Rv1d_POST,      "ld1r", ".1d",    1, false, 8  },
  { AArch64::LD1Onev16b,        "ld1",  ".16b",   0, false, 0  },
  { AArch64::LD1Onev8h,         "ld1",  ".8h",    0, false, 0  },
  { AArch64::LD1Onev4s,         "ld1",  ".4s",    0, false, 0  },
  { AArch64::LD1Onev2d,         "ld1",  ".2d",    0, false, 0  },
  { AArch64::LD1Onev8b,         "ld1",  ".8b",    0, false, 0  },
  { AArch64::LD1Onev4h,         "ld1",  ".4h",    0, false, 0  },
  { AArch64::LD1Onev2s,         "ld1",  ".2s",    0, false, 0  },
  { AArch64::LD1Onev1d,         "ld1",  ".1d",    0, false, 0  },
  { AArch64::LD1Onev16b_POST,   "ld1",  ".16b",   1, false, 16 },
  { AArch64::LD1Onev8h_POST,    "ld1",  ".8h",    1, false, 16 },
  { AArch64::LD1Onev4s_POST,    "ld1",  ".4s",    1, false, 16 },
  { AArch64::LD1Onev2d_POST,    "ld1",  ".2d",    1, false, 16 },
  { AArch64::LD1Onev8b_POST,    "ld1",  ".8b",    1, false, 8  },
  { AArch64::LD1Onev4h_POST,    "ld1",  ".4h",    1, false, 8  },
  { AArch64::LD1Onev2s_POST,    "ld1",  ".2s",    1, false, 8  },
  { AArch64::LD1Onev1d_POST,    "ld1",  ".1d",    1, false, 8  },
  { AArch64::LD1Twov16b,        "ld1",  ".16b",   0, false, 0  },
  { AArch64::LD1Twov8h,         "ld1",  ".8h",    0, false, 0  },
  { AArch64::LD1Twov4s,         "ld1",  ".4s",    0, false, 0  },
  { AArch64::LD1Twov2d,         "ld1",  ".2d",    0, false, 0  },
  { AArch64::LD1Twov8b,         "ld1",  ".8b",    0, false, 0  },
  { AArch64::LD1Twov4h,         "ld1",  ".4h",    0, false, 0  },
  { AArch64::LD1Twov2s,         "ld1",  ".2s",    0, false, 0  },
  { AArch64::LD1Twov1d,         "ld1",  ".1d",    0, false, 0  },
  { AArch64::LD1Twov16b_POST,   "ld1",  ".16b",   1, false, 32 },
  { AArch64::LD1Twov8h_POST,    "ld1",  ".8h",    1, false, 32 },
  { AArch64::LD1Twov4s_POST,    "ld1",  ".4s",    1, false, 32 },
  { AArch64::LD1Twov2d_POST,    "ld1",  ".2d",    1, false, 32 },
  { AArch64::LD1Twov8b_POST,    "ld1",  ".8b",    1, false, 16 },
  { AArch64::LD1Twov4h_POST,    "ld1",  ".4h",    1, false, 16 },
  { AArch64::LD1Twov2s_POST,    "ld1",  ".2s",    1, false, 16 },
  { AArch64::LD1Twov1d_POST,    "ld1",  ".1d",    1, false, 16 },
  { AArch64::LD1Threev16b,      "ld1",  ".16b",   0, false, 0  },
  { AArch64::LD1Threev8h,       "ld1",  ".8h",    0, false, 0  },
  { AArch64::LD1Threev4s,       "ld1",  ".4s",    0, false, 0  },
  { AArch64::LD1Threev2d,       "ld1",  ".2d",    0, false, 0  },
  { AArch64::LD1Threev8b,       "ld1",  ".8b",    0, false, 0  },
  { AArch64::LD1Threev4h,       "ld1",  ".4h",    0, false, 0  },
  { AArch64::LD1Threev2s,       "ld1",  ".2s",    0, false, 0  },
  { AArch64::LD1Threev1d,       "ld1",  ".1d",    0, false, 0  },
  { AArch64::LD1Threev16b_POST, "ld1",  ".16b",   1, false, 48 },
  { AArch64::LD1Threev8h_POST,  "ld1",  ".8h",    1, false, 48 },
  { AArch64::LD1Threev4s_POST,  "ld1",  ".4s",    1, false, 48 },
  { AArch64::LD1Threev2d_POST,  "ld1",  ".2d",    1, false, 48 },
  { AArch64::LD1Threev8b_POST,  "ld1",  ".8b",    1, false, 24 },
  { AArch64::LD1Threev4h_POST,  "ld1",  ".4h",    1, false, 24 },
  { AArch64::LD1Threev2s_POST,  "ld1",  ".2s",    1, false, 24 },
  { AArch64::LD1Threev1d_POST,  "ld1",  ".1d",    1, false, 24 },
  { AArch64::LD1Fourv16b,       "ld1",  ".16b",   0, false, 0  },
  { AArch64::LD1Fourv8h,        "ld1",  ".8h",    0, false, 0  },
  { AArch64::LD1Fourv4s,        "ld1",  ".4s",    0, false, 0  },
  { AArch64::LD1Fourv2d,        "ld1",  ".2d",    0, false, 0  },
  { AArch64::LD1Fourv8b,        "ld1",  ".8b",    0, false, 0  },
  { AArch64::LD1Fourv4h,        "ld1",  ".4h",    0, false, 0  },
  { AArch64::LD1Fourv2s,        "ld1",  ".2s",    0, false, 0  },
  { AArch64::LD1Fourv1d,        "ld1",  ".1d",    0, false, 0  },
  { AArch64::LD1Fourv16b_POST,  "ld1",  ".16b",   1, false, 64 },
  { AArch64::LD1Fourv8h_POST,   "ld1",  ".8h",    1, false, 64 },
  { AArch64::LD1Fourv4s_POST,   "ld1",  ".4s",    1, false, 64 },
  { AArch64::LD1Fourv2d_POST,   "ld1",  ".2d",    1, false, 64 },
  { AArch64::LD1Fourv8b_POST,   "ld1",  ".8b",    1, false, 32 },
  { AArch64::LD1Fourv4h_POST,   "ld1",  ".4h",    1, false, 32 },
  { AArch64::LD1Fourv2s_POST,   "ld1",  ".2s",    1, false, 32 },
  { AArch64::LD1Fourv1d_POST,   "ld1",  ".1d",    1, false, 32 },
  { AArch64::LD2i8,             "ld2",  ".b",     1, true,  0  },
  { AArch64::LD2i16,            "ld2",  ".h",     1, true,  0  },
  { AArch64::LD2i32,            "ld2",  ".s",     1, true,  0  },
  { AArch64::LD2i64,            "ld2",  ".d",     1, true,  0  },
  { AArch64::LD2i8_POST,        "ld2",  ".b",     2, true,  2  },
  { AArch64::LD2i16_POST,       "ld2",  ".h",     2, true,  4  },
  { AArch64::LD2i32_POST,       "ld2",  ".s",     2, true,  8  },
  { AArch64::LD2i64_POST,       "ld2",  ".d",     2, true,  16  },
  { AArch64::LD2Rv16b,          "ld2r", ".16b",   0, false, 0  },
  { AArch64::LD2Rv8h,           "ld2r", ".8h",    0, false, 0  },
  { AArch64::LD2Rv4s,           "ld2r", ".4s",    0, false, 0  },
  { AArch64::LD2Rv2d,           "ld2r", ".2d",    0, false, 0  },
  { AArch64::LD2Rv8b,           "ld2r", ".8b",    0, false, 0  },
  { AArch64::LD2Rv4h,           "ld2r", ".4h",    0, false, 0  },
  { AArch64::LD2Rv2s,           "ld2r", ".2s",    0, false, 0  },
  { AArch64::LD2Rv1d,           "ld2r", ".1d",    0, false, 0  },
  { AArch64::LD2Rv16b_POST,     "ld2r", ".16b",   1, false, 2  },
  { AArch64::LD2Rv8h_POST,      "ld2r", ".8h",    1, false, 4  },
  { AArch64::LD2Rv4s_POST,      "ld2r", ".4s",    1, false, 8  },
  { AArch64::LD2Rv2d_POST,      "ld2r", ".2d",    1, false, 16 },
  { AArch64::LD2Rv8b_POST,      "ld2r", ".8b",    1, false, 2  },
  { AArch64::LD2Rv4h_POST,      "ld2r", ".4h",    1, false, 4  },
  { AArch64::LD2Rv2s_POST,      "ld2r", ".2s",    1, false, 8  },
  { AArch64::LD2Rv1d_POST,      "ld2r", ".1d",    1, false, 16 },
  { AArch64::LD2Twov16b,        "ld2",  ".16b",   0, false, 0  },
  { AArch64::LD2Twov8h,         "ld2",  ".8h",    0, false, 0  },
  { AArch64::LD2Twov4s,         "ld2",  ".4s",    0, false, 0  },
  { AArch64::LD2Twov2d,         "ld2",  ".2d",    0, false, 0  },
  { AArch64::LD2Twov8b,         "ld2",  ".8b",    0, false, 0  },
  { AArch64::LD2Twov4h,         "ld2",  ".4h",    0, false, 0  },
  { AArch64::LD2Twov2s,         "ld2",  ".2s",    0, false, 0  },
  { AArch64::LD2Twov16b_POST,   "ld2",  ".16b",   1, false, 32 },
  { AArch64::LD2Twov8h_POST,    "ld2",  ".8h",    1, false, 32 },
  { AArch64::LD2Twov4s_POST,    "ld2",  ".4s",    1, false, 32 },
  { AArch64::LD2Twov2d_POST,    "ld2",  ".2d",    1, false, 32 },
  { AArch64::LD2Twov8b_POST,    "ld2",  ".8b",    1, false, 16 },
  { AArch64::LD2Twov4h_POST,    "ld2",  ".4h",    1, false, 16 },
  { AArch64::LD2Twov2s_POST,    "ld2",  ".2s",    1, false, 16 },
  { AArch64::LD3i8,             "ld3",  ".b",     1, true,  0  },
  { AArch64::LD3i16,            "ld3",  ".h",     1, true,  0  },
  { AArch64::LD3i32,            "ld3",  ".s",     1, true,  0  },
  { AArch64::LD3i64,            "ld3",  ".d",     1, true,  0  },
  { AArch64::LD3i8_POST,        "ld3",  ".b",     2, true,  3  },
  { AArch64::LD3i16_POST,       "ld3",  ".h",     2, true,  6  },
  { AArch64::LD3i32_POST,       "ld3",  ".s",     2, true,  12 },
  { AArch64::LD3i64_POST,       "ld3",  ".d",     2, true,  24 },
  { AArch64::LD3Rv16b,          "ld3r", ".16b",   0, false, 0  },
  { AArch64::LD3Rv8h,           "ld3r", ".8h",    0, false, 0  },
  { AArch64::LD3Rv4s,           "ld3r", ".4s",    0, false, 0  },
  { AArch64::LD3Rv2d,           "ld3r", ".2d",    0, false, 0  },
  { AArch64::LD3Rv8b,           "ld3r", ".8b",    0, false, 0  },
  { AArch64::LD3Rv4h,           "ld3r", ".4h",    0, false, 0  },
  { AArch64::LD3Rv2s,           "ld3r", ".2s",    0, false, 0  },
  { AArch64::LD3Rv1d,           "ld3r", ".1d",    0, false, 0  },
  { AArch64::LD3Rv16b_POST,     "ld3r", ".16b",   1, false, 3  },
  { AArch64::LD3Rv8h_POST,      "ld3r", ".8h",    1, false, 6  },
  { AArch64::LD3Rv4s_POST,      "ld3r", ".4s",    1, false, 12 },
  { AArch64::LD3Rv2d_POST,      "ld3r", ".2d",    1, false, 24 },
  { AArch64::LD3Rv8b_POST,      "ld3r", ".8b",    1, false, 3  },
  { AArch64::LD3Rv4h_POST,      "ld3r", ".4h",    1, false, 6  },
  { AArch64::LD3Rv2s_POST,      "ld3r", ".2s",    1, false, 12 },
  { AArch64::LD3Rv1d_POST,      "ld3r", ".1d",    1, false, 24 },
  { AArch64::LD3Threev16b,      "ld3",  ".16b",   0, false, 0  },
  { AArch64::LD3Threev8h,       "ld3",  ".8h",    0, false, 0  },
  { AArch64::LD3Threev4s,       "ld3",  ".4s",    0, false, 0  },
  { AArch64::LD3Threev2d,       "ld3",  ".2d",    0, false, 0  },
  { AArch64::LD3Threev8b,       "ld3",  ".8b",    0, false, 0  },
  { AArch64::LD3Threev4h,       "ld3",  ".4h",    0, false, 0  },
  { AArch64::LD3Threev2s,       "ld3",  ".2s",    0, false, 0  },
  { AArch64::LD3Threev16b_POST, "ld3",  ".16b",   1, false, 48 },
  { AArch64::LD3Threev8h_POST,  "ld3",  ".8h",    1, false, 48 },
  { AArch64::LD3Threev4s_POST,  "ld3",  ".4s",    1, false, 48 },
  { AArch64::LD3Threev2d_POST,  "ld3",  ".2d",    1, false, 48 },
  { AArch64::LD3Threev8b_POST,  "ld3",  ".8b",    1, false, 24 },
  { AArch64::LD3Threev4h_POST,  "ld3",  ".4h",    1, false, 24 },
  { AArch64::LD3Threev2s_POST,  "ld3",  ".2s",    1, false, 24 },
  { AArch64::LD4i8,             "ld4",  ".b",     1, true,  0  },
  { AArch64::LD4i16,            "ld4",  ".h",     1, true,  0  },
  { AArch64::LD4i32,            "ld4",  ".s",     1, true,  0  },
  { AArch64::LD4i64,            "ld4",  ".d",     1, true,  0  },
  { AArch64::LD4i8_POST,        "ld4",  ".b",     2, true,  4  },
  { AArch64::LD4i16_POST,       "ld4",  ".h",     2, true,  8  },
  { AArch64::LD4i32_POST,       "ld4",  ".s",     2, true,  16 },
  { AArch64::LD4i64_POST,       "ld4",  ".d",     2, true,  32 },
  { AArch64::LD4Rv16b,          "ld4r", ".16b",   0, false, 0  },
  { AArch64::LD4Rv8h,           "ld4r", ".8h",    0, false, 0  },
  { AArch64::LD4Rv4s,           "ld4r", ".4s",    0, false, 0  },
  { AArch64::LD4Rv2d,           "ld4r", ".2d",    0, false, 0  },
  { AArch64::LD4Rv8b,           "ld4r", ".8b",    0, false, 0  },
  { AArch64::LD4Rv4h,           "ld4r", ".4h",    0, false, 0  },
  { AArch64::LD4Rv2s,           "ld4r", ".2s",    0, false, 0  },
  { AArch64::LD4Rv1d,           "ld4r", ".1d",    0, false, 0  },
  { AArch64::LD4Rv16b_POST,     "ld4r", ".16b",   1, false, 4  },
  { AArch64::LD4Rv8h_POST,      "ld4r", ".8h",    1, false, 8  },
  { AArch64::LD4Rv4s_POST,      "ld4r", ".4s",    1, false, 16 },
  { AArch64::LD4Rv2d_POST,      "ld4r", ".2d",    1, false, 32 },
  { AArch64::LD4Rv8b_POST,      "ld4r", ".8b",    1, false, 4  },
  { AArch64::LD4Rv4h_POST,      "ld4r", ".4h",    1, false, 8  },
  { AArch64::LD4Rv2s_POST,      "ld4r", ".2s",    1, false, 16 },
  { AArch64::LD4Rv1d_POST,      "ld4r", ".1d",    1, false, 32 },
  { AArch64::LD4Fourv16b,       "ld4",  ".16b",   0, false, 0  },
  { AArch64::LD4Fourv8h,        "ld4",  ".8h",    0, false, 0  },
  { AArch64::LD4Fourv4s,        "ld4",  ".4s",    0, false, 0  },
  { AArch64::LD4Fourv2d,        "ld4",  ".2d",    0, false, 0  },
  { AArch64::LD4Fourv8b,        "ld4",  ".8b",    0, false, 0  },
  { AArch64::LD4Fourv4h,        "ld4",  ".4h",    0, false, 0  },
  { AArch64::LD4Fourv2s,        "ld4",  ".2s",    0, false, 0  },
  { AArch64::LD4Fourv16b_POST,  "ld4",  ".16b",   1, false, 64 },
  { AArch64::LD4Fourv8h_POST,   "ld4",  ".8h",    1, false, 64 },
  { AArch64::LD4Fourv4s_POST,   "ld4",  ".4s",    1, false, 64 },
  { AArch64::LD4Fourv2d_POST,   "ld4",  ".2d",    1, false, 64 },
  { AArch64::LD4Fourv8b_POST,   "ld4",  ".8b",    1, false, 32 },
  { AArch64::LD4Fourv4h_POST,   "ld4",  ".4h",    1, false, 32 },
  { AArch64::LD4Fourv2s_POST,   "ld4",  ".2s",    1, false, 32 },
  { AArch64::ST1i8,             "st1",  ".b",     0, true,  0  },
  { AArch64::ST1i16,            "st1",  ".h",     0, true,  0  },
  { AArch64::ST1i32,            "st1",  ".s",     0, true,  0  },
  { AArch64::ST1i64,            "st1",  ".d",     0, true,  0  },
  { AArch64::ST1i8_POST,        "st1",  ".b",     1, true,  1  },
  { AArch64::ST1i16_POST,       "st1",  ".h",     1, true,  2  },
  { AArch64::ST1i32_POST,       "st1",  ".s",     1, true,  4  },
  { AArch64::ST1i64_POST,       "st1",  ".d",     1, true,  8  },
  { AArch64::ST1Onev16b,        "st1",  ".16b",   0, false, 0  },
  { AArch64::ST1Onev8h,         "st1",  ".8h",    0, false, 0  },
  { AArch64::ST1Onev4s,         "st1",  ".4s",    0, false, 0  },
  { AArch64::ST1Onev2d,         "st1",  ".2d",    0, false, 0  },
  { AArch64::ST1Onev8b,         "st1",  ".8b",    0, false, 0  },
  { AArch64::ST1Onev4h,         "st1",  ".4h",    0, false, 0  },
  { AArch64::ST1Onev2s,         "st1",  ".2s",    0, false, 0  },
  { AArch64::ST1Onev1d,         "st1",  ".1d",    0, false, 0  },
  { AArch64::ST1Onev16b_POST,   "st1",  ".16b",   1, false, 16 },
  { AArch64::ST1Onev8h_POST,    "st1",  ".8h",    1, false, 16 },
  { AArch64::ST1Onev4s_POST,    "st1",  ".4s",    1, false, 16 },
  { AArch64::ST1Onev2d_POST,    "st1",  ".2d",    1, false, 16 },
  { AArch64::ST1Onev8b_POST,    "st1",  ".8b",    1, false, 8  },
  { AArch64::ST1Onev4h_POST,    "st1",  ".4h",    1, false, 8  },
  { AArch64::ST1Onev2s_POST,    "st1",  ".2s",    1, false, 8  },
  { AArch64::ST1Onev1d_POST,    "st1",  ".1d",    1, false, 8  },
  { AArch64::ST1Twov16b,        "st1",  ".16b",   0, false, 0  },
  { AArch64::ST1Twov8h,         "st1",  ".8h",    0, false, 0  },
  { AArch64::ST1Twov4s,         "st1",  ".4s",    0, false, 0  },
  { AArch64::ST1Twov2d,         "st1",  ".2d",    0, false, 0  },
  { AArch64::ST1Twov8b,         "st1",  ".8b",    0, false, 0  },
  { AArch64::ST1Twov4h,         "st1",  ".4h",    0, false, 0  },
  { AArch64::ST1Twov2s,         "st1",  ".2s",    0, false, 0  },
  { AArch64::ST1Twov1d,         "st1",  ".1d",    0, false, 0  },
  { AArch64::ST1Twov16b_POST,   "st1",  ".16b",   1, false, 32 },
  { AArch64::ST1Twov8h_POST,    "st1",  ".8h",    1, false, 32 },
  { AArch64::ST1Twov4s_POST,    "st1",  ".4s",    1, false, 32 },
  { AArch64::ST1Twov2d_POST,    "st1",  ".2d",    1, false, 32 },
  { AArch64::ST1Twov8b_POST,    "st1",  ".8b",    1, false, 16 },
  { AArch64::ST1Twov4h_POST,    "st1",  ".4h",    1, false, 16 },
  { AArch64::ST1Twov2s_POST,    "st1",  ".2s",    1, false, 16 },
  { AArch64::ST1Twov1d_POST,    "st1",  ".1d",    1, false, 16 },
  { AArch64::ST1Threev16b,      "st1",  ".16b",   0, false, 0  },
  { AArch64::ST1Threev8h,       "st1",  ".8h",    0, false, 0  },
  { AArch64::ST1Threev4s,       "st1",  ".4s",    0, false, 0  },
  { AArch64::ST1Threev2d,       "st1",  ".2d",    0, false, 0  },
  { AArch64::ST1Threev8b,       "st1",  ".8b",    0, false, 0  },
  { AArch64::ST1Threev4h,       "st1",  ".4h",    0, false, 0  },
  { AArch64::ST1Threev2s,       "st1",  ".2s",    0, false, 0  },
  { AArch64::ST1Threev1d,       "st1",  ".1d",    0, false, 0  },
  { AArch64::ST1Threev16b_POST, "st1",  ".16b",   1, false, 48 },
  { AArch64::ST1Threev8h_POST,  "st1",  ".8h",    1, false, 48 },
  { AArch64::ST1Threev4s_POST,  "st1",  ".4s",    1, false, 48 },
  { AArch64::ST1Threev2d_POST,  "st1",  ".2d",    1, false, 48 },
  { AArch64::ST1Threev8b_POST,  "st1",  ".8b",    1, false, 24 },
  { AArch64::ST1Threev4h_POST,  "st1",  ".4h",    1, false, 24 },
  { AArch64::ST1Threev2s_POST,  "st1",  ".2s",    1, false, 24 },
  { AArch64::ST1Threev1d_POST,  "st1",  ".1d",    1, false, 24 },
  { AArch64::ST1Fourv16b,       "st1",  ".16b",   0, false, 0  },
  { AArch64::ST1Fourv8h,        "st1",  ".8h",    0, false, 0  },
  { AArch64::ST1Fourv4s,        "st1",  ".4s",    0, false, 0  },
  { AArch64::ST1Fourv2d,        "st1",  ".2d",    0, false, 0  },
  { AArch64::ST1Fourv8b,        "st1",  ".8b",    0, false, 0  },
  { AArch64::ST1Fourv4h,        "st1",  ".4h",    0, false, 0  },
  { AArch64::ST1Fourv2s,        "st1",  ".2s",    0, false, 0  },
  { AArch64::ST1Fourv1d,        "st1",  ".1d",    0, false, 0  },
  { AArch64::ST1Fourv16b_POST,  "st1",  ".16b",   1, false, 64 },
  { AArch64::ST1Fourv8h_POST,   "st1",  ".8h",    1, false, 64 },
  { AArch64::ST1Fourv4s_POST,   "st1",  ".4s",    1, false, 64 },
  { AArch64::ST1Fourv2d_POST,   "st1",  ".2d",    1, false, 64 },
  { AArch64::ST1Fourv8b_POST,   "st1",  ".8b",    1, false, 32 },
  { AArch64::ST1Fourv4h_POST,   "st1",  ".4h",    1, false, 32 },
  { AArch64::ST1Fourv2s_POST,   "st1",  ".2s",    1, false, 32 },
  { AArch64::ST1Fourv1d_POST,   "st1",  ".1d",    1, false, 32 },
  { AArch64::ST2i8,             "st2",  ".b",     0, true,  0  },
  { AArch64::ST2i16,            "st2",  ".h",     0, true,  0  },
  { AArch64::ST2i32,            "st2",  ".s",     0, true,  0  },
  { AArch64::ST2i64,            "st2",  ".d",     0, true,  0  },
  { AArch64::ST2i8_POST,        "st2",  ".b",     1, true,  2  },
  { AArch64::ST2i16_POST,       "st2",  ".h",     1, true,  4  },
  { AArch64::ST2i32_POST,       "st2",  ".s",     1, true,  8  },
  { AArch64::ST2i64_POST,       "st2",  ".d",     1, true,  16 },
  { AArch64::ST2Twov16b,        "st2",  ".16b",   0, false, 0  },
  { AArch64::ST2Twov8h,         "st2",  ".8h",    0, false, 0  },
  { AArch64::ST2Twov4s,         "st2",  ".4s",    0, false, 0  },
  { AArch64::ST2Twov2d,         "st2",  ".2d",    0, false, 0  },
  { AArch64::ST2Twov8b,         "st2",  ".8b",    0, false, 0  },
  { AArch64::ST2Twov4h,         "st2",  ".4h",    0, false, 0  },
  { AArch64::ST2Twov2s,         "st2",  ".2s",    0, false, 0  },
  { AArch64::ST2Twov16b_POST,   "st2",  ".16b",   1, false, 32 },
  { AArch64::ST2Twov8h_POST,    "st2",  ".8h",    1, false, 32 },
  { AArch64::ST2Twov4s_POST,    "st2",  ".4s",    1, false, 32 },
  { AArch64::ST2Twov2d_POST,    "st2",  ".2d",    1, false, 32 },
  { AArch64::ST2Twov8b_POST,    "st2",  ".8b",    1, false, 16 },
  { AArch64::ST2Twov4h_POST,    "st2",  ".4h",    1, false, 16 },
  { AArch64::ST2Twov2s_POST,    "st2",  ".2s",    1, false, 16 },
  { AArch64::ST3i8,             "st3",  ".b",     0, true,  0  },
  { AArch64::ST3i16,            "st3",  ".h",     0, true,  0  },
  { AArch64::ST3i32,            "st3",  ".s",     0, true,  0  },
  { AArch64::ST3i64,            "st3",  ".d",     0, true,  0  },
  { AArch64::ST3i8_POST,        "st3",  ".b",     1, true,  3  },
  { AArch64::ST3i16_POST,       "st3",  ".h",     1, true,  6  },
  { AArch64::ST3i32_POST,       "st3",  ".s",     1, true,  12 },
  { AArch64::ST3i64_POST,       "st3",  ".d",     1, true,  24 },
  { AArch64::ST3Threev16b,      "st3",  ".16b",   0, false, 0  },
  { AArch64::ST3Threev8h,       "st3",  ".8h",    0, false, 0  },
  { AArch64::ST3Threev4s,       "st3",  ".4s",    0, false, 0  },
  { AArch64::ST3Threev2d,       "st3",  ".2d",    0, false, 0  },
  { AArch64::ST3Threev8b,       "st3",  ".8b",    0, false, 0  },
  { AArch64::ST3Threev4h,       "st3",  ".4h",    0, false, 0  },
  { AArch64::ST3Threev2s,       "st3",  ".2s",    0, false, 0  },
  { AArch64::ST3Threev16b_POST, "st3",  ".16b",   1, false, 48 },
  { AArch64::ST3Threev8h_POST,  "st3",  ".8h",    1, false, 48 },
  { AArch64::ST3Threev4s_POST,  "st3",  ".4s",    1, false, 48 },
  { AArch64::ST3Threev2d_POST,  "st3",  ".2d",    1, false, 48 },
  { AArch64::ST3Threev8b_POST,  "st3",  ".8b",    1, false, 24 },
  { AArch64::ST3Threev4h_POST,  "st3",  ".4h",    1, false, 24 },
  { AArch64::ST3Threev2s_POST,  "st3",  ".2s",    1, false, 24 },
  { AArch64::ST4i8,             "st4",  ".b",     0, true,  0  },
  { AArch64::ST4i16,            "st4",  ".h",     0, true,  0  },
  { AArch64::ST4i32,            "st4",  ".s",     0, true,  0  },
  { AArch64::ST4i64,            "st4",  ".d",     0, true,  0  },
  { AArch64::ST4i8_POST,        "st4",  ".b",     1, true,  4  },
  { AArch64::ST4i16_POST,       "st4",  ".h",     1, true,  8  },
  { AArch64::ST4i32_POST,       "st4",  ".s",     1, true,  16 },
  { AArch64::ST4i64_POST,       "st4",  ".d",     1, true,  32 },
  { AArch64::ST4Fourv16b,       "st4",  ".16b",   0, false, 0  },
  { AArch64::ST4Fourv8h,        "st4",  ".8h",    0, false, 0  },
  { AArch64::ST4Fourv4s,        "st4",  ".4s",    0, false, 0  },
  { AArch64::ST4Fourv2d,        "st4",  ".2d",    0, false, 0  },
  { AArch64::ST4Fourv8b,        "st4",  ".8b",    0, false, 0  },
  { AArch64::ST4Fourv4h,        "st4",  ".4h",    0, false, 0  },
  { AArch64::ST4Fourv2s,        "st4",  ".2s",    0, false, 0  },
  { AArch64::ST4Fourv16b_POST,  "st4",  ".16b",   1, false, 64 },
  { AArch64::ST4Fourv8h_POST,   "st4",  ".8h",    1, false, 64 },
  { AArch64::ST4Fourv4s_POST,   "st4",  ".4s",    1, false, 64 },
  { AArch64::ST4Fourv2d_POST,   "st4",  ".2d",    1, false, 64 },
  { AArch64::ST4Fourv8b_POST,   "st4",  ".8b",    1, false, 32 },
  { AArch64::ST4Fourv4h_POST,   "st4",  ".4h",    1, false, 32 },
  { AArch64::ST4Fourv2s_POST,   "st4",  ".2s",    1, false, 32 },
};

static const LdStNInstrDesc *getLdStNInstrDesc(unsigned Opcode) {
  unsigned Idx;
  for (Idx = 0; Idx != array_lengthof(LdStNInstInfo); ++Idx)
    if (LdStNInstInfo[Idx].Opcode == Opcode)
      return &LdStNInstInfo[Idx];

  return nullptr;
}

void AArch64AppleInstPrinter::printInst(const MCInst *MI, uint64_t Address,
                                        StringRef Annot,
                                        const MCSubtargetInfo &STI,
                                        raw_ostream &O) {
  unsigned Opcode = MI->getOpcode();
  StringRef Layout;

  bool IsTbx;
  if (isTblTbxInstruction(MI->getOpcode(), Layout, IsTbx)) {
    O << "\t" << (IsTbx ? "tbx" : "tbl") << Layout << '\t'
      << getRegisterName(MI->getOperand(0).getReg(), AArch64::vreg) << ", ";

    unsigned ListOpNum = IsTbx ? 2 : 1;
    printVectorList(MI, ListOpNum, STI, O, "");

    O << ", "
      << getRegisterName(MI->getOperand(ListOpNum + 1).getReg(), AArch64::vreg);
    printAnnotation(O, Annot);
    return;
  }

  if (const LdStNInstrDesc *LdStDesc = getLdStNInstrDesc(Opcode)) {
    O << "\t" << LdStDesc->Mnemonic << LdStDesc->Layout << '\t';

    // Now onto the operands: first a vector list with possible lane
    // specifier. E.g. { v0 }[2]
    int OpNum = LdStDesc->ListOperand;
    printVectorList(MI, OpNum++, STI, O, "");

    if (LdStDesc->HasLane)
      O << '[' << MI->getOperand(OpNum++).getImm() << ']';

    // Next the address: [xN]
    unsigned AddrReg = MI->getOperand(OpNum++).getReg();
    O << ", [" << getRegisterName(AddrReg) << ']';

    // Finally, there might be a post-indexed offset.
    if (LdStDesc->NaturalOffset != 0) {
      unsigned Reg = MI->getOperand(OpNum++).getReg();
      if (Reg != AArch64::XZR)
        O << ", " << getRegisterName(Reg);
      else {
        assert(LdStDesc->NaturalOffset && "no offset on post-inc instruction?");
        O << ", #" << LdStDesc->NaturalOffset;
      }
    }

    printAnnotation(O, Annot);
    return;
  }

  AArch64InstPrinter::printInst(MI, Address, Annot, STI, O);
}

bool AArch64InstPrinter::printSysAlias(const MCInst *MI,
                                       const MCSubtargetInfo &STI,
                                       raw_ostream &O) {
#ifndef NDEBUG
  unsigned Opcode = MI->getOpcode();
  assert(Opcode == AArch64::SYSxt && "Invalid opcode for SYS alias!");
#endif

  const MCOperand &Op1 = MI->getOperand(0);
  const MCOperand &Cn = MI->getOperand(1);
  const MCOperand &Cm = MI->getOperand(2);
  const MCOperand &Op2 = MI->getOperand(3);

  unsigned Op1Val = Op1.getImm();
  unsigned CnVal = Cn.getImm();
  unsigned CmVal = Cm.getImm();
  unsigned Op2Val = Op2.getImm();

  uint16_t Encoding = Op2Val;
  Encoding |= CmVal << 3;
  Encoding |= CnVal << 7;
  Encoding |= Op1Val << 11;

  bool NeedsReg;
  std::string Ins;
  std::string Name;

  if (CnVal == 7) {
    switch (CmVal) {
    default: return false;
    // Maybe IC, maybe Prediction Restriction
    case 1:
      switch (Op1Val) {
      default: return false;
      case 0: goto Search_IC;
      case 3: goto Search_PRCTX;
      }
    // Prediction Restriction aliases
    case 3: {
      Search_PRCTX:
      const AArch64PRCTX::PRCTX *PRCTX = AArch64PRCTX::lookupPRCTXByEncoding(Encoding >> 3);
      if (!PRCTX || !PRCTX->haveFeatures(STI.getFeatureBits()))
        return false;

      NeedsReg = PRCTX->NeedsReg;
      switch (Op2Val) {
      default: return false;
      case 4: Ins = "cfp\t"; break;
      case 5: Ins = "dvp\t"; break;
      case 7: Ins = "cpp\t"; break;
      }
      Name = std::string(PRCTX->Name);
    }
    break;
    // IC aliases
    case 5: {
      Search_IC:
      const AArch64IC::IC *IC = AArch64IC::lookupICByEncoding(Encoding);
      if (!IC || !IC->haveFeatures(STI.getFeatureBits()))
        return false;

      NeedsReg = IC->NeedsReg;
      Ins = "ic\t";
      Name = std::string(IC->Name);
    }
    break;
    // DC aliases
    case 4: case 6: case 10: case 11: case 12: case 13: case 14:
    {
      const AArch64DC::DC *DC = AArch64DC::lookupDCByEncoding(Encoding);
      if (!DC || !DC->haveFeatures(STI.getFeatureBits()))
        return false;

      NeedsReg = true;
      Ins = "dc\t";
      Name = std::string(DC->Name);
    }
    break;
    // AT aliases
    case 8: case 9: {
      const AArch64AT::AT *AT = AArch64AT::lookupATByEncoding(Encoding);
      if (!AT || !AT->haveFeatures(STI.getFeatureBits()))
        return false;

      NeedsReg = true;
      Ins = "at\t";
      Name = std::string(AT->Name);
    }
    break;
    }
  } else if (CnVal == 8 || CnVal == 9) {
    // TLBI aliases
    const AArch64TLBI::TLBI *TLBI = AArch64TLBI::lookupTLBIByEncoding(Encoding);
    if (!TLBI || !TLBI->haveFeatures(STI.getFeatureBits()))
      return false;

    NeedsReg = TLBI->NeedsReg;
    Ins = "tlbi\t";
    Name = std::string(TLBI->Name);
  }
  else
    return false;

  std::string Str = Ins + Name;
  std::transform(Str.begin(), Str.end(), Str.begin(), ::tolower);

  O << '\t' << Str;
  if (NeedsReg)
    O << ", " << getRegisterName(MI->getOperand(4).getReg());

  return true;
}

template <int EltSize>
void AArch64InstPrinter::printMatrix(const MCInst *MI, unsigned OpNum,
                                     const MCSubtargetInfo &STI,
                                     raw_ostream &O) {
  const MCOperand &RegOp = MI->getOperand(OpNum);
  assert(RegOp.isReg() && "Unexpected operand type!");

  O << getRegisterName(RegOp.getReg());
  switch (EltSize) {
  case 0:
    break;
  case 8:
    O << ".b";
    break;
  case 16:
    O << ".h";
    break;
  case 32:
    O << ".s";
    break;
  case 64:
    O << ".d";
    break;
  case 128:
    O << ".q";
    break;
  default:
    llvm_unreachable("Unsupported element size");
  }
}

template <bool IsVertical>
void AArch64InstPrinter::printMatrixTileVector(const MCInst *MI, unsigned OpNum,
                                               const MCSubtargetInfo &STI,
                                               raw_ostream &O) {
  const MCOperand &RegOp = MI->getOperand(OpNum);
  assert(RegOp.isReg() && "Unexpected operand type!");
  StringRef RegName = getRegisterName(RegOp.getReg());

  // Insert the horizontal/vertical flag before the suffix.
  StringRef Base, Suffix;
  std::tie(Base, Suffix) = RegName.split('.');
  O << Base << (IsVertical ? "v" : "h") << '.' << Suffix;
}

void AArch64InstPrinter::printMatrixTile(const MCInst *MI, unsigned OpNum,
                                         const MCSubtargetInfo &STI,
                                         raw_ostream &O) {
  const MCOperand &RegOp = MI->getOperand(OpNum);
  assert(RegOp.isReg() && "Unexpected operand type!");
  O << getRegisterName(RegOp.getReg());
}

<<<<<<< HEAD
=======
void AArch64InstPrinter::printSVCROp(const MCInst *MI, unsigned OpNum,
                                     const MCSubtargetInfo &STI,
                                     raw_ostream &O) {
  const MCOperand &MO = MI->getOperand(OpNum);
  assert(MO.isImm() && "Unexpected operand type!");
  unsigned svcrop = MO.getImm();
  const auto *SVCR = AArch64SVCR::lookupSVCRByEncoding(svcrop);
  assert(SVCR && "Unexpected SVCR operand!");
  O << SVCR->Name;
}

>>>>>>> 8c82cf7b
void AArch64InstPrinter::printOperand(const MCInst *MI, unsigned OpNo,
                                      const MCSubtargetInfo &STI,
                                      raw_ostream &O) {
  const MCOperand &Op = MI->getOperand(OpNo);
  if (Op.isReg()) {
    unsigned Reg = Op.getReg();
    O << getRegisterName(Reg);
  } else if (Op.isImm()) {
    printImm(MI, OpNo, STI, O);
  } else {
    assert(Op.isExpr() && "unknown operand kind in printOperand");
    Op.getExpr()->print(O, &MAI);
  }
}

void AArch64InstPrinter::printImm(const MCInst *MI, unsigned OpNo,
                                     const MCSubtargetInfo &STI,
                                     raw_ostream &O) {
  const MCOperand &Op = MI->getOperand(OpNo);
  O << "#" << formatImm(Op.getImm());
}

void AArch64InstPrinter::printImmHex(const MCInst *MI, unsigned OpNo,
                                     const MCSubtargetInfo &STI,
                                     raw_ostream &O) {
  const MCOperand &Op = MI->getOperand(OpNo);
  O << format("#%#llx", Op.getImm());
}

template<int Size>
void AArch64InstPrinter::printSImm(const MCInst *MI, unsigned OpNo,
                                  const MCSubtargetInfo &STI,
                                  raw_ostream &O) {
  const MCOperand &Op = MI->getOperand(OpNo);
  if (Size == 8)
    O << "#" << formatImm((signed char)Op.getImm());
  else if (Size == 16)
    O << "#" << formatImm((signed short)Op.getImm());
  else
    O << "#" << formatImm(Op.getImm());
}

void AArch64InstPrinter::printPostIncOperand(const MCInst *MI, unsigned OpNo,
                                             unsigned Imm, raw_ostream &O) {
  const MCOperand &Op = MI->getOperand(OpNo);
  if (Op.isReg()) {
    unsigned Reg = Op.getReg();
    if (Reg == AArch64::XZR)
      O << "#" << Imm;
    else
      O << getRegisterName(Reg);
  } else
    llvm_unreachable("unknown operand kind in printPostIncOperand64");
}

void AArch64InstPrinter::printVRegOperand(const MCInst *MI, unsigned OpNo,
                                          const MCSubtargetInfo &STI,
                                          raw_ostream &O) {
  const MCOperand &Op = MI->getOperand(OpNo);
  assert(Op.isReg() && "Non-register vreg operand!");
  unsigned Reg = Op.getReg();
  O << getRegisterName(Reg, AArch64::vreg);
}

void AArch64InstPrinter::printSysCROperand(const MCInst *MI, unsigned OpNo,
                                           const MCSubtargetInfo &STI,
                                           raw_ostream &O) {
  const MCOperand &Op = MI->getOperand(OpNo);
  assert(Op.isImm() && "System instruction C[nm] operands must be immediates!");
  O << "c" << Op.getImm();
}

void AArch64InstPrinter::printAddSubImm(const MCInst *MI, unsigned OpNum,
                                        const MCSubtargetInfo &STI,
                                        raw_ostream &O) {
  const MCOperand &MO = MI->getOperand(OpNum);
  if (MO.isImm()) {
    unsigned Val = (MO.getImm() & 0xfff);
    assert(Val == MO.getImm() && "Add/sub immediate out of range!");
    unsigned Shift =
        AArch64_AM::getShiftValue(MI->getOperand(OpNum + 1).getImm());
    O << '#' << formatImm(Val);
    if (Shift != 0)
      printShifter(MI, OpNum + 1, STI, O);

    if (CommentStream)
      *CommentStream << '=' << formatImm(Val << Shift) << '\n';
  } else {
    assert(MO.isExpr() && "Unexpected operand type!");
    MO.getExpr()->print(O, &MAI);
    printShifter(MI, OpNum + 1, STI, O);
  }
}

template <typename T>
void AArch64InstPrinter::printLogicalImm(const MCInst *MI, unsigned OpNum,
                                         const MCSubtargetInfo &STI,
                                         raw_ostream &O) {
  uint64_t Val = MI->getOperand(OpNum).getImm();
  O << "#0x";
  O.write_hex(AArch64_AM::decodeLogicalImmediate(Val, 8 * sizeof(T)));
}

void AArch64InstPrinter::printShifter(const MCInst *MI, unsigned OpNum,
                                      const MCSubtargetInfo &STI,
                                      raw_ostream &O) {
  unsigned Val = MI->getOperand(OpNum).getImm();
  // LSL #0 should not be printed.
  if (AArch64_AM::getShiftType(Val) == AArch64_AM::LSL &&
      AArch64_AM::getShiftValue(Val) == 0)
    return;
  O << ", " << AArch64_AM::getShiftExtendName(AArch64_AM::getShiftType(Val))
    << " #" << AArch64_AM::getShiftValue(Val);
}

void AArch64InstPrinter::printShiftedRegister(const MCInst *MI, unsigned OpNum,
                                              const MCSubtargetInfo &STI,
                                              raw_ostream &O) {
  O << getRegisterName(MI->getOperand(OpNum).getReg());
  printShifter(MI, OpNum + 1, STI, O);
}

void AArch64InstPrinter::printExtendedRegister(const MCInst *MI, unsigned OpNum,
                                               const MCSubtargetInfo &STI,
                                               raw_ostream &O) {
  O << getRegisterName(MI->getOperand(OpNum).getReg());
  printArithExtend(MI, OpNum + 1, STI, O);
}

void AArch64InstPrinter::printArithExtend(const MCInst *MI, unsigned OpNum,
                                          const MCSubtargetInfo &STI,
                                          raw_ostream &O) {
  unsigned Val = MI->getOperand(OpNum).getImm();
  AArch64_AM::ShiftExtendType ExtType = AArch64_AM::getArithExtendType(Val);
  unsigned ShiftVal = AArch64_AM::getArithShiftValue(Val);

  // If the destination or first source register operand is [W]SP, print
  // UXTW/UXTX as LSL, and if the shift amount is also zero, print nothing at
  // all.
  if (ExtType == AArch64_AM::UXTW || ExtType == AArch64_AM::UXTX) {
    unsigned Dest = MI->getOperand(0).getReg();
    unsigned Src1 = MI->getOperand(1).getReg();
    if ( ((Dest == AArch64::SP || Src1 == AArch64::SP) &&
          ExtType == AArch64_AM::UXTX) ||
         ((Dest == AArch64::WSP || Src1 == AArch64::WSP) &&
          ExtType == AArch64_AM::UXTW) ) {
      if (ShiftVal != 0)
        O << ", lsl #" << ShiftVal;
      return;
    }
  }
  O << ", " << AArch64_AM::getShiftExtendName(ExtType);
  if (ShiftVal != 0)
    O << " #" << ShiftVal;
}

static void printMemExtendImpl(bool SignExtend, bool DoShift,
                               unsigned Width, char SrcRegKind,
                               raw_ostream &O) {
  // sxtw, sxtx, uxtw or lsl (== uxtx)
  bool IsLSL = !SignExtend && SrcRegKind == 'x';
  if (IsLSL)
    O << "lsl";
  else
    O << (SignExtend ? 's' : 'u') << "xt" << SrcRegKind;

  if (DoShift || IsLSL)
    O << " #" << Log2_32(Width / 8);
}

void AArch64InstPrinter::printMemExtend(const MCInst *MI, unsigned OpNum,
                                        raw_ostream &O, char SrcRegKind,
                                        unsigned Width) {
  bool SignExtend = MI->getOperand(OpNum).getImm();
  bool DoShift = MI->getOperand(OpNum + 1).getImm();
  printMemExtendImpl(SignExtend, DoShift, Width, SrcRegKind, O);
}

template <bool SignExtend, int ExtWidth, char SrcRegKind, char Suffix>
void AArch64InstPrinter::printRegWithShiftExtend(const MCInst *MI,
                                                 unsigned OpNum,
                                                 const MCSubtargetInfo &STI,
                                                 raw_ostream &O) {
  printOperand(MI, OpNum, STI, O);
  if (Suffix == 's' || Suffix == 'd')
    O << '.' << Suffix;
  else
    assert(Suffix == 0 && "Unsupported suffix size");

  bool DoShift = ExtWidth != 8;
  if (SignExtend || DoShift || SrcRegKind == 'w') {
    O << ", ";
    printMemExtendImpl(SignExtend, DoShift, ExtWidth, SrcRegKind, O);
  }
}

void AArch64InstPrinter::printCondCode(const MCInst *MI, unsigned OpNum,
                                       const MCSubtargetInfo &STI,
                                       raw_ostream &O) {
  AArch64CC::CondCode CC = (AArch64CC::CondCode)MI->getOperand(OpNum).getImm();
  O << AArch64CC::getCondCodeName(CC);
}

void AArch64InstPrinter::printInverseCondCode(const MCInst *MI, unsigned OpNum,
                                              const MCSubtargetInfo &STI,
                                              raw_ostream &O) {
  AArch64CC::CondCode CC = (AArch64CC::CondCode)MI->getOperand(OpNum).getImm();
  O << AArch64CC::getCondCodeName(AArch64CC::getInvertedCondCode(CC));
}

void AArch64InstPrinter::printAMNoIndex(const MCInst *MI, unsigned OpNum,
                                        const MCSubtargetInfo &STI,
                                        raw_ostream &O) {
  O << '[' << getRegisterName(MI->getOperand(OpNum).getReg()) << ']';
}

template<int Scale>
void AArch64InstPrinter::printImmScale(const MCInst *MI, unsigned OpNum,
                                       const MCSubtargetInfo &STI,
                                       raw_ostream &O) {
  O << '#' << formatImm(Scale * MI->getOperand(OpNum).getImm());
}

void AArch64InstPrinter::printUImm12Offset(const MCInst *MI, unsigned OpNum,
                                           unsigned Scale, raw_ostream &O) {
  const MCOperand MO = MI->getOperand(OpNum);
  if (MO.isImm()) {
    O << "#" << formatImm(MO.getImm() * Scale);
  } else {
    assert(MO.isExpr() && "Unexpected operand type!");
    MO.getExpr()->print(O, &MAI);
  }
}

void AArch64InstPrinter::printAMIndexedWB(const MCInst *MI, unsigned OpNum,
                                          unsigned Scale, raw_ostream &O) {
  const MCOperand MO1 = MI->getOperand(OpNum + 1);
  O << '[' << getRegisterName(MI->getOperand(OpNum).getReg());
  if (MO1.isImm()) {
      O << ", #" << formatImm(MO1.getImm() * Scale);
  } else {
    assert(MO1.isExpr() && "Unexpected operand type!");
    O << ", ";
    MO1.getExpr()->print(O, &MAI);
  }
  O << ']';
}

template <bool IsSVEPrefetch>
void AArch64InstPrinter::printPrefetchOp(const MCInst *MI, unsigned OpNum,
                                         const MCSubtargetInfo &STI,
                                         raw_ostream &O) {
  unsigned prfop = MI->getOperand(OpNum).getImm();
  if (IsSVEPrefetch) {
    if (auto PRFM = AArch64SVEPRFM::lookupSVEPRFMByEncoding(prfop)) {
      O << PRFM->Name;
      return;
    }
  } else if (auto PRFM = AArch64PRFM::lookupPRFMByEncoding(prfop)) {
    O << PRFM->Name;
    return;
  }

  O << '#' << formatImm(prfop);
}

void AArch64InstPrinter::printPSBHintOp(const MCInst *MI, unsigned OpNum,
                                        const MCSubtargetInfo &STI,
                                        raw_ostream &O) {
  unsigned psbhintop = MI->getOperand(OpNum).getImm();
  auto PSB = AArch64PSBHint::lookupPSBByEncoding(psbhintop);
  if (PSB)
    O << PSB->Name;
  else
    O << '#' << formatImm(psbhintop);
}

void AArch64InstPrinter::printBTIHintOp(const MCInst *MI, unsigned OpNum,
                                        const MCSubtargetInfo &STI,
                                        raw_ostream &O) {
  unsigned btihintop = MI->getOperand(OpNum).getImm() ^ 32;
  auto BTI = AArch64BTIHint::lookupBTIByEncoding(btihintop);
  if (BTI)
    O << BTI->Name;
  else
    O << '#' << formatImm(btihintop);
}

void AArch64InstPrinter::printFPImmOperand(const MCInst *MI, unsigned OpNum,
                                           const MCSubtargetInfo &STI,
                                           raw_ostream &O) {
  const MCOperand &MO = MI->getOperand(OpNum);
  float FPImm = MO.isDFPImm() ? bit_cast<double>(MO.getDFPImm())
                              : AArch64_AM::getFPImmFloat(MO.getImm());

  // 8 decimal places are enough to perfectly represent permitted floats.
  O << format("#%.8f", FPImm);
}

static unsigned getNextVectorRegister(unsigned Reg, unsigned Stride = 1) {
  while (Stride--) {
    switch (Reg) {
    default:
      llvm_unreachable("Vector register expected!");
    case AArch64::Q0:  Reg = AArch64::Q1;  break;
    case AArch64::Q1:  Reg = AArch64::Q2;  break;
    case AArch64::Q2:  Reg = AArch64::Q3;  break;
    case AArch64::Q3:  Reg = AArch64::Q4;  break;
    case AArch64::Q4:  Reg = AArch64::Q5;  break;
    case AArch64::Q5:  Reg = AArch64::Q6;  break;
    case AArch64::Q6:  Reg = AArch64::Q7;  break;
    case AArch64::Q7:  Reg = AArch64::Q8;  break;
    case AArch64::Q8:  Reg = AArch64::Q9;  break;
    case AArch64::Q9:  Reg = AArch64::Q10; break;
    case AArch64::Q10: Reg = AArch64::Q11; break;
    case AArch64::Q11: Reg = AArch64::Q12; break;
    case AArch64::Q12: Reg = AArch64::Q13; break;
    case AArch64::Q13: Reg = AArch64::Q14; break;
    case AArch64::Q14: Reg = AArch64::Q15; break;
    case AArch64::Q15: Reg = AArch64::Q16; break;
    case AArch64::Q16: Reg = AArch64::Q17; break;
    case AArch64::Q17: Reg = AArch64::Q18; break;
    case AArch64::Q18: Reg = AArch64::Q19; break;
    case AArch64::Q19: Reg = AArch64::Q20; break;
    case AArch64::Q20: Reg = AArch64::Q21; break;
    case AArch64::Q21: Reg = AArch64::Q22; break;
    case AArch64::Q22: Reg = AArch64::Q23; break;
    case AArch64::Q23: Reg = AArch64::Q24; break;
    case AArch64::Q24: Reg = AArch64::Q25; break;
    case AArch64::Q25: Reg = AArch64::Q26; break;
    case AArch64::Q26: Reg = AArch64::Q27; break;
    case AArch64::Q27: Reg = AArch64::Q28; break;
    case AArch64::Q28: Reg = AArch64::Q29; break;
    case AArch64::Q29: Reg = AArch64::Q30; break;
    case AArch64::Q30: Reg = AArch64::Q31; break;
    // Vector lists can wrap around.
    case AArch64::Q31:
      Reg = AArch64::Q0;
      break;
    case AArch64::Z0:  Reg = AArch64::Z1;  break;
    case AArch64::Z1:  Reg = AArch64::Z2;  break;
    case AArch64::Z2:  Reg = AArch64::Z3;  break;
    case AArch64::Z3:  Reg = AArch64::Z4;  break;
    case AArch64::Z4:  Reg = AArch64::Z5;  break;
    case AArch64::Z5:  Reg = AArch64::Z6;  break;
    case AArch64::Z6:  Reg = AArch64::Z7;  break;
    case AArch64::Z7:  Reg = AArch64::Z8;  break;
    case AArch64::Z8:  Reg = AArch64::Z9;  break;
    case AArch64::Z9:  Reg = AArch64::Z10; break;
    case AArch64::Z10: Reg = AArch64::Z11; break;
    case AArch64::Z11: Reg = AArch64::Z12; break;
    case AArch64::Z12: Reg = AArch64::Z13; break;
    case AArch64::Z13: Reg = AArch64::Z14; break;
    case AArch64::Z14: Reg = AArch64::Z15; break;
    case AArch64::Z15: Reg = AArch64::Z16; break;
    case AArch64::Z16: Reg = AArch64::Z17; break;
    case AArch64::Z17: Reg = AArch64::Z18; break;
    case AArch64::Z18: Reg = AArch64::Z19; break;
    case AArch64::Z19: Reg = AArch64::Z20; break;
    case AArch64::Z20: Reg = AArch64::Z21; break;
    case AArch64::Z21: Reg = AArch64::Z22; break;
    case AArch64::Z22: Reg = AArch64::Z23; break;
    case AArch64::Z23: Reg = AArch64::Z24; break;
    case AArch64::Z24: Reg = AArch64::Z25; break;
    case AArch64::Z25: Reg = AArch64::Z26; break;
    case AArch64::Z26: Reg = AArch64::Z27; break;
    case AArch64::Z27: Reg = AArch64::Z28; break;
    case AArch64::Z28: Reg = AArch64::Z29; break;
    case AArch64::Z29: Reg = AArch64::Z30; break;
    case AArch64::Z30: Reg = AArch64::Z31; break;
    // Vector lists can wrap around.
    case AArch64::Z31:
      Reg = AArch64::Z0;
      break;
    }
  }
  return Reg;
}

template<unsigned size>
void AArch64InstPrinter::printGPRSeqPairsClassOperand(const MCInst *MI,
                                                   unsigned OpNum,
                                                   const MCSubtargetInfo &STI,
                                                   raw_ostream &O) {
  static_assert(size == 64 || size == 32,
                "Template parameter must be either 32 or 64");
  unsigned Reg = MI->getOperand(OpNum).getReg();

  unsigned Sube = (size == 32) ? AArch64::sube32 : AArch64::sube64;
  unsigned Subo = (size == 32) ? AArch64::subo32 : AArch64::subo64;

  unsigned Even = MRI.getSubReg(Reg,  Sube);
  unsigned Odd = MRI.getSubReg(Reg,  Subo);
  O << getRegisterName(Even) << ", " << getRegisterName(Odd);
}

void AArch64InstPrinter::printVectorList(const MCInst *MI, unsigned OpNum,
                                         const MCSubtargetInfo &STI,
                                         raw_ostream &O,
                                         StringRef LayoutSuffix) {
  unsigned Reg = MI->getOperand(OpNum).getReg();

  O << "{ ";

  // Work out how many registers there are in the list (if there is an actual
  // list).
  unsigned NumRegs = 1;
  if (MRI.getRegClass(AArch64::DDRegClassID).contains(Reg) ||
      MRI.getRegClass(AArch64::ZPR2RegClassID).contains(Reg) ||
      MRI.getRegClass(AArch64::QQRegClassID).contains(Reg))
    NumRegs = 2;
  else if (MRI.getRegClass(AArch64::DDDRegClassID).contains(Reg) ||
           MRI.getRegClass(AArch64::ZPR3RegClassID).contains(Reg) ||
           MRI.getRegClass(AArch64::QQQRegClassID).contains(Reg))
    NumRegs = 3;
  else if (MRI.getRegClass(AArch64::DDDDRegClassID).contains(Reg) ||
           MRI.getRegClass(AArch64::ZPR4RegClassID).contains(Reg) ||
           MRI.getRegClass(AArch64::QQQQRegClassID).contains(Reg))
    NumRegs = 4;

  // Now forget about the list and find out what the first register is.
  if (unsigned FirstReg = MRI.getSubReg(Reg, AArch64::dsub0))
    Reg = FirstReg;
  else if (unsigned FirstReg = MRI.getSubReg(Reg, AArch64::qsub0))
    Reg = FirstReg;
  else if (unsigned FirstReg = MRI.getSubReg(Reg, AArch64::zsub0))
    Reg = FirstReg;

  // If it's a D-reg, we need to promote it to the equivalent Q-reg before
  // printing (otherwise getRegisterName fails).
  if (MRI.getRegClass(AArch64::FPR64RegClassID).contains(Reg)) {
    const MCRegisterClass &FPR128RC =
        MRI.getRegClass(AArch64::FPR128RegClassID);
    Reg = MRI.getMatchingSuperReg(Reg, AArch64::dsub, &FPR128RC);
  }

  for (unsigned i = 0; i < NumRegs; ++i, Reg = getNextVectorRegister(Reg)) {
    if (MRI.getRegClass(AArch64::ZPRRegClassID).contains(Reg))
      O << getRegisterName(Reg) << LayoutSuffix;
    else
      O << getRegisterName(Reg, AArch64::vreg) << LayoutSuffix;

    if (i + 1 != NumRegs)
      O << ", ";
  }

  O << " }";
}

void
AArch64InstPrinter::printImplicitlyTypedVectorList(const MCInst *MI,
                                                   unsigned OpNum,
                                                   const MCSubtargetInfo &STI,
                                                   raw_ostream &O) {
  printVectorList(MI, OpNum, STI, O, "");
}

template <unsigned NumLanes, char LaneKind>
void AArch64InstPrinter::printTypedVectorList(const MCInst *MI, unsigned OpNum,
                                              const MCSubtargetInfo &STI,
                                              raw_ostream &O) {
  std::string Suffix(".");
  if (NumLanes)
    Suffix += itostr(NumLanes) + LaneKind;
  else
    Suffix += LaneKind;

  printVectorList(MI, OpNum, STI, O, Suffix);
}

void AArch64InstPrinter::printVectorIndex(const MCInst *MI, unsigned OpNum,
                                          const MCSubtargetInfo &STI,
                                          raw_ostream &O) {
  O << "[" << MI->getOperand(OpNum).getImm() << "]";
}

void AArch64InstPrinter::printAlignedLabel(const MCInst *MI, uint64_t Address,
                                           unsigned OpNum,
                                           const MCSubtargetInfo &STI,
                                           raw_ostream &O) {
  const MCOperand &Op = MI->getOperand(OpNum);

  // If the label has already been resolved to an immediate offset (say, when
  // we're running the disassembler), just print the immediate.
  if (Op.isImm()) {
    int64_t Offset = Op.getImm() * 4;
    if (PrintBranchImmAsAddress)
      O << formatHex(Address + Offset);
    else
      O << "#" << formatImm(Offset);
    return;
  }

  // If the branch target is simply an address then print it in hex.
  const MCConstantExpr *BranchTarget =
      dyn_cast<MCConstantExpr>(MI->getOperand(OpNum).getExpr());
  int64_t TargetAddress;
  if (BranchTarget && BranchTarget->evaluateAsAbsolute(TargetAddress)) {
    O << formatHex(TargetAddress);
  } else {
    // Otherwise, just print the expression.
    MI->getOperand(OpNum).getExpr()->print(O, &MAI);
  }
}

void AArch64InstPrinter::printAdrpLabel(const MCInst *MI, uint64_t Address,
                                        unsigned OpNum,
                                        const MCSubtargetInfo &STI,
                                        raw_ostream &O) {
  const MCOperand &Op = MI->getOperand(OpNum);

  // If the label has already been resolved to an immediate offset (say, when
  // we're running the disassembler), just print the immediate.
  if (Op.isImm()) {
    const int64_t Offset = Op.getImm() * 4096;
    if (PrintBranchImmAsAddress)
      O << formatHex((Address & -4096) + Offset);
    else
      O << "#" << Offset;
    return;
  }

  // Otherwise, just print the expression.
  MI->getOperand(OpNum).getExpr()->print(O, &MAI);
}

void AArch64InstPrinter::printBarrierOption(const MCInst *MI, unsigned OpNo,
                                            const MCSubtargetInfo &STI,
                                            raw_ostream &O) {
  unsigned Val = MI->getOperand(OpNo).getImm();
  unsigned Opcode = MI->getOpcode();

  StringRef Name;
  if (Opcode == AArch64::ISB) {
    auto ISB = AArch64ISB::lookupISBByEncoding(Val);
    Name = ISB ? ISB->Name : "";
  } else if (Opcode == AArch64::TSB) {
    auto TSB = AArch64TSB::lookupTSBByEncoding(Val);
    Name = TSB ? TSB->Name : "";
  } else {
    auto DB = AArch64DB::lookupDBByEncoding(Val);
    Name = DB ? DB->Name : "";
  }
  if (!Name.empty())
    O << Name;
  else
    O << "#" << Val;
}

void AArch64InstPrinter::printBarriernXSOption(const MCInst *MI, unsigned OpNo,
                                               const MCSubtargetInfo &STI,
                                               raw_ostream &O) {
  unsigned Val = MI->getOperand(OpNo).getImm();
  assert(MI->getOpcode() == AArch64::DSBnXS);

  StringRef Name;
  auto DB = AArch64DBnXS::lookupDBnXSByEncoding(Val);
  Name = DB ? DB->Name : "";

  if (!Name.empty())
    O << Name;
  else
    O << "#" << Val;
}

void AArch64InstPrinter::printMRSSystemRegister(const MCInst *MI, unsigned OpNo,
                                                const MCSubtargetInfo &STI,
                                                raw_ostream &O) {
  unsigned Val = MI->getOperand(OpNo).getImm();

  // Horrible hack for the one register that has identical encodings but
  // different names in MSR and MRS. Because of this, one of MRS and MSR is
  // going to get the wrong entry
  if (Val == AArch64SysReg::DBGDTRRX_EL0) {
    O << "DBGDTRRX_EL0";
    return;
  }

  // Horrible hack for two different registers having the same encoding.
  if (Val == AArch64SysReg::TRCEXTINSELR) {
    O << "TRCEXTINSELR";
    return;
  }

  const AArch64SysReg::SysReg *Reg = AArch64SysReg::lookupSysRegByEncoding(Val);
  if (Reg && Reg->Readable && Reg->haveFeatures(STI.getFeatureBits()))
    O << Reg->Name;
  else
    O << AArch64SysReg::genericRegisterString(Val);
}

void AArch64InstPrinter::printMSRSystemRegister(const MCInst *MI, unsigned OpNo,
                                                const MCSubtargetInfo &STI,
                                                raw_ostream &O) {
  unsigned Val = MI->getOperand(OpNo).getImm();

  // Horrible hack for the one register that has identical encodings but
  // different names in MSR and MRS. Because of this, one of MRS and MSR is
  // going to get the wrong entry
  if (Val == AArch64SysReg::DBGDTRTX_EL0) {
    O << "DBGDTRTX_EL0";
    return;
  }

  // Horrible hack for two different registers having the same encoding.
  if (Val == AArch64SysReg::TRCEXTINSELR) {
    O << "TRCEXTINSELR";
    return;
  }

  const AArch64SysReg::SysReg *Reg = AArch64SysReg::lookupSysRegByEncoding(Val);
  if (Reg && Reg->Writeable && Reg->haveFeatures(STI.getFeatureBits()))
    O << Reg->Name;
  else
    O << AArch64SysReg::genericRegisterString(Val);
}

void AArch64InstPrinter::printSystemPStateField(const MCInst *MI, unsigned OpNo,
                                                const MCSubtargetInfo &STI,
                                                raw_ostream &O) {
  unsigned Val = MI->getOperand(OpNo).getImm();

  auto PState = AArch64PState::lookupPStateByEncoding(Val);
  if (PState && PState->haveFeatures(STI.getFeatureBits()))
    O << PState->Name;
  else
    O << "#" << formatImm(Val);
}

void AArch64InstPrinter::printSIMDType10Operand(const MCInst *MI, unsigned OpNo,
                                                const MCSubtargetInfo &STI,
                                                raw_ostream &O) {
  unsigned RawVal = MI->getOperand(OpNo).getImm();
  uint64_t Val = AArch64_AM::decodeAdvSIMDModImmType10(RawVal);
  O << format("#%#016llx", Val);
}

template<int64_t Angle, int64_t Remainder>
void AArch64InstPrinter::printComplexRotationOp(const MCInst *MI, unsigned OpNo,
                                                const MCSubtargetInfo &STI,
                                                raw_ostream &O) {
  unsigned Val = MI->getOperand(OpNo).getImm();
  O << "#" << (Val * Angle) + Remainder;
}

void AArch64InstPrinter::printSVEPattern(const MCInst *MI, unsigned OpNum,
                                         const MCSubtargetInfo &STI,
                                         raw_ostream &O) {
  unsigned Val = MI->getOperand(OpNum).getImm();
  if (auto Pat = AArch64SVEPredPattern::lookupSVEPREDPATByEncoding(Val))
    O << Pat->Name;
  else
    O << '#' << formatImm(Val);
}

template <char suffix>
void AArch64InstPrinter::printSVERegOp(const MCInst *MI, unsigned OpNum,
                                       const MCSubtargetInfo &STI,
                                       raw_ostream &O) {
  switch (suffix) {
  case 0:
  case 'b':
  case 'h':
  case 's':
  case 'd':
  case 'q':
    break;
  default: llvm_unreachable("Invalid kind specifier.");
  }

  unsigned Reg = MI->getOperand(OpNum).getReg();
  O << getRegisterName(Reg);
  if (suffix != 0)
    O << '.' << suffix;
}

template <typename T>
void AArch64InstPrinter::printImmSVE(T Value, raw_ostream &O) {
  std::make_unsigned_t<T> HexValue = Value;

  if (getPrintImmHex())
    O << '#' << formatHex((uint64_t)HexValue);
  else
    O << '#' << formatDec(Value);

  if (CommentStream) {
    // Do the opposite to that used for instruction operands.
    if (getPrintImmHex())
      *CommentStream << '=' << formatDec(HexValue) << '\n';
    else
      *CommentStream << '=' << formatHex((uint64_t)Value) << '\n';
  }
}

template <typename T>
void AArch64InstPrinter::printImm8OptLsl(const MCInst *MI, unsigned OpNum,
                                         const MCSubtargetInfo &STI,
                                         raw_ostream &O) {
  unsigned UnscaledVal = MI->getOperand(OpNum).getImm();
  unsigned Shift = MI->getOperand(OpNum + 1).getImm();
  assert(AArch64_AM::getShiftType(Shift) == AArch64_AM::LSL &&
         "Unexepected shift type!");

  // #0 lsl #8 is never pretty printed
  if ((UnscaledVal == 0) && (AArch64_AM::getShiftValue(Shift) != 0)) {
    O << '#' << formatImm(UnscaledVal);
    printShifter(MI, OpNum + 1, STI, O);
    return;
  }

  T Val;
  if (std::is_signed<T>())
    Val = (int8_t)UnscaledVal * (1 << AArch64_AM::getShiftValue(Shift));
  else
    Val = (uint8_t)UnscaledVal * (1 << AArch64_AM::getShiftValue(Shift));

  printImmSVE(Val, O);
}

template <typename T>
void AArch64InstPrinter::printSVELogicalImm(const MCInst *MI, unsigned OpNum,
                                            const MCSubtargetInfo &STI,
                                            raw_ostream &O) {
  typedef std::make_signed_t<T> SignedT;
  typedef std::make_unsigned_t<T> UnsignedT;

  uint64_t Val = MI->getOperand(OpNum).getImm();
  UnsignedT PrintVal = AArch64_AM::decodeLogicalImmediate(Val, 64);

  // Prefer the default format for 16bit values, hex otherwise.
  if ((int16_t)PrintVal == (SignedT)PrintVal)
    printImmSVE((T)PrintVal, O);
  else if ((uint16_t)PrintVal == PrintVal)
    printImmSVE(PrintVal, O);
  else
    O << '#' << formatHex((uint64_t)PrintVal);
}

template <int Width>
void AArch64InstPrinter::printZPRasFPR(const MCInst *MI, unsigned OpNum,
                                       const MCSubtargetInfo &STI,
                                       raw_ostream &O) {
  unsigned Base;
  switch (Width) {
  case 8:   Base = AArch64::B0; break;
  case 16:  Base = AArch64::H0; break;
  case 32:  Base = AArch64::S0; break;
  case 64:  Base = AArch64::D0; break;
  case 128: Base = AArch64::Q0; break;
  default:
    llvm_unreachable("Unsupported width");
  }
  unsigned Reg = MI->getOperand(OpNum).getReg();
  O << getRegisterName(Reg - AArch64::Z0 + Base);
}

template <unsigned ImmIs0, unsigned ImmIs1>
void AArch64InstPrinter::printExactFPImm(const MCInst *MI, unsigned OpNum,
                                         const MCSubtargetInfo &STI,
                                         raw_ostream  &O) {
  auto *Imm0Desc = AArch64ExactFPImm::lookupExactFPImmByEnum(ImmIs0);
  auto *Imm1Desc = AArch64ExactFPImm::lookupExactFPImmByEnum(ImmIs1);
  unsigned Val = MI->getOperand(OpNum).getImm();
  O << "#" << (Val ? Imm1Desc->Repr : Imm0Desc->Repr);
}

void AArch64InstPrinter::printGPR64as32(const MCInst *MI, unsigned OpNum,
                                        const MCSubtargetInfo &STI,
                                        raw_ostream &O) {
  unsigned Reg = MI->getOperand(OpNum).getReg();
  O << getRegisterName(getWRegFromXReg(Reg));
}

void AArch64InstPrinter::printGPR64x8(const MCInst *MI, unsigned OpNum,
                                      const MCSubtargetInfo &STI,
                                      raw_ostream &O) {
  unsigned Reg = MI->getOperand(OpNum).getReg();
  O << getRegisterName(MRI.getSubReg(Reg, AArch64::x8sub_0));
}<|MERGE_RESOLUTION|>--- conflicted
+++ resolved
@@ -933,8 +933,6 @@
   O << getRegisterName(RegOp.getReg());
 }
 
-<<<<<<< HEAD
-=======
 void AArch64InstPrinter::printSVCROp(const MCInst *MI, unsigned OpNum,
                                      const MCSubtargetInfo &STI,
                                      raw_ostream &O) {
@@ -946,7 +944,6 @@
   O << SVCR->Name;
 }
 
->>>>>>> 8c82cf7b
 void AArch64InstPrinter::printOperand(const MCInst *MI, unsigned OpNo,
                                       const MCSubtargetInfo &STI,
                                       raw_ostream &O) {
