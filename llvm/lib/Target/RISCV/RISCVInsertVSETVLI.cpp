//===- RISCVInsertVSETVLI.cpp - Insert VSETVLI instructions ---------------===//
//
// Part of the LLVM Project, under the Apache License v2.0 with LLVM Exceptions.
// See https://llvm.org/LICENSE.txt for license information.
// SPDX-License-Identifier: Apache-2.0 WITH LLVM-exception
//
//===----------------------------------------------------------------------===//
//
// This file implements a function pass that inserts VSETVLI instructions where
// needed and expands the vl outputs of VLEFF/VLSEGFF to PseudoReadVL
// instructions.
//
// This pass consists of 3 phases:
//
// Phase 1 collects how each basic block affects VL/VTYPE.
//
// Phase 2 uses the information from phase 1 to do a data flow analysis to
// propagate the VL/VTYPE changes through the function. This gives us the
// VL/VTYPE at the start of each basic block.
//
// Phase 3 inserts VSETVLI instructions in each basic block. Information from
// phase 2 is used to prevent inserting a VSETVLI before the first vector
// instruction in the block if possible.
//
//===----------------------------------------------------------------------===//

#include "RISCV.h"
#include "RISCVSubtarget.h"
#include "llvm/CodeGen/LiveIntervals.h"
#include "llvm/CodeGen/MachineFunctionPass.h"
#include <queue>
using namespace llvm;

#define DEBUG_TYPE "riscv-insert-vsetvli"
#define RISCV_INSERT_VSETVLI_NAME "RISCV Insert VSETVLI pass"

static cl::opt<bool> DisableInsertVSETVLPHIOpt(
    "riscv-disable-insert-vsetvl-phi-opt", cl::init(false), cl::Hidden,
    cl::desc("Disable looking through phis when inserting vsetvlis."));

static cl::opt<bool> UseStrictAsserts(
    "riscv-insert-vsetvl-strict-asserts", cl::init(true), cl::Hidden,
    cl::desc("Enable strict assertion checking for the dataflow algorithm"));

namespace {

static unsigned getVLOpNum(const MachineInstr &MI) {
  return RISCVII::getVLOpNum(MI.getDesc());
}

static unsigned getSEWOpNum(const MachineInstr &MI) {
  return RISCVII::getSEWOpNum(MI.getDesc());
}

static bool isScalarMoveInstr(const MachineInstr &MI) {
  switch (MI.getOpcode()) {
  default:
    return false;
  case RISCV::PseudoVMV_S_X_M1:
  case RISCV::PseudoVMV_S_X_M2:
  case RISCV::PseudoVMV_S_X_M4:
  case RISCV::PseudoVMV_S_X_M8:
  case RISCV::PseudoVMV_S_X_MF2:
  case RISCV::PseudoVMV_S_X_MF4:
  case RISCV::PseudoVMV_S_X_MF8:
  case RISCV::PseudoVFMV_S_F16_M1:
  case RISCV::PseudoVFMV_S_F16_M2:
  case RISCV::PseudoVFMV_S_F16_M4:
  case RISCV::PseudoVFMV_S_F16_M8:
  case RISCV::PseudoVFMV_S_F16_MF2:
  case RISCV::PseudoVFMV_S_F16_MF4:
  case RISCV::PseudoVFMV_S_F32_M1:
  case RISCV::PseudoVFMV_S_F32_M2:
  case RISCV::PseudoVFMV_S_F32_M4:
  case RISCV::PseudoVFMV_S_F32_M8:
  case RISCV::PseudoVFMV_S_F32_MF2:
  case RISCV::PseudoVFMV_S_F64_M1:
  case RISCV::PseudoVFMV_S_F64_M2:
  case RISCV::PseudoVFMV_S_F64_M4:
  case RISCV::PseudoVFMV_S_F64_M8:
    return true;
  }
}

static bool isSplatMoveInstr(const MachineInstr &MI) {
  switch (MI.getOpcode()) {
  default:
    return false;
  case RISCV::PseudoVMV_V_X_M1:
  case RISCV::PseudoVMV_V_X_M2:
  case RISCV::PseudoVMV_V_X_M4:
  case RISCV::PseudoVMV_V_X_M8:
  case RISCV::PseudoVMV_V_X_MF2:
  case RISCV::PseudoVMV_V_X_MF4:
  case RISCV::PseudoVMV_V_X_MF8:
  case RISCV::PseudoVMV_V_I_M1:
  case RISCV::PseudoVMV_V_I_M2:
  case RISCV::PseudoVMV_V_I_M4:
  case RISCV::PseudoVMV_V_I_M8:
  case RISCV::PseudoVMV_V_I_MF2:
  case RISCV::PseudoVMV_V_I_MF4:
  case RISCV::PseudoVMV_V_I_MF8:
    return true;
  }
}

static bool isSplatOfZeroOrMinusOne(const MachineInstr &MI) {
  if (!isSplatMoveInstr(MI))
    return false;

  const MachineOperand &SrcMO = MI.getOperand(1);
  if (SrcMO.isImm())
    return SrcMO.getImm() == 0 || SrcMO.getImm() == -1;
  return SrcMO.isReg() && SrcMO.getReg() == RISCV::X0;
}

/// Get the EEW for a load or store instruction.  Return None if MI is not
/// a load or store which ignores SEW.
static Optional<unsigned> getEEWForLoadStore(const MachineInstr &MI) {
  switch (MI.getOpcode()) {
  default:
    return None;
  case RISCV::PseudoVLE8_V_M1:
  case RISCV::PseudoVLE8_V_M1_MASK:
  case RISCV::PseudoVLE8_V_M2:
  case RISCV::PseudoVLE8_V_M2_MASK:
  case RISCV::PseudoVLE8_V_M4:
  case RISCV::PseudoVLE8_V_M4_MASK:
  case RISCV::PseudoVLE8_V_M8:
  case RISCV::PseudoVLE8_V_M8_MASK:
  case RISCV::PseudoVLE8_V_MF2:
  case RISCV::PseudoVLE8_V_MF2_MASK:
  case RISCV::PseudoVLE8_V_MF4:
  case RISCV::PseudoVLE8_V_MF4_MASK:
  case RISCV::PseudoVLE8_V_MF8:
  case RISCV::PseudoVLE8_V_MF8_MASK:
  case RISCV::PseudoVLSE8_V_M1:
  case RISCV::PseudoVLSE8_V_M1_MASK:
  case RISCV::PseudoVLSE8_V_M2:
  case RISCV::PseudoVLSE8_V_M2_MASK:
  case RISCV::PseudoVLSE8_V_M4:
  case RISCV::PseudoVLSE8_V_M4_MASK:
  case RISCV::PseudoVLSE8_V_M8:
  case RISCV::PseudoVLSE8_V_M8_MASK:
  case RISCV::PseudoVLSE8_V_MF2:
  case RISCV::PseudoVLSE8_V_MF2_MASK:
  case RISCV::PseudoVLSE8_V_MF4:
  case RISCV::PseudoVLSE8_V_MF4_MASK:
  case RISCV::PseudoVLSE8_V_MF8:
  case RISCV::PseudoVLSE8_V_MF8_MASK:
  case RISCV::PseudoVSE8_V_M1:
  case RISCV::PseudoVSE8_V_M1_MASK:
  case RISCV::PseudoVSE8_V_M2:
  case RISCV::PseudoVSE8_V_M2_MASK:
  case RISCV::PseudoVSE8_V_M4:
  case RISCV::PseudoVSE8_V_M4_MASK:
  case RISCV::PseudoVSE8_V_M8:
  case RISCV::PseudoVSE8_V_M8_MASK:
  case RISCV::PseudoVSE8_V_MF2:
  case RISCV::PseudoVSE8_V_MF2_MASK:
  case RISCV::PseudoVSE8_V_MF4:
  case RISCV::PseudoVSE8_V_MF4_MASK:
  case RISCV::PseudoVSE8_V_MF8:
  case RISCV::PseudoVSE8_V_MF8_MASK:
  case RISCV::PseudoVSSE8_V_M1:
  case RISCV::PseudoVSSE8_V_M1_MASK:
  case RISCV::PseudoVSSE8_V_M2:
  case RISCV::PseudoVSSE8_V_M2_MASK:
  case RISCV::PseudoVSSE8_V_M4:
  case RISCV::PseudoVSSE8_V_M4_MASK:
  case RISCV::PseudoVSSE8_V_M8:
  case RISCV::PseudoVSSE8_V_M8_MASK:
  case RISCV::PseudoVSSE8_V_MF2:
  case RISCV::PseudoVSSE8_V_MF2_MASK:
  case RISCV::PseudoVSSE8_V_MF4:
  case RISCV::PseudoVSSE8_V_MF4_MASK:
  case RISCV::PseudoVSSE8_V_MF8:
  case RISCV::PseudoVSSE8_V_MF8_MASK:
    return 8;
  case RISCV::PseudoVLE16_V_M1:
  case RISCV::PseudoVLE16_V_M1_MASK:
  case RISCV::PseudoVLE16_V_M2:
  case RISCV::PseudoVLE16_V_M2_MASK:
  case RISCV::PseudoVLE16_V_M4:
  case RISCV::PseudoVLE16_V_M4_MASK:
  case RISCV::PseudoVLE16_V_M8:
  case RISCV::PseudoVLE16_V_M8_MASK:
  case RISCV::PseudoVLE16_V_MF2:
  case RISCV::PseudoVLE16_V_MF2_MASK:
  case RISCV::PseudoVLE16_V_MF4:
  case RISCV::PseudoVLE16_V_MF4_MASK:
  case RISCV::PseudoVLSE16_V_M1:
  case RISCV::PseudoVLSE16_V_M1_MASK:
  case RISCV::PseudoVLSE16_V_M2:
  case RISCV::PseudoVLSE16_V_M2_MASK:
  case RISCV::PseudoVLSE16_V_M4:
  case RISCV::PseudoVLSE16_V_M4_MASK:
  case RISCV::PseudoVLSE16_V_M8:
  case RISCV::PseudoVLSE16_V_M8_MASK:
  case RISCV::PseudoVLSE16_V_MF2:
  case RISCV::PseudoVLSE16_V_MF2_MASK:
  case RISCV::PseudoVLSE16_V_MF4:
  case RISCV::PseudoVLSE16_V_MF4_MASK:
  case RISCV::PseudoVSE16_V_M1:
  case RISCV::PseudoVSE16_V_M1_MASK:
  case RISCV::PseudoVSE16_V_M2:
  case RISCV::PseudoVSE16_V_M2_MASK:
  case RISCV::PseudoVSE16_V_M4:
  case RISCV::PseudoVSE16_V_M4_MASK:
  case RISCV::PseudoVSE16_V_M8:
  case RISCV::PseudoVSE16_V_M8_MASK:
  case RISCV::PseudoVSE16_V_MF2:
  case RISCV::PseudoVSE16_V_MF2_MASK:
  case RISCV::PseudoVSE16_V_MF4:
  case RISCV::PseudoVSE16_V_MF4_MASK:
  case RISCV::PseudoVSSE16_V_M1:
  case RISCV::PseudoVSSE16_V_M1_MASK:
  case RISCV::PseudoVSSE16_V_M2:
  case RISCV::PseudoVSSE16_V_M2_MASK:
  case RISCV::PseudoVSSE16_V_M4:
  case RISCV::PseudoVSSE16_V_M4_MASK:
  case RISCV::PseudoVSSE16_V_M8:
  case RISCV::PseudoVSSE16_V_M8_MASK:
  case RISCV::PseudoVSSE16_V_MF2:
  case RISCV::PseudoVSSE16_V_MF2_MASK:
  case RISCV::PseudoVSSE16_V_MF4:
  case RISCV::PseudoVSSE16_V_MF4_MASK:
    return 16;
  case RISCV::PseudoVLE32_V_M1:
  case RISCV::PseudoVLE32_V_M1_MASK:
  case RISCV::PseudoVLE32_V_M2:
  case RISCV::PseudoVLE32_V_M2_MASK:
  case RISCV::PseudoVLE32_V_M4:
  case RISCV::PseudoVLE32_V_M4_MASK:
  case RISCV::PseudoVLE32_V_M8:
  case RISCV::PseudoVLE32_V_M8_MASK:
  case RISCV::PseudoVLE32_V_MF2:
  case RISCV::PseudoVLE32_V_MF2_MASK:
  case RISCV::PseudoVLSE32_V_M1:
  case RISCV::PseudoVLSE32_V_M1_MASK:
  case RISCV::PseudoVLSE32_V_M2:
  case RISCV::PseudoVLSE32_V_M2_MASK:
  case RISCV::PseudoVLSE32_V_M4:
  case RISCV::PseudoVLSE32_V_M4_MASK:
  case RISCV::PseudoVLSE32_V_M8:
  case RISCV::PseudoVLSE32_V_M8_MASK:
  case RISCV::PseudoVLSE32_V_MF2:
  case RISCV::PseudoVLSE32_V_MF2_MASK:
  case RISCV::PseudoVSE32_V_M1:
  case RISCV::PseudoVSE32_V_M1_MASK:
  case RISCV::PseudoVSE32_V_M2:
  case RISCV::PseudoVSE32_V_M2_MASK:
  case RISCV::PseudoVSE32_V_M4:
  case RISCV::PseudoVSE32_V_M4_MASK:
  case RISCV::PseudoVSE32_V_M8:
  case RISCV::PseudoVSE32_V_M8_MASK:
  case RISCV::PseudoVSE32_V_MF2:
  case RISCV::PseudoVSE32_V_MF2_MASK:
  case RISCV::PseudoVSSE32_V_M1:
  case RISCV::PseudoVSSE32_V_M1_MASK:
  case RISCV::PseudoVSSE32_V_M2:
  case RISCV::PseudoVSSE32_V_M2_MASK:
  case RISCV::PseudoVSSE32_V_M4:
  case RISCV::PseudoVSSE32_V_M4_MASK:
  case RISCV::PseudoVSSE32_V_M8:
  case RISCV::PseudoVSSE32_V_M8_MASK:
  case RISCV::PseudoVSSE32_V_MF2:
  case RISCV::PseudoVSSE32_V_MF2_MASK:
    return 32;
  case RISCV::PseudoVLE64_V_M1:
  case RISCV::PseudoVLE64_V_M1_MASK:
  case RISCV::PseudoVLE64_V_M2:
  case RISCV::PseudoVLE64_V_M2_MASK:
  case RISCV::PseudoVLE64_V_M4:
  case RISCV::PseudoVLE64_V_M4_MASK:
  case RISCV::PseudoVLE64_V_M8:
  case RISCV::PseudoVLE64_V_M8_MASK:
  case RISCV::PseudoVLSE64_V_M1:
  case RISCV::PseudoVLSE64_V_M1_MASK:
  case RISCV::PseudoVLSE64_V_M2:
  case RISCV::PseudoVLSE64_V_M2_MASK:
  case RISCV::PseudoVLSE64_V_M4:
  case RISCV::PseudoVLSE64_V_M4_MASK:
  case RISCV::PseudoVLSE64_V_M8:
  case RISCV::PseudoVLSE64_V_M8_MASK:
  case RISCV::PseudoVSE64_V_M1:
  case RISCV::PseudoVSE64_V_M1_MASK:
  case RISCV::PseudoVSE64_V_M2:
  case RISCV::PseudoVSE64_V_M2_MASK:
  case RISCV::PseudoVSE64_V_M4:
  case RISCV::PseudoVSE64_V_M4_MASK:
  case RISCV::PseudoVSE64_V_M8:
  case RISCV::PseudoVSE64_V_M8_MASK:
  case RISCV::PseudoVSSE64_V_M1:
  case RISCV::PseudoVSSE64_V_M1_MASK:
  case RISCV::PseudoVSSE64_V_M2:
  case RISCV::PseudoVSSE64_V_M2_MASK:
  case RISCV::PseudoVSSE64_V_M4:
  case RISCV::PseudoVSSE64_V_M4_MASK:
  case RISCV::PseudoVSSE64_V_M8:
  case RISCV::PseudoVSSE64_V_M8_MASK:
    return 64;
  }
}

/// Return true if this is an operation on mask registers.  Note that
/// this includes both arithmetic/logical ops and load/store (vlm/vsm).
static bool isMaskRegOp(const MachineInstr &MI) {
  if (RISCVII::hasSEWOp(MI.getDesc().TSFlags)) {
    const unsigned Log2SEW = MI.getOperand(getSEWOpNum(MI)).getImm();
    // A Log2SEW of 0 is an operation on mask registers only.
    return Log2SEW == 0;
  }
  return false;
}

static unsigned getSEWLMULRatio(unsigned SEW, RISCVII::VLMUL VLMul) {
  unsigned LMul;
  bool Fractional;
  std::tie(LMul, Fractional) = RISCVVType::decodeVLMUL(VLMul);

  // Convert LMul to a fixed point value with 3 fractional bits.
  LMul = Fractional ? (8 / LMul) : (LMul * 8);

  assert(SEW >= 8 && "Unexpected SEW value");
  return (SEW * 8) / LMul;
}

/// Which subfields of VL or VTYPE have values we need to preserve?
struct DemandedFields {
  bool VL = false;
  bool SEW = false;
  bool LMUL = false;
  bool SEWLMULRatio = false;
  bool TailPolicy = false;
  bool MaskPolicy = false;

  // Return true if any part of VTYPE was used
  bool usedVTYPE() {
    return SEW || LMUL || SEWLMULRatio || TailPolicy || MaskPolicy;
  }

  // Mark all VTYPE subfields and properties as demanded
  void demandVTYPE() {
    SEW = true;
    LMUL = true;
    SEWLMULRatio = true;
    TailPolicy = true;
    MaskPolicy = true;
  }
};

/// Return true if the two values of the VTYPE register provided are
/// indistinguishable from the perspective of an instruction (or set of
/// instructions) which use only the Used subfields and properties.
static bool areCompatibleVTYPEs(uint64_t VType1,
                                uint64_t VType2,
                                const DemandedFields &Used) {
  if (Used.SEW &&
      RISCVVType::getSEW(VType1) != RISCVVType::getSEW(VType2))
    return false;

  if (Used.LMUL &&
      RISCVVType::getVLMUL(VType1) != RISCVVType::getVLMUL(VType2))
    return false;

  if (Used.SEWLMULRatio) {
    auto Ratio1 = getSEWLMULRatio(RISCVVType::getSEW(VType1),
                                  RISCVVType::getVLMUL(VType1));
    auto Ratio2 = getSEWLMULRatio(RISCVVType::getSEW(VType2),
                                  RISCVVType::getVLMUL(VType2));
    if (Ratio1 != Ratio2)
      return false;
  }

  if (Used.TailPolicy &&
      RISCVVType::isTailAgnostic(VType1) != RISCVVType::isTailAgnostic(VType2))
    return false;
  if (Used.MaskPolicy &&
      RISCVVType::isMaskAgnostic(VType1) != RISCVVType::isMaskAgnostic(VType2))
    return false;
  return true;
}

/// Return the fields and properties demanded by the provided instruction.
static DemandedFields getDemanded(const MachineInstr &MI) {
  // Warning: This function has to work on both the lowered (i.e. post
  // emitVSETVLIs) and pre-lowering forms.  The main implication of this is
  // that it can't use the value of a SEW, VL, or Policy operand as they might
  // be stale after lowering.

  // Most instructions don't use any of these subfeilds.
  DemandedFields Res;
  // Start conservative if registers are used
  if (MI.isCall() || MI.isInlineAsm() || MI.readsRegister(RISCV::VL))
    Res.VL = true;
  if (MI.isCall() || MI.isInlineAsm() || MI.readsRegister(RISCV::VTYPE))
    Res.demandVTYPE();
  // Start conservative on the unlowered form too
  uint64_t TSFlags = MI.getDesc().TSFlags;
  if (RISCVII::hasSEWOp(TSFlags)) {
    Res.demandVTYPE();
    if (RISCVII::hasVLOp(TSFlags))
      Res.VL = true;
  }

  // Loads and stores with implicit EEW do not demand SEW or LMUL directly.
  // They instead demand the ratio of the two which is used in computing
  // EMUL, but which allows us the flexibility to change SEW and LMUL
  // provided we don't change the ratio.
  // Note: We assume that the instructions initial SEW is the EEW encoded
  // in the opcode.  This is asserted when constructing the VSETVLIInfo.
  if (getEEWForLoadStore(MI)) {
    Res.SEW = false;
    Res.LMUL = false;
  }

  // Store instructions don't use the policy fields.
  if (RISCVII::hasSEWOp(TSFlags) && MI.getNumExplicitDefs() == 0) {
    Res.TailPolicy = false;
    Res.MaskPolicy = false;
  }

<<<<<<< HEAD
  // A splat of 0/-1 is always a splat of 0/-1, regardless of etype.
  // TODO: We're currently demanding VL + SEWLMULRatio which is sufficient
  // but not neccessary.  What we really need is VLInBytes.
  if (isSplatOfZeroOrMinusOne(MI)) {
    Res.SEW = false;
    Res.LMUL = false;
  }

=======
>>>>>>> 3de04b6d
  // If this is a mask reg operation, it only cares about VLMAX.
  // TODO: Possible extensions to this logic
  // * Probably ok if available VLMax is larger than demanded
  // * The policy bits can probably be ignored..
  if (isMaskRegOp(MI)) {
    Res.SEW = false;
    Res.LMUL = false;
  }

  return Res;
}

/// Defines the abstract state with which the forward dataflow models the
/// values of the VL and VTYPE registers after insertion.
class VSETVLIInfo {
  union {
    Register AVLReg;
    unsigned AVLImm;
  };

  enum : uint8_t {
    Uninitialized,
    AVLIsReg,
    AVLIsImm,
    Unknown,
  } State = Uninitialized;

  // Fields from VTYPE.
  RISCVII::VLMUL VLMul = RISCVII::LMUL_1;
  uint8_t SEW = 0;
  uint8_t TailAgnostic : 1;
  uint8_t MaskAgnostic : 1;
  uint8_t SEWLMULRatioOnly : 1;

public:
  VSETVLIInfo()
      : AVLImm(0), TailAgnostic(false), MaskAgnostic(false),
        SEWLMULRatioOnly(false) {}

  static VSETVLIInfo getUnknown() {
    VSETVLIInfo Info;
    Info.setUnknown();
    return Info;
  }

  bool isValid() const { return State != Uninitialized; }
  void setUnknown() { State = Unknown; }
  bool isUnknown() const { return State == Unknown; }

  void setAVLReg(Register Reg) {
    AVLReg = Reg;
    State = AVLIsReg;
  }

  void setAVLImm(unsigned Imm) {
    AVLImm = Imm;
    State = AVLIsImm;
  }

  bool hasAVLImm() const { return State == AVLIsImm; }
  bool hasAVLReg() const { return State == AVLIsReg; }
  Register getAVLReg() const {
    assert(hasAVLReg());
    return AVLReg;
  }
  unsigned getAVLImm() const {
    assert(hasAVLImm());
    return AVLImm;
  }

  unsigned getSEW() const { return SEW; }
  RISCVII::VLMUL getVLMUL() const { return VLMul; }

  bool hasNonZeroAVL() const {
    if (hasAVLImm())
      return getAVLImm() > 0;
    if (hasAVLReg())
      return getAVLReg() == RISCV::X0;
    return false;
  }

  bool hasSameAVL(const VSETVLIInfo &Other) const {
    assert(isValid() && Other.isValid() &&
           "Can't compare invalid VSETVLIInfos");
    assert(!isUnknown() && !Other.isUnknown() &&
           "Can't compare AVL in unknown state");
    if (hasAVLReg() && Other.hasAVLReg())
      return getAVLReg() == Other.getAVLReg();

    if (hasAVLImm() && Other.hasAVLImm())
      return getAVLImm() == Other.getAVLImm();

    return false;
  }

  void setVTYPE(unsigned VType) {
    assert(isValid() && !isUnknown() &&
           "Can't set VTYPE for uninitialized or unknown");
    VLMul = RISCVVType::getVLMUL(VType);
    SEW = RISCVVType::getSEW(VType);
    TailAgnostic = RISCVVType::isTailAgnostic(VType);
    MaskAgnostic = RISCVVType::isMaskAgnostic(VType);
  }
  void setVTYPE(RISCVII::VLMUL L, unsigned S, bool TA, bool MA) {
    assert(isValid() && !isUnknown() &&
           "Can't set VTYPE for uninitialized or unknown");
    VLMul = L;
    SEW = S;
    TailAgnostic = TA;
    MaskAgnostic = MA;
  }

  unsigned encodeVTYPE() const {
    assert(isValid() && !isUnknown() && !SEWLMULRatioOnly &&
           "Can't encode VTYPE for uninitialized or unknown");
    return RISCVVType::encodeVTYPE(VLMul, SEW, TailAgnostic, MaskAgnostic);
  }

  bool hasSEWLMULRatioOnly() const { return SEWLMULRatioOnly; }

  bool hasSameSEW(const VSETVLIInfo &Other) const {
    assert(isValid() && Other.isValid() &&
           "Can't compare invalid VSETVLIInfos");
    assert(!isUnknown() && !Other.isUnknown() &&
           "Can't compare VTYPE in unknown state");
    assert(!SEWLMULRatioOnly && !Other.SEWLMULRatioOnly &&
           "Can't compare when only LMUL/SEW ratio is valid.");
    return SEW == Other.SEW;
  }

  bool hasSameVTYPE(const VSETVLIInfo &Other) const {
    assert(isValid() && Other.isValid() &&
           "Can't compare invalid VSETVLIInfos");
    assert(!isUnknown() && !Other.isUnknown() &&
           "Can't compare VTYPE in unknown state");
    assert(!SEWLMULRatioOnly && !Other.SEWLMULRatioOnly &&
           "Can't compare when only LMUL/SEW ratio is valid.");
    return std::tie(VLMul, SEW, TailAgnostic, MaskAgnostic) ==
           std::tie(Other.VLMul, Other.SEW, Other.TailAgnostic,
                    Other.MaskAgnostic);
  }

  unsigned getSEWLMULRatio() const {
    assert(isValid() && !isUnknown() &&
           "Can't use VTYPE for uninitialized or unknown");
    return ::getSEWLMULRatio(SEW, VLMul);
  }

  // Check if the VTYPE for these two VSETVLIInfos produce the same VLMAX.
  // Note that having the same VLMAX ensures that both share the same
  // function from AVL to VL; that is, they must produce the same VL value
  // for any given AVL value.
  bool hasSameVLMAX(const VSETVLIInfo &Other) const {
    assert(isValid() && Other.isValid() &&
           "Can't compare invalid VSETVLIInfos");
    assert(!isUnknown() && !Other.isUnknown() &&
           "Can't compare VTYPE in unknown state");
    return getSEWLMULRatio() == Other.getSEWLMULRatio();
  }

  bool hasSamePolicy(const VSETVLIInfo &Other) const {
    assert(isValid() && Other.isValid() &&
           "Can't compare invalid VSETVLIInfos");
    assert(!isUnknown() && !Other.isUnknown() &&
           "Can't compare VTYPE in unknown state");
    return TailAgnostic == Other.TailAgnostic &&
           MaskAgnostic == Other.MaskAgnostic;
  }

  bool hasCompatibleVTYPE(const MachineInstr &MI,
                          const VSETVLIInfo &Require) const {
    const DemandedFields Used = getDemanded(MI);
    return areCompatibleVTYPEs(encodeVTYPE(), Require.encodeVTYPE(), Used);
  }

  // Determine whether the vector instructions requirements represented by
  // Require are compatible with the previous vsetvli instruction represented
  // by this.  MI is the instruction whose requirements we're considering.
  bool isCompatible(const MachineInstr &MI, const VSETVLIInfo &Require) const {
    assert(isValid() && Require.isValid() &&
           "Can't compare invalid VSETVLIInfos");
    assert(!Require.SEWLMULRatioOnly &&
           "Expected a valid VTYPE for instruction!");
    // Nothing is compatible with Unknown.
    if (isUnknown() || Require.isUnknown())
      return false;

    // If only our VLMAX ratio is valid, then this isn't compatible.
    if (SEWLMULRatioOnly)
      return false;

    // If the instruction doesn't need an AVLReg and the SEW matches, consider
    // it compatible.
    if (Require.hasAVLReg() && Require.AVLReg == RISCV::NoRegister)
      if (SEW == Require.SEW)
        return true;

    return hasSameAVL(Require) && hasCompatibleVTYPE(MI, Require);
  }

  bool operator==(const VSETVLIInfo &Other) const {
    // Uninitialized is only equal to another Uninitialized.
    if (!isValid())
      return !Other.isValid();
    if (!Other.isValid())
      return !isValid();

    // Unknown is only equal to another Unknown.
    if (isUnknown())
      return Other.isUnknown();
    if (Other.isUnknown())
      return isUnknown();

    if (!hasSameAVL(Other))
      return false;

    // If the SEWLMULRatioOnly bits are different, then they aren't equal.
    if (SEWLMULRatioOnly != Other.SEWLMULRatioOnly)
      return false;

    // If only the VLMAX is valid, check that it is the same.
    if (SEWLMULRatioOnly)
      return hasSameVLMAX(Other);

    // If the full VTYPE is valid, check that it is the same.
    return hasSameVTYPE(Other);
  }

  bool operator!=(const VSETVLIInfo &Other) const {
    return !(*this == Other);
  }

  // Calculate the VSETVLIInfo visible to a block assuming this and Other are
  // both predecessors.
  VSETVLIInfo intersect(const VSETVLIInfo &Other) const {
    // If the new value isn't valid, ignore it.
    if (!Other.isValid())
      return *this;

    // If this value isn't valid, this must be the first predecessor, use it.
    if (!isValid())
      return Other;

    // If either is unknown, the result is unknown.
    if (isUnknown() || Other.isUnknown())
      return VSETVLIInfo::getUnknown();

    // If we have an exact, match return this.
    if (*this == Other)
      return *this;

    // Not an exact match, but maybe the AVL and VLMAX are the same. If so,
    // return an SEW/LMUL ratio only value.
    if (hasSameAVL(Other) && hasSameVLMAX(Other)) {
      VSETVLIInfo MergeInfo = *this;
      MergeInfo.SEWLMULRatioOnly = true;
      return MergeInfo;
    }

    // Otherwise the result is unknown.
    return VSETVLIInfo::getUnknown();
  }

#if !defined(NDEBUG) || defined(LLVM_ENABLE_DUMP)
  /// Support for debugging, callable in GDB: V->dump()
  LLVM_DUMP_METHOD void dump() const {
    print(dbgs());
    dbgs() << "\n";
  }

  /// Implement operator<<.
  /// @{
  void print(raw_ostream &OS) const {
    OS << "{";
    if (!isValid())
      OS << "Uninitialized";
    if (isUnknown())
      OS << "unknown";
    if (hasAVLReg())
      OS << "AVLReg=" << (unsigned)AVLReg;
    if (hasAVLImm())
      OS << "AVLImm=" << (unsigned)AVLImm;
    OS << ", "
       << "VLMul=" << (unsigned)VLMul << ", "
       << "SEW=" << (unsigned)SEW << ", "
       << "TailAgnostic=" << (bool)TailAgnostic << ", "
       << "MaskAgnostic=" << (bool)MaskAgnostic << ", "
       << "SEWLMULRatioOnly=" << (bool)SEWLMULRatioOnly << "}";
  }
#endif
};

#if !defined(NDEBUG) || defined(LLVM_ENABLE_DUMP)
LLVM_ATTRIBUTE_USED
inline raw_ostream &operator<<(raw_ostream &OS, const VSETVLIInfo &V) {
  V.print(OS);
  return OS;
}
#endif

struct BlockData {
  // The VSETVLIInfo that represents the net changes to the VL/VTYPE registers
  // made by this block. Calculated in Phase 1.
  VSETVLIInfo Change;

  // The VSETVLIInfo that represents the VL/VTYPE settings on exit from this
  // block. Calculated in Phase 2.
  VSETVLIInfo Exit;

  // The VSETVLIInfo that represents the VL/VTYPE settings from all predecessor
  // blocks. Calculated in Phase 2, and used by Phase 3.
  VSETVLIInfo Pred;

  // Keeps track of whether the block is already in the queue.
  bool InQueue = false;

  BlockData() = default;
};

class RISCVInsertVSETVLI : public MachineFunctionPass {
  const TargetInstrInfo *TII;
  MachineRegisterInfo *MRI;

  std::vector<BlockData> BlockInfo;
  std::queue<const MachineBasicBlock *> WorkList;

public:
  static char ID;

  RISCVInsertVSETVLI() : MachineFunctionPass(ID) {
    initializeRISCVInsertVSETVLIPass(*PassRegistry::getPassRegistry());
  }
  bool runOnMachineFunction(MachineFunction &MF) override;

  void getAnalysisUsage(AnalysisUsage &AU) const override {
    AU.setPreservesCFG();
    MachineFunctionPass::getAnalysisUsage(AU);
  }

  StringRef getPassName() const override { return RISCV_INSERT_VSETVLI_NAME; }

private:
  bool needVSETVLI(const MachineInstr &MI, const VSETVLIInfo &Require,
                   const VSETVLIInfo &CurInfo) const;
  bool needVSETVLIPHI(const VSETVLIInfo &Require,
                      const MachineBasicBlock &MBB) const;
  void insertVSETVLI(MachineBasicBlock &MBB, MachineInstr &MI,
                     const VSETVLIInfo &Info, const VSETVLIInfo &PrevInfo);
  void insertVSETVLI(MachineBasicBlock &MBB,
                     MachineBasicBlock::iterator InsertPt, DebugLoc DL,
                     const VSETVLIInfo &Info, const VSETVLIInfo &PrevInfo);

  void transferBefore(VSETVLIInfo &Info, const MachineInstr &MI);
  void transferAfter(VSETVLIInfo &Info, const MachineInstr &MI);
  bool computeVLVTYPEChanges(const MachineBasicBlock &MBB);
  void computeIncomingVLVTYPE(const MachineBasicBlock &MBB);
  void emitVSETVLIs(MachineBasicBlock &MBB);
  void doLocalPostpass(MachineBasicBlock &MBB);
  void doPRE(MachineBasicBlock &MBB);
  void insertReadVL(MachineBasicBlock &MBB);
};

} // end anonymous namespace

char RISCVInsertVSETVLI::ID = 0;

INITIALIZE_PASS(RISCVInsertVSETVLI, DEBUG_TYPE, RISCV_INSERT_VSETVLI_NAME,
                false, false)

static bool isVectorConfigInstr(const MachineInstr &MI) {
  return MI.getOpcode() == RISCV::PseudoVSETVLI ||
         MI.getOpcode() == RISCV::PseudoVSETVLIX0 ||
         MI.getOpcode() == RISCV::PseudoVSETIVLI;
}

/// Return true if this is 'vsetvli x0, x0, vtype' which preserves
/// VL and only sets VTYPE.
static bool isVLPreservingConfig(const MachineInstr &MI) {
  if (MI.getOpcode() != RISCV::PseudoVSETVLIX0)
    return false;
  assert(RISCV::X0 == MI.getOperand(1).getReg());
  return RISCV::X0 == MI.getOperand(0).getReg();
}

static VSETVLIInfo computeInfoForInstr(const MachineInstr &MI, uint64_t TSFlags,
                                       const MachineRegisterInfo *MRI) {
  VSETVLIInfo InstrInfo;

  // If the instruction has policy argument, use the argument.
  // If there is no policy argument, default to tail agnostic unless the
  // destination is tied to a source. Unless the source is undef. In that case
  // the user would have some control over the policy values.
  bool TailAgnostic = true;
  bool UsesMaskPolicy = RISCVII::usesMaskPolicy(TSFlags);
  // FIXME: Could we look at the above or below instructions to choose the
  // matched mask policy to reduce vsetvli instructions? Default mask policy is
  // agnostic if instructions use mask policy, otherwise is undisturbed. Because
  // most mask operations are mask undisturbed, so we could possibly reduce the
  // vsetvli between mask and nomasked instruction sequence.
  bool MaskAgnostic = UsesMaskPolicy;
  unsigned UseOpIdx;
  if (RISCVII::hasVecPolicyOp(TSFlags)) {
    const MachineOperand &Op = MI.getOperand(MI.getNumExplicitOperands() - 1);
    uint64_t Policy = Op.getImm();
    assert(Policy <= (RISCVII::TAIL_AGNOSTIC | RISCVII::MASK_AGNOSTIC) &&
           "Invalid Policy Value");
    // Although in some cases, mismatched passthru/maskedoff with policy value
    // does not make sense (ex. tied operand is IMPLICIT_DEF with non-TAMA
    // policy, or tied operand is not IMPLICIT_DEF with TAMA policy), but users
    // have set the policy value explicitly, so compiler would not fix it.
    TailAgnostic = Policy & RISCVII::TAIL_AGNOSTIC;
    MaskAgnostic = Policy & RISCVII::MASK_AGNOSTIC;
  } else if (MI.isRegTiedToUseOperand(0, &UseOpIdx)) {
    TailAgnostic = false;
    if (UsesMaskPolicy)
      MaskAgnostic = false;
    // If the tied operand is an IMPLICIT_DEF we can keep TailAgnostic.
    const MachineOperand &UseMO = MI.getOperand(UseOpIdx);
    MachineInstr *UseMI = MRI->getVRegDef(UseMO.getReg());
    if (UseMI && UseMI->isImplicitDef()) {
      TailAgnostic = true;
      if (UsesMaskPolicy)
        MaskAgnostic = true;
    }
    // Some pseudo instructions force a tail agnostic policy despite having a
    // tied def.
    if (RISCVII::doesForceTailAgnostic(TSFlags))
      TailAgnostic = true;
  }

  RISCVII::VLMUL VLMul = RISCVII::getLMul(TSFlags);

  unsigned Log2SEW = MI.getOperand(getSEWOpNum(MI)).getImm();
  // A Log2SEW of 0 is an operation on mask registers only.
  unsigned SEW = Log2SEW ? 1 << Log2SEW : 8;
  assert(RISCVVType::isValidSEW(SEW) && "Unexpected SEW");

  if (RISCVII::hasVLOp(TSFlags)) {
    const MachineOperand &VLOp = MI.getOperand(getVLOpNum(MI));
    if (VLOp.isImm()) {
      int64_t Imm = VLOp.getImm();
      // Conver the VLMax sentintel to X0 register.
      if (Imm == RISCV::VLMaxSentinel)
        InstrInfo.setAVLReg(RISCV::X0);
      else
        InstrInfo.setAVLImm(Imm);
    } else {
      InstrInfo.setAVLReg(VLOp.getReg());
    }
  } else {
    InstrInfo.setAVLReg(RISCV::NoRegister);
  }
#ifndef NDEBUG
  if (Optional<unsigned> EEW = getEEWForLoadStore(MI)) {
    assert(SEW == EEW && "Initial SEW doesn't match expected EEW");
  }
#endif
  InstrInfo.setVTYPE(VLMul, SEW, TailAgnostic, MaskAgnostic);

  return InstrInfo;
}

void RISCVInsertVSETVLI::insertVSETVLI(MachineBasicBlock &MBB, MachineInstr &MI,
                                       const VSETVLIInfo &Info,
                                       const VSETVLIInfo &PrevInfo) {
  DebugLoc DL = MI.getDebugLoc();
  insertVSETVLI(MBB, MachineBasicBlock::iterator(&MI), DL, Info, PrevInfo);
}

void RISCVInsertVSETVLI::insertVSETVLI(MachineBasicBlock &MBB,
                     MachineBasicBlock::iterator InsertPt, DebugLoc DL,
                     const VSETVLIInfo &Info, const VSETVLIInfo &PrevInfo) {

  // Use X0, X0 form if the AVL is the same and the SEW+LMUL gives the same
  // VLMAX.
  if (PrevInfo.isValid() && !PrevInfo.isUnknown() &&
      Info.hasSameAVL(PrevInfo) && Info.hasSameVLMAX(PrevInfo)) {
    BuildMI(MBB, InsertPt, DL, TII->get(RISCV::PseudoVSETVLIX0))
        .addReg(RISCV::X0, RegState::Define | RegState::Dead)
        .addReg(RISCV::X0, RegState::Kill)
        .addImm(Info.encodeVTYPE())
        .addReg(RISCV::VL, RegState::Implicit);
    return;
  }

  if (Info.hasAVLImm()) {
    BuildMI(MBB, InsertPt, DL, TII->get(RISCV::PseudoVSETIVLI))
        .addReg(RISCV::X0, RegState::Define | RegState::Dead)
        .addImm(Info.getAVLImm())
        .addImm(Info.encodeVTYPE());
    return;
  }

  Register AVLReg = Info.getAVLReg();
  if (AVLReg == RISCV::NoRegister) {
    // We can only use x0, x0 if there's no chance of the vtype change causing
    // the previous vl to become invalid.
    if (PrevInfo.isValid() && !PrevInfo.isUnknown() &&
        Info.hasSameVLMAX(PrevInfo)) {
      BuildMI(MBB, InsertPt, DL, TII->get(RISCV::PseudoVSETVLIX0))
          .addReg(RISCV::X0, RegState::Define | RegState::Dead)
          .addReg(RISCV::X0, RegState::Kill)
          .addImm(Info.encodeVTYPE())
          .addReg(RISCV::VL, RegState::Implicit);
      return;
    }
    // Otherwise use an AVL of 0 to avoid depending on previous vl.
    BuildMI(MBB, InsertPt, DL, TII->get(RISCV::PseudoVSETIVLI))
        .addReg(RISCV::X0, RegState::Define | RegState::Dead)
        .addImm(0)
        .addImm(Info.encodeVTYPE());
    return;
  }

  if (AVLReg.isVirtual())
    MRI->constrainRegClass(AVLReg, &RISCV::GPRNoX0RegClass);

  // Use X0 as the DestReg unless AVLReg is X0. We also need to change the
  // opcode if the AVLReg is X0 as they have different register classes for
  // the AVL operand.
  Register DestReg = RISCV::X0;
  unsigned Opcode = RISCV::PseudoVSETVLI;
  if (AVLReg == RISCV::X0) {
    DestReg = MRI->createVirtualRegister(&RISCV::GPRRegClass);
    Opcode = RISCV::PseudoVSETVLIX0;
  }
  BuildMI(MBB, InsertPt, DL, TII->get(Opcode))
      .addReg(DestReg, RegState::Define | RegState::Dead)
      .addReg(AVLReg)
      .addImm(Info.encodeVTYPE());
}

// Return a VSETVLIInfo representing the changes made by this VSETVLI or
// VSETIVLI instruction.
static VSETVLIInfo getInfoForVSETVLI(const MachineInstr &MI) {
  VSETVLIInfo NewInfo;
  if (MI.getOpcode() == RISCV::PseudoVSETIVLI) {
    NewInfo.setAVLImm(MI.getOperand(1).getImm());
  } else {
    assert(MI.getOpcode() == RISCV::PseudoVSETVLI ||
           MI.getOpcode() == RISCV::PseudoVSETVLIX0);
    Register AVLReg = MI.getOperand(1).getReg();
    assert((AVLReg != RISCV::X0 || MI.getOperand(0).getReg() != RISCV::X0) &&
           "Can't handle X0, X0 vsetvli yet");
    NewInfo.setAVLReg(AVLReg);
  }
  NewInfo.setVTYPE(MI.getOperand(2).getImm());

  return NewInfo;
}

/// Return true if a VSETVLI is required to transition from CurInfo to Require
/// before MI.
bool RISCVInsertVSETVLI::needVSETVLI(const MachineInstr &MI,
                                     const VSETVLIInfo &Require,
                                     const VSETVLIInfo &CurInfo) const {
  assert(Require == computeInfoForInstr(MI, MI.getDesc().TSFlags, MRI));

  if (CurInfo.isCompatible(MI, Require))
    return false;

  if (!CurInfo.isValid() || CurInfo.isUnknown() || CurInfo.hasSEWLMULRatioOnly())
    return true;

  // For vmv.s.x and vfmv.s.f, there is only two behaviors, VL = 0 and VL > 0.
  // VL=0 is uninteresting (as it should have been deleted already), so it is
  // compatible if we can prove both are non-zero.  Additionally, if writing
  // to an implicit_def operand, we don't need to preserve any other bits and
  // are thus compatible with any larger etype, and can disregard policy bits.
  if (isScalarMoveInstr(MI) &&
      CurInfo.hasNonZeroAVL() && Require.hasNonZeroAVL()) {
    auto *VRegDef = MRI->getVRegDef(MI.getOperand(1).getReg());
    if (VRegDef && VRegDef->isImplicitDef() &&
        CurInfo.getSEW() >= Require.getSEW())
      return false;
    if (CurInfo.hasSameSEW(Require) && CurInfo.hasSamePolicy(Require))
      return false;
  }

  // We didn't find a compatible value. If our AVL is a virtual register,
  // it might be defined by a VSET(I)VLI. If it has the same VLMAX we need
  // and the last VL/VTYPE we observed is the same, we don't need a
  // VSETVLI here.
  if (Require.hasAVLReg() && Require.getAVLReg().isVirtual() &&
      CurInfo.hasCompatibleVTYPE(MI, Require)) {
    if (MachineInstr *DefMI = MRI->getVRegDef(Require.getAVLReg())) {
      if (isVectorConfigInstr(*DefMI)) {
        VSETVLIInfo DefInfo = getInfoForVSETVLI(*DefMI);
        if (DefInfo.hasSameAVL(CurInfo) && DefInfo.hasSameVLMAX(CurInfo))
          return false;
      }
    }
  }

  return true;
}

// Given an incoming state reaching MI, modifies that state so that it is minimally
// compatible with MI.  The resulting state is guaranteed to be semantically legal
// for MI, but may not be the state requested by MI.
void RISCVInsertVSETVLI::transferBefore(VSETVLIInfo &Info, const MachineInstr &MI) {
  uint64_t TSFlags = MI.getDesc().TSFlags;
  if (!RISCVII::hasSEWOp(TSFlags))
    return;

  const VSETVLIInfo NewInfo = computeInfoForInstr(MI, TSFlags, MRI);
  if (Info.isValid() && !needVSETVLI(MI, NewInfo, Info))
    return;

  const VSETVLIInfo PrevInfo = Info;
  Info = NewInfo;

  if (!RISCVII::hasVLOp(TSFlags))
    return;

  // For vmv.s.x and vfmv.s.f, there are only two behaviors, VL = 0 and
  // VL > 0. We can discard the user requested AVL and just use the last
  // one if we can prove it equally zero.  This removes a vsetvli entirely
  // if the types match or allows use of cheaper avl preserving variant
  // if VLMAX doesn't change.  If VLMAX might change, we couldn't use
  // the 'vsetvli x0, x0, vtype" variant, so we avoid the transform to
  // prevent extending live range of an avl register operand.
  // TODO: We can probably relax this for immediates.
  if (isScalarMoveInstr(MI) && PrevInfo.isValid() &&
      PrevInfo.hasNonZeroAVL() && Info.hasNonZeroAVL() &&
      Info.hasSameVLMAX(PrevInfo)) {
    if (PrevInfo.hasAVLImm())
      Info.setAVLImm(PrevInfo.getAVLImm());
    else
      Info.setAVLReg(PrevInfo.getAVLReg());
    return;
  }

  // Two cases involving an AVL resulting from a previous vsetvli.
  // 1) If the AVL is the result of a previous vsetvli which has the
  //    same AVL and VLMAX as our current state, we can reuse the AVL
  //    from the current state for the new one.  This allows us to
  //    generate 'vsetvli x0, x0, vtype" or possible skip the transition
  //    entirely.
  // 2) If AVL is defined by a vsetvli with the same VLMAX, we can
  //    replace the AVL operand with the AVL of the defining vsetvli.
  //    We avoid general register AVLs to avoid extending live ranges
  //    without being sure we can kill the original source reg entirely.
  if (!Info.hasAVLReg() || !Info.getAVLReg().isVirtual())
    return;
  MachineInstr *DefMI = MRI->getVRegDef(Info.getAVLReg());
  if (!DefMI || !isVectorConfigInstr(*DefMI))
    return;

  VSETVLIInfo DefInfo = getInfoForVSETVLI(*DefMI);
  // case 1
  if (PrevInfo.isValid() && !PrevInfo.isUnknown() &&
      DefInfo.hasSameAVL(PrevInfo) &&
      DefInfo.hasSameVLMAX(PrevInfo)) {
    if (PrevInfo.hasAVLImm())
      Info.setAVLImm(PrevInfo.getAVLImm());
    else
      Info.setAVLReg(PrevInfo.getAVLReg());
    return;
  }
  // case 2
  if (DefInfo.hasSameVLMAX(Info) &&
      (DefInfo.hasAVLImm() || DefInfo.getAVLReg() == RISCV::X0)) {
    if (DefInfo.hasAVLImm())
      Info.setAVLImm(DefInfo.getAVLImm());
    else
      Info.setAVLReg(DefInfo.getAVLReg());
    return;
  }
}

// Given a state with which we evaluated MI (see transferBefore above for why
// this might be different that the state MI requested), modify the state to
// reflect the changes MI might make.
void RISCVInsertVSETVLI::transferAfter(VSETVLIInfo &Info, const MachineInstr &MI) {
  if (isVectorConfigInstr(MI)) {
    Info = getInfoForVSETVLI(MI);
    return;
  }

  if (RISCV::isFaultFirstLoad(MI)) {
    // Update AVL to vl-output of the fault first load.
    Info.setAVLReg(MI.getOperand(1).getReg());
    return;
  }

  // If this is something that updates VL/VTYPE that we don't know about, set
  // the state to unknown.
  if (MI.isCall() || MI.isInlineAsm() || MI.modifiesRegister(RISCV::VL) ||
      MI.modifiesRegister(RISCV::VTYPE))
    Info = VSETVLIInfo::getUnknown();
}

bool RISCVInsertVSETVLI::computeVLVTYPEChanges(const MachineBasicBlock &MBB) {
  bool HadVectorOp = false;

  BlockData &BBInfo = BlockInfo[MBB.getNumber()];
  BBInfo.Change = BBInfo.Pred;
  for (const MachineInstr &MI : MBB) {
    transferBefore(BBInfo.Change, MI);

    if (isVectorConfigInstr(MI) || RISCVII::hasSEWOp(MI.getDesc().TSFlags))
      HadVectorOp = true;

    transferAfter(BBInfo.Change, MI);
  }

  return HadVectorOp;
}

void RISCVInsertVSETVLI::computeIncomingVLVTYPE(const MachineBasicBlock &MBB) {

  BlockData &BBInfo = BlockInfo[MBB.getNumber()];

  BBInfo.InQueue = false;

  VSETVLIInfo InInfo;
  if (MBB.pred_empty()) {
    // There are no predecessors, so use the default starting status.
    InInfo.setUnknown();
  } else {
    for (MachineBasicBlock *P : MBB.predecessors())
      InInfo = InInfo.intersect(BlockInfo[P->getNumber()].Exit);
  }

  // If we don't have any valid predecessor value, wait until we do.
  if (!InInfo.isValid())
    return;

  // If no change, no need to rerun block
  if (InInfo == BBInfo.Pred)
    return;

  BBInfo.Pred = InInfo;
  LLVM_DEBUG(dbgs() << "Entry state of " << printMBBReference(MBB)
                    << " changed to " << BBInfo.Pred << "\n");

  // Note: It's tempting to cache the state changes here, but due to the
  // compatibility checks performed a blocks output state can change based on
  // the input state.  To cache, we'd have to add logic for finding
  // never-compatible state changes.
  computeVLVTYPEChanges(MBB);
  VSETVLIInfo TmpStatus = BBInfo.Change;

  // If the new exit value matches the old exit value, we don't need to revisit
  // any blocks.
  if (BBInfo.Exit == TmpStatus)
    return;

  BBInfo.Exit = TmpStatus;
  LLVM_DEBUG(dbgs() << "Exit state of " << printMBBReference(MBB)
                    << " changed to " << BBInfo.Exit << "\n");

  // Add the successors to the work list so we can propagate the changed exit
  // status.
  for (MachineBasicBlock *S : MBB.successors())
    if (!BlockInfo[S->getNumber()].InQueue)
      WorkList.push(S);
}

// If we weren't able to prove a vsetvli was directly unneeded, it might still
// be unneeded if the AVL is a phi node where all incoming values are VL
// outputs from the last VSETVLI in their respective basic blocks.
bool RISCVInsertVSETVLI::needVSETVLIPHI(const VSETVLIInfo &Require,
                                        const MachineBasicBlock &MBB) const {
  if (DisableInsertVSETVLPHIOpt)
    return true;

  if (!Require.hasAVLReg())
    return true;

  Register AVLReg = Require.getAVLReg();
  if (!AVLReg.isVirtual())
    return true;

  // We need the AVL to be produce by a PHI node in this basic block.
  MachineInstr *PHI = MRI->getVRegDef(AVLReg);
  if (!PHI || PHI->getOpcode() != RISCV::PHI || PHI->getParent() != &MBB)
    return true;

  for (unsigned PHIOp = 1, NumOps = PHI->getNumOperands(); PHIOp != NumOps;
       PHIOp += 2) {
    Register InReg = PHI->getOperand(PHIOp).getReg();
    MachineBasicBlock *PBB = PHI->getOperand(PHIOp + 1).getMBB();
    const BlockData &PBBInfo = BlockInfo[PBB->getNumber()];
    // If the exit from the predecessor has the VTYPE we are looking for
    // we might be able to avoid a VSETVLI.
    if (PBBInfo.Exit.isUnknown() || !PBBInfo.Exit.hasSameVTYPE(Require))
      return true;

    // We need the PHI input to the be the output of a VSET(I)VLI.
    MachineInstr *DefMI = MRI->getVRegDef(InReg);
    if (!DefMI || !isVectorConfigInstr(*DefMI))
      return true;

    // We found a VSET(I)VLI make sure it matches the output of the
    // predecessor block.
    VSETVLIInfo DefInfo = getInfoForVSETVLI(*DefMI);
    if (!DefInfo.hasSameAVL(PBBInfo.Exit) ||
        !DefInfo.hasSameVTYPE(PBBInfo.Exit))
      return true;
  }

  // If all the incoming values to the PHI checked out, we don't need
  // to insert a VSETVLI.
  return false;
}

void RISCVInsertVSETVLI::emitVSETVLIs(MachineBasicBlock &MBB) {
  VSETVLIInfo CurInfo = BlockInfo[MBB.getNumber()].Pred;
  // Track whether the prefix of the block we've scanned is transparent
  // (meaning has not yet changed the abstract state).
  bool PrefixTransparent = true;
  for (MachineInstr &MI : MBB) {
    const VSETVLIInfo PrevInfo = CurInfo;
    transferBefore(CurInfo, MI);

    // If this is an explicit VSETVLI or VSETIVLI, update our state.
    if (isVectorConfigInstr(MI)) {
      // Conservatively, mark the VL and VTYPE as live.
      assert(MI.getOperand(3).getReg() == RISCV::VL &&
             MI.getOperand(4).getReg() == RISCV::VTYPE &&
             "Unexpected operands where VL and VTYPE should be");
      MI.getOperand(3).setIsDead(false);
      MI.getOperand(4).setIsDead(false);
      PrefixTransparent = false;
    }

    uint64_t TSFlags = MI.getDesc().TSFlags;
    if (RISCVII::hasSEWOp(TSFlags)) {
      if (PrevInfo != CurInfo) {
        // If this is the first implicit state change, and the state change
        // requested can be proven to produce the same register contents, we
        // can skip emitting the actual state change and continue as if we
        // had since we know the GPR result of the implicit state change
        // wouldn't be used and VL/VTYPE registers are correct.  Note that
        // we *do* need to model the state as if it changed as while the
        // register contents are unchanged, the abstract model can change.
        if (!PrefixTransparent || needVSETVLIPHI(CurInfo, MBB))
          insertVSETVLI(MBB, MI, CurInfo, PrevInfo);
        PrefixTransparent = false;
      }

      if (RISCVII::hasVLOp(TSFlags)) {
        MachineOperand &VLOp = MI.getOperand(getVLOpNum(MI));
        if (VLOp.isReg()) {
          // Erase the AVL operand from the instruction.
          VLOp.setReg(RISCV::NoRegister);
          VLOp.setIsKill(false);
        }
        MI.addOperand(MachineOperand::CreateReg(RISCV::VL, /*isDef*/ false,
                                                /*isImp*/ true));
      }
      MI.addOperand(MachineOperand::CreateReg(RISCV::VTYPE, /*isDef*/ false,
                                              /*isImp*/ true));
    }

    if (MI.isCall() || MI.isInlineAsm() || MI.modifiesRegister(RISCV::VL) ||
        MI.modifiesRegister(RISCV::VTYPE))
      PrefixTransparent = false;

    transferAfter(CurInfo, MI);
  }

  // If we reach the end of the block and our current info doesn't match the
  // expected info, insert a vsetvli to correct.
  if (!UseStrictAsserts) {
    const VSETVLIInfo &ExitInfo = BlockInfo[MBB.getNumber()].Exit;
    if (CurInfo.isValid() && ExitInfo.isValid() && !ExitInfo.isUnknown() &&
        CurInfo != ExitInfo) {
      // Note there's an implicit assumption here that terminators never use
      // or modify VL or VTYPE.  Also, fallthrough will return end().
      auto InsertPt = MBB.getFirstInstrTerminator();
      insertVSETVLI(MBB, InsertPt, MBB.findDebugLoc(InsertPt), ExitInfo,
                    CurInfo);
      CurInfo = ExitInfo;
    }
  }

  if (UseStrictAsserts && CurInfo.isValid()) {
    const auto &Info = BlockInfo[MBB.getNumber()];
    if (CurInfo != Info.Exit) {
      LLVM_DEBUG(dbgs() << "in block " << printMBBReference(MBB) << "\n");
      LLVM_DEBUG(dbgs() << "  begin        state: " << Info.Pred << "\n");
      LLVM_DEBUG(dbgs() << "  expected end state: " << Info.Exit << "\n");
      LLVM_DEBUG(dbgs() << "  actual   end state: " << CurInfo << "\n");
    }
    assert(CurInfo == Info.Exit &&
           "InsertVSETVLI dataflow invariant violated");
  }
}

/// Return true if the VL value configured must be equal to the requested one.
static bool hasFixedResult(const VSETVLIInfo &Info, const RISCVSubtarget &ST) {
  if (!Info.hasAVLImm())
    // VLMAX is always the same value.
    // TODO: Could extend to other registers by looking at the associated vreg
    // def placement.
    return RISCV::X0 == Info.getAVLReg();

  unsigned AVL = Info.getAVLImm();
  unsigned SEW = Info.getSEW();
  unsigned AVLInBits = AVL * SEW;

  unsigned LMul;
  bool Fractional;
  std::tie(LMul, Fractional) = RISCVVType::decodeVLMUL(Info.getVLMUL());

  if (Fractional)
    return ST.getRealMinVLen() / LMul >= AVLInBits;
  return ST.getRealMinVLen() * LMul >= AVLInBits;
}

/// Perform simple partial redundancy elimination of the VSETVLI instructions
/// we're about to insert by looking for cases where we can PRE from the
/// beginning of one block to the end of one of its predecessors.  Specifically,
/// this is geared to catch the common case of a fixed length vsetvl in a single
/// block loop when it could execute once in the preheader instead.
void RISCVInsertVSETVLI::doPRE(MachineBasicBlock &MBB) {
  const MachineFunction &MF = *MBB.getParent();
  const RISCVSubtarget &ST = MF.getSubtarget<RISCVSubtarget>();

  if (!BlockInfo[MBB.getNumber()].Pred.isUnknown())
    return;

  MachineBasicBlock *UnavailablePred = nullptr;
  VSETVLIInfo AvailableInfo;
  for (MachineBasicBlock *P : MBB.predecessors()) {
    const VSETVLIInfo &PredInfo = BlockInfo[P->getNumber()].Exit;
    if (PredInfo.isUnknown()) {
      if (UnavailablePred)
        return;
      UnavailablePred = P;
    } else if (!AvailableInfo.isValid()) {
      AvailableInfo = PredInfo;
    } else if (AvailableInfo != PredInfo) {
      return;
    }
  }

  // Unreachable, single pred, or full redundancy. Note that FRE is handled by
  // phase 3.
  if (!UnavailablePred || !AvailableInfo.isValid())
    return;

  // Critical edge - TODO: consider splitting?
  if (UnavailablePred->succ_size() != 1)
    return;

  // If VL can be less than AVL, then we can't reduce the frequency of exec.
  if (!hasFixedResult(AvailableInfo, ST))
    return;

  // Does it actually let us remove an implicit transition in MBB?
  bool Found = false;
  for (auto &MI : MBB) {
    if (isVectorConfigInstr(MI))
      return;

    const uint64_t TSFlags = MI.getDesc().TSFlags;
    if (RISCVII::hasSEWOp(TSFlags)) {
      if (AvailableInfo != computeInfoForInstr(MI, TSFlags, MRI))
        return;
      Found = true;
      break;
    }
  }
  if (!Found)
    return;

  // Finally, update both data flow state and insert the actual vsetvli.
  // Doing both keeps the code in sync with the dataflow results, which
  // is critical for correctness of phase 3.
  auto OldInfo = BlockInfo[UnavailablePred->getNumber()].Exit;
  LLVM_DEBUG(dbgs() << "PRE VSETVLI from " << MBB.getName() << " to "
                    << UnavailablePred->getName() << " with state "
                    << AvailableInfo << "\n");
  BlockInfo[UnavailablePred->getNumber()].Exit = AvailableInfo;
  BlockInfo[MBB.getNumber()].Pred = AvailableInfo;

  // Note there's an implicit assumption here that terminators never use
  // or modify VL or VTYPE.  Also, fallthrough will return end().
  auto InsertPt = UnavailablePred->getFirstInstrTerminator();
  insertVSETVLI(*UnavailablePred, InsertPt,
                UnavailablePred->findDebugLoc(InsertPt),
                AvailableInfo, OldInfo);
}

static void doUnion(DemandedFields &A, DemandedFields B) {
  A.VL |= B.VL;
  A.SEW |= B.SEW;
  A.LMUL |= B.LMUL;
  A.SEWLMULRatio |= B.SEWLMULRatio;
  A.TailPolicy |= B.TailPolicy;
  A.MaskPolicy |= B.MaskPolicy;
}

// Return true if we can mutate PrevMI's VTYPE to match MI's
// without changing any the fields which have been used.
// TODO: Restructure code to allow code reuse between this and isCompatible
// above.
static bool canMutatePriorConfig(const MachineInstr &PrevMI,
                                 const MachineInstr &MI,
                                 const DemandedFields &Used) {
  // TODO: Extend this to handle cases where VL does change, but VL
  // has not been used.  (e.g. over a vmv.x.s)
  if (!isVLPreservingConfig(MI))
    // Note: `vsetvli x0, x0, vtype' is the canonical instruction
    // for this case.  If you find yourself wanting to add other forms
    // to this "unused VTYPE" case, we're probably missing a
    // canonicalization earlier.
    return false;

  if (!PrevMI.getOperand(2).isImm() || !MI.getOperand(2).isImm())
    return false;

  auto PriorVType = PrevMI.getOperand(2).getImm();
  auto VType = MI.getOperand(2).getImm();
  return areCompatibleVTYPEs(PriorVType, VType, Used);
}

void RISCVInsertVSETVLI::doLocalPostpass(MachineBasicBlock &MBB) {
  MachineInstr *PrevMI = nullptr;
  DemandedFields Used;
  SmallVector<MachineInstr*> ToDelete;
  for (MachineInstr &MI : MBB) {
    // Note: Must be *before* vsetvli handling to account for config cases
    // which only change some subfields.
    doUnion(Used, getDemanded(MI));

    if (!isVectorConfigInstr(MI))
      continue;

    if (PrevMI) {
      if (!Used.VL && !Used.usedVTYPE()) {
        ToDelete.push_back(PrevMI);
        // fallthrough
      } else if (canMutatePriorConfig(*PrevMI, MI, Used)) {
        PrevMI->getOperand(2).setImm(MI.getOperand(2).getImm());
        ToDelete.push_back(&MI);
        // Leave PrevMI unchanged
        continue;
      }
    }
    PrevMI = &MI;
    Used = getDemanded(MI);
    Register VRegDef = MI.getOperand(0).getReg();
    if (VRegDef != RISCV::X0 &&
        !(VRegDef.isVirtual() && MRI->use_nodbg_empty(VRegDef)))
      Used.VL = true;
  }

  for (auto *MI : ToDelete)
    MI->eraseFromParent();
}

void RISCVInsertVSETVLI::insertReadVL(MachineBasicBlock &MBB) {
  for (auto I = MBB.begin(), E = MBB.end(); I != E;) {
    MachineInstr &MI = *I++;
    if (RISCV::isFaultFirstLoad(MI)) {
      Register VLOutput = MI.getOperand(1).getReg();
      if (!MRI->use_nodbg_empty(VLOutput))
        BuildMI(MBB, I, MI.getDebugLoc(), TII->get(RISCV::PseudoReadVL),
                VLOutput);
      // We don't use the vl output of the VLEFF/VLSEGFF anymore.
      MI.getOperand(1).setReg(RISCV::X0);
    }
  }
}

bool RISCVInsertVSETVLI::runOnMachineFunction(MachineFunction &MF) {
  // Skip if the vector extension is not enabled.
  const RISCVSubtarget &ST = MF.getSubtarget<RISCVSubtarget>();
  if (!ST.hasVInstructions())
    return false;

  LLVM_DEBUG(dbgs() << "Entering InsertVSETVLI for " << MF.getName() << "\n");

  TII = ST.getInstrInfo();
  MRI = &MF.getRegInfo();

  assert(BlockInfo.empty() && "Expect empty block infos");
  BlockInfo.resize(MF.getNumBlockIDs());

  bool HaveVectorOp = false;

  // Phase 1 - determine how VL/VTYPE are affected by the each block.
  for (const MachineBasicBlock &MBB : MF) {
    HaveVectorOp |= computeVLVTYPEChanges(MBB);
    // Initial exit state is whatever change we found in the block.
    BlockData &BBInfo = BlockInfo[MBB.getNumber()];
    BBInfo.Exit = BBInfo.Change;
    LLVM_DEBUG(dbgs() << "Initial exit state of " << printMBBReference(MBB)
                      << " is " << BBInfo.Exit << "\n");

  }

  // If we didn't find any instructions that need VSETVLI, we're done.
  if (!HaveVectorOp) {
    BlockInfo.clear();
    return false;
  }

  // Phase 2 - determine the exit VL/VTYPE from each block. We add all
  // blocks to the list here, but will also add any that need to be revisited
  // during Phase 2 processing.
  for (const MachineBasicBlock &MBB : MF) {
    WorkList.push(&MBB);
    BlockInfo[MBB.getNumber()].InQueue = true;
  }
  while (!WorkList.empty()) {
    const MachineBasicBlock &MBB = *WorkList.front();
    WorkList.pop();
    computeIncomingVLVTYPE(MBB);
  }

  // Perform partial redundancy elimination of vsetvli transitions.
  for (MachineBasicBlock &MBB : MF)
    doPRE(MBB);

  // Phase 3 - add any vsetvli instructions needed in the block. Use the
  // Phase 2 information to avoid adding vsetvlis before the first vector
  // instruction in the block if the VL/VTYPE is satisfied by its
  // predecessors.
  for (MachineBasicBlock &MBB : MF)
    emitVSETVLIs(MBB);

  // Now that all vsetvlis are explicit, go through and do block local
  // DSE and peephole based demanded fields based transforms.  Note that
  // this *must* be done outside the main dataflow so long as we allow
  // any cross block analysis within the dataflow.  We can't have both
  // demanded fields based mutation and non-local analysis in the
  // dataflow at the same time without introducing inconsistencies.
  for (MachineBasicBlock &MBB : MF)
    doLocalPostpass(MBB);

  // Once we're fully done rewriting all the instructions, do a final pass
  // through to check for VSETVLIs which write to an unused destination.
  // For the non X0, X0 variant, we can replace the destination register
  // with X0 to reduce register pressure.  This is really a generic
  // optimization which can be applied to any dead def (TODO: generalize).
  for (MachineBasicBlock &MBB : MF) {
    for (MachineInstr &MI : MBB) {
      if (MI.getOpcode() == RISCV::PseudoVSETVLI ||
          MI.getOpcode() == RISCV::PseudoVSETIVLI) {
        Register VRegDef = MI.getOperand(0).getReg();
        if (VRegDef != RISCV::X0 && MRI->use_nodbg_empty(VRegDef))
          MI.getOperand(0).setReg(RISCV::X0);
      }
    }
  }

  // Insert PseudoReadVL after VLEFF/VLSEGFF and replace it with the vl output
  // of VLEFF/VLSEGFF.
  for (MachineBasicBlock &MBB : MF)
    insertReadVL(MBB);

  BlockInfo.clear();
  return HaveVectorOp;
}

/// Returns an instance of the Insert VSETVLI pass.
FunctionPass *llvm::createRISCVInsertVSETVLIPass() {
  return new RISCVInsertVSETVLI();
}<|MERGE_RESOLUTION|>--- conflicted
+++ resolved
@@ -80,38 +80,6 @@
   case RISCV::PseudoVFMV_S_F64_M8:
     return true;
   }
-}
-
-static bool isSplatMoveInstr(const MachineInstr &MI) {
-  switch (MI.getOpcode()) {
-  default:
-    return false;
-  case RISCV::PseudoVMV_V_X_M1:
-  case RISCV::PseudoVMV_V_X_M2:
-  case RISCV::PseudoVMV_V_X_M4:
-  case RISCV::PseudoVMV_V_X_M8:
-  case RISCV::PseudoVMV_V_X_MF2:
-  case RISCV::PseudoVMV_V_X_MF4:
-  case RISCV::PseudoVMV_V_X_MF8:
-  case RISCV::PseudoVMV_V_I_M1:
-  case RISCV::PseudoVMV_V_I_M2:
-  case RISCV::PseudoVMV_V_I_M4:
-  case RISCV::PseudoVMV_V_I_M8:
-  case RISCV::PseudoVMV_V_I_MF2:
-  case RISCV::PseudoVMV_V_I_MF4:
-  case RISCV::PseudoVMV_V_I_MF8:
-    return true;
-  }
-}
-
-static bool isSplatOfZeroOrMinusOne(const MachineInstr &MI) {
-  if (!isSplatMoveInstr(MI))
-    return false;
-
-  const MachineOperand &SrcMO = MI.getOperand(1);
-  if (SrcMO.isImm())
-    return SrcMO.getImm() == 0 || SrcMO.getImm() == -1;
-  return SrcMO.isReg() && SrcMO.getReg() == RISCV::X0;
 }
 
 /// Get the EEW for a load or store instruction.  Return None if MI is not
@@ -421,17 +389,6 @@
     Res.MaskPolicy = false;
   }
 
-<<<<<<< HEAD
-  // A splat of 0/-1 is always a splat of 0/-1, regardless of etype.
-  // TODO: We're currently demanding VL + SEWLMULRatio which is sufficient
-  // but not neccessary.  What we really need is VLInBytes.
-  if (isSplatOfZeroOrMinusOne(MI)) {
-    Res.SEW = false;
-    Res.LMUL = false;
-  }
-
-=======
->>>>>>> 3de04b6d
   // If this is a mask reg operation, it only cares about VLMAX.
   // TODO: Possible extensions to this logic
   // * Probably ok if available VLMax is larger than demanded
