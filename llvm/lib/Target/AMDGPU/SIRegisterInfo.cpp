//===-- SIRegisterInfo.cpp - SI Register Information ---------------------===//
//
// Part of the LLVM Project, under the Apache License v2.0 with LLVM Exceptions.
// See https://llvm.org/LICENSE.txt for license information.
// SPDX-License-Identifier: Apache-2.0 WITH LLVM-exception
//
//===----------------------------------------------------------------------===//
//
/// \file
/// SI implementation of the TargetRegisterInfo class.
//
//===----------------------------------------------------------------------===//

#include "SIRegisterInfo.h"
#include "AMDGPURegisterBankInfo.h"
#include "AMDGPUSubtarget.h"
#include "SIInstrInfo.h"
#include "SIMachineFunctionInfo.h"
#include "MCTargetDesc/AMDGPUInstPrinter.h"
#include "MCTargetDesc/AMDGPUMCTargetDesc.h"
#include "llvm/CodeGen/LiveIntervals.h"
#include "llvm/CodeGen/MachineDominators.h"
#include "llvm/CodeGen/MachineFrameInfo.h"
#include "llvm/CodeGen/MachineInstrBuilder.h"
#include "llvm/CodeGen/RegisterScavenging.h"
#include "llvm/CodeGen/SlotIndexes.h"
#include "llvm/IR/Function.h"
#include "llvm/IR/LLVMContext.h"
#include <vector>

using namespace llvm;

#define GET_REGINFO_TARGET_DESC
#include "AMDGPUGenRegisterInfo.inc"

static cl::opt<bool> EnableSpillSGPRToVGPR(
  "amdgpu-spill-sgpr-to-vgpr",
  cl::desc("Enable spilling VGPRs to SGPRs"),
  cl::ReallyHidden,
  cl::init(true));

std::array<std::vector<int16_t>, 16> SIRegisterInfo::RegSplitParts;
std::array<std::array<uint16_t, 32>, 9> SIRegisterInfo::SubRegFromChannelTable;

// Map numbers of DWORDs to indexes in SubRegFromChannelTable.
// Valid indexes are shifted 1, such that a 0 mapping means unsupported.
// e.g. for 8 DWORDs (256-bit), SubRegFromChannelTableWidthMap[8] = 8,
//      meaning index 7 in SubRegFromChannelTable.
static const std::array<unsigned, 17> SubRegFromChannelTableWidthMap = {
    0, 1, 2, 3, 4, 5, 6, 7, 8, 0, 0, 0, 0, 0, 0, 0, 9};

SIRegisterInfo::SIRegisterInfo(const GCNSubtarget &ST)
    : AMDGPUGenRegisterInfo(AMDGPU::PC_REG, ST.getAMDGPUDwarfFlavour()), ST(ST),
      SpillSGPRToVGPR(EnableSpillSGPRToVGPR), isWave32(ST.isWave32()) {

  assert(getSubRegIndexLaneMask(AMDGPU::sub0).getAsInteger() == 3 &&
         getSubRegIndexLaneMask(AMDGPU::sub31).getAsInteger() == (3ULL << 62) &&
         (getSubRegIndexLaneMask(AMDGPU::lo16) |
          getSubRegIndexLaneMask(AMDGPU::hi16)).getAsInteger() ==
           getSubRegIndexLaneMask(AMDGPU::sub0).getAsInteger() &&
         "getNumCoveredRegs() will not work with generated subreg masks!");

  RegPressureIgnoredUnits.resize(getNumRegUnits());
  RegPressureIgnoredUnits.set(
      *MCRegUnitIterator(MCRegister::from(AMDGPU::M0), this));
  for (auto Reg : AMDGPU::VGPR_HI16RegClass)
    RegPressureIgnoredUnits.set(*MCRegUnitIterator(Reg, this));

  // HACK: Until this is fully tablegen'd.
  static llvm::once_flag InitializeRegSplitPartsFlag;

  static auto InitializeRegSplitPartsOnce = [this]() {
    for (unsigned Idx = 1, E = getNumSubRegIndices() - 1; Idx < E; ++Idx) {
      unsigned Size = getSubRegIdxSize(Idx);
      if (Size & 31)
        continue;
      std::vector<int16_t> &Vec = RegSplitParts[Size / 32 - 1];
      unsigned Pos = getSubRegIdxOffset(Idx);
      if (Pos % Size)
        continue;
      Pos /= Size;
      if (Vec.empty()) {
        unsigned MaxNumParts = 1024 / Size; // Maximum register is 1024 bits.
        Vec.resize(MaxNumParts);
      }
      Vec[Pos] = Idx;
    }
  };

  static llvm::once_flag InitializeSubRegFromChannelTableFlag;

  static auto InitializeSubRegFromChannelTableOnce = [this]() {
    for (auto &Row : SubRegFromChannelTable)
      Row.fill(AMDGPU::NoSubRegister);
    for (uint16_t Idx = 1; Idx < getNumSubRegIndices(); ++Idx) {
      unsigned Width = AMDGPUSubRegIdxRanges[Idx].Size / 32;
      unsigned Offset = AMDGPUSubRegIdxRanges[Idx].Offset / 32;
      assert(Width < SubRegFromChannelTableWidthMap.size());
      Width = SubRegFromChannelTableWidthMap[Width];
      if (Width == 0)
        continue;
      unsigned TableIdx = Width - 1;
      assert(TableIdx < SubRegFromChannelTable.size());
      assert(Offset < SubRegFromChannelTable[TableIdx].size());
      SubRegFromChannelTable[TableIdx][Offset] = Idx;
    }
  };

  llvm::call_once(InitializeRegSplitPartsFlag, InitializeRegSplitPartsOnce);
  llvm::call_once(InitializeSubRegFromChannelTableFlag,
                  InitializeSubRegFromChannelTableOnce);
}

void SIRegisterInfo::reserveRegisterTuples(BitVector &Reserved,
                                           MCRegister Reg) const {
  MCRegAliasIterator R(Reg, this, true);

  for (; R.isValid(); ++R)
    Reserved.set(*R);
}

// Forced to be here by one .inc
const MCPhysReg *SIRegisterInfo::getCalleeSavedRegs(
  const MachineFunction *MF) const {
  CallingConv::ID CC = MF->getFunction().getCallingConv();
  switch (CC) {
  case CallingConv::C:
  case CallingConv::Fast:
  case CallingConv::Cold:
  case CallingConv::AMDGPU_Gfx:
    return CSR_AMDGPU_HighRegs_SaveList;
  default: {
    // Dummy to not crash RegisterClassInfo.
    static const MCPhysReg NoCalleeSavedReg = AMDGPU::NoRegister;
    return &NoCalleeSavedReg;
  }
  }
}

const MCPhysReg *
SIRegisterInfo::getCalleeSavedRegsViaCopy(const MachineFunction *MF) const {
  return nullptr;
}

const uint32_t *SIRegisterInfo::getCallPreservedMask(const MachineFunction &MF,
                                                     CallingConv::ID CC) const {
  switch (CC) {
  case CallingConv::C:
  case CallingConv::Fast:
  case CallingConv::Cold:
  case CallingConv::AMDGPU_Gfx:
    return CSR_AMDGPU_HighRegs_RegMask;
  default:
    return nullptr;
  }
}

const uint32_t *SIRegisterInfo::getNoPreservedMask() const {
  return CSR_AMDGPU_NoRegs_RegMask;
}

Register SIRegisterInfo::getFrameRegister(const MachineFunction &MF) const {
  const SIFrameLowering *TFI =
      MF.getSubtarget<GCNSubtarget>().getFrameLowering();
  const SIMachineFunctionInfo *FuncInfo = MF.getInfo<SIMachineFunctionInfo>();
  // During ISel lowering we always reserve the stack pointer in entry
  // functions, but never actually want to reference it when accessing our own
  // frame. If we need a frame pointer we use it, but otherwise we can just use
  // an immediate "0" which we represent by returning NoRegister.
  if (FuncInfo->isEntryFunction()) {
    return TFI->hasFP(MF) ? FuncInfo->getFrameOffsetReg() : Register();
  }
  return TFI->hasFP(MF) ? FuncInfo->getFrameOffsetReg()
                        : FuncInfo->getStackPtrOffsetReg();
}

bool SIRegisterInfo::hasBasePointer(const MachineFunction &MF) const {
  // When we need stack realignment, we can't reference off of the
  // stack pointer, so we reserve a base pointer.
  const MachineFrameInfo &MFI = MF.getFrameInfo();
  return MFI.getNumFixedObjects() && needsStackRealignment(MF);
}

Register SIRegisterInfo::getBaseRegister() const { return AMDGPU::SGPR34; }

const uint32_t *SIRegisterInfo::getAllVGPRRegMask() const {
  return CSR_AMDGPU_AllVGPRs_RegMask;
}

const uint32_t *SIRegisterInfo::getAllAllocatableSRegMask() const {
  return CSR_AMDGPU_AllAllocatableSRegs_RegMask;
}

unsigned SIRegisterInfo::getSubRegFromChannel(unsigned Channel,
                                              unsigned NumRegs) {
  assert(NumRegs < SubRegFromChannelTableWidthMap.size());
  unsigned NumRegIndex = SubRegFromChannelTableWidthMap[NumRegs];
  assert(NumRegIndex && "Not implemented");
  assert(Channel < SubRegFromChannelTable[NumRegIndex - 1].size());
  return SubRegFromChannelTable[NumRegIndex - 1][Channel];
}

MCRegister SIRegisterInfo::reservedPrivateSegmentBufferReg(
  const MachineFunction &MF) const {
  unsigned BaseIdx = alignDown(ST.getMaxNumSGPRs(MF), 4) - 4;
  MCRegister BaseReg(AMDGPU::SGPR_32RegClass.getRegister(BaseIdx));
  return getMatchingSuperReg(BaseReg, AMDGPU::sub0, &AMDGPU::SGPR_128RegClass);
}

BitVector SIRegisterInfo::getReservedRegs(const MachineFunction &MF) const {
  BitVector Reserved(getNumRegs());
  Reserved.set(AMDGPU::MODE);

  // EXEC_LO and EXEC_HI could be allocated and used as regular register, but
  // this seems likely to result in bugs, so I'm marking them as reserved.
  reserveRegisterTuples(Reserved, AMDGPU::EXEC);
  reserveRegisterTuples(Reserved, AMDGPU::FLAT_SCR);

  // M0 has to be reserved so that llvm accepts it as a live-in into a block.
  reserveRegisterTuples(Reserved, AMDGPU::M0);

  // Reserve src_vccz, src_execz, src_scc.
  reserveRegisterTuples(Reserved, AMDGPU::SRC_VCCZ);
  reserveRegisterTuples(Reserved, AMDGPU::SRC_EXECZ);
  reserveRegisterTuples(Reserved, AMDGPU::SRC_SCC);

  // Reserve the memory aperture registers.
  reserveRegisterTuples(Reserved, AMDGPU::SRC_SHARED_BASE);
  reserveRegisterTuples(Reserved, AMDGPU::SRC_SHARED_LIMIT);
  reserveRegisterTuples(Reserved, AMDGPU::SRC_PRIVATE_BASE);
  reserveRegisterTuples(Reserved, AMDGPU::SRC_PRIVATE_LIMIT);

  // Reserve src_pops_exiting_wave_id - support is not implemented in Codegen.
  reserveRegisterTuples(Reserved, AMDGPU::SRC_POPS_EXITING_WAVE_ID);

  // Reserve xnack_mask registers - support is not implemented in Codegen.
  reserveRegisterTuples(Reserved, AMDGPU::XNACK_MASK);

  // Reserve lds_direct register - support is not implemented in Codegen.
  reserveRegisterTuples(Reserved, AMDGPU::LDS_DIRECT);

  // Reserve Trap Handler registers - support is not implemented in Codegen.
  reserveRegisterTuples(Reserved, AMDGPU::TBA);
  reserveRegisterTuples(Reserved, AMDGPU::TMA);
  reserveRegisterTuples(Reserved, AMDGPU::TTMP0_TTMP1);
  reserveRegisterTuples(Reserved, AMDGPU::TTMP2_TTMP3);
  reserveRegisterTuples(Reserved, AMDGPU::TTMP4_TTMP5);
  reserveRegisterTuples(Reserved, AMDGPU::TTMP6_TTMP7);
  reserveRegisterTuples(Reserved, AMDGPU::TTMP8_TTMP9);
  reserveRegisterTuples(Reserved, AMDGPU::TTMP10_TTMP11);
  reserveRegisterTuples(Reserved, AMDGPU::TTMP12_TTMP13);
  reserveRegisterTuples(Reserved, AMDGPU::TTMP14_TTMP15);

  // Reserve null register - it shall never be allocated
  reserveRegisterTuples(Reserved, AMDGPU::SGPR_NULL);

  // Disallow vcc_hi allocation in wave32. It may be allocated but most likely
  // will result in bugs.
  if (isWave32) {
    Reserved.set(AMDGPU::VCC);
    Reserved.set(AMDGPU::VCC_HI);
  }

  unsigned MaxNumSGPRs = ST.getMaxNumSGPRs(MF);
  unsigned TotalNumSGPRs = AMDGPU::SGPR_32RegClass.getNumRegs();
  for (unsigned i = MaxNumSGPRs; i < TotalNumSGPRs; ++i) {
    unsigned Reg = AMDGPU::SGPR_32RegClass.getRegister(i);
    reserveRegisterTuples(Reserved, Reg);
  }

  unsigned MaxNumVGPRs = ST.getMaxNumVGPRs(MF);
  unsigned TotalNumVGPRs = AMDGPU::VGPR_32RegClass.getNumRegs();
  for (unsigned i = MaxNumVGPRs; i < TotalNumVGPRs; ++i) {
    unsigned Reg = AMDGPU::VGPR_32RegClass.getRegister(i);
    reserveRegisterTuples(Reserved, Reg);
    Reg = AMDGPU::AGPR_32RegClass.getRegister(i);
    reserveRegisterTuples(Reserved, Reg);
  }

  for (auto Reg : AMDGPU::SReg_32RegClass) {
    Reserved.set(getSubReg(Reg, AMDGPU::hi16));
    Register Low = getSubReg(Reg, AMDGPU::lo16);
    // This is to prevent BB vcc liveness errors.
    if (!AMDGPU::SGPR_LO16RegClass.contains(Low))
      Reserved.set(Low);
  }

  for (auto Reg : AMDGPU::AGPR_32RegClass) {
    Reserved.set(getSubReg(Reg, AMDGPU::hi16));
  }

  // Reserve all the rest AGPRs if there are no instructions to use it.
  if (!ST.hasMAIInsts()) {
    for (unsigned i = 0; i < MaxNumVGPRs; ++i) {
      unsigned Reg = AMDGPU::AGPR_32RegClass.getRegister(i);
      reserveRegisterTuples(Reserved, Reg);
    }
  }

  const SIMachineFunctionInfo *MFI = MF.getInfo<SIMachineFunctionInfo>();

  Register ScratchRSrcReg = MFI->getScratchRSrcReg();
  if (ScratchRSrcReg != AMDGPU::NoRegister) {
    // Reserve 4 SGPRs for the scratch buffer resource descriptor in case we need
    // to spill.
    // TODO: May need to reserve a VGPR if doing LDS spilling.
    reserveRegisterTuples(Reserved, ScratchRSrcReg);
  }

  // We have to assume the SP is needed in case there are calls in the function,
  // which is detected after the function is lowered. If we aren't really going
  // to need SP, don't bother reserving it.
  MCRegister StackPtrReg = MFI->getStackPtrOffsetReg();

  if (StackPtrReg) {
    reserveRegisterTuples(Reserved, StackPtrReg);
    assert(!isSubRegister(ScratchRSrcReg, StackPtrReg));
  }

  MCRegister FrameReg = MFI->getFrameOffsetReg();
  if (FrameReg) {
    reserveRegisterTuples(Reserved, FrameReg);
    assert(!isSubRegister(ScratchRSrcReg, FrameReg));
  }

  if (hasBasePointer(MF)) {
    MCRegister BasePtrReg = getBaseRegister();
    reserveRegisterTuples(Reserved, BasePtrReg);
    assert(!isSubRegister(ScratchRSrcReg, BasePtrReg));
  }

  for (MCRegister Reg : MFI->WWMReservedRegs) {
    reserveRegisterTuples(Reserved, Reg);
  }

  // FIXME: Stop using reserved registers for this.
  for (MCPhysReg Reg : MFI->getAGPRSpillVGPRs())
    reserveRegisterTuples(Reserved, Reg);

  for (MCPhysReg Reg : MFI->getVGPRSpillAGPRs())
    reserveRegisterTuples(Reserved, Reg);

  for (auto SSpill : MFI->getSGPRSpillVGPRs())
    reserveRegisterTuples(Reserved, SSpill.VGPR);

  return Reserved;
}

bool SIRegisterInfo::canRealignStack(const MachineFunction &MF) const {
  const SIMachineFunctionInfo *Info = MF.getInfo<SIMachineFunctionInfo>();
  // On entry, the base address is 0, so it can't possibly need any more
  // alignment.

  // FIXME: Should be able to specify the entry frame alignment per calling
  // convention instead.
  if (Info->isEntryFunction())
    return false;

  return TargetRegisterInfo::canRealignStack(MF);
}

bool SIRegisterInfo::requiresRegisterScavenging(const MachineFunction &Fn) const {
  const SIMachineFunctionInfo *Info = Fn.getInfo<SIMachineFunctionInfo>();
  if (Info->isEntryFunction()) {
    const MachineFrameInfo &MFI = Fn.getFrameInfo();
    return MFI.hasStackObjects() || MFI.hasCalls();
  }

  // May need scavenger for dealing with callee saved registers.
  return true;
}

bool SIRegisterInfo::requiresFrameIndexScavenging(
  const MachineFunction &MF) const {
  // Do not use frame virtual registers. They used to be used for SGPRs, but
  // once we reach PrologEpilogInserter, we can no longer spill SGPRs. If the
  // scavenger fails, we can increment/decrement the necessary SGPRs to avoid a
  // spill.
  return false;
}

bool SIRegisterInfo::requiresFrameIndexReplacementScavenging(
  const MachineFunction &MF) const {
  const MachineFrameInfo &MFI = MF.getFrameInfo();
  return MFI.hasStackObjects();
}

bool SIRegisterInfo::requiresVirtualBaseRegisters(
  const MachineFunction &) const {
  // There are no special dedicated stack or frame pointers.
  return true;
}

int64_t SIRegisterInfo::getScratchInstrOffset(const MachineInstr *MI) const {
  assert(SIInstrInfo::isMUBUF(*MI) || SIInstrInfo::isFLATScratch(*MI));

  int OffIdx = AMDGPU::getNamedOperandIdx(MI->getOpcode(),
                                          AMDGPU::OpName::offset);
  return MI->getOperand(OffIdx).getImm();
}

int64_t SIRegisterInfo::getFrameIndexInstrOffset(const MachineInstr *MI,
                                                 int Idx) const {
  if (!SIInstrInfo::isMUBUF(*MI) && !SIInstrInfo::isFLATScratch(*MI))
    return 0;

  assert((Idx == AMDGPU::getNamedOperandIdx(MI->getOpcode(),
                                            AMDGPU::OpName::vaddr) ||
         (Idx == AMDGPU::getNamedOperandIdx(MI->getOpcode(),
                                            AMDGPU::OpName::saddr))) &&
         "Should never see frame index on non-address operand");

  return getScratchInstrOffset(MI);
}

bool SIRegisterInfo::needsFrameBaseReg(MachineInstr *MI, int64_t Offset) const {
  if (!MI->mayLoadOrStore())
    return false;

  int64_t FullOffset = Offset + getScratchInstrOffset(MI);

  if (SIInstrInfo::isMUBUF(*MI))
    return !SIInstrInfo::isLegalMUBUFImmOffset(FullOffset);

  const SIInstrInfo *TII = ST.getInstrInfo();
  return TII->isLegalFLATOffset(FullOffset, AMDGPUAS::PRIVATE_ADDRESS, true);
}

void SIRegisterInfo::materializeFrameBaseRegister(MachineBasicBlock *MBB,
                                                  Register BaseReg,
                                                  int FrameIdx,
                                                  int64_t Offset) const {
  MachineBasicBlock::iterator Ins = MBB->begin();
  DebugLoc DL; // Defaults to "unknown"

  if (Ins != MBB->end())
    DL = Ins->getDebugLoc();

  MachineFunction *MF = MBB->getParent();
  const SIInstrInfo *TII = ST.getInstrInfo();
  unsigned MovOpc = ST.enableFlatScratch() ? AMDGPU::S_MOV_B32
                                           : AMDGPU::V_MOV_B32_e32;

  if (Offset == 0) {
    BuildMI(*MBB, Ins, DL, TII->get(MovOpc), BaseReg)
      .addFrameIndex(FrameIdx);
    return;
  }

  MachineRegisterInfo &MRI = MF->getRegInfo();
  Register OffsetReg = MRI.createVirtualRegister(&AMDGPU::SReg_32_XM0RegClass);

  Register FIReg = MRI.createVirtualRegister(
      ST.enableFlatScratch() ? &AMDGPU::SReg_32_XM0RegClass
                             : &AMDGPU::VGPR_32RegClass);

  BuildMI(*MBB, Ins, DL, TII->get(AMDGPU::S_MOV_B32), OffsetReg)
    .addImm(Offset);
  BuildMI(*MBB, Ins, DL, TII->get(MovOpc), FIReg)
    .addFrameIndex(FrameIdx);

  if (ST.enableFlatScratch() ) {
    BuildMI(*MBB, Ins, DL, TII->get(AMDGPU::S_ADD_U32), BaseReg)
        .addReg(OffsetReg, RegState::Kill)
        .addReg(FIReg);
    return;
  }

  TII->getAddNoCarry(*MBB, Ins, DL, BaseReg)
    .addReg(OffsetReg, RegState::Kill)
    .addReg(FIReg)
    .addImm(0); // clamp bit
}

void SIRegisterInfo::resolveFrameIndex(MachineInstr &MI, Register BaseReg,
                                       int64_t Offset) const {
  const SIInstrInfo *TII = ST.getInstrInfo();
  bool IsFlat = TII->isFLATScratch(MI);

#ifndef NDEBUG
  // FIXME: Is it possible to be storing a frame index to itself?
  bool SeenFI = false;
  for (const MachineOperand &MO: MI.operands()) {
    if (MO.isFI()) {
      if (SeenFI)
        llvm_unreachable("should not see multiple frame indices");

      SeenFI = true;
    }
  }
#endif

  MachineOperand *FIOp =
      TII->getNamedOperand(MI, IsFlat ? AMDGPU::OpName::saddr
                                      : AMDGPU::OpName::vaddr);

  MachineOperand *OffsetOp = TII->getNamedOperand(MI, AMDGPU::OpName::offset);
  int64_t NewOffset = OffsetOp->getImm() + Offset;

#ifndef NDEBUG
  MachineBasicBlock *MBB = MI.getParent();
  MachineFunction *MF = MBB->getParent();
  assert(FIOp && FIOp->isFI() && "frame index must be address operand");
  assert(TII->isMUBUF(MI) || TII->isFLATScratch(MI));

  if (IsFlat) {
    assert(TII->isLegalFLATOffset(NewOffset, AMDGPUAS::PRIVATE_ADDRESS, true) &&
           "offset should be legal");
    FIOp->ChangeToRegister(BaseReg, false);
    OffsetOp->setImm(NewOffset);
    return;
  }

  MachineOperand *SOffset = TII->getNamedOperand(MI, AMDGPU::OpName::soffset);
  assert((SOffset->isReg() &&
          SOffset->getReg() ==
              MF->getInfo<SIMachineFunctionInfo>()->getStackPtrOffsetReg()) ||
         (SOffset->isImm() && SOffset->getImm() == 0));
#endif

  assert(SIInstrInfo::isLegalMUBUFImmOffset(NewOffset) &&
         "offset should be legal");

  FIOp->ChangeToRegister(BaseReg, false);
  OffsetOp->setImm(NewOffset);
}

bool SIRegisterInfo::isFrameOffsetLegal(const MachineInstr *MI,
                                        Register BaseReg,
                                        int64_t Offset) const {
  if (!SIInstrInfo::isMUBUF(*MI) && !!SIInstrInfo::isFLATScratch(*MI))
    return false;

  int64_t NewOffset = Offset + getScratchInstrOffset(MI);

  if (SIInstrInfo::isMUBUF(*MI))
    return SIInstrInfo::isLegalMUBUFImmOffset(NewOffset);

  const SIInstrInfo *TII = ST.getInstrInfo();
  return TII->isLegalFLATOffset(NewOffset, AMDGPUAS::PRIVATE_ADDRESS, true);
}

const TargetRegisterClass *SIRegisterInfo::getPointerRegClass(
  const MachineFunction &MF, unsigned Kind) const {
  // This is inaccurate. It depends on the instruction and address space. The
  // only place where we should hit this is for dealing with frame indexes /
  // private accesses, so this is correct in that case.
  return &AMDGPU::VGPR_32RegClass;
}

static unsigned getNumSubRegsForSpillOp(unsigned Op) {

  switch (Op) {
  case AMDGPU::SI_SPILL_S1024_SAVE:
  case AMDGPU::SI_SPILL_S1024_RESTORE:
  case AMDGPU::SI_SPILL_V1024_SAVE:
  case AMDGPU::SI_SPILL_V1024_RESTORE:
  case AMDGPU::SI_SPILL_A1024_SAVE:
  case AMDGPU::SI_SPILL_A1024_RESTORE:
    return 32;
  case AMDGPU::SI_SPILL_S512_SAVE:
  case AMDGPU::SI_SPILL_S512_RESTORE:
  case AMDGPU::SI_SPILL_V512_SAVE:
  case AMDGPU::SI_SPILL_V512_RESTORE:
  case AMDGPU::SI_SPILL_A512_SAVE:
  case AMDGPU::SI_SPILL_A512_RESTORE:
    return 16;
  case AMDGPU::SI_SPILL_S256_SAVE:
  case AMDGPU::SI_SPILL_S256_RESTORE:
  case AMDGPU::SI_SPILL_V256_SAVE:
  case AMDGPU::SI_SPILL_V256_RESTORE:
  case AMDGPU::SI_SPILL_A256_SAVE:
  case AMDGPU::SI_SPILL_A256_RESTORE:
    return 8;
  case AMDGPU::SI_SPILL_S192_SAVE:
  case AMDGPU::SI_SPILL_S192_RESTORE:
  case AMDGPU::SI_SPILL_V192_SAVE:
  case AMDGPU::SI_SPILL_V192_RESTORE:
  case AMDGPU::SI_SPILL_A192_SAVE:
  case AMDGPU::SI_SPILL_A192_RESTORE:
    return 6;
  case AMDGPU::SI_SPILL_S160_SAVE:
  case AMDGPU::SI_SPILL_S160_RESTORE:
  case AMDGPU::SI_SPILL_V160_SAVE:
  case AMDGPU::SI_SPILL_V160_RESTORE:
  case AMDGPU::SI_SPILL_A160_SAVE:
  case AMDGPU::SI_SPILL_A160_RESTORE:
    return 5;
  case AMDGPU::SI_SPILL_S128_SAVE:
  case AMDGPU::SI_SPILL_S128_RESTORE:
  case AMDGPU::SI_SPILL_V128_SAVE:
  case AMDGPU::SI_SPILL_V128_RESTORE:
  case AMDGPU::SI_SPILL_A128_SAVE:
  case AMDGPU::SI_SPILL_A128_RESTORE:
    return 4;
  case AMDGPU::SI_SPILL_S96_SAVE:
  case AMDGPU::SI_SPILL_S96_RESTORE:
  case AMDGPU::SI_SPILL_V96_SAVE:
  case AMDGPU::SI_SPILL_V96_RESTORE:
  case AMDGPU::SI_SPILL_A96_SAVE:
  case AMDGPU::SI_SPILL_A96_RESTORE:
    return 3;
  case AMDGPU::SI_SPILL_S64_SAVE:
  case AMDGPU::SI_SPILL_S64_RESTORE:
  case AMDGPU::SI_SPILL_V64_SAVE:
  case AMDGPU::SI_SPILL_V64_RESTORE:
  case AMDGPU::SI_SPILL_A64_SAVE:
  case AMDGPU::SI_SPILL_A64_RESTORE:
    return 2;
  case AMDGPU::SI_SPILL_S32_SAVE:
  case AMDGPU::SI_SPILL_S32_RESTORE:
  case AMDGPU::SI_SPILL_V32_SAVE:
  case AMDGPU::SI_SPILL_V32_RESTORE:
  case AMDGPU::SI_SPILL_A32_SAVE:
  case AMDGPU::SI_SPILL_A32_RESTORE:
    return 1;
  default: llvm_unreachable("Invalid spill opcode");
  }
}

static int getOffsetMUBUFStore(unsigned Opc) {
  switch (Opc) {
  case AMDGPU::BUFFER_STORE_DWORD_OFFEN:
    return AMDGPU::BUFFER_STORE_DWORD_OFFSET;
  case AMDGPU::BUFFER_STORE_BYTE_OFFEN:
    return AMDGPU::BUFFER_STORE_BYTE_OFFSET;
  case AMDGPU::BUFFER_STORE_SHORT_OFFEN:
    return AMDGPU::BUFFER_STORE_SHORT_OFFSET;
  case AMDGPU::BUFFER_STORE_DWORDX2_OFFEN:
    return AMDGPU::BUFFER_STORE_DWORDX2_OFFSET;
  case AMDGPU::BUFFER_STORE_DWORDX4_OFFEN:
    return AMDGPU::BUFFER_STORE_DWORDX4_OFFSET;
  case AMDGPU::BUFFER_STORE_SHORT_D16_HI_OFFEN:
    return AMDGPU::BUFFER_STORE_SHORT_D16_HI_OFFSET;
  case AMDGPU::BUFFER_STORE_BYTE_D16_HI_OFFEN:
    return AMDGPU::BUFFER_STORE_BYTE_D16_HI_OFFSET;
  default:
    return -1;
  }
}

static int getOffsetMUBUFLoad(unsigned Opc) {
  switch (Opc) {
  case AMDGPU::BUFFER_LOAD_DWORD_OFFEN:
    return AMDGPU::BUFFER_LOAD_DWORD_OFFSET;
  case AMDGPU::BUFFER_LOAD_UBYTE_OFFEN:
    return AMDGPU::BUFFER_LOAD_UBYTE_OFFSET;
  case AMDGPU::BUFFER_LOAD_SBYTE_OFFEN:
    return AMDGPU::BUFFER_LOAD_SBYTE_OFFSET;
  case AMDGPU::BUFFER_LOAD_USHORT_OFFEN:
    return AMDGPU::BUFFER_LOAD_USHORT_OFFSET;
  case AMDGPU::BUFFER_LOAD_SSHORT_OFFEN:
    return AMDGPU::BUFFER_LOAD_SSHORT_OFFSET;
  case AMDGPU::BUFFER_LOAD_DWORDX2_OFFEN:
    return AMDGPU::BUFFER_LOAD_DWORDX2_OFFSET;
  case AMDGPU::BUFFER_LOAD_DWORDX4_OFFEN:
    return AMDGPU::BUFFER_LOAD_DWORDX4_OFFSET;
  case AMDGPU::BUFFER_LOAD_UBYTE_D16_OFFEN:
    return AMDGPU::BUFFER_LOAD_UBYTE_D16_OFFSET;
  case AMDGPU::BUFFER_LOAD_UBYTE_D16_HI_OFFEN:
    return AMDGPU::BUFFER_LOAD_UBYTE_D16_HI_OFFSET;
  case AMDGPU::BUFFER_LOAD_SBYTE_D16_OFFEN:
    return AMDGPU::BUFFER_LOAD_SBYTE_D16_OFFSET;
  case AMDGPU::BUFFER_LOAD_SBYTE_D16_HI_OFFEN:
    return AMDGPU::BUFFER_LOAD_SBYTE_D16_HI_OFFSET;
  case AMDGPU::BUFFER_LOAD_SHORT_D16_OFFEN:
    return AMDGPU::BUFFER_LOAD_SHORT_D16_OFFSET;
  case AMDGPU::BUFFER_LOAD_SHORT_D16_HI_OFFEN:
    return AMDGPU::BUFFER_LOAD_SHORT_D16_HI_OFFSET;
  default:
    return -1;
  }
}

static MachineInstrBuilder spillVGPRtoAGPR(const GCNSubtarget &ST,
                                           MachineBasicBlock::iterator MI,
                                           int Index,
                                           unsigned Lane,
                                           unsigned ValueReg,
                                           bool IsKill) {
  MachineBasicBlock *MBB = MI->getParent();
  MachineFunction *MF = MI->getParent()->getParent();
  SIMachineFunctionInfo *MFI = MF->getInfo<SIMachineFunctionInfo>();
  const SIInstrInfo *TII = ST.getInstrInfo();

  MCPhysReg Reg = MFI->getVGPRToAGPRSpill(Index, Lane);

  if (Reg == AMDGPU::NoRegister)
    return MachineInstrBuilder();

  bool IsStore = MI->mayStore();
  MachineRegisterInfo &MRI = MF->getRegInfo();
  auto *TRI = static_cast<const SIRegisterInfo*>(MRI.getTargetRegisterInfo());

  unsigned Dst = IsStore ? Reg : ValueReg;
  unsigned Src = IsStore ? ValueReg : Reg;
  unsigned Opc = (IsStore ^ TRI->isVGPR(MRI, Reg)) ? AMDGPU::V_ACCVGPR_WRITE_B32
                                                   : AMDGPU::V_ACCVGPR_READ_B32;

  auto MIB = BuildMI(*MBB, MI, MI->getDebugLoc(), TII->get(Opc), Dst)
               .addReg(Src, getKillRegState(IsKill));
  MIB->setAsmPrinterFlag(MachineInstr::ReloadReuse);
  return MIB;
}

// This differs from buildSpillLoadStore by only scavenging a VGPR. It does not
// need to handle the case where an SGPR may need to be spilled while spilling.
static bool buildMUBUFOffsetLoadStore(const GCNSubtarget &ST,
                                      MachineFrameInfo &MFI,
                                      MachineBasicBlock::iterator MI,
                                      int Index,
                                      int64_t Offset) {
  const SIInstrInfo *TII = ST.getInstrInfo();
  MachineBasicBlock *MBB = MI->getParent();
  const DebugLoc &DL = MI->getDebugLoc();
  bool IsStore = MI->mayStore();

  unsigned Opc = MI->getOpcode();
  int LoadStoreOp = IsStore ?
    getOffsetMUBUFStore(Opc) : getOffsetMUBUFLoad(Opc);
  if (LoadStoreOp == -1)
    return false;

  const MachineOperand *Reg = TII->getNamedOperand(*MI, AMDGPU::OpName::vdata);
  if (spillVGPRtoAGPR(ST, MI, Index, 0, Reg->getReg(), false).getInstr())
    return true;

  MachineInstrBuilder NewMI =
      BuildMI(*MBB, MI, DL, TII->get(LoadStoreOp))
          .add(*Reg)
          .add(*TII->getNamedOperand(*MI, AMDGPU::OpName::srsrc))
          .add(*TII->getNamedOperand(*MI, AMDGPU::OpName::soffset))
          .addImm(Offset)
          .addImm(0) // glc
          .addImm(0) // slc
          .addImm(0) // tfe
          .addImm(0) // dlc
          .addImm(0) // swz
          .cloneMemRefs(*MI);

  const MachineOperand *VDataIn = TII->getNamedOperand(*MI,
                                                       AMDGPU::OpName::vdata_in);
  if (VDataIn)
    NewMI.add(*VDataIn);
  return true;
}

static unsigned getFlatScratchSpillOpcode(const SIInstrInfo *TII,
                                          unsigned LoadStoreOp,
                                          unsigned EltSize) {
  bool IsStore = TII->get(LoadStoreOp).mayStore();
  bool UseST =
    AMDGPU::getNamedOperandIdx(LoadStoreOp, AMDGPU::OpName::vaddr) < 0 &&
    AMDGPU::getNamedOperandIdx(LoadStoreOp, AMDGPU::OpName::saddr) < 0;

  switch (EltSize) {
  case 4:
    LoadStoreOp = IsStore ? AMDGPU::SCRATCH_STORE_DWORD_SADDR
                          : AMDGPU::SCRATCH_LOAD_DWORD_SADDR;
    break;
  case 8:
    LoadStoreOp = IsStore ? AMDGPU::SCRATCH_STORE_DWORDX2_SADDR
                          : AMDGPU::SCRATCH_LOAD_DWORDX2_SADDR;
    break;
  case 12:
    LoadStoreOp = IsStore ? AMDGPU::SCRATCH_STORE_DWORDX3_SADDR
                          : AMDGPU::SCRATCH_LOAD_DWORDX3_SADDR;
    break;
  case 16:
    LoadStoreOp = IsStore ? AMDGPU::SCRATCH_STORE_DWORDX4_SADDR
                          : AMDGPU::SCRATCH_LOAD_DWORDX4_SADDR;
    break;
  default:
    llvm_unreachable("Unexpected spill load/store size!");
  }

  if (UseST)
    LoadStoreOp = AMDGPU::getFlatScratchInstSTfromSS(LoadStoreOp);

  return LoadStoreOp;
}

void SIRegisterInfo::buildSpillLoadStore(MachineBasicBlock::iterator MI,
                                         unsigned LoadStoreOp,
                                         int Index,
                                         Register ValueReg,
                                         bool IsKill,
                                         MCRegister ScratchOffsetReg,
                                         int64_t InstOffset,
                                         MachineMemOperand *MMO,
                                         RegScavenger *RS) const {
  MachineBasicBlock *MBB = MI->getParent();
  MachineFunction *MF = MI->getParent()->getParent();
  const SIInstrInfo *TII = ST.getInstrInfo();
  const MachineFrameInfo &MFI = MF->getFrameInfo();
  const SIMachineFunctionInfo *FuncInfo = MF->getInfo<SIMachineFunctionInfo>();

  const MCInstrDesc *Desc = &TII->get(LoadStoreOp);
  const DebugLoc &DL = MI->getDebugLoc();
  bool IsStore = Desc->mayStore();
  bool IsFlat = TII->isFLATScratch(LoadStoreOp);

  bool Scavenged = false;
  MCRegister SOffset = ScratchOffsetReg;

  const TargetRegisterClass *RC = getRegClassForReg(MF->getRegInfo(), ValueReg);
  const bool IsAGPR = hasAGPRs(RC);
  const unsigned RegWidth = AMDGPU::getRegBitWidth(RC->getID()) / 8;

  // Always use 4 byte operations for AGPRs because we need to scavenge
  // a temporary VGPR.
  unsigned EltSize = (IsFlat && !IsAGPR) ? std::min(RegWidth, 16u) : 4u;
  unsigned NumSubRegs = RegWidth / EltSize;
  unsigned Size = NumSubRegs * EltSize;
  unsigned RemSize = RegWidth - Size;
  unsigned NumRemSubRegs = RemSize ? 1 : 0;
  int64_t Offset = InstOffset + MFI.getObjectOffset(Index);
  int64_t MaxOffset = Offset + Size + RemSize - EltSize;
  int64_t ScratchOffsetRegDelta = 0;

  if (IsFlat && EltSize > 4) {
    LoadStoreOp = getFlatScratchSpillOpcode(TII, LoadStoreOp, EltSize);
    Desc = &TII->get(LoadStoreOp);
  }

  Align Alignment = MFI.getObjectAlign(Index);
  const MachinePointerInfo &BasePtrInfo = MMO->getPointerInfo();

  assert((IsFlat || ((Offset % EltSize) == 0)) &&
         "unexpected VGPR spill offset");

  bool IsOffsetLegal = IsFlat
      ? TII->isLegalFLATOffset(MaxOffset, AMDGPUAS::PRIVATE_ADDRESS, true)
      : SIInstrInfo::isLegalMUBUFImmOffset(MaxOffset);
  if (!IsOffsetLegal || (IsFlat && !SOffset && !ST.hasFlatScratchSTMode())) {
    SOffset = MCRegister();

    // We currently only support spilling VGPRs to EltSize boundaries, meaning
    // we can simplify the adjustment of Offset here to just scale with
    // WavefrontSize.
    if (!IsFlat)
      Offset *= ST.getWavefrontSize();

    // We don't have access to the register scavenger if this function is called
    // during  PEI::scavengeFrameVirtualRegs().
    if (RS)
      SOffset = RS->scavengeRegister(&AMDGPU::SGPR_32RegClass, MI, 0, false);

    if (!SOffset) {
      // There are no free SGPRs, and since we are in the process of spilling
      // VGPRs too.  Since we need a VGPR in order to spill SGPRs (this is true
      // on SI/CI and on VI it is true until we implement spilling using scalar
      // stores), we have no way to free up an SGPR.  Our solution here is to
      // add the offset directly to the ScratchOffset or StackPtrOffset
      // register, and then subtract the offset after the spill to return the
      // register to it's original value.
      if (!ScratchOffsetReg)
        ScratchOffsetReg = FuncInfo->getStackPtrOffsetReg();
      SOffset = ScratchOffsetReg;
      ScratchOffsetRegDelta = Offset;
    } else {
      Scavenged = true;
    }

    if (!SOffset)
      report_fatal_error("could not scavenge SGPR to spill in entry function");

    if (ScratchOffsetReg == AMDGPU::NoRegister) {
      BuildMI(*MBB, MI, DL, TII->get(AMDGPU::S_MOV_B32), SOffset)
          .addImm(Offset);
    } else {
      BuildMI(*MBB, MI, DL, TII->get(AMDGPU::S_ADD_U32), SOffset)
          .addReg(ScratchOffsetReg)
          .addImm(Offset);
    }

    Offset = 0;
  }

  if (IsFlat && SOffset == AMDGPU::NoRegister) {
    assert(AMDGPU::getNamedOperandIdx(LoadStoreOp, AMDGPU::OpName::vaddr) < 0
           && "Unexpected vaddr for flat scratch with a FI operand");

    assert(ST.hasFlatScratchSTMode());
    LoadStoreOp = AMDGPU::getFlatScratchInstSTfromSS(LoadStoreOp);
    Desc = &TII->get(LoadStoreOp);
  }

  Register TmpReg;

  for (unsigned i = 0, e = NumSubRegs + NumRemSubRegs, RegOffset = 0; i != e;
       ++i, RegOffset += EltSize) {
    if (i == NumSubRegs) {
      EltSize = RemSize;
      LoadStoreOp = getFlatScratchSpillOpcode(TII, LoadStoreOp, EltSize);
    }
    Desc = &TII->get(LoadStoreOp);

    unsigned NumRegs = EltSize / 4;
    Register SubReg = e == 1
            ? ValueReg
            : Register(getSubReg(ValueReg,
                                 getSubRegFromChannel(RegOffset / 4, NumRegs)));

    unsigned SOffsetRegState = 0;
    unsigned SrcDstRegState = getDefRegState(!IsStore);
    if (i + 1 == e) {
      SOffsetRegState |= getKillRegState(Scavenged);
      // The last implicit use carries the "Kill" flag.
      SrcDstRegState |= getKillRegState(IsKill);
    }

    // Make sure the whole register is defined if there are undef components by
    // adding an implicit def of the super-reg on the first instruction.
    bool NeedSuperRegDef = e > 1 && IsStore && i == 0;
    bool NeedSuperRegImpOperand = e > 1;

    unsigned Lane = RegOffset / 4;
    unsigned LaneE = (RegOffset + EltSize) / 4;
    for ( ; Lane != LaneE; ++Lane) {
      bool IsSubReg = e > 1 || EltSize > 4;
      Register Sub = IsSubReg
             ? Register(getSubReg(ValueReg, getSubRegFromChannel(Lane)))
             : ValueReg;
      auto MIB = spillVGPRtoAGPR(ST, MI, Index, Lane, Sub, IsKill);
      if (!MIB.getInstr())
        break;
      if (NeedSuperRegDef || (IsSubReg && IsStore && Lane == 0)) {
        MIB.addReg(ValueReg, RegState::ImplicitDefine);
        NeedSuperRegDef = false;
      }
      if (IsSubReg || NeedSuperRegImpOperand) {
        NeedSuperRegImpOperand = true;
        unsigned State = SrcDstRegState;
        if (Lane + 1 != LaneE)
          State &= ~RegState::Kill;
        MIB.addReg(ValueReg, RegState::Implicit | State);
      }
    }

    if (Lane == LaneE) // Fully spilled into AGPRs.
      continue;

    // Offset in bytes from the beginning of the ValueReg to its portion we
    // still need to spill. It may differ from RegOffset if a portion of
    // current SubReg has been already spilled into AGPRs by the loop above.
    unsigned RemRegOffset = Lane * 4;
    unsigned RemEltSize = EltSize - (RemRegOffset - RegOffset);
    if (RemEltSize != EltSize) { // Partially spilled to AGPRs
      assert(IsFlat && EltSize > 4);

      unsigned NumRegs = RemEltSize / 4;
      SubReg = Register(getSubReg(ValueReg,
                        getSubRegFromChannel(RemRegOffset / 4, NumRegs)));
      unsigned Opc = getFlatScratchSpillOpcode(TII, LoadStoreOp, RemEltSize);
      Desc = &TII->get(Opc);
    }

    unsigned FinalReg = SubReg;

<<<<<<< HEAD
      const bool IsAGPR = hasAGPRs(RC);
      if (IsAGPR) {
        if (!TmpReg) {
          assert(RS && "Needs to have RegScavenger to spill an AGPR!");
          // FIXME: change to scavengeRegisterBackwards()
          TmpReg = RS->scavengeRegister(&AMDGPU::VGPR_32RegClass, MI, 0);
          RS->setRegUsed(TmpReg);
        }
        if (IsStore) {
          auto AccRead = BuildMI(*MBB, MI, DL,
                                 TII->get(AMDGPU::V_ACCVGPR_READ_B32), TmpReg)
            .addReg(SubReg, getKillRegState(IsKill));
          if (NeedSuperRegDef)
            AccRead.addReg(ValueReg, RegState::ImplicitDefine);
          AccRead->setAsmPrinterFlag(MachineInstr::ReloadReuse);
        }
        SubReg = TmpReg;
=======
    if (IsAGPR) {
      assert(EltSize == 4);

      if (!TmpReg) {
        assert(RS && "Needs to have RegScavenger to spill an AGPR!");
        // FIXME: change to scavengeRegisterBackwards()
        TmpReg = RS->scavengeRegister(&AMDGPU::VGPR_32RegClass, MI, 0);
        RS->setRegUsed(TmpReg);
      }
      if (IsStore) {
        auto AccRead = BuildMI(*MBB, MI, DL,
                               TII->get(AMDGPU::V_ACCVGPR_READ_B32), TmpReg)
          .addReg(SubReg, getKillRegState(IsKill));
        if (NeedSuperRegDef)
          AccRead.addReg(ValueReg, RegState::ImplicitDefine);
        AccRead->setAsmPrinterFlag(MachineInstr::ReloadReuse);
>>>>>>> e1e3308f
      }
      SubReg = TmpReg;
    }

    MachinePointerInfo PInfo = BasePtrInfo.getWithOffset(RemRegOffset);
    MachineMemOperand *NewMMO =
        MF->getMachineMemOperand(PInfo, MMO->getFlags(), RemEltSize,
                                 commonAlignment(Alignment, RemRegOffset));

    auto MIB = BuildMI(*MBB, MI, DL, *Desc)
                  .addReg(SubReg,
                          getDefRegState(!IsStore) | getKillRegState(IsKill));
    if (!IsFlat)
      MIB.addReg(FuncInfo->getScratchRSrcReg());

    if (SOffset == AMDGPU::NoRegister) {
      if (!IsFlat)
<<<<<<< HEAD
        MIB.addImm(0) // dlc
           .addImm(0); // swz
      MIB.addMemOperand(NewMMO);

      if (!IsAGPR && NeedSuperRegDef)
        MIB.addReg(ValueReg, RegState::ImplicitDefine);

      if (!IsStore && TmpReg != AMDGPU::NoRegister) {
        MIB = BuildMI(*MBB, MI, DL, TII->get(AMDGPU::V_ACCVGPR_WRITE_B32),
                      FinalReg)
          .addReg(TmpReg, RegState::Kill);
        MIB->setAsmPrinterFlag(MachineInstr::ReloadReuse);
      }
=======
        MIB.addImm(0);
>>>>>>> e1e3308f
    } else {
      MIB.addReg(SOffset, SOffsetRegState);
    }
    MIB.addImm(Offset + RemRegOffset)
        .addImm(0) // glc
        .addImm(0) // slc
        .addImm(0); // tfe for MUBUF or dlc for FLAT
    if (!IsFlat)
      MIB.addImm(0) // dlc
         .addImm(0); // swz
    MIB.addMemOperand(NewMMO);

    if (!IsAGPR && NeedSuperRegDef)
      MIB.addReg(ValueReg, RegState::ImplicitDefine);

    if (!IsStore && TmpReg != AMDGPU::NoRegister) {
      MIB = BuildMI(*MBB, MI, DL, TII->get(AMDGPU::V_ACCVGPR_WRITE_B32),
                    FinalReg)
        .addReg(TmpReg, RegState::Kill);
      MIB->setAsmPrinterFlag(MachineInstr::ReloadReuse);
    }

    if (NeedSuperRegImpOperand)
      MIB.addReg(ValueReg, RegState::Implicit | SrcDstRegState);
  }

  if (ScratchOffsetRegDelta != 0) {
    // Subtract the offset we added to the ScratchOffset register.
    BuildMI(*MBB, MI, DL, TII->get(AMDGPU::S_SUB_U32), SOffset)
        .addReg(SOffset)
        .addImm(ScratchOffsetRegDelta);
  }
}

// Generate a VMEM access which loads or stores the VGPR containing an SGPR
// spill such that all the lanes set in VGPRLanes are loaded or stored.
// This generates exec mask manipulation and will use SGPRs available in MI
// or VGPR lanes in the VGPR to save and restore the exec mask.
void SIRegisterInfo::buildSGPRSpillLoadStore(MachineBasicBlock::iterator MI,
                                             int Index, int Offset,
                                             unsigned EltSize, Register VGPR,
                                             int64_t VGPRLanes,
                                             RegScavenger *RS,
                                             bool IsLoad) const {
  MachineBasicBlock *MBB = MI->getParent();
  MachineFunction *MF = MBB->getParent();
  SIMachineFunctionInfo *MFI = MF->getInfo<SIMachineFunctionInfo>();
  const SIInstrInfo *TII = ST.getInstrInfo();

  Register SuperReg = MI->getOperand(0).getReg();
  const TargetRegisterClass *RC = getPhysRegClass(SuperReg);
  ArrayRef<int16_t> SplitParts = getRegSplitParts(RC, EltSize);
  unsigned NumSubRegs = SplitParts.empty() ? 1 : SplitParts.size();
  unsigned FirstPart = Offset * 32;
  unsigned ExecLane = 0;

  bool IsKill = MI->getOperand(0).isKill();
  const DebugLoc &DL = MI->getDebugLoc();

  // Cannot handle load/store to EXEC
  assert(SuperReg != AMDGPU::EXEC_LO && SuperReg != AMDGPU::EXEC_HI &&
         SuperReg != AMDGPU::EXEC && "exec should never spill");

  // On Wave32 only handle EXEC_LO.
  // On Wave64 only update EXEC_HI if there is sufficent space for a copy.
  bool OnlyExecLo = isWave32 || NumSubRegs == 1 || SuperReg == AMDGPU::EXEC_HI;

  unsigned ExecMovOpc = OnlyExecLo ? AMDGPU::S_MOV_B32 : AMDGPU::S_MOV_B64;
  Register ExecReg = OnlyExecLo ? AMDGPU::EXEC_LO : AMDGPU::EXEC;
  Register SavedExecReg;

  // Backup EXEC
  if (OnlyExecLo) {
    SavedExecReg =
        NumSubRegs == 1
            ? SuperReg
            : Register(getSubReg(SuperReg, SplitParts[FirstPart + ExecLane]));
  } else {
    // If src/dst is an odd size it is possible subreg0 is not aligned.
    for (; ExecLane < (NumSubRegs - 1); ++ExecLane) {
      SavedExecReg = getMatchingSuperReg(
          getSubReg(SuperReg, SplitParts[FirstPart + ExecLane]), AMDGPU::sub0,
          &AMDGPU::SReg_64_XEXECRegClass);
      if (SavedExecReg)
        break;
    }
  }
  assert(SavedExecReg);
  BuildMI(*MBB, MI, DL, TII->get(ExecMovOpc), SavedExecReg).addReg(ExecReg);

  // Setup EXEC
  BuildMI(*MBB, MI, DL, TII->get(ExecMovOpc), ExecReg).addImm(VGPRLanes);

  // Load/store VGPR
  MachineFrameInfo &FrameInfo = MF->getFrameInfo();
  assert(FrameInfo.getStackID(Index) != TargetStackID::SGPRSpill);

  Register FrameReg = FrameInfo.isFixedObjectIndex(Index) && hasBasePointer(*MF)
                          ? getBaseRegister()
                          : getFrameRegister(*MF);

  Align Alignment = FrameInfo.getObjectAlign(Index);
  MachinePointerInfo PtrInfo =
      MachinePointerInfo::getFixedStack(*MF, Index);
  MachineMemOperand *MMO = MF->getMachineMemOperand(
      PtrInfo, IsLoad ? MachineMemOperand::MOLoad : MachineMemOperand::MOStore,
      EltSize, Alignment);

  if (IsLoad) {
    unsigned Opc = ST.enableFlatScratch() ? AMDGPU::SCRATCH_LOAD_DWORD_SADDR
                                          : AMDGPU::BUFFER_LOAD_DWORD_OFFSET;
    buildSpillLoadStore(MI, Opc,
          Index,
          VGPR, false,
          FrameReg,
          Offset * EltSize, MMO,
          RS);
  } else {
    unsigned Opc = ST.enableFlatScratch() ? AMDGPU::SCRATCH_STORE_DWORD_SADDR
                                          : AMDGPU::BUFFER_STORE_DWORD_OFFSET;
    buildSpillLoadStore(MI, Opc, Index, VGPR,
                        IsKill, FrameReg,
                        Offset * EltSize, MMO, RS);
    // This only ever adds one VGPR spill
    MFI->addToSpilledVGPRs(1);
  }

  // Restore EXEC
  BuildMI(*MBB, MI, DL, TII->get(ExecMovOpc), ExecReg)
      .addReg(SavedExecReg, getKillRegState(IsLoad || IsKill));

  // Restore clobbered SGPRs
  if (IsLoad) {
    // Nothing to do; register will be overwritten
  } else if (!IsKill) {
    // Restore SGPRs from appropriate VGPR lanes
    if (!OnlyExecLo) {
      BuildMI(*MBB, MI, DL, TII->get(AMDGPU::V_READLANE_B32),
              getSubReg(SuperReg, SplitParts[FirstPart + ExecLane + 1]))
          .addReg(VGPR)
          .addImm(ExecLane + 1);
    }
    BuildMI(*MBB, MI, DL, TII->get(AMDGPU::V_READLANE_B32),
            NumSubRegs == 1 ? SavedExecReg
                            : Register(getSubReg(
                                  SuperReg, SplitParts[FirstPart + ExecLane])))
        .addReg(VGPR, RegState::Kill)
        .addImm(ExecLane);
  }
}

bool SIRegisterInfo::spillSGPR(MachineBasicBlock::iterator MI,
                               int Index,
                               RegScavenger *RS,
                               bool OnlyToVGPR) const {
  MachineBasicBlock *MBB = MI->getParent();
  MachineFunction *MF = MBB->getParent();
  SIMachineFunctionInfo *MFI = MF->getInfo<SIMachineFunctionInfo>();

  ArrayRef<SIMachineFunctionInfo::SpilledReg> VGPRSpills
    = MFI->getSGPRToVGPRSpills(Index);
  bool SpillToVGPR = !VGPRSpills.empty();
  if (OnlyToVGPR && !SpillToVGPR)
    return false;

  const SIInstrInfo *TII = ST.getInstrInfo();

  Register SuperReg = MI->getOperand(0).getReg();
  bool IsKill = MI->getOperand(0).isKill();
  const DebugLoc &DL = MI->getDebugLoc();

  assert(SpillToVGPR || (SuperReg != MFI->getStackPtrOffsetReg() &&
                         SuperReg != MFI->getFrameOffsetReg()));

  assert(SuperReg != AMDGPU::M0 && "m0 should never spill");
  assert(SuperReg != AMDGPU::EXEC_LO && SuperReg != AMDGPU::EXEC_HI &&
         SuperReg != AMDGPU::EXEC && "exec should never spill");

  unsigned EltSize = 4;
  const TargetRegisterClass *RC = getPhysRegClass(SuperReg);

  ArrayRef<int16_t> SplitParts = getRegSplitParts(RC, EltSize);
  unsigned NumSubRegs = SplitParts.empty() ? 1 : SplitParts.size();

  if (SpillToVGPR) {
    for (unsigned i = 0, e = NumSubRegs; i < e; ++i) {
      Register SubReg = NumSubRegs == 1
                            ? SuperReg
                            : Register(getSubReg(SuperReg, SplitParts[i]));
      SIMachineFunctionInfo::SpilledReg Spill = VGPRSpills[i];

      bool UseKill = IsKill && i == NumSubRegs - 1;

      // Mark the "old value of vgpr" input undef only if this is the first sgpr
      // spill to this specific vgpr in the first basic block.
      auto MIB =
          BuildMI(*MBB, MI, DL, TII->get(AMDGPU::V_WRITELANE_B32), Spill.VGPR)
              .addReg(SubReg, getKillRegState(UseKill))
              .addImm(Spill.Lane)
              .addReg(Spill.VGPR);

      if (i == 0 && NumSubRegs > 1) {
        // We may be spilling a super-register which is only partially defined,
        // and need to ensure later spills think the value is defined.
        MIB.addReg(SuperReg, RegState::ImplicitDefine);
      }

      if (NumSubRegs > 1)
        MIB.addReg(SuperReg, getKillRegState(UseKill) | RegState::Implicit);

      // FIXME: Since this spills to another register instead of an actual
      // frame index, we should delete the frame index when all references to
      // it are fixed.
    }
  } else {
    // Scavenged temporary VGPR to use. It must be scavenged once for any number
    // of spilled subregs.
    Register TmpVGPR = RS->scavengeRegister(&AMDGPU::VGPR_32RegClass, MI, 0);
    RS->setRegUsed(TmpVGPR);

    // SubReg carries the "Kill" flag when SubReg == SuperReg.
    unsigned SubKillState = getKillRegState((NumSubRegs == 1) && IsKill);

    unsigned PerVGPR = 32;
    unsigned NumVGPRs = (NumSubRegs + (PerVGPR - 1)) / PerVGPR;
    int64_t VGPRLanes = (1LL << std::min(PerVGPR, NumSubRegs)) - 1LL;

    for (unsigned Offset = 0; Offset < NumVGPRs; ++Offset) {
      unsigned TmpVGPRFlags = RegState::Undef;

      // Write sub registers into the VGPR
      for (unsigned i = Offset * PerVGPR,
                    e = std::min((Offset + 1) * PerVGPR, NumSubRegs);
           i < e; ++i) {
        Register SubReg = NumSubRegs == 1
                              ? SuperReg
                              : Register(getSubReg(SuperReg, SplitParts[i]));

        MachineInstrBuilder WriteLane =
            BuildMI(*MBB, MI, DL, TII->get(AMDGPU::V_WRITELANE_B32), TmpVGPR)
                .addReg(SubReg, SubKillState)
                .addImm(i % PerVGPR)
                .addReg(TmpVGPR, TmpVGPRFlags);
        TmpVGPRFlags = 0;

        // There could be undef components of a spilled super register.
        // TODO: Can we detect this and skip the spill?
        if (NumSubRegs > 1) {
          // The last implicit use of the SuperReg carries the "Kill" flag.
          unsigned SuperKillState = 0;
          if (i + 1 == NumSubRegs)
            SuperKillState |= getKillRegState(IsKill);
          WriteLane.addReg(SuperReg, RegState::Implicit | SuperKillState);
        }
      }

      // Write out VGPR
      buildSGPRSpillLoadStore(MI, Index, Offset, EltSize, TmpVGPR, VGPRLanes,
                              RS, false);
    }
  }

  MI->eraseFromParent();
  MFI->addToSpilledSGPRs(NumSubRegs);
  return true;
}

bool SIRegisterInfo::restoreSGPR(MachineBasicBlock::iterator MI,
                                 int Index,
                                 RegScavenger *RS,
                                 bool OnlyToVGPR) const {
  MachineFunction *MF = MI->getParent()->getParent();
  MachineBasicBlock *MBB = MI->getParent();
  SIMachineFunctionInfo *MFI = MF->getInfo<SIMachineFunctionInfo>();

  ArrayRef<SIMachineFunctionInfo::SpilledReg> VGPRSpills
    = MFI->getSGPRToVGPRSpills(Index);
  bool SpillToVGPR = !VGPRSpills.empty();
  if (OnlyToVGPR && !SpillToVGPR)
    return false;

  const SIInstrInfo *TII = ST.getInstrInfo();
  const DebugLoc &DL = MI->getDebugLoc();

  Register SuperReg = MI->getOperand(0).getReg();

  assert(SuperReg != AMDGPU::M0 && "m0 should never spill");
  assert(SuperReg != AMDGPU::EXEC_LO && SuperReg != AMDGPU::EXEC_HI &&
         SuperReg != AMDGPU::EXEC && "exec should never spill");

  unsigned EltSize = 4;

  const TargetRegisterClass *RC = getPhysRegClass(SuperReg);

  ArrayRef<int16_t> SplitParts = getRegSplitParts(RC, EltSize);
  unsigned NumSubRegs = SplitParts.empty() ? 1 : SplitParts.size();

  if (SpillToVGPR) {
    for (unsigned i = 0, e = NumSubRegs; i < e; ++i) {
      Register SubReg = NumSubRegs == 1
                            ? SuperReg
                            : Register(getSubReg(SuperReg, SplitParts[i]));

      SIMachineFunctionInfo::SpilledReg Spill = VGPRSpills[i];
      auto MIB = BuildMI(*MBB, MI, DL, TII->get(AMDGPU::V_READLANE_B32), SubReg)
                     .addReg(Spill.VGPR)
                     .addImm(Spill.Lane);
      if (NumSubRegs > 1 && i == 0)
        MIB.addReg(SuperReg, RegState::ImplicitDefine);
    }
  } else {
    Register TmpVGPR = RS->scavengeRegister(&AMDGPU::VGPR_32RegClass, MI, 0);
    RS->setRegUsed(TmpVGPR);

    unsigned PerVGPR = 32;
    unsigned NumVGPRs = (NumSubRegs + (PerVGPR - 1)) / PerVGPR;
    int64_t VGPRLanes = (1LL << std::min(PerVGPR, NumSubRegs)) - 1LL;

    for (unsigned Offset = 0; Offset < NumVGPRs; ++Offset) {
      // Load in VGPR data
      buildSGPRSpillLoadStore(MI, Index, Offset, EltSize, TmpVGPR, VGPRLanes,
                              RS, true);

      // Unpack lanes
      for (unsigned i = Offset * PerVGPR,
                    e = std::min((Offset + 1) * PerVGPR, NumSubRegs);
           i < e; ++i) {
        Register SubReg = NumSubRegs == 1
                              ? SuperReg
                              : Register(getSubReg(SuperReg, SplitParts[i]));

        bool LastSubReg = (i + 1 == e);
        auto MIB =
            BuildMI(*MBB, MI, DL, TII->get(AMDGPU::V_READLANE_B32), SubReg)
                .addReg(TmpVGPR, getKillRegState(LastSubReg))
                .addImm(i);
        if (NumSubRegs > 1 && i == 0)
          MIB.addReg(SuperReg, RegState::ImplicitDefine);
      }
    }
  }

  MI->eraseFromParent();
  return true;
}

/// Special case of eliminateFrameIndex. Returns true if the SGPR was spilled to
/// a VGPR and the stack slot can be safely eliminated when all other users are
/// handled.
bool SIRegisterInfo::eliminateSGPRToVGPRSpillFrameIndex(
  MachineBasicBlock::iterator MI,
  int FI,
  RegScavenger *RS) const {
  switch (MI->getOpcode()) {
  case AMDGPU::SI_SPILL_S1024_SAVE:
  case AMDGPU::SI_SPILL_S512_SAVE:
  case AMDGPU::SI_SPILL_S256_SAVE:
  case AMDGPU::SI_SPILL_S192_SAVE:
  case AMDGPU::SI_SPILL_S160_SAVE:
  case AMDGPU::SI_SPILL_S128_SAVE:
  case AMDGPU::SI_SPILL_S96_SAVE:
  case AMDGPU::SI_SPILL_S64_SAVE:
  case AMDGPU::SI_SPILL_S32_SAVE:
    return spillSGPR(MI, FI, RS, true);
  case AMDGPU::SI_SPILL_S1024_RESTORE:
  case AMDGPU::SI_SPILL_S512_RESTORE:
  case AMDGPU::SI_SPILL_S256_RESTORE:
  case AMDGPU::SI_SPILL_S192_RESTORE:
  case AMDGPU::SI_SPILL_S160_RESTORE:
  case AMDGPU::SI_SPILL_S128_RESTORE:
  case AMDGPU::SI_SPILL_S96_RESTORE:
  case AMDGPU::SI_SPILL_S64_RESTORE:
  case AMDGPU::SI_SPILL_S32_RESTORE:
    return restoreSGPR(MI, FI, RS, true);
  default:
    llvm_unreachable("not an SGPR spill instruction");
  }
}

void SIRegisterInfo::eliminateFrameIndex(MachineBasicBlock::iterator MI,
                                        int SPAdj, unsigned FIOperandNum,
                                        RegScavenger *RS) const {
  MachineFunction *MF = MI->getParent()->getParent();
  MachineBasicBlock *MBB = MI->getParent();
  SIMachineFunctionInfo *MFI = MF->getInfo<SIMachineFunctionInfo>();
  MachineFrameInfo &FrameInfo = MF->getFrameInfo();
  const SIInstrInfo *TII = ST.getInstrInfo();
  DebugLoc DL = MI->getDebugLoc();

  assert(SPAdj == 0 && "unhandled SP adjustment in call sequence?");

  MachineOperand &FIOp = MI->getOperand(FIOperandNum);
  int Index = MI->getOperand(FIOperandNum).getIndex();

  Register FrameReg = FrameInfo.isFixedObjectIndex(Index) && hasBasePointer(*MF)
                          ? getBaseRegister()
                          : getFrameRegister(*MF);

  switch (MI->getOpcode()) {
    // SGPR register spill
    case AMDGPU::SI_SPILL_S1024_SAVE:
    case AMDGPU::SI_SPILL_S512_SAVE:
    case AMDGPU::SI_SPILL_S256_SAVE:
    case AMDGPU::SI_SPILL_S192_SAVE:
    case AMDGPU::SI_SPILL_S160_SAVE:
    case AMDGPU::SI_SPILL_S128_SAVE:
    case AMDGPU::SI_SPILL_S96_SAVE:
    case AMDGPU::SI_SPILL_S64_SAVE:
    case AMDGPU::SI_SPILL_S32_SAVE: {
      spillSGPR(MI, Index, RS);
      break;
    }

    // SGPR register restore
    case AMDGPU::SI_SPILL_S1024_RESTORE:
    case AMDGPU::SI_SPILL_S512_RESTORE:
    case AMDGPU::SI_SPILL_S256_RESTORE:
    case AMDGPU::SI_SPILL_S192_RESTORE:
    case AMDGPU::SI_SPILL_S160_RESTORE:
    case AMDGPU::SI_SPILL_S128_RESTORE:
    case AMDGPU::SI_SPILL_S96_RESTORE:
    case AMDGPU::SI_SPILL_S64_RESTORE:
    case AMDGPU::SI_SPILL_S32_RESTORE: {
      restoreSGPR(MI, Index, RS);
      break;
    }

    // VGPR register spill
    case AMDGPU::SI_SPILL_V1024_SAVE:
    case AMDGPU::SI_SPILL_V512_SAVE:
    case AMDGPU::SI_SPILL_V256_SAVE:
    case AMDGPU::SI_SPILL_V192_SAVE:
    case AMDGPU::SI_SPILL_V160_SAVE:
    case AMDGPU::SI_SPILL_V128_SAVE:
    case AMDGPU::SI_SPILL_V96_SAVE:
    case AMDGPU::SI_SPILL_V64_SAVE:
    case AMDGPU::SI_SPILL_V32_SAVE:
    case AMDGPU::SI_SPILL_A1024_SAVE:
    case AMDGPU::SI_SPILL_A512_SAVE:
    case AMDGPU::SI_SPILL_A256_SAVE:
    case AMDGPU::SI_SPILL_A192_SAVE:
    case AMDGPU::SI_SPILL_A160_SAVE:
    case AMDGPU::SI_SPILL_A128_SAVE:
    case AMDGPU::SI_SPILL_A96_SAVE:
    case AMDGPU::SI_SPILL_A64_SAVE:
    case AMDGPU::SI_SPILL_A32_SAVE: {
      const MachineOperand *VData = TII->getNamedOperand(*MI,
                                                         AMDGPU::OpName::vdata);
      assert(TII->getNamedOperand(*MI, AMDGPU::OpName::soffset)->getReg() ==
             MFI->getStackPtrOffsetReg());

      unsigned Opc = ST.enableFlatScratch() ? AMDGPU::SCRATCH_STORE_DWORD_SADDR
                                            : AMDGPU::BUFFER_STORE_DWORD_OFFSET;
      buildSpillLoadStore(MI, Opc,
            Index,
            VData->getReg(), VData->isKill(),
            FrameReg,
            TII->getNamedOperand(*MI, AMDGPU::OpName::offset)->getImm(),
            *MI->memoperands_begin(),
            RS);
      MFI->addToSpilledVGPRs(getNumSubRegsForSpillOp(MI->getOpcode()));
      MI->eraseFromParent();
      break;
    }
    case AMDGPU::SI_SPILL_V32_RESTORE:
    case AMDGPU::SI_SPILL_V64_RESTORE:
    case AMDGPU::SI_SPILL_V96_RESTORE:
    case AMDGPU::SI_SPILL_V128_RESTORE:
    case AMDGPU::SI_SPILL_V160_RESTORE:
    case AMDGPU::SI_SPILL_V192_RESTORE:
    case AMDGPU::SI_SPILL_V256_RESTORE:
    case AMDGPU::SI_SPILL_V512_RESTORE:
    case AMDGPU::SI_SPILL_V1024_RESTORE:
    case AMDGPU::SI_SPILL_A32_RESTORE:
    case AMDGPU::SI_SPILL_A64_RESTORE:
    case AMDGPU::SI_SPILL_A96_RESTORE:
    case AMDGPU::SI_SPILL_A128_RESTORE:
    case AMDGPU::SI_SPILL_A160_RESTORE:
    case AMDGPU::SI_SPILL_A192_RESTORE:
    case AMDGPU::SI_SPILL_A256_RESTORE:
    case AMDGPU::SI_SPILL_A512_RESTORE:
    case AMDGPU::SI_SPILL_A1024_RESTORE: {
      const MachineOperand *VData = TII->getNamedOperand(*MI,
                                                         AMDGPU::OpName::vdata);
      assert(TII->getNamedOperand(*MI, AMDGPU::OpName::soffset)->getReg() ==
             MFI->getStackPtrOffsetReg());

      unsigned Opc = ST.enableFlatScratch() ? AMDGPU::SCRATCH_LOAD_DWORD_SADDR
                                            : AMDGPU::BUFFER_LOAD_DWORD_OFFSET;
      buildSpillLoadStore(MI, Opc,
            Index,
            VData->getReg(), VData->isKill(),
            FrameReg,
            TII->getNamedOperand(*MI, AMDGPU::OpName::offset)->getImm(),
            *MI->memoperands_begin(),
            RS);
      MI->eraseFromParent();
      break;
    }

    default: {
      const DebugLoc &DL = MI->getDebugLoc();

      int64_t Offset = FrameInfo.getObjectOffset(Index);
      if (ST.enableFlatScratch()) {
        if (TII->isFLATScratch(*MI)) {
          // The offset is always swizzled, just replace it
          if (FrameReg)
            FIOp.ChangeToRegister(FrameReg, false);

          if (!Offset)
            return;

          MachineOperand *OffsetOp =
            TII->getNamedOperand(*MI, AMDGPU::OpName::offset);
          int64_t NewOffset = Offset + OffsetOp->getImm();
          if (TII->isLegalFLATOffset(NewOffset, AMDGPUAS::PRIVATE_ADDRESS,
                                     true)) {
            OffsetOp->setImm(NewOffset);
            if (FrameReg)
              return;
            Offset = 0;
          }

          assert(!TII->getNamedOperand(*MI, AMDGPU::OpName::vaddr) &&
                 "Unexpected vaddr for flat scratch with a FI operand");

          // On GFX10 we have ST mode to use no registers for an address.
          // Otherwise we need to materialize 0 into an SGPR.
          if (!Offset && ST.hasFlatScratchSTMode()) {
            unsigned Opc = MI->getOpcode();
            unsigned NewOpc = AMDGPU::getFlatScratchInstSTfromSS(Opc);
            MI->RemoveOperand(
                AMDGPU::getNamedOperandIdx(Opc, AMDGPU::OpName::saddr));
            MI->setDesc(TII->get(NewOpc));
            return;
          }
        }

        if (!FrameReg) {
          FIOp.ChangeToImmediate(Offset);
          if (TII->isImmOperandLegal(*MI, FIOperandNum, FIOp))
            return;
        }

        // We need to use register here. Check if we can use an SGPR or need
        // a VGPR.
        FIOp.ChangeToRegister(AMDGPU::M0, false);
        bool UseSGPR = TII->isOperandLegal(*MI, FIOperandNum, &FIOp);

        if (!Offset && FrameReg && UseSGPR) {
          FIOp.setReg(FrameReg);
          return;
        }

        const TargetRegisterClass *RC = UseSGPR ? &AMDGPU::SReg_32_XM0RegClass
                                                : &AMDGPU::VGPR_32RegClass;

        Register TmpReg = RS->scavengeRegister(RC, MI, 0, !UseSGPR);
        FIOp.setReg(TmpReg);
        FIOp.setIsKill(true);

        if ((!FrameReg || !Offset) && TmpReg) {
          unsigned Opc = UseSGPR ? AMDGPU::S_MOV_B32 : AMDGPU::V_MOV_B32_e32;
          auto MIB = BuildMI(*MBB, MI, DL, TII->get(Opc), TmpReg);
          if (FrameReg)
            MIB.addReg(FrameReg);
          else
            MIB.addImm(Offset);

          return;
        }

        Register TmpSReg =
            UseSGPR ? TmpReg
                    : RS->scavengeRegister(&AMDGPU::SReg_32_XM0RegClass, MI, 0,
                                           !UseSGPR);

        // TODO: for flat scratch another attempt can be made with a VGPR index
        //       if no SGPRs can be scavenged.
        if ((!TmpSReg && !FrameReg) || (!TmpReg && !UseSGPR))
          report_fatal_error("Cannot scavenge register in FI elimination!");

        if (!TmpSReg) {
          // Use frame register and restore it after.
          TmpSReg = FrameReg;
          FIOp.setReg(FrameReg);
          FIOp.setIsKill(false);
        }

        BuildMI(*MBB, MI, DL, TII->get(AMDGPU::S_ADD_U32), TmpSReg)
          .addReg(FrameReg)
          .addImm(Offset);

        if (!UseSGPR)
          BuildMI(*MBB, MI, DL, TII->get(AMDGPU::V_MOV_B32_e32), TmpReg)
            .addReg(TmpSReg, RegState::Kill);

        if (TmpSReg == FrameReg) {
          // Undo frame register modification.
          BuildMI(*MBB, std::next(MI), DL, TII->get(AMDGPU::S_SUB_U32),
                  FrameReg)
            .addReg(FrameReg)
            .addImm(Offset);
        }

        return;
      }

      bool IsMUBUF = TII->isMUBUF(*MI);

      if (!IsMUBUF && !MFI->isEntryFunction()) {
        // Convert to a swizzled stack address by scaling by the wave size.
        //
        // In an entry function/kernel the offset is already swizzled.

        bool IsCopy = MI->getOpcode() == AMDGPU::V_MOV_B32_e32;
        Register ResultReg =
            IsCopy ? MI->getOperand(0).getReg()
                   : RS->scavengeRegister(&AMDGPU::VGPR_32RegClass, MI, 0);

        int64_t Offset = FrameInfo.getObjectOffset(Index);
        if (Offset == 0) {
          // XXX - This never happens because of emergency scavenging slot at 0?
          BuildMI(*MBB, MI, DL, TII->get(AMDGPU::V_LSHRREV_B32_e64), ResultReg)
            .addImm(ST.getWavefrontSizeLog2())
            .addReg(FrameReg);
        } else {
          if (auto MIB = TII->getAddNoCarry(*MBB, MI, DL, ResultReg, *RS)) {
            // Reuse ResultReg in intermediate step.
            Register ScaledReg = ResultReg;

            BuildMI(*MBB, *MIB, DL, TII->get(AMDGPU::V_LSHRREV_B32_e64),
                    ScaledReg)
              .addImm(ST.getWavefrontSizeLog2())
              .addReg(FrameReg);

            const bool IsVOP2 = MIB->getOpcode() == AMDGPU::V_ADD_U32_e32;

            // TODO: Fold if use instruction is another add of a constant.
            if (IsVOP2 || AMDGPU::isInlinableLiteral32(Offset, ST.hasInv2PiInlineImm())) {
              // FIXME: This can fail
              MIB.addImm(Offset);
              MIB.addReg(ScaledReg, RegState::Kill);
              if (!IsVOP2)
                MIB.addImm(0); // clamp bit
            } else {
              assert(MIB->getOpcode() == AMDGPU::V_ADD_CO_U32_e64 &&
                     "Need to reuse carry out register");

              // Use scavenged unused carry out as offset register.
              Register ConstOffsetReg;
              if (!isWave32)
                ConstOffsetReg = getSubReg(MIB.getReg(1), AMDGPU::sub0);
              else
                ConstOffsetReg = MIB.getReg(1);

              BuildMI(*MBB, *MIB, DL, TII->get(AMDGPU::S_MOV_B32), ConstOffsetReg)
                .addImm(Offset);
              MIB.addReg(ConstOffsetReg, RegState::Kill);
              MIB.addReg(ScaledReg, RegState::Kill);
              MIB.addImm(0); // clamp bit
            }
          } else {
            // We have to produce a carry out, and there isn't a free SGPR pair
            // for it. We can keep the whole computation on the SALU to avoid
            // clobbering an additional register at the cost of an extra mov.

            // We may have 1 free scratch SGPR even though a carry out is
            // unavailable. Only one additional mov is needed.
            Register TmpScaledReg =
                RS->scavengeRegister(&AMDGPU::SReg_32_XM0RegClass, MI, 0, false);
            Register ScaledReg = TmpScaledReg.isValid() ? TmpScaledReg : FrameReg;

            BuildMI(*MBB, MI, DL, TII->get(AMDGPU::S_LSHR_B32), ScaledReg)
              .addReg(FrameReg)
              .addImm(ST.getWavefrontSizeLog2());
            BuildMI(*MBB, MI, DL, TII->get(AMDGPU::S_ADD_U32), ScaledReg)
              .addReg(ScaledReg, RegState::Kill)
              .addImm(Offset);
            BuildMI(*MBB, MI, DL, TII->get(AMDGPU::COPY), ResultReg)
              .addReg(ScaledReg, RegState::Kill);

            // If there were truly no free SGPRs, we need to undo everything.
            if (!TmpScaledReg.isValid()) {
              BuildMI(*MBB, MI, DL, TII->get(AMDGPU::S_SUB_U32), ScaledReg)
                .addReg(ScaledReg, RegState::Kill)
                .addImm(Offset);
              BuildMI(*MBB, MI, DL, TII->get(AMDGPU::S_LSHL_B32), ScaledReg)
                .addReg(FrameReg)
                .addImm(ST.getWavefrontSizeLog2());
            }
          }
        }

        // Don't introduce an extra copy if we're just materializing in a mov.
        if (IsCopy)
          MI->eraseFromParent();
        else
          FIOp.ChangeToRegister(ResultReg, false, false, true);
        return;
      }

      if (IsMUBUF) {
        // Disable offen so we don't need a 0 vgpr base.
        assert(static_cast<int>(FIOperandNum) ==
               AMDGPU::getNamedOperandIdx(MI->getOpcode(),
                                          AMDGPU::OpName::vaddr));

        auto &SOffset = *TII->getNamedOperand(*MI, AMDGPU::OpName::soffset);
        assert((SOffset.isReg() &&
                SOffset.getReg() == MFI->getStackPtrOffsetReg()) ||
               (SOffset.isImm() && SOffset.getImm() == 0));
        if (SOffset.isReg()) {
          if (FrameReg == AMDGPU::NoRegister) {
            SOffset.ChangeToImmediate(0);
          } else {
            SOffset.setReg(FrameReg);
          }
        } else if (SOffset.isImm() && FrameReg != AMDGPU::NoRegister) {
          SOffset.ChangeToRegister(FrameReg, false);
        }

        int64_t Offset = FrameInfo.getObjectOffset(Index);
        int64_t OldImm
          = TII->getNamedOperand(*MI, AMDGPU::OpName::offset)->getImm();
        int64_t NewOffset = OldImm + Offset;

        if (SIInstrInfo::isLegalMUBUFImmOffset(NewOffset) &&
            buildMUBUFOffsetLoadStore(ST, FrameInfo, MI, Index, NewOffset)) {
          MI->eraseFromParent();
          return;
        }
      }

      // If the offset is simply too big, don't convert to a scratch wave offset
      // relative index.

      FIOp.ChangeToImmediate(Offset);
      if (!TII->isImmOperandLegal(*MI, FIOperandNum, FIOp)) {
        Register TmpReg = RS->scavengeRegister(&AMDGPU::VGPR_32RegClass, MI, 0);
        BuildMI(*MBB, MI, DL, TII->get(AMDGPU::V_MOV_B32_e32), TmpReg)
          .addImm(Offset);
        FIOp.ChangeToRegister(TmpReg, false, false, true);
      }
    }
  }
}

StringRef SIRegisterInfo::getRegAsmName(MCRegister Reg) const {
  return AMDGPUInstPrinter::getRegisterName(Reg);
}

const TargetRegisterClass *
SIRegisterInfo::getVGPRClassForBitWidth(unsigned BitWidth) {
  if (BitWidth == 1)
    return &AMDGPU::VReg_1RegClass;
  if (BitWidth <= 16)
    return &AMDGPU::VGPR_LO16RegClass;
  if (BitWidth <= 32)
    return &AMDGPU::VGPR_32RegClass;
  if (BitWidth <= 64)
    return &AMDGPU::VReg_64RegClass;
  if (BitWidth <= 96)
    return &AMDGPU::VReg_96RegClass;
  if (BitWidth <= 128)
    return &AMDGPU::VReg_128RegClass;
  if (BitWidth <= 160)
    return &AMDGPU::VReg_160RegClass;
  if (BitWidth <= 192)
    return &AMDGPU::VReg_192RegClass;
  if (BitWidth <= 256)
    return &AMDGPU::VReg_256RegClass;
  if (BitWidth <= 512)
    return &AMDGPU::VReg_512RegClass;
  if (BitWidth <= 1024)
    return &AMDGPU::VReg_1024RegClass;

  return nullptr;
}

const TargetRegisterClass *
SIRegisterInfo::getAGPRClassForBitWidth(unsigned BitWidth) {
  if (BitWidth <= 16)
    return &AMDGPU::AGPR_LO16RegClass;
  if (BitWidth <= 32)
    return &AMDGPU::AGPR_32RegClass;
  if (BitWidth <= 64)
    return &AMDGPU::AReg_64RegClass;
  if (BitWidth <= 96)
    return &AMDGPU::AReg_96RegClass;
  if (BitWidth <= 128)
    return &AMDGPU::AReg_128RegClass;
  if (BitWidth <= 160)
    return &AMDGPU::AReg_160RegClass;
  if (BitWidth <= 192)
    return &AMDGPU::AReg_192RegClass;
  if (BitWidth <= 256)
    return &AMDGPU::AReg_256RegClass;
  if (BitWidth <= 512)
    return &AMDGPU::AReg_512RegClass;
  if (BitWidth <= 1024)
    return &AMDGPU::AReg_1024RegClass;

  return nullptr;
}

const TargetRegisterClass *
SIRegisterInfo::getSGPRClassForBitWidth(unsigned BitWidth) {
  if (BitWidth <= 16)
    return &AMDGPU::SGPR_LO16RegClass;
  if (BitWidth <= 32)
    return &AMDGPU::SReg_32RegClass;
  if (BitWidth <= 64)
    return &AMDGPU::SReg_64RegClass;
  if (BitWidth <= 96)
    return &AMDGPU::SGPR_96RegClass;
  if (BitWidth <= 128)
    return &AMDGPU::SGPR_128RegClass;
  if (BitWidth <= 160)
    return &AMDGPU::SGPR_160RegClass;
  if (BitWidth <= 192)
    return &AMDGPU::SGPR_192RegClass;
  if (BitWidth <= 256)
    return &AMDGPU::SGPR_256RegClass;
  if (BitWidth <= 512)
    return &AMDGPU::SGPR_512RegClass;
  if (BitWidth <= 1024)
    return &AMDGPU::SGPR_1024RegClass;

  return nullptr;
}

// FIXME: This is very slow. It might be worth creating a map from physreg to
// register class.
const TargetRegisterClass *
SIRegisterInfo::getPhysRegClass(MCRegister Reg) const {
  static const TargetRegisterClass *const BaseClasses[] = {
    &AMDGPU::VGPR_LO16RegClass,
    &AMDGPU::VGPR_HI16RegClass,
    &AMDGPU::SReg_LO16RegClass,
    &AMDGPU::AGPR_LO16RegClass,
    &AMDGPU::VGPR_32RegClass,
    &AMDGPU::SReg_32RegClass,
    &AMDGPU::AGPR_32RegClass,
    &AMDGPU::VReg_64RegClass,
    &AMDGPU::SReg_64RegClass,
    &AMDGPU::AReg_64RegClass,
    &AMDGPU::VReg_96RegClass,
    &AMDGPU::SReg_96RegClass,
    &AMDGPU::AReg_96RegClass,
    &AMDGPU::VReg_128RegClass,
    &AMDGPU::SReg_128RegClass,
    &AMDGPU::AReg_128RegClass,
    &AMDGPU::VReg_160RegClass,
    &AMDGPU::SReg_160RegClass,
    &AMDGPU::AReg_160RegClass,
    &AMDGPU::VReg_192RegClass,
    &AMDGPU::SReg_192RegClass,
    &AMDGPU::AReg_192RegClass,
    &AMDGPU::VReg_256RegClass,
    &AMDGPU::SReg_256RegClass,
    &AMDGPU::AReg_256RegClass,
    &AMDGPU::VReg_512RegClass,
    &AMDGPU::SReg_512RegClass,
    &AMDGPU::AReg_512RegClass,
    &AMDGPU::SReg_1024RegClass,
    &AMDGPU::VReg_1024RegClass,
    &AMDGPU::AReg_1024RegClass,
    &AMDGPU::SCC_CLASSRegClass,
    &AMDGPU::Pseudo_SReg_32RegClass,
    &AMDGPU::Pseudo_SReg_128RegClass,
  };

  for (const TargetRegisterClass *BaseClass : BaseClasses) {
    if (BaseClass->contains(Reg)) {
      return BaseClass;
    }
  }
  return nullptr;
}

// TODO: It might be helpful to have some target specific flags in
// TargetRegisterClass to mark which classes are VGPRs to make this trivial.
bool SIRegisterInfo::hasVGPRs(const TargetRegisterClass *RC) const {
  unsigned Size = getRegSizeInBits(*RC);
  if (Size == 16) {
    return getCommonSubClass(&AMDGPU::VGPR_LO16RegClass, RC) != nullptr ||
           getCommonSubClass(&AMDGPU::VGPR_HI16RegClass, RC) != nullptr;
  }
  const TargetRegisterClass *VRC = getVGPRClassForBitWidth(Size);
  if (!VRC) {
    assert(Size < 32 && "Invalid register class size");
    return false;
  }
  return getCommonSubClass(VRC, RC) != nullptr;
}

bool SIRegisterInfo::hasAGPRs(const TargetRegisterClass *RC) const {
  unsigned Size = getRegSizeInBits(*RC);
  if (Size < 16)
    return false;
  const TargetRegisterClass *ARC = getAGPRClassForBitWidth(Size);
  if (!ARC) {
    assert(getVGPRClassForBitWidth(Size) && "Invalid register class size");
    return false;
  }
  return getCommonSubClass(ARC, RC) != nullptr;
}

const TargetRegisterClass *
SIRegisterInfo::getEquivalentVGPRClass(const TargetRegisterClass *SRC) const {
  unsigned Size = getRegSizeInBits(*SRC);
  const TargetRegisterClass *VRC = getVGPRClassForBitWidth(Size);
  assert(VRC && "Invalid register class size");
  return VRC;
}

const TargetRegisterClass *
SIRegisterInfo::getEquivalentAGPRClass(const TargetRegisterClass *SRC) const {
  unsigned Size = getRegSizeInBits(*SRC);
  const TargetRegisterClass *ARC = getAGPRClassForBitWidth(Size);
  assert(ARC && "Invalid register class size");
  return ARC;
}

const TargetRegisterClass *
SIRegisterInfo::getEquivalentSGPRClass(const TargetRegisterClass *VRC) const {
  unsigned Size = getRegSizeInBits(*VRC);
  if (Size == 32)
    return &AMDGPU::SGPR_32RegClass;
  const TargetRegisterClass *SRC = getSGPRClassForBitWidth(Size);
  assert(SRC && "Invalid register class size");
  return SRC;
}

const TargetRegisterClass *SIRegisterInfo::getSubRegClass(
                         const TargetRegisterClass *RC, unsigned SubIdx) const {
  if (SubIdx == AMDGPU::NoSubRegister)
    return RC;

  // We can assume that each lane corresponds to one 32-bit register.
  unsigned Size = getNumChannelsFromSubReg(SubIdx) * 32;
  if (isSGPRClass(RC)) {
    if (Size == 32)
      RC = &AMDGPU::SGPR_32RegClass;
    else
      RC = getSGPRClassForBitWidth(Size);
  } else if (hasAGPRs(RC)) {
    RC = getAGPRClassForBitWidth(Size);
  } else {
    RC = getVGPRClassForBitWidth(Size);
  }
  assert(RC && "Invalid sub-register class size");
  return RC;
}

bool SIRegisterInfo::opCanUseInlineConstant(unsigned OpType) const {
  if (OpType >= AMDGPU::OPERAND_REG_INLINE_AC_FIRST &&
      OpType <= AMDGPU::OPERAND_REG_INLINE_AC_LAST)
    return !ST.hasMFMAInlineLiteralBug();

  return OpType >= AMDGPU::OPERAND_SRC_FIRST &&
         OpType <= AMDGPU::OPERAND_SRC_LAST;
}

bool SIRegisterInfo::shouldRewriteCopySrc(
  const TargetRegisterClass *DefRC,
  unsigned DefSubReg,
  const TargetRegisterClass *SrcRC,
  unsigned SrcSubReg) const {
  // We want to prefer the smallest register class possible, so we don't want to
  // stop and rewrite on anything that looks like a subregister
  // extract. Operations mostly don't care about the super register class, so we
  // only want to stop on the most basic of copies between the same register
  // class.
  //
  // e.g. if we have something like
  // %0 = ...
  // %1 = ...
  // %2 = REG_SEQUENCE %0, sub0, %1, sub1, %2, sub2
  // %3 = COPY %2, sub0
  //
  // We want to look through the COPY to find:
  //  => %3 = COPY %0

  // Plain copy.
  return getCommonSubClass(DefRC, SrcRC) != nullptr;
}

/// Returns a lowest register that is not used at any point in the function.
///        If all registers are used, then this function will return
///         AMDGPU::NoRegister. If \p ReserveHighestVGPR = true, then return
///         highest unused register.
MCRegister SIRegisterInfo::findUnusedRegister(const MachineRegisterInfo &MRI,
                                              const TargetRegisterClass *RC,
                                              const MachineFunction &MF,
                                              bool ReserveHighestVGPR) const {
  if (ReserveHighestVGPR) {
    for (MCRegister Reg : reverse(*RC))
      if (MRI.isAllocatable(Reg) && !MRI.isPhysRegUsed(Reg))
        return Reg;
  } else {
    for (MCRegister Reg : *RC)
      if (MRI.isAllocatable(Reg) && !MRI.isPhysRegUsed(Reg))
        return Reg;
  }
  return MCRegister();
}

ArrayRef<int16_t> SIRegisterInfo::getRegSplitParts(const TargetRegisterClass *RC,
                                                   unsigned EltSize) const {
  const unsigned RegBitWidth = AMDGPU::getRegBitWidth(*RC->MC);
  assert(RegBitWidth >= 32 && RegBitWidth <= 1024);

  const unsigned RegDWORDs = RegBitWidth / 32;
  const unsigned EltDWORDs = EltSize / 4;
  assert(RegSplitParts.size() + 1 >= EltDWORDs);

  const std::vector<int16_t> &Parts = RegSplitParts[EltDWORDs - 1];
  const unsigned NumParts = RegDWORDs / EltDWORDs;

  return makeArrayRef(Parts.data(), NumParts);
}

const TargetRegisterClass*
SIRegisterInfo::getRegClassForReg(const MachineRegisterInfo &MRI,
                                  Register Reg) const {
  return Reg.isVirtual() ? MRI.getRegClass(Reg) : getPhysRegClass(Reg);
}

bool SIRegisterInfo::isVGPR(const MachineRegisterInfo &MRI,
                            Register Reg) const {
  const TargetRegisterClass *RC = getRegClassForReg(MRI, Reg);
  // Registers without classes are unaddressable, SGPR-like registers.
  return RC && hasVGPRs(RC);
}

bool SIRegisterInfo::isAGPR(const MachineRegisterInfo &MRI,
                            Register Reg) const {
  const TargetRegisterClass *RC = getRegClassForReg(MRI, Reg);

  // Registers without classes are unaddressable, SGPR-like registers.
  return RC && hasAGPRs(RC);
}

bool SIRegisterInfo::shouldCoalesce(MachineInstr *MI,
                                    const TargetRegisterClass *SrcRC,
                                    unsigned SubReg,
                                    const TargetRegisterClass *DstRC,
                                    unsigned DstSubReg,
                                    const TargetRegisterClass *NewRC,
                                    LiveIntervals &LIS) const {
  unsigned SrcSize = getRegSizeInBits(*SrcRC);
  unsigned DstSize = getRegSizeInBits(*DstRC);
  unsigned NewSize = getRegSizeInBits(*NewRC);

  // Do not increase size of registers beyond dword, we would need to allocate
  // adjacent registers and constraint regalloc more than needed.

  // Always allow dword coalescing.
  if (SrcSize <= 32 || DstSize <= 32)
    return true;

  return NewSize <= DstSize || NewSize <= SrcSize;
}

unsigned SIRegisterInfo::getRegPressureLimit(const TargetRegisterClass *RC,
                                             MachineFunction &MF) const {
  const SIMachineFunctionInfo *MFI = MF.getInfo<SIMachineFunctionInfo>();

  unsigned Occupancy = ST.getOccupancyWithLocalMemSize(MFI->getLDSSize(),
                                                       MF.getFunction());
  switch (RC->getID()) {
  default:
    return AMDGPUGenRegisterInfo::getRegPressureLimit(RC, MF);
  case AMDGPU::VGPR_32RegClassID:
  case AMDGPU::VGPR_LO16RegClassID:
  case AMDGPU::VGPR_HI16RegClassID:
    return std::min(ST.getMaxNumVGPRs(Occupancy), ST.getMaxNumVGPRs(MF));
  case AMDGPU::SGPR_32RegClassID:
  case AMDGPU::SGPR_LO16RegClassID:
    return std::min(ST.getMaxNumSGPRs(Occupancy, true), ST.getMaxNumSGPRs(MF));
  }
}

unsigned SIRegisterInfo::getRegPressureSetLimit(const MachineFunction &MF,
                                                unsigned Idx) const {
  if (Idx == AMDGPU::RegisterPressureSets::VGPR_32 ||
      Idx == AMDGPU::RegisterPressureSets::AGPR_32)
    return getRegPressureLimit(&AMDGPU::VGPR_32RegClass,
                               const_cast<MachineFunction &>(MF));

  if (Idx == AMDGPU::RegisterPressureSets::SReg_32)
    return getRegPressureLimit(&AMDGPU::SGPR_32RegClass,
                               const_cast<MachineFunction &>(MF));

  llvm_unreachable("Unexpected register pressure set!");
}

const int *SIRegisterInfo::getRegUnitPressureSets(unsigned RegUnit) const {
  static const int Empty[] = { -1 };

  if (RegPressureIgnoredUnits[RegUnit])
    return Empty;

  return AMDGPUGenRegisterInfo::getRegUnitPressureSets(RegUnit);
}

MCRegister SIRegisterInfo::getReturnAddressReg(const MachineFunction &MF) const {
  // Not a callee saved register.
  return AMDGPU::SGPR30_SGPR31;
}

const TargetRegisterClass *
SIRegisterInfo::getRegClassForSizeOnBank(unsigned Size,
                                         const RegisterBank &RB,
                                         const MachineRegisterInfo &MRI) const {
  switch (RB.getID()) {
  case AMDGPU::VGPRRegBankID:
    return getVGPRClassForBitWidth(std::max(32u, Size));
  case AMDGPU::VCCRegBankID:
    assert(Size == 1);
    return isWave32 ? &AMDGPU::SReg_32_XM0_XEXECRegClass
                    : &AMDGPU::SReg_64_XEXECRegClass;
  case AMDGPU::SGPRRegBankID:
    return getSGPRClassForBitWidth(std::max(32u, Size));
  case AMDGPU::AGPRRegBankID:
    return getAGPRClassForBitWidth(std::max(32u, Size));
  default:
    llvm_unreachable("unknown register bank");
  }
}

const TargetRegisterClass *
SIRegisterInfo::getConstrainedRegClassForOperand(const MachineOperand &MO,
                                         const MachineRegisterInfo &MRI) const {
  const RegClassOrRegBank &RCOrRB = MRI.getRegClassOrRegBank(MO.getReg());
  if (const RegisterBank *RB = RCOrRB.dyn_cast<const RegisterBank*>())
    return getRegClassForTypeOnBank(MRI.getType(MO.getReg()), *RB, MRI);

  const TargetRegisterClass *RC = RCOrRB.get<const TargetRegisterClass*>();
  return getAllocatableClass(RC);
}

MCRegister SIRegisterInfo::getVCC() const {
  return isWave32 ? AMDGPU::VCC_LO : AMDGPU::VCC;
}

const TargetRegisterClass *
SIRegisterInfo::getRegClass(unsigned RCID) const {
  switch ((int)RCID) {
  case AMDGPU::SReg_1RegClassID:
    return getBoolRC();
  case AMDGPU::SReg_1_XEXECRegClassID:
    return isWave32 ? &AMDGPU::SReg_32_XM0_XEXECRegClass
      : &AMDGPU::SReg_64_XEXECRegClass;
  case -1:
    return nullptr;
  default:
    return AMDGPUGenRegisterInfo::getRegClass(RCID);
  }
}

// Find reaching register definition
MachineInstr *SIRegisterInfo::findReachingDef(Register Reg, unsigned SubReg,
                                              MachineInstr &Use,
                                              MachineRegisterInfo &MRI,
                                              LiveIntervals *LIS) const {
  auto &MDT = LIS->getAnalysis<MachineDominatorTree>();
  SlotIndex UseIdx = LIS->getInstructionIndex(Use);
  SlotIndex DefIdx;

  if (Reg.isVirtual()) {
    if (!LIS->hasInterval(Reg))
      return nullptr;
    LiveInterval &LI = LIS->getInterval(Reg);
    LaneBitmask SubLanes = SubReg ? getSubRegIndexLaneMask(SubReg)
                                  : MRI.getMaxLaneMaskForVReg(Reg);
    VNInfo *V = nullptr;
    if (LI.hasSubRanges()) {
      for (auto &S : LI.subranges()) {
        if ((S.LaneMask & SubLanes) == SubLanes) {
          V = S.getVNInfoAt(UseIdx);
          break;
        }
      }
    } else {
      V = LI.getVNInfoAt(UseIdx);
    }
    if (!V)
      return nullptr;
    DefIdx = V->def;
  } else {
    // Find last def.
    for (MCRegUnitIterator Units(Reg.asMCReg(), this); Units.isValid();
         ++Units) {
      LiveRange &LR = LIS->getRegUnit(*Units);
      if (VNInfo *V = LR.getVNInfoAt(UseIdx)) {
        if (!DefIdx.isValid() ||
            MDT.dominates(LIS->getInstructionFromIndex(DefIdx),
                          LIS->getInstructionFromIndex(V->def)))
          DefIdx = V->def;
      } else {
        return nullptr;
      }
    }
  }

  MachineInstr *Def = LIS->getInstructionFromIndex(DefIdx);

  if (!Def || !MDT.dominates(Def, &Use))
    return nullptr;

  assert(Def->modifiesRegister(Reg, this));

  return Def;
}

MCPhysReg SIRegisterInfo::get32BitRegister(MCPhysReg Reg) const {
  assert(getRegSizeInBits(*getPhysRegClass(Reg)) <= 32);

  for (const TargetRegisterClass &RC : { AMDGPU::VGPR_32RegClass,
                                         AMDGPU::SReg_32RegClass,
                                         AMDGPU::AGPR_32RegClass } ) {
    if (MCPhysReg Super = getMatchingSuperReg(Reg, AMDGPU::lo16, &RC))
      return Super;
  }
  if (MCPhysReg Super = getMatchingSuperReg(Reg, AMDGPU::hi16,
                                            &AMDGPU::VGPR_32RegClass)) {
      return Super;
  }

  return AMDGPU::NoRegister;
}

bool SIRegisterInfo::isConstantPhysReg(MCRegister PhysReg) const {
  switch (PhysReg) {
  case AMDGPU::SGPR_NULL:
  case AMDGPU::SRC_SHARED_BASE:
  case AMDGPU::SRC_PRIVATE_BASE:
  case AMDGPU::SRC_SHARED_LIMIT:
  case AMDGPU::SRC_PRIVATE_LIMIT:
    return true;
  default:
    return false;
  }
}

ArrayRef<MCPhysReg>
SIRegisterInfo::getAllSGPR128(const MachineFunction &MF) const {
  return makeArrayRef(AMDGPU::SGPR_128RegClass.begin(),
                      ST.getMaxNumSGPRs(MF) / 4);
}

ArrayRef<MCPhysReg>
SIRegisterInfo::getAllSGPR64(const MachineFunction &MF) const {
  return makeArrayRef(AMDGPU::SGPR_64RegClass.begin(),
                      ST.getMaxNumSGPRs(MF) / 2);
}

ArrayRef<MCPhysReg>
SIRegisterInfo::getAllSGPR32(const MachineFunction &MF) const {
  return makeArrayRef(AMDGPU::SGPR_32RegClass.begin(), ST.getMaxNumSGPRs(MF));
}<|MERGE_RESOLUTION|>--- conflicted
+++ resolved
@@ -958,25 +958,6 @@
 
     unsigned FinalReg = SubReg;
 
-<<<<<<< HEAD
-      const bool IsAGPR = hasAGPRs(RC);
-      if (IsAGPR) {
-        if (!TmpReg) {
-          assert(RS && "Needs to have RegScavenger to spill an AGPR!");
-          // FIXME: change to scavengeRegisterBackwards()
-          TmpReg = RS->scavengeRegister(&AMDGPU::VGPR_32RegClass, MI, 0);
-          RS->setRegUsed(TmpReg);
-        }
-        if (IsStore) {
-          auto AccRead = BuildMI(*MBB, MI, DL,
-                                 TII->get(AMDGPU::V_ACCVGPR_READ_B32), TmpReg)
-            .addReg(SubReg, getKillRegState(IsKill));
-          if (NeedSuperRegDef)
-            AccRead.addReg(ValueReg, RegState::ImplicitDefine);
-          AccRead->setAsmPrinterFlag(MachineInstr::ReloadReuse);
-        }
-        SubReg = TmpReg;
-=======
     if (IsAGPR) {
       assert(EltSize == 4);
 
@@ -993,7 +974,6 @@
         if (NeedSuperRegDef)
           AccRead.addReg(ValueReg, RegState::ImplicitDefine);
         AccRead->setAsmPrinterFlag(MachineInstr::ReloadReuse);
->>>>>>> e1e3308f
       }
       SubReg = TmpReg;
     }
@@ -1011,23 +991,7 @@
 
     if (SOffset == AMDGPU::NoRegister) {
       if (!IsFlat)
-<<<<<<< HEAD
-        MIB.addImm(0) // dlc
-           .addImm(0); // swz
-      MIB.addMemOperand(NewMMO);
-
-      if (!IsAGPR && NeedSuperRegDef)
-        MIB.addReg(ValueReg, RegState::ImplicitDefine);
-
-      if (!IsStore && TmpReg != AMDGPU::NoRegister) {
-        MIB = BuildMI(*MBB, MI, DL, TII->get(AMDGPU::V_ACCVGPR_WRITE_B32),
-                      FinalReg)
-          .addReg(TmpReg, RegState::Kill);
-        MIB->setAsmPrinterFlag(MachineInstr::ReloadReuse);
-      }
-=======
         MIB.addImm(0);
->>>>>>> e1e3308f
     } else {
       MIB.addReg(SOffset, SOffsetRegState);
     }
