--- conflicted
+++ resolved
@@ -182,7 +182,6 @@
           return RM.RegUnit == Reg;
         }))
       continue;
-<<<<<<< HEAD
 
     LaneBitmask UseMask;
     auto &LI = LIS.getInterval(Reg);
@@ -197,22 +196,6 @@
       UseMask = getLiveLaneMask(LI, InstrSI, MRI);
     }
 
-=======
-
-    LaneBitmask UseMask;
-    auto &LI = LIS.getInterval(Reg);
-    if (!LI.hasSubRanges())
-      UseMask = MRI.getMaxLaneMaskForVReg(Reg);
-    else {
-      // For a tentative schedule LIS isn't updated yet but livemask should
-      // remain the same on any schedule. Subreg defs can be reordered but they
-      // all must dominate uses anyway.
-      if (!InstrSI)
-        InstrSI = LIS.getInstructionIndex(*MO.getParent()).getBaseIndex();
-      UseMask = getLiveLaneMask(LI, InstrSI, MRI);
-    }
-
->>>>>>> 7ca33737
     RegMaskPairs.emplace_back(Reg, UseMask);
   }
 }
