--- conflicted
+++ resolved
@@ -56,11 +56,7 @@
 // Disable lint checking for this block since it makes the table unreadable.
 // NOLINTBEGIN
 const CustomOperand<const MCSubtargetInfo &> Opr[] = {
-<<<<<<< HEAD
-  {},
-=======
-  {{""}},
->>>>>>> 7f962794
+  {{""}},
   {{"HW_REG_MODE"},          ID_MODE},
   {{"HW_REG_STATUS"},        ID_STATUS},
   {{"HW_REG_TRAPSTS"},       ID_TRAPSTS},
@@ -72,23 +68,13 @@
   {{"HW_REG_GPR_ALLOC"},     ID_GPR_ALLOC},
   {{"HW_REG_LDS_ALLOC"},     ID_LDS_ALLOC},
   {{"HW_REG_IB_STS"},        ID_IB_STS},
-<<<<<<< HEAD
-  {},
-  {},
-  {},
-  {},
-  {},
-  {},
-  {},
-=======
-  {{""}},
-  {{""}},
-  {{""}},
-  {{""}},
-  {{""}},
-  {{""}},
-  {{""}},
->>>>>>> 7f962794
+  {{""}},
+  {{""}},
+  {{""}},
+  {{""}},
+  {{""}},
+  {{""}},
+  {{""}},
   {{"HW_REG_SH_MEM_BASES"},  ID_MEM_BASES,   isGFX9Plus},
   {{"HW_REG_TBA_LO"},        ID_TBA_LO,      isGFX9_GFX10},
   {{"HW_REG_TBA_HI"},        ID_TBA_HI,      isGFX9_GFX10},
@@ -104,15 +90,9 @@
   {{"HW_REG_HW_ID1"},        ID_HW_ID1,      isGFX10Plus},
   {{"HW_REG_HW_ID2"},        ID_HW_ID2,      isGFX10Plus},
   {{"HW_REG_POPS_PACKER"},   ID_POPS_PACKER, isGFX10},
-<<<<<<< HEAD
-  {},
-  {},
-  {},
-=======
-  {{""}},
-  {{""}},
-  {{""}},
->>>>>>> 7f962794
+  {{""}},
+  {{""}},
+  {{""}},
   {{"HW_REG_SHADER_CYCLES"}, ID_SHADER_CYCLES, isGFX10_BEncoding},
 
   // GFX940 specific registers
