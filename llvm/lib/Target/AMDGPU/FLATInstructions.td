--- conflicted
+++ resolved
@@ -366,11 +366,7 @@
     def _SADDR : FLAT_Scratch_Load_Pseudo<opName, regClass, HasTiedOutput, 1>,
                  FlatScratchInst<opName, "SS">;
 
-<<<<<<< HEAD
-    let SubtargetPredicate = isGFX940Plus in
-=======
     let SubtargetPredicate = HasFlatScratchSVSMode in
->>>>>>> 7f962794
     def _SVS : FLAT_Scratch_Load_Pseudo<opName, regClass, HasTiedOutput, 1, 1>,
                FlatScratchInst<opName, "SVS">;
 
@@ -387,11 +383,7 @@
     def _SADDR : FLAT_Scratch_Store_Pseudo<opName, regClass, 1>,
                  FlatScratchInst<opName, "SS">;
 
-<<<<<<< HEAD
-    let SubtargetPredicate = isGFX940Plus in
-=======
     let SubtargetPredicate = HasFlatScratchSVSMode in
->>>>>>> 7f962794
     def _SVS : FLAT_Scratch_Store_Pseudo<opName, regClass, 1, 1>,
                FlatScratchInst<opName, "SVS">;
 
@@ -1280,11 +1272,7 @@
   }
 
   def : ScratchLoadSVaddrPat<!cast<FLAT_Pseudo>(!cast<string>(inst)#"_SVS"), node, vt> {
-<<<<<<< HEAD
-    let SubtargetPredicate = isGFX940Plus;
-=======
     let SubtargetPredicate = HasFlatScratchSVSMode;
->>>>>>> 7f962794
     let AddedComplexity = 27;
   }
 }
@@ -1300,11 +1288,7 @@
   }
 
   def : ScratchStoreSVaddrPat<!cast<FLAT_Pseudo>(!cast<string>(inst)#"_SVS"), node, vt> {
-<<<<<<< HEAD
-    let SubtargetPredicate = isGFX940Plus;
-=======
     let SubtargetPredicate = HasFlatScratchSVSMode;
->>>>>>> 7f962794
     let AddedComplexity = 27;
   }
 }
@@ -1319,11 +1303,7 @@
   }
 
   def : ScratchLoadSVaddrPat_D16 <!cast<FLAT_Pseudo>(!cast<string>(inst)#"_SVS"), node, vt> {
-<<<<<<< HEAD
-    let SubtargetPredicate = isGFX940Plus;
-=======
     let SubtargetPredicate = HasFlatScratchSVSMode;
->>>>>>> 7f962794
     let AddedComplexity = 27;
   }
 }
