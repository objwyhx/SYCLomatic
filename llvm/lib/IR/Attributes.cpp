--- conflicted
+++ resolved
@@ -1693,13 +1693,6 @@
 }
 
 void AttributeList::print(raw_ostream &O) const {
-<<<<<<< HEAD
-  O << "PAL[\n";
-
-  for (unsigned i = index_begin(), e = index_end(); i != e; ++i) {
-    if (getAttributes(i).hasAttributes())
-      O << "  { " << i << " => " << getAsString(i) << " }\n";
-=======
   O << "AttributeList[\n";
 
   for (unsigned i = index_begin(), e = index_end(); i != e; ++i) {
@@ -1717,7 +1710,6 @@
       O << "arg(" << i - AttrIndex::FirstArgIndex << ")";
     }
     O << " => " << getAsString(i) << " }\n";
->>>>>>> 11299179
   }
 
   O << "]\n";
