//===- Attributes.cpp - Implement AttributesList --------------------------===//
//
// Part of the LLVM Project, under the Apache License v2.0 with LLVM Exceptions.
// See https://llvm.org/LICENSE.txt for license information.
// SPDX-License-Identifier: Apache-2.0 WITH LLVM-exception
//
//===----------------------------------------------------------------------===//
//
// \file
// This file implements the Attribute, AttributeImpl, AttrBuilder,
// AttributeListImpl, and AttributeList classes.
//
//===----------------------------------------------------------------------===//

#include "llvm/IR/Attributes.h"
#include "AttributeImpl.h"
#include "LLVMContextImpl.h"
#include "llvm/ADT/ArrayRef.h"
#include "llvm/ADT/FoldingSet.h"
#include "llvm/ADT/Optional.h"
#include "llvm/ADT/STLExtras.h"
#include "llvm/ADT/SmallVector.h"
#include "llvm/ADT/StringExtras.h"
#include "llvm/ADT/StringRef.h"
#include "llvm/ADT/StringSwitch.h"
#include "llvm/ADT/Twine.h"
#include "llvm/Config/llvm-config.h"
#include "llvm/IR/Function.h"
#include "llvm/IR/LLVMContext.h"
#include "llvm/IR/Type.h"
#include "llvm/Support/Compiler.h"
#include "llvm/Support/Debug.h"
#include "llvm/Support/ErrorHandling.h"
#include "llvm/Support/MathExtras.h"
#include "llvm/Support/raw_ostream.h"
#include <algorithm>
#include <cassert>
#include <climits>
#include <cstddef>
#include <cstdint>
#include <limits>
#include <string>
#include <tuple>
#include <utility>

using namespace llvm;

//===----------------------------------------------------------------------===//
// Attribute Construction Methods
//===----------------------------------------------------------------------===//

// allocsize has two integer arguments, but because they're both 32 bits, we can
// pack them into one 64-bit value, at the cost of making said value
// nonsensical.
//
// In order to do this, we need to reserve one value of the second (optional)
// allocsize argument to signify "not present."
static const unsigned AllocSizeNumElemsNotPresent = -1;

static uint64_t packAllocSizeArgs(unsigned ElemSizeArg,
                                  const Optional<unsigned> &NumElemsArg) {
  assert((!NumElemsArg.hasValue() ||
          *NumElemsArg != AllocSizeNumElemsNotPresent) &&
         "Attempting to pack a reserved value");

  return uint64_t(ElemSizeArg) << 32 |
         NumElemsArg.getValueOr(AllocSizeNumElemsNotPresent);
}

static std::pair<unsigned, Optional<unsigned>>
unpackAllocSizeArgs(uint64_t Num) {
  unsigned NumElems = Num & std::numeric_limits<unsigned>::max();
  unsigned ElemSizeArg = Num >> 32;

  Optional<unsigned> NumElemsArg;
  if (NumElems != AllocSizeNumElemsNotPresent)
    NumElemsArg = NumElems;
  return std::make_pair(ElemSizeArg, NumElemsArg);
}

static uint64_t packVScaleRangeArgs(unsigned MinValue,
                                    Optional<unsigned> MaxValue) {
  return uint64_t(MinValue) << 32 | MaxValue.getValueOr(0);
}

static std::pair<unsigned, Optional<unsigned>>
unpackVScaleRangeArgs(uint64_t Value) {
  unsigned MaxValue = Value & std::numeric_limits<unsigned>::max();
  unsigned MinValue = Value >> 32;

  return std::make_pair(MinValue,
                        MaxValue > 0 ? MaxValue : Optional<unsigned>());
}

Attribute Attribute::get(LLVMContext &Context, Attribute::AttrKind Kind,
                         uint64_t Val) {
  if (Val)
    assert(Attribute::isIntAttrKind(Kind) && "Not an int attribute");
  else
    assert(Attribute::isEnumAttrKind(Kind) && "Not an enum attribute");

  LLVMContextImpl *pImpl = Context.pImpl;
  FoldingSetNodeID ID;
  ID.AddInteger(Kind);
  if (Val) ID.AddInteger(Val);

  void *InsertPoint;
  AttributeImpl *PA = pImpl->AttrsSet.FindNodeOrInsertPos(ID, InsertPoint);

  if (!PA) {
    // If we didn't find any existing attributes of the same shape then create a
    // new one and insert it.
    if (!Val)
      PA = new (pImpl->Alloc) EnumAttributeImpl(Kind);
    else
      PA = new (pImpl->Alloc) IntAttributeImpl(Kind, Val);
    pImpl->AttrsSet.InsertNode(PA, InsertPoint);
  }

  // Return the Attribute that we found or created.
  return Attribute(PA);
}

Attribute Attribute::get(LLVMContext &Context, StringRef Kind, StringRef Val) {
  LLVMContextImpl *pImpl = Context.pImpl;
  FoldingSetNodeID ID;
  ID.AddString(Kind);
  if (!Val.empty()) ID.AddString(Val);

  void *InsertPoint;
  AttributeImpl *PA = pImpl->AttrsSet.FindNodeOrInsertPos(ID, InsertPoint);

  if (!PA) {
    // If we didn't find any existing attributes of the same shape then create a
    // new one and insert it.
    void *Mem =
        pImpl->Alloc.Allocate(StringAttributeImpl::totalSizeToAlloc(Kind, Val),
                              alignof(StringAttributeImpl));
    PA = new (Mem) StringAttributeImpl(Kind, Val);
    pImpl->AttrsSet.InsertNode(PA, InsertPoint);
  }

  // Return the Attribute that we found or created.
  return Attribute(PA);
}

Attribute Attribute::get(LLVMContext &Context, Attribute::AttrKind Kind,
                         Type *Ty) {
  assert(Attribute::isTypeAttrKind(Kind) && "Not a type attribute");
  LLVMContextImpl *pImpl = Context.pImpl;
  FoldingSetNodeID ID;
  ID.AddInteger(Kind);
  ID.AddPointer(Ty);

  void *InsertPoint;
  AttributeImpl *PA = pImpl->AttrsSet.FindNodeOrInsertPos(ID, InsertPoint);

  if (!PA) {
    // If we didn't find any existing attributes of the same shape then create a
    // new one and insert it.
    PA = new (pImpl->Alloc) TypeAttributeImpl(Kind, Ty);
    pImpl->AttrsSet.InsertNode(PA, InsertPoint);
  }

  // Return the Attribute that we found or created.
  return Attribute(PA);
}

Attribute Attribute::getWithAlignment(LLVMContext &Context, Align A) {
  assert(A <= llvm::Value::MaximumAlignment && "Alignment too large.");
  return get(Context, Alignment, A.value());
}

Attribute Attribute::getWithStackAlignment(LLVMContext &Context, Align A) {
  assert(A <= 0x100 && "Alignment too large.");
  return get(Context, StackAlignment, A.value());
}

Attribute Attribute::getWithDereferenceableBytes(LLVMContext &Context,
                                                uint64_t Bytes) {
  assert(Bytes && "Bytes must be non-zero.");
  return get(Context, Dereferenceable, Bytes);
}

Attribute Attribute::getWithDereferenceableOrNullBytes(LLVMContext &Context,
                                                       uint64_t Bytes) {
  assert(Bytes && "Bytes must be non-zero.");
  return get(Context, DereferenceableOrNull, Bytes);
}

Attribute Attribute::getWithByValType(LLVMContext &Context, Type *Ty) {
  return get(Context, ByVal, Ty);
}

Attribute Attribute::getWithStructRetType(LLVMContext &Context, Type *Ty) {
  return get(Context, StructRet, Ty);
}

Attribute Attribute::getWithByRefType(LLVMContext &Context, Type *Ty) {
  return get(Context, ByRef, Ty);
}

Attribute Attribute::getWithPreallocatedType(LLVMContext &Context, Type *Ty) {
  return get(Context, Preallocated, Ty);
}

Attribute Attribute::getWithInAllocaType(LLVMContext &Context, Type *Ty) {
  return get(Context, InAlloca, Ty);
}

Attribute
Attribute::getWithAllocSizeArgs(LLVMContext &Context, unsigned ElemSizeArg,
                                const Optional<unsigned> &NumElemsArg) {
  assert(!(ElemSizeArg == 0 && NumElemsArg && *NumElemsArg == 0) &&
         "Invalid allocsize arguments -- given allocsize(0, 0)");
  return get(Context, AllocSize, packAllocSizeArgs(ElemSizeArg, NumElemsArg));
}

Attribute Attribute::getWithVScaleRangeArgs(LLVMContext &Context,
                                            unsigned MinValue,
                                            unsigned MaxValue) {
  return get(Context, VScaleRange, packVScaleRangeArgs(MinValue, MaxValue));
}

Attribute::AttrKind Attribute::getAttrKindFromName(StringRef AttrName) {
  return StringSwitch<Attribute::AttrKind>(AttrName)
#define GET_ATTR_NAMES
#define ATTRIBUTE_ENUM(ENUM_NAME, DISPLAY_NAME)                                \
  .Case(#DISPLAY_NAME, Attribute::ENUM_NAME)
#include "llvm/IR/Attributes.inc"
      .Default(Attribute::None);
}

StringRef Attribute::getNameFromAttrKind(Attribute::AttrKind AttrKind) {
  switch (AttrKind) {
#define GET_ATTR_NAMES
#define ATTRIBUTE_ENUM(ENUM_NAME, DISPLAY_NAME)                                \
  case Attribute::ENUM_NAME:                                                   \
    return #DISPLAY_NAME;
#include "llvm/IR/Attributes.inc"
  case Attribute::None:
    return "none";
  default:
    llvm_unreachable("invalid Kind");
  }
}

bool Attribute::isExistingAttribute(StringRef Name) {
  return StringSwitch<bool>(Name)
#define GET_ATTR_NAMES
#define ATTRIBUTE_ALL(ENUM_NAME, DISPLAY_NAME) .Case(#DISPLAY_NAME, true)
#include "llvm/IR/Attributes.inc"
      .Default(false);
}

//===----------------------------------------------------------------------===//
// Attribute Accessor Methods
//===----------------------------------------------------------------------===//

bool Attribute::isEnumAttribute() const {
  return pImpl && pImpl->isEnumAttribute();
}

bool Attribute::isIntAttribute() const {
  return pImpl && pImpl->isIntAttribute();
}

bool Attribute::isStringAttribute() const {
  return pImpl && pImpl->isStringAttribute();
}

bool Attribute::isTypeAttribute() const {
  return pImpl && pImpl->isTypeAttribute();
}

Attribute::AttrKind Attribute::getKindAsEnum() const {
  if (!pImpl) return None;
  assert((isEnumAttribute() || isIntAttribute() || isTypeAttribute()) &&
         "Invalid attribute type to get the kind as an enum!");
  return pImpl->getKindAsEnum();
}

uint64_t Attribute::getValueAsInt() const {
  if (!pImpl) return 0;
  assert(isIntAttribute() &&
         "Expected the attribute to be an integer attribute!");
  return pImpl->getValueAsInt();
}

bool Attribute::getValueAsBool() const {
  if (!pImpl) return false;
  assert(isStringAttribute() &&
         "Expected the attribute to be a string attribute!");
  return pImpl->getValueAsBool();
}

StringRef Attribute::getKindAsString() const {
  if (!pImpl) return {};
  assert(isStringAttribute() &&
         "Invalid attribute type to get the kind as a string!");
  return pImpl->getKindAsString();
}

StringRef Attribute::getValueAsString() const {
  if (!pImpl) return {};
  assert(isStringAttribute() &&
         "Invalid attribute type to get the value as a string!");
  return pImpl->getValueAsString();
}

Type *Attribute::getValueAsType() const {
  if (!pImpl) return {};
  assert(isTypeAttribute() &&
         "Invalid attribute type to get the value as a type!");
  return pImpl->getValueAsType();
}


bool Attribute::hasAttribute(AttrKind Kind) const {
  return (pImpl && pImpl->hasAttribute(Kind)) || (!pImpl && Kind == None);
}

bool Attribute::hasAttribute(StringRef Kind) const {
  if (!isStringAttribute()) return false;
  return pImpl && pImpl->hasAttribute(Kind);
}

MaybeAlign Attribute::getAlignment() const {
  assert(hasAttribute(Attribute::Alignment) &&
         "Trying to get alignment from non-alignment attribute!");
  return MaybeAlign(pImpl->getValueAsInt());
}

MaybeAlign Attribute::getStackAlignment() const {
  assert(hasAttribute(Attribute::StackAlignment) &&
         "Trying to get alignment from non-alignment attribute!");
  return MaybeAlign(pImpl->getValueAsInt());
}

uint64_t Attribute::getDereferenceableBytes() const {
  assert(hasAttribute(Attribute::Dereferenceable) &&
         "Trying to get dereferenceable bytes from "
         "non-dereferenceable attribute!");
  return pImpl->getValueAsInt();
}

uint64_t Attribute::getDereferenceableOrNullBytes() const {
  assert(hasAttribute(Attribute::DereferenceableOrNull) &&
         "Trying to get dereferenceable bytes from "
         "non-dereferenceable attribute!");
  return pImpl->getValueAsInt();
}

std::pair<unsigned, Optional<unsigned>> Attribute::getAllocSizeArgs() const {
  assert(hasAttribute(Attribute::AllocSize) &&
         "Trying to get allocsize args from non-allocsize attribute");
  return unpackAllocSizeArgs(pImpl->getValueAsInt());
}

unsigned Attribute::getVScaleRangeMin() const {
  assert(hasAttribute(Attribute::VScaleRange) &&
         "Trying to get vscale args from non-vscale attribute");
  return unpackVScaleRangeArgs(pImpl->getValueAsInt()).first;
}

Optional<unsigned> Attribute::getVScaleRangeMax() const {
  assert(hasAttribute(Attribute::VScaleRange) &&
         "Trying to get vscale args from non-vscale attribute");
  return unpackVScaleRangeArgs(pImpl->getValueAsInt()).second;
}

std::string Attribute::getAsString(bool InAttrGrp) const {
  if (!pImpl) return {};

  if (isEnumAttribute())
    return getNameFromAttrKind(getKindAsEnum()).str();

  if (isTypeAttribute()) {
    std::string Result = getNameFromAttrKind(getKindAsEnum()).str();
    Result += '(';
    raw_string_ostream OS(Result);
    getValueAsType()->print(OS, false, true);
    OS.flush();
    Result += ')';
    return Result;
  }

  // FIXME: These should be output like this:
  //
  //   align=4
  //   alignstack=8
  //
  if (hasAttribute(Attribute::Alignment)) {
    std::string Result;
    Result += "align";
    Result += (InAttrGrp) ? "=" : " ";
    Result += utostr(getValueAsInt());
    return Result;
  }

  auto AttrWithBytesToString = [&](const char *Name) {
    std::string Result;
    Result += Name;
    if (InAttrGrp) {
      Result += "=";
      Result += utostr(getValueAsInt());
    } else {
      Result += "(";
      Result += utostr(getValueAsInt());
      Result += ")";
    }
    return Result;
  };

  if (hasAttribute(Attribute::StackAlignment))
    return AttrWithBytesToString("alignstack");

  if (hasAttribute(Attribute::Dereferenceable))
    return AttrWithBytesToString("dereferenceable");

  if (hasAttribute(Attribute::DereferenceableOrNull))
    return AttrWithBytesToString("dereferenceable_or_null");

  if (hasAttribute(Attribute::AllocSize)) {
    unsigned ElemSize;
    Optional<unsigned> NumElems;
    std::tie(ElemSize, NumElems) = getAllocSizeArgs();

    std::string Result = "allocsize(";
    Result += utostr(ElemSize);
    if (NumElems.hasValue()) {
      Result += ',';
      Result += utostr(*NumElems);
    }
    Result += ')';
    return Result;
  }

  if (hasAttribute(Attribute::VScaleRange)) {
    unsigned MinValue = getVScaleRangeMin();
    Optional<unsigned> MaxValue = getVScaleRangeMax();

    std::string Result = "vscale_range(";
    Result += utostr(MinValue);
    Result += ',';
    Result += utostr(MaxValue.getValueOr(0));
    Result += ')';
    return Result;
  }

  // Convert target-dependent attributes to strings of the form:
  //
  //   "kind"
  //   "kind" = "value"
  //
  if (isStringAttribute()) {
    std::string Result;
    {
      raw_string_ostream OS(Result);
      OS << '"' << getKindAsString() << '"';

      // Since some attribute strings contain special characters that cannot be
      // printable, those have to be escaped to make the attribute value
      // printable as is.  e.g. "\01__gnu_mcount_nc"
      const auto &AttrVal = pImpl->getValueAsString();
      if (!AttrVal.empty()) {
        OS << "=\"";
        printEscapedString(AttrVal, OS);
        OS << "\"";
      }
    }
    return Result;
  }

  llvm_unreachable("Unknown attribute");
}

bool Attribute::hasParentContext(LLVMContext &C) const {
  assert(isValid() && "invalid Attribute doesn't refer to any context");
  FoldingSetNodeID ID;
  pImpl->Profile(ID);
  void *Unused;
  return C.pImpl->AttrsSet.FindNodeOrInsertPos(ID, Unused) == pImpl;
}

bool Attribute::operator<(Attribute A) const {
  if (!pImpl && !A.pImpl) return false;
  if (!pImpl) return true;
  if (!A.pImpl) return false;
  return *pImpl < *A.pImpl;
}

void Attribute::Profile(FoldingSetNodeID &ID) const {
  ID.AddPointer(pImpl);
}

enum AttributeProperty {
  FnAttr = (1 << 0),
  ParamAttr = (1 << 1),
  RetAttr = (1 << 2),
};

#define GET_ATTR_PROP_TABLE
#include "llvm/IR/Attributes.inc"

static bool hasAttributeProperty(Attribute::AttrKind Kind,
                                 AttributeProperty Prop) {
  unsigned Index = Kind - 1;
  assert(Index < sizeof(AttrPropTable) / sizeof(AttrPropTable[0]) &&
         "Invalid attribute kind");
  return AttrPropTable[Index] & Prop;
}

bool Attribute::canUseAsFnAttr(AttrKind Kind) {
  return hasAttributeProperty(Kind, AttributeProperty::FnAttr);
}

bool Attribute::canUseAsParamAttr(AttrKind Kind) {
  return hasAttributeProperty(Kind, AttributeProperty::ParamAttr);
}

bool Attribute::canUseAsRetAttr(AttrKind Kind) {
  return hasAttributeProperty(Kind, AttributeProperty::RetAttr);
}

//===----------------------------------------------------------------------===//
// AttributeImpl Definition
//===----------------------------------------------------------------------===//

bool AttributeImpl::hasAttribute(Attribute::AttrKind A) const {
  if (isStringAttribute()) return false;
  return getKindAsEnum() == A;
}

bool AttributeImpl::hasAttribute(StringRef Kind) const {
  if (!isStringAttribute()) return false;
  return getKindAsString() == Kind;
}

Attribute::AttrKind AttributeImpl::getKindAsEnum() const {
  assert(isEnumAttribute() || isIntAttribute() || isTypeAttribute());
  return static_cast<const EnumAttributeImpl *>(this)->getEnumKind();
}

uint64_t AttributeImpl::getValueAsInt() const {
  assert(isIntAttribute());
  return static_cast<const IntAttributeImpl *>(this)->getValue();
}

bool AttributeImpl::getValueAsBool() const {
  assert(getValueAsString().empty() || getValueAsString() == "false" || getValueAsString() == "true");
  return getValueAsString() == "true";
}

StringRef AttributeImpl::getKindAsString() const {
  assert(isStringAttribute());
  return static_cast<const StringAttributeImpl *>(this)->getStringKind();
}

StringRef AttributeImpl::getValueAsString() const {
  assert(isStringAttribute());
  return static_cast<const StringAttributeImpl *>(this)->getStringValue();
}

Type *AttributeImpl::getValueAsType() const {
  assert(isTypeAttribute());
  return static_cast<const TypeAttributeImpl *>(this)->getTypeValue();
}

bool AttributeImpl::operator<(const AttributeImpl &AI) const {
  if (this == &AI)
    return false;

  // This sorts the attributes with Attribute::AttrKinds coming first (sorted
  // relative to their enum value) and then strings.
  if (!isStringAttribute()) {
    if (AI.isStringAttribute())
      return true;
    if (getKindAsEnum() != AI.getKindAsEnum())
      return getKindAsEnum() < AI.getKindAsEnum();
    assert(!AI.isEnumAttribute() && "Non-unique attribute");
    assert(!AI.isTypeAttribute() && "Comparison of types would be unstable");
    // TODO: Is this actually needed?
    assert(AI.isIntAttribute() && "Only possibility left");
    return getValueAsInt() < AI.getValueAsInt();
  }

  if (!AI.isStringAttribute())
    return false;
  if (getKindAsString() == AI.getKindAsString())
    return getValueAsString() < AI.getValueAsString();
  return getKindAsString() < AI.getKindAsString();
}

//===----------------------------------------------------------------------===//
// AttributeSet Definition
//===----------------------------------------------------------------------===//

AttributeSet AttributeSet::get(LLVMContext &C, const AttrBuilder &B) {
  return AttributeSet(AttributeSetNode::get(C, B));
}

AttributeSet AttributeSet::get(LLVMContext &C, ArrayRef<Attribute> Attrs) {
  return AttributeSet(AttributeSetNode::get(C, Attrs));
}

AttributeSet AttributeSet::addAttribute(LLVMContext &C,
                                        Attribute::AttrKind Kind) const {
  if (hasAttribute(Kind)) return *this;
  AttrBuilder B(C);
  B.addAttribute(Kind);
  return addAttributes(C, AttributeSet::get(C, B));
}

AttributeSet AttributeSet::addAttribute(LLVMContext &C, StringRef Kind,
                                        StringRef Value) const {
  AttrBuilder B(C);
  B.addAttribute(Kind, Value);
  return addAttributes(C, AttributeSet::get(C, B));
}

AttributeSet AttributeSet::addAttributes(LLVMContext &C,
                                         const AttributeSet AS) const {
  if (!hasAttributes())
    return AS;

  if (!AS.hasAttributes())
    return *this;

  AttrBuilder B(C, AS);
  for (const auto &I : *this)
    B.addAttribute(I);

 return get(C, B);
}

AttributeSet AttributeSet::removeAttribute(LLVMContext &C,
                                             Attribute::AttrKind Kind) const {
  if (!hasAttribute(Kind)) return *this;
  AttrBuilder B(C, *this);
  B.removeAttribute(Kind);
  return get(C, B);
}

AttributeSet AttributeSet::removeAttribute(LLVMContext &C,
                                             StringRef Kind) const {
  if (!hasAttribute(Kind)) return *this;
  AttrBuilder B(C, *this);
  B.removeAttribute(Kind);
  return get(C, B);
}

AttributeSet AttributeSet::removeAttributes(LLVMContext &C,
                                            const AttributeMask &Attrs) const {
<<<<<<< HEAD
  AttrBuilder B(*this);
=======
  AttrBuilder B(C, *this);
>>>>>>> 1e8336c5
  // If there is nothing to remove, directly return the original set.
  if (!B.overlaps(Attrs))
    return *this;

  B.remove(Attrs);
  return get(C, B);
}

unsigned AttributeSet::getNumAttributes() const {
  return SetNode ? SetNode->getNumAttributes() : 0;
}

bool AttributeSet::hasAttribute(Attribute::AttrKind Kind) const {
  return SetNode ? SetNode->hasAttribute(Kind) : false;
}

bool AttributeSet::hasAttribute(StringRef Kind) const {
  return SetNode ? SetNode->hasAttribute(Kind) : false;
}

Attribute AttributeSet::getAttribute(Attribute::AttrKind Kind) const {
  return SetNode ? SetNode->getAttribute(Kind) : Attribute();
}

Attribute AttributeSet::getAttribute(StringRef Kind) const {
  return SetNode ? SetNode->getAttribute(Kind) : Attribute();
}

MaybeAlign AttributeSet::getAlignment() const {
  return SetNode ? SetNode->getAlignment() : None;
}

MaybeAlign AttributeSet::getStackAlignment() const {
  return SetNode ? SetNode->getStackAlignment() : None;
}

uint64_t AttributeSet::getDereferenceableBytes() const {
  return SetNode ? SetNode->getDereferenceableBytes() : 0;
}

uint64_t AttributeSet::getDereferenceableOrNullBytes() const {
  return SetNode ? SetNode->getDereferenceableOrNullBytes() : 0;
}

Type *AttributeSet::getByRefType() const {
  return SetNode ? SetNode->getAttributeType(Attribute::ByRef) : nullptr;
}

Type *AttributeSet::getByValType() const {
  return SetNode ? SetNode->getAttributeType(Attribute::ByVal) : nullptr;
}

Type *AttributeSet::getStructRetType() const {
  return SetNode ? SetNode->getAttributeType(Attribute::StructRet) : nullptr;
}

Type *AttributeSet::getPreallocatedType() const {
  return SetNode ? SetNode->getAttributeType(Attribute::Preallocated) : nullptr;
}

Type *AttributeSet::getInAllocaType() const {
  return SetNode ? SetNode->getAttributeType(Attribute::InAlloca) : nullptr;
}

Type *AttributeSet::getElementType() const {
  return SetNode ? SetNode->getAttributeType(Attribute::ElementType) : nullptr;
}

std::pair<unsigned, Optional<unsigned>> AttributeSet::getAllocSizeArgs() const {
  return SetNode ? SetNode->getAllocSizeArgs()
                 : std::pair<unsigned, Optional<unsigned>>(0, 0);
}

unsigned AttributeSet::getVScaleRangeMin() const {
  return SetNode ? SetNode->getVScaleRangeMin() : 1;
}

Optional<unsigned> AttributeSet::getVScaleRangeMax() const {
  return SetNode ? SetNode->getVScaleRangeMax() : None;
}

std::string AttributeSet::getAsString(bool InAttrGrp) const {
  return SetNode ? SetNode->getAsString(InAttrGrp) : "";
}

bool AttributeSet::hasParentContext(LLVMContext &C) const {
  assert(hasAttributes() && "empty AttributeSet doesn't refer to any context");
  FoldingSetNodeID ID;
  SetNode->Profile(ID);
  void *Unused;
  return C.pImpl->AttrsSetNodes.FindNodeOrInsertPos(ID, Unused) == SetNode;
}

AttributeSet::iterator AttributeSet::begin() const {
  return SetNode ? SetNode->begin() : nullptr;
}

AttributeSet::iterator AttributeSet::end() const {
  return SetNode ? SetNode->end() : nullptr;
}

#if !defined(NDEBUG) || defined(LLVM_ENABLE_DUMP)
LLVM_DUMP_METHOD void AttributeSet::dump() const {
  dbgs() << "AS =\n";
    dbgs() << "  { ";
    dbgs() << getAsString(true) << " }\n";
}
#endif

//===----------------------------------------------------------------------===//
// AttributeSetNode Definition
//===----------------------------------------------------------------------===//

AttributeSetNode::AttributeSetNode(ArrayRef<Attribute> Attrs)
    : NumAttrs(Attrs.size()) {
  // There's memory after the node where we can store the entries in.
  llvm::copy(Attrs, getTrailingObjects<Attribute>());

  for (const auto &I : *this) {
    if (I.isStringAttribute())
      StringAttrs.insert({ I.getKindAsString(), I });
    else
      AvailableAttrs.addAttribute(I.getKindAsEnum());
  }
}

AttributeSetNode *AttributeSetNode::get(LLVMContext &C,
                                        ArrayRef<Attribute> Attrs) {
  SmallVector<Attribute, 8> SortedAttrs(Attrs.begin(), Attrs.end());
  llvm::sort(SortedAttrs);
  return getSorted(C, SortedAttrs);
}

AttributeSetNode *AttributeSetNode::getSorted(LLVMContext &C,
                                              ArrayRef<Attribute> SortedAttrs) {
  if (SortedAttrs.empty())
    return nullptr;

  // Build a key to look up the existing attributes.
  LLVMContextImpl *pImpl = C.pImpl;
  FoldingSetNodeID ID;

  assert(llvm::is_sorted(SortedAttrs) && "Expected sorted attributes!");
  for (const auto &Attr : SortedAttrs)
    Attr.Profile(ID);

  void *InsertPoint;
  AttributeSetNode *PA =
    pImpl->AttrsSetNodes.FindNodeOrInsertPos(ID, InsertPoint);

  // If we didn't find any existing attributes of the same shape then create a
  // new one and insert it.
  if (!PA) {
    // Coallocate entries after the AttributeSetNode itself.
    void *Mem = ::operator new(totalSizeToAlloc<Attribute>(SortedAttrs.size()));
    PA = new (Mem) AttributeSetNode(SortedAttrs);
    pImpl->AttrsSetNodes.InsertNode(PA, InsertPoint);
  }

  // Return the AttributeSetNode that we found or created.
  return PA;
}

AttributeSetNode *AttributeSetNode::get(LLVMContext &C, const AttrBuilder &B) {
  // Add target-independent attributes.
  SmallVector<Attribute, 8> Attrs;
  for (Attribute::AttrKind Kind = Attribute::None;
       Kind != Attribute::EndAttrKinds; Kind = Attribute::AttrKind(Kind + 1)) {
    if (!B.contains(Kind))
      continue;

    Attribute Attr;
    if (Attribute::isTypeAttrKind(Kind))
      Attr = Attribute::get(C, Kind, B.getTypeAttr(Kind));
    else if (Attribute::isIntAttrKind(Kind))
      Attr = Attribute::get(C, Kind, B.getRawIntAttr(Kind));
    else
      Attr = Attribute::get(C, Kind);
    Attrs.push_back(Attr);
  }

  // Add target-dependent (string) attributes.
  for (const auto &TDA : B.td_attrs())
    Attrs.push_back(TDA);

  return getSorted(C, Attrs);
}

bool AttributeSetNode::hasAttribute(StringRef Kind) const {
  return StringAttrs.count(Kind);
}

Optional<Attribute>
AttributeSetNode::findEnumAttribute(Attribute::AttrKind Kind) const {
  // Do a quick presence check.
  if (!hasAttribute(Kind))
    return None;

  // Attributes in a set are sorted by enum value, followed by string
  // attributes. Binary search the one we want.
  const Attribute *I =
      std::lower_bound(begin(), end() - StringAttrs.size(), Kind,
                       [](Attribute A, Attribute::AttrKind Kind) {
                         return A.getKindAsEnum() < Kind;
                       });
  assert(I != end() && I->hasAttribute(Kind) && "Presence check failed?");
  return *I;
}

Attribute AttributeSetNode::getAttribute(Attribute::AttrKind Kind) const {
  if (auto A = findEnumAttribute(Kind))
    return *A;
  return {};
}

Attribute AttributeSetNode::getAttribute(StringRef Kind) const {
  return StringAttrs.lookup(Kind);
}

MaybeAlign AttributeSetNode::getAlignment() const {
  if (auto A = findEnumAttribute(Attribute::Alignment))
    return A->getAlignment();
  return None;
}

MaybeAlign AttributeSetNode::getStackAlignment() const {
  if (auto A = findEnumAttribute(Attribute::StackAlignment))
    return A->getStackAlignment();
  return None;
}

Type *AttributeSetNode::getAttributeType(Attribute::AttrKind Kind) const {
  if (auto A = findEnumAttribute(Kind))
    return A->getValueAsType();
  return nullptr;
}

uint64_t AttributeSetNode::getDereferenceableBytes() const {
  if (auto A = findEnumAttribute(Attribute::Dereferenceable))
    return A->getDereferenceableBytes();
  return 0;
}

uint64_t AttributeSetNode::getDereferenceableOrNullBytes() const {
  if (auto A = findEnumAttribute(Attribute::DereferenceableOrNull))
    return A->getDereferenceableOrNullBytes();
  return 0;
}

std::pair<unsigned, Optional<unsigned>>
AttributeSetNode::getAllocSizeArgs() const {
  if (auto A = findEnumAttribute(Attribute::AllocSize))
    return A->getAllocSizeArgs();
  return std::make_pair(0, 0);
}

unsigned AttributeSetNode::getVScaleRangeMin() const {
  if (auto A = findEnumAttribute(Attribute::VScaleRange))
    return A->getVScaleRangeMin();
  return 1;
}

Optional<unsigned> AttributeSetNode::getVScaleRangeMax() const {
  if (auto A = findEnumAttribute(Attribute::VScaleRange))
    return A->getVScaleRangeMax();
  return None;
}

std::string AttributeSetNode::getAsString(bool InAttrGrp) const {
  std::string Str;
  for (iterator I = begin(), E = end(); I != E; ++I) {
    if (I != begin())
      Str += ' ';
    Str += I->getAsString(InAttrGrp);
  }
  return Str;
}

//===----------------------------------------------------------------------===//
// AttributeListImpl Definition
//===----------------------------------------------------------------------===//

/// Map from AttributeList index to the internal array index. Adding one happens
/// to work, because -1 wraps around to 0.
static unsigned attrIdxToArrayIdx(unsigned Index) {
  return Index + 1;
}

AttributeListImpl::AttributeListImpl(ArrayRef<AttributeSet> Sets)
    : NumAttrSets(Sets.size()) {
  assert(!Sets.empty() && "pointless AttributeListImpl");

  // There's memory after the node where we can store the entries in.
  llvm::copy(Sets, getTrailingObjects<AttributeSet>());

  // Initialize AvailableFunctionAttrs and AvailableSomewhereAttrs
  // summary bitsets.
  for (const auto &I : Sets[attrIdxToArrayIdx(AttributeList::FunctionIndex)])
    if (!I.isStringAttribute())
      AvailableFunctionAttrs.addAttribute(I.getKindAsEnum());

  for (const auto &Set : Sets)
    for (const auto &I : Set)
      if (!I.isStringAttribute())
        AvailableSomewhereAttrs.addAttribute(I.getKindAsEnum());
}

void AttributeListImpl::Profile(FoldingSetNodeID &ID) const {
  Profile(ID, makeArrayRef(begin(), end()));
}

void AttributeListImpl::Profile(FoldingSetNodeID &ID,
                                ArrayRef<AttributeSet> Sets) {
  for (const auto &Set : Sets)
    ID.AddPointer(Set.SetNode);
}

bool AttributeListImpl::hasAttrSomewhere(Attribute::AttrKind Kind,
                                        unsigned *Index) const {
  if (!AvailableSomewhereAttrs.hasAttribute(Kind))
    return false;

  if (Index) {
    for (unsigned I = 0, E = NumAttrSets; I != E; ++I) {
      if (begin()[I].hasAttribute(Kind)) {
        *Index = I - 1;
        break;
      }
    }
  }

  return true;
}


#if !defined(NDEBUG) || defined(LLVM_ENABLE_DUMP)
LLVM_DUMP_METHOD void AttributeListImpl::dump() const {
  AttributeList(const_cast<AttributeListImpl *>(this)).dump();
}
#endif

//===----------------------------------------------------------------------===//
// AttributeList Construction and Mutation Methods
//===----------------------------------------------------------------------===//

AttributeList AttributeList::getImpl(LLVMContext &C,
                                     ArrayRef<AttributeSet> AttrSets) {
  assert(!AttrSets.empty() && "pointless AttributeListImpl");

  LLVMContextImpl *pImpl = C.pImpl;
  FoldingSetNodeID ID;
  AttributeListImpl::Profile(ID, AttrSets);

  void *InsertPoint;
  AttributeListImpl *PA =
      pImpl->AttrsLists.FindNodeOrInsertPos(ID, InsertPoint);

  // If we didn't find any existing attributes of the same shape then
  // create a new one and insert it.
  if (!PA) {
    // Coallocate entries after the AttributeListImpl itself.
    void *Mem = pImpl->Alloc.Allocate(
        AttributeListImpl::totalSizeToAlloc<AttributeSet>(AttrSets.size()),
        alignof(AttributeListImpl));
    PA = new (Mem) AttributeListImpl(AttrSets);
    pImpl->AttrsLists.InsertNode(PA, InsertPoint);
  }

  // Return the AttributesList that we found or created.
  return AttributeList(PA);
}

AttributeList
AttributeList::get(LLVMContext &C,
                   ArrayRef<std::pair<unsigned, Attribute>> Attrs) {
  // If there are no attributes then return a null AttributesList pointer.
  if (Attrs.empty())
    return {};

  assert(llvm::is_sorted(Attrs,
                         [](const std::pair<unsigned, Attribute> &LHS,
                            const std::pair<unsigned, Attribute> &RHS) {
                           return LHS.first < RHS.first;
                         }) &&
         "Misordered Attributes list!");
  assert(llvm::all_of(Attrs,
                      [](const std::pair<unsigned, Attribute> &Pair) {
                        return Pair.second.isValid();
                      }) &&
         "Pointless attribute!");

  // Create a vector if (unsigned, AttributeSetNode*) pairs from the attributes
  // list.
  SmallVector<std::pair<unsigned, AttributeSet>, 8> AttrPairVec;
  for (ArrayRef<std::pair<unsigned, Attribute>>::iterator I = Attrs.begin(),
         E = Attrs.end(); I != E; ) {
    unsigned Index = I->first;
    SmallVector<Attribute, 4> AttrVec;
    while (I != E && I->first == Index) {
      AttrVec.push_back(I->second);
      ++I;
    }

    AttrPairVec.emplace_back(Index, AttributeSet::get(C, AttrVec));
  }

  return get(C, AttrPairVec);
}

AttributeList
AttributeList::get(LLVMContext &C,
                   ArrayRef<std::pair<unsigned, AttributeSet>> Attrs) {
  // If there are no attributes then return a null AttributesList pointer.
  if (Attrs.empty())
    return {};

  assert(llvm::is_sorted(Attrs,
                         [](const std::pair<unsigned, AttributeSet> &LHS,
                            const std::pair<unsigned, AttributeSet> &RHS) {
                           return LHS.first < RHS.first;
                         }) &&
         "Misordered Attributes list!");
  assert(llvm::none_of(Attrs,
                       [](const std::pair<unsigned, AttributeSet> &Pair) {
                         return !Pair.second.hasAttributes();
                       }) &&
         "Pointless attribute!");

  unsigned MaxIndex = Attrs.back().first;
  // If the MaxIndex is FunctionIndex and there are other indices in front
  // of it, we need to use the largest of those to get the right size.
  if (MaxIndex == FunctionIndex && Attrs.size() > 1)
    MaxIndex = Attrs[Attrs.size() - 2].first;

  SmallVector<AttributeSet, 4> AttrVec(attrIdxToArrayIdx(MaxIndex) + 1);
  for (const auto &Pair : Attrs)
    AttrVec[attrIdxToArrayIdx(Pair.first)] = Pair.second;

  return getImpl(C, AttrVec);
}

AttributeList AttributeList::get(LLVMContext &C, AttributeSet FnAttrs,
                                 AttributeSet RetAttrs,
                                 ArrayRef<AttributeSet> ArgAttrs) {
  // Scan from the end to find the last argument with attributes.  Most
  // arguments don't have attributes, so it's nice if we can have fewer unique
  // AttributeListImpls by dropping empty attribute sets at the end of the list.
  unsigned NumSets = 0;
  for (size_t I = ArgAttrs.size(); I != 0; --I) {
    if (ArgAttrs[I - 1].hasAttributes()) {
      NumSets = I + 2;
      break;
    }
  }
  if (NumSets == 0) {
    // Check function and return attributes if we didn't have argument
    // attributes.
    if (RetAttrs.hasAttributes())
      NumSets = 2;
    else if (FnAttrs.hasAttributes())
      NumSets = 1;
  }

  // If all attribute sets were empty, we can use the empty attribute list.
  if (NumSets == 0)
    return {};

  SmallVector<AttributeSet, 8> AttrSets;
  AttrSets.reserve(NumSets);
  // If we have any attributes, we always have function attributes.
  AttrSets.push_back(FnAttrs);
  if (NumSets > 1)
    AttrSets.push_back(RetAttrs);
  if (NumSets > 2) {
    // Drop the empty argument attribute sets at the end.
    ArgAttrs = ArgAttrs.take_front(NumSets - 2);
    llvm::append_range(AttrSets, ArgAttrs);
  }

  return getImpl(C, AttrSets);
}

AttributeList AttributeList::get(LLVMContext &C, unsigned Index,
                                 AttributeSet Attrs) {
  if (!Attrs.hasAttributes())
    return {};
  Index = attrIdxToArrayIdx(Index);
  SmallVector<AttributeSet, 8> AttrSets(Index + 1);
  AttrSets[Index] = Attrs;
  return getImpl(C, AttrSets);
}

AttributeList AttributeList::get(LLVMContext &C, unsigned Index,
                                 const AttrBuilder &B) {
  return get(C, Index, AttributeSet::get(C, B));
}

AttributeList AttributeList::get(LLVMContext &C, unsigned Index,
                                 ArrayRef<Attribute::AttrKind> Kinds) {
  SmallVector<std::pair<unsigned, Attribute>, 8> Attrs;
  for (const auto K : Kinds)
    Attrs.emplace_back(Index, Attribute::get(C, K));
  return get(C, Attrs);
}

AttributeList AttributeList::get(LLVMContext &C, unsigned Index,
                                 ArrayRef<Attribute::AttrKind> Kinds,
                                 ArrayRef<uint64_t> Values) {
  assert(Kinds.size() == Values.size() && "Mismatched attribute values.");
  SmallVector<std::pair<unsigned, Attribute>, 8> Attrs;
  auto VI = Values.begin();
  for (const auto K : Kinds)
    Attrs.emplace_back(Index, Attribute::get(C, K, *VI++));
  return get(C, Attrs);
}

AttributeList AttributeList::get(LLVMContext &C, unsigned Index,
                                 ArrayRef<StringRef> Kinds) {
  SmallVector<std::pair<unsigned, Attribute>, 8> Attrs;
  for (const auto &K : Kinds)
    Attrs.emplace_back(Index, Attribute::get(C, K));
  return get(C, Attrs);
}

AttributeList AttributeList::get(LLVMContext &C,
                                 ArrayRef<AttributeList> Attrs) {
  if (Attrs.empty())
    return {};
  if (Attrs.size() == 1)
    return Attrs[0];

  unsigned MaxSize = 0;
  for (const auto &List : Attrs)
    MaxSize = std::max(MaxSize, List.getNumAttrSets());

  // If every list was empty, there is no point in merging the lists.
  if (MaxSize == 0)
    return {};

  SmallVector<AttributeSet, 8> NewAttrSets(MaxSize);
  for (unsigned I = 0; I < MaxSize; ++I) {
    AttrBuilder CurBuilder(C);
    for (const auto &List : Attrs)
      CurBuilder.merge(AttrBuilder(C, List.getAttributes(I - 1)));
    NewAttrSets[I] = AttributeSet::get(C, CurBuilder);
  }

  return getImpl(C, NewAttrSets);
}

AttributeList
AttributeList::addAttributeAtIndex(LLVMContext &C, unsigned Index,
                                   Attribute::AttrKind Kind) const {
  if (hasAttributeAtIndex(Index, Kind))
    return *this;
  AttributeSet Attrs = getAttributes(Index);
  // TODO: Insert at correct position and avoid sort.
  SmallVector<Attribute, 8> NewAttrs(Attrs.begin(), Attrs.end());
  NewAttrs.push_back(Attribute::get(C, Kind));
  return setAttributesAtIndex(C, Index, AttributeSet::get(C, NewAttrs));
}

AttributeList AttributeList::addAttributeAtIndex(LLVMContext &C, unsigned Index,
                                                 StringRef Kind,
                                                 StringRef Value) const {
  AttrBuilder B(C);
  B.addAttribute(Kind, Value);
  return addAttributesAtIndex(C, Index, B);
}

AttributeList AttributeList::addAttributeAtIndex(LLVMContext &C, unsigned Index,
                                                 Attribute A) const {
  AttrBuilder B(C);
  B.addAttribute(A);
  return addAttributesAtIndex(C, Index, B);
}

AttributeList AttributeList::setAttributesAtIndex(LLVMContext &C,
                                                  unsigned Index,
                                                  AttributeSet Attrs) const {
  Index = attrIdxToArrayIdx(Index);
  SmallVector<AttributeSet, 4> AttrSets(this->begin(), this->end());
  if (Index >= AttrSets.size())
    AttrSets.resize(Index + 1);
  AttrSets[Index] = Attrs;
  return AttributeList::getImpl(C, AttrSets);
}

AttributeList AttributeList::addAttributesAtIndex(LLVMContext &C,
                                                  unsigned Index,
                                                  const AttrBuilder &B) const {
  if (!B.hasAttributes())
    return *this;

  if (!pImpl)
    return AttributeList::get(C, {{Index, AttributeSet::get(C, B)}});

#ifndef NDEBUG
  // FIXME it is not obvious how this should work for alignment. For now, say
  // we can't change a known alignment.
  const MaybeAlign OldAlign = getAttributes(Index).getAlignment();
  const MaybeAlign NewAlign = B.getAlignment();
  assert((!OldAlign || !NewAlign || OldAlign == NewAlign) &&
         "Attempt to change alignment!");
#endif

  AttrBuilder Merged(C, getAttributes(Index));
  Merged.merge(B);
  return setAttributesAtIndex(C, Index, AttributeSet::get(C, Merged));
}

AttributeList AttributeList::addParamAttribute(LLVMContext &C,
                                               ArrayRef<unsigned> ArgNos,
                                               Attribute A) const {
  assert(llvm::is_sorted(ArgNos));

  SmallVector<AttributeSet, 4> AttrSets(this->begin(), this->end());
  unsigned MaxIndex = attrIdxToArrayIdx(ArgNos.back() + FirstArgIndex);
  if (MaxIndex >= AttrSets.size())
    AttrSets.resize(MaxIndex + 1);

  for (unsigned ArgNo : ArgNos) {
    unsigned Index = attrIdxToArrayIdx(ArgNo + FirstArgIndex);
    AttrBuilder B(C, AttrSets[Index]);
    B.addAttribute(A);
    AttrSets[Index] = AttributeSet::get(C, B);
  }

  return getImpl(C, AttrSets);
}

AttributeList
AttributeList::removeAttributeAtIndex(LLVMContext &C, unsigned Index,
                                      Attribute::AttrKind Kind) const {
  if (!hasAttributeAtIndex(Index, Kind))
    return *this;

  Index = attrIdxToArrayIdx(Index);
  SmallVector<AttributeSet, 4> AttrSets(this->begin(), this->end());
  assert(Index < AttrSets.size());

  AttrSets[Index] = AttrSets[Index].removeAttribute(C, Kind);

  return getImpl(C, AttrSets);
}

AttributeList AttributeList::removeAttributeAtIndex(LLVMContext &C,
                                                    unsigned Index,
                                                    StringRef Kind) const {
  if (!hasAttributeAtIndex(Index, Kind))
    return *this;

  Index = attrIdxToArrayIdx(Index);
  SmallVector<AttributeSet, 4> AttrSets(this->begin(), this->end());
  assert(Index < AttrSets.size());

  AttrSets[Index] = AttrSets[Index].removeAttribute(C, Kind);

  return getImpl(C, AttrSets);
}

AttributeList AttributeList::removeAttributesAtIndex(
    LLVMContext &C, unsigned Index, const AttributeMask &AttrsToRemove) const {
  AttributeSet Attrs = getAttributes(Index);
  AttributeSet NewAttrs = Attrs.removeAttributes(C, AttrsToRemove);
  // If nothing was removed, return the original list.
  if (Attrs == NewAttrs)
    return *this;
  return setAttributesAtIndex(C, Index, NewAttrs);
}

AttributeList
AttributeList::removeAttributesAtIndex(LLVMContext &C,
                                       unsigned WithoutIndex) const {
  if (!pImpl)
    return {};
  WithoutIndex = attrIdxToArrayIdx(WithoutIndex);
  if (WithoutIndex >= getNumAttrSets())
    return *this;
  SmallVector<AttributeSet, 4> AttrSets(this->begin(), this->end());
  AttrSets[WithoutIndex] = AttributeSet();
  return getImpl(C, AttrSets);
}

AttributeList AttributeList::addDereferenceableRetAttr(LLVMContext &C,
                                                       uint64_t Bytes) const {
  AttrBuilder B(C);
  B.addDereferenceableAttr(Bytes);
  return addRetAttributes(C, B);
}

AttributeList AttributeList::addDereferenceableParamAttr(LLVMContext &C,
                                                         unsigned Index,
                                                         uint64_t Bytes) const {
  AttrBuilder B(C);
  B.addDereferenceableAttr(Bytes);
  return addParamAttributes(C, Index, B);
}

AttributeList
AttributeList::addDereferenceableOrNullParamAttr(LLVMContext &C, unsigned Index,
                                                 uint64_t Bytes) const {
  AttrBuilder B(C);
  B.addDereferenceableOrNullAttr(Bytes);
  return addParamAttributes(C, Index, B);
}

AttributeList
AttributeList::addAllocSizeParamAttr(LLVMContext &C, unsigned Index,
                                     unsigned ElemSizeArg,
                                     const Optional<unsigned> &NumElemsArg) {
  AttrBuilder B(C);
  B.addAllocSizeAttr(ElemSizeArg, NumElemsArg);
  return addParamAttributes(C, Index, B);
}

//===----------------------------------------------------------------------===//
// AttributeList Accessor Methods
//===----------------------------------------------------------------------===//

AttributeSet AttributeList::getParamAttrs(unsigned ArgNo) const {
  return getAttributes(ArgNo + FirstArgIndex);
}

AttributeSet AttributeList::getRetAttrs() const {
  return getAttributes(ReturnIndex);
}

AttributeSet AttributeList::getFnAttrs() const {
  return getAttributes(FunctionIndex);
}

bool AttributeList::hasAttributeAtIndex(unsigned Index,
                                        Attribute::AttrKind Kind) const {
  return getAttributes(Index).hasAttribute(Kind);
}

bool AttributeList::hasAttributeAtIndex(unsigned Index, StringRef Kind) const {
  return getAttributes(Index).hasAttribute(Kind);
}

bool AttributeList::hasAttributesAtIndex(unsigned Index) const {
  return getAttributes(Index).hasAttributes();
}

bool AttributeList::hasFnAttr(Attribute::AttrKind Kind) const {
  return pImpl && pImpl->hasFnAttribute(Kind);
}

bool AttributeList::hasFnAttr(StringRef Kind) const {
  return hasAttributeAtIndex(AttributeList::FunctionIndex, Kind);
}

bool AttributeList::hasAttrSomewhere(Attribute::AttrKind Attr,
                                     unsigned *Index) const {
  return pImpl && pImpl->hasAttrSomewhere(Attr, Index);
}

Attribute AttributeList::getAttributeAtIndex(unsigned Index,
                                             Attribute::AttrKind Kind) const {
  return getAttributes(Index).getAttribute(Kind);
}

Attribute AttributeList::getAttributeAtIndex(unsigned Index,
                                             StringRef Kind) const {
  return getAttributes(Index).getAttribute(Kind);
}

MaybeAlign AttributeList::getRetAlignment() const {
  return getAttributes(ReturnIndex).getAlignment();
}

MaybeAlign AttributeList::getParamAlignment(unsigned ArgNo) const {
  return getAttributes(ArgNo + FirstArgIndex).getAlignment();
}

MaybeAlign AttributeList::getParamStackAlignment(unsigned ArgNo) const {
  return getAttributes(ArgNo + FirstArgIndex).getStackAlignment();
}

Type *AttributeList::getParamByValType(unsigned Index) const {
  return getAttributes(Index+FirstArgIndex).getByValType();
}

Type *AttributeList::getParamStructRetType(unsigned Index) const {
  return getAttributes(Index + FirstArgIndex).getStructRetType();
}

Type *AttributeList::getParamByRefType(unsigned Index) const {
  return getAttributes(Index + FirstArgIndex).getByRefType();
}

Type *AttributeList::getParamPreallocatedType(unsigned Index) const {
  return getAttributes(Index + FirstArgIndex).getPreallocatedType();
}

Type *AttributeList::getParamInAllocaType(unsigned Index) const {
  return getAttributes(Index + FirstArgIndex).getInAllocaType();
}

Type *AttributeList::getParamElementType(unsigned Index) const {
  return getAttributes(Index + FirstArgIndex).getElementType();
}

MaybeAlign AttributeList::getFnStackAlignment() const {
  return getFnAttrs().getStackAlignment();
}

MaybeAlign AttributeList::getRetStackAlignment() const {
  return getRetAttrs().getStackAlignment();
}

uint64_t AttributeList::getRetDereferenceableBytes() const {
  return getRetAttrs().getDereferenceableBytes();
}

uint64_t AttributeList::getParamDereferenceableBytes(unsigned Index) const {
  return getParamAttrs(Index).getDereferenceableBytes();
}

uint64_t AttributeList::getRetDereferenceableOrNullBytes() const {
  return getRetAttrs().getDereferenceableOrNullBytes();
}

uint64_t
AttributeList::getParamDereferenceableOrNullBytes(unsigned Index) const {
  return getParamAttrs(Index).getDereferenceableOrNullBytes();
}

std::string AttributeList::getAsString(unsigned Index, bool InAttrGrp) const {
  return getAttributes(Index).getAsString(InAttrGrp);
}

AttributeSet AttributeList::getAttributes(unsigned Index) const {
  Index = attrIdxToArrayIdx(Index);
  if (!pImpl || Index >= getNumAttrSets())
    return {};
  return pImpl->begin()[Index];
}

bool AttributeList::hasParentContext(LLVMContext &C) const {
  assert(!isEmpty() && "an empty attribute list has no parent context");
  FoldingSetNodeID ID;
  pImpl->Profile(ID);
  void *Unused;
  return C.pImpl->AttrsLists.FindNodeOrInsertPos(ID, Unused) == pImpl;
}

AttributeList::iterator AttributeList::begin() const {
  return pImpl ? pImpl->begin() : nullptr;
}

AttributeList::iterator AttributeList::end() const {
  return pImpl ? pImpl->end() : nullptr;
}

//===----------------------------------------------------------------------===//
// AttributeList Introspection Methods
//===----------------------------------------------------------------------===//

unsigned AttributeList::getNumAttrSets() const {
  return pImpl ? pImpl->NumAttrSets : 0;
}

void AttributeList::print(raw_ostream &O) const {
  O << "AttributeList[\n";

  for (unsigned i : indexes()) {
    if (!getAttributes(i).hasAttributes())
      continue;
    O << "  { ";
    switch (i) {
    case AttrIndex::ReturnIndex:
      O << "return";
      break;
    case AttrIndex::FunctionIndex:
      O << "function";
      break;
    default:
      O << "arg(" << i - AttrIndex::FirstArgIndex << ")";
    }
    O << " => " << getAsString(i) << " }\n";
  }

  O << "]\n";
}

#if !defined(NDEBUG) || defined(LLVM_ENABLE_DUMP)
LLVM_DUMP_METHOD void AttributeList::dump() const { print(dbgs()); }
#endif

//===----------------------------------------------------------------------===//
// AttrBuilder Method Implementations
//===----------------------------------------------------------------------===//

// FIXME: Remove this ctor, use AttributeSet.
AttrBuilder::AttrBuilder(LLVMContext &Ctx, AttributeList AL, unsigned Index)
    : Ctx(Ctx) {
  AttributeSet AS = AL.getAttributes(Index);
  for (const auto &A : AS)
    addAttribute(A);
}

AttrBuilder::AttrBuilder(LLVMContext &Ctx, AttributeSet AS) : Ctx(Ctx) {
  for (const auto &A : AS)
    addAttribute(A);
}

void AttrBuilder::clear() {
  Attrs.reset();
  TargetDepAttrs.clear();
  IntAttrs = {};
  TypeAttrs = {};
}

Optional<unsigned>
AttrBuilder::kindToIntIndex(Attribute::AttrKind Kind) const {
  if (Attribute::isIntAttrKind(Kind))
    return Kind - Attribute::FirstIntAttr;
  return None;
}

Optional<unsigned>
AttrBuilder::kindToTypeIndex(Attribute::AttrKind Kind) const {
  if (Attribute::isTypeAttrKind(Kind))
    return Kind - Attribute::FirstTypeAttr;
  return None;
}

struct StringAttributeComparator {
  bool operator()(Attribute A0, Attribute A1) const {
    return A0.getKindAsString() < A1.getKindAsString();
  }
  bool operator()(Attribute A0, StringRef Kind) const {
    return A0.getKindAsString() < Kind;
  }
};

AttrBuilder &AttrBuilder::addAttribute(Attribute Attr) {
  if (Attr.isStringAttribute()) {
    auto It = lower_bound(TargetDepAttrs, Attr, StringAttributeComparator());
    if (It != TargetDepAttrs.end() && It->hasAttribute(Attr.getKindAsString()))
      std::swap(*It, Attr);
    else
      TargetDepAttrs.insert(It, Attr);
    return *this;
  }

  Attribute::AttrKind Kind = Attr.getKindAsEnum();
  Attrs[Kind] = true;

  if (Optional<unsigned> TypeIndex = kindToTypeIndex(Kind))
    TypeAttrs[*TypeIndex] = Attr.getValueAsType();
  else if (Optional<unsigned> IntIndex = kindToIntIndex(Kind))
    IntAttrs[*IntIndex] = Attr.getValueAsInt();

  return *this;
}

AttrBuilder &AttrBuilder::addAttribute(StringRef A, StringRef V) {
  return addAttribute(Attribute::get(Ctx, A, V));
}

AttrBuilder &AttrBuilder::removeAttributes(AttributeList AL, uint64_t Index) {
  remove(AttributeMask(AL.getAttributes(Index)));
  return *this;
}

AttrBuilder &AttrBuilder::removeAttributes(AttributeList AL, uint64_t Index) {
  remove(AttributeMask(AL.getAttributes(Index)));
  return *this;
}

AttrBuilder &AttrBuilder::removeAttribute(Attribute::AttrKind Val) {
  assert((unsigned)Val < Attribute::EndAttrKinds && "Attribute out of range!");
  Attrs[Val] = false;

  if (Optional<unsigned> TypeIndex = kindToTypeIndex(Val))
    TypeAttrs[*TypeIndex] = nullptr;
  else if (Optional<unsigned> IntIndex = kindToIntIndex(Val))
    IntAttrs[*IntIndex] = 0;

  return *this;
}

AttrBuilder &AttrBuilder::removeAttribute(StringRef A) {
  auto It = lower_bound(TargetDepAttrs, A, StringAttributeComparator());
  if (It != TargetDepAttrs.end() && It->hasAttribute(A))
    TargetDepAttrs.erase(It);
  return *this;
}

uint64_t AttrBuilder::getRawIntAttr(Attribute::AttrKind Kind) const {
  Optional<unsigned> IntIndex = kindToIntIndex(Kind);
  assert(IntIndex && "Not an int attribute");
  return IntAttrs[*IntIndex];
}

AttrBuilder &AttrBuilder::addRawIntAttr(Attribute::AttrKind Kind,
                                        uint64_t Value) {
  Optional<unsigned> IntIndex = kindToIntIndex(Kind);
  assert(IntIndex && "Not an int attribute");
  assert(Value && "Value cannot be zero");
  Attrs[Kind] = true;
  IntAttrs[*IntIndex] = Value;
  return *this;
}

std::pair<unsigned, Optional<unsigned>> AttrBuilder::getAllocSizeArgs() const {
  return unpackAllocSizeArgs(getRawIntAttr(Attribute::AllocSize));
}

unsigned AttrBuilder::getVScaleRangeMin() const {
  return unpackVScaleRangeArgs(getRawIntAttr(Attribute::VScaleRange)).first;
}

Optional<unsigned> AttrBuilder::getVScaleRangeMax() const {
  return unpackVScaleRangeArgs(getRawIntAttr(Attribute::VScaleRange)).second;
}

AttrBuilder &AttrBuilder::addAlignmentAttr(MaybeAlign Align) {
  if (!Align)
    return *this;

  assert(*Align <= llvm::Value::MaximumAlignment && "Alignment too large.");
  return addRawIntAttr(Attribute::Alignment, Align->value());
}

AttrBuilder &AttrBuilder::addStackAlignmentAttr(MaybeAlign Align) {
  // Default alignment, allow the target to define how to align it.
  if (!Align)
    return *this;

  assert(*Align <= 0x100 && "Alignment too large.");
  return addRawIntAttr(Attribute::StackAlignment, Align->value());
}

AttrBuilder &AttrBuilder::addDereferenceableAttr(uint64_t Bytes) {
  if (Bytes == 0) return *this;

  return addRawIntAttr(Attribute::Dereferenceable, Bytes);
}

AttrBuilder &AttrBuilder::addDereferenceableOrNullAttr(uint64_t Bytes) {
  if (Bytes == 0)
    return *this;

  return addRawIntAttr(Attribute::DereferenceableOrNull, Bytes);
}

AttrBuilder &AttrBuilder::addAllocSizeAttr(unsigned ElemSize,
                                           const Optional<unsigned> &NumElems) {
  return addAllocSizeAttrFromRawRepr(packAllocSizeArgs(ElemSize, NumElems));
}

AttrBuilder &AttrBuilder::addAllocSizeAttrFromRawRepr(uint64_t RawArgs) {
  // (0, 0) is our "not present" value, so we need to check for it here.
  assert(RawArgs && "Invalid allocsize arguments -- given allocsize(0, 0)");
  return addRawIntAttr(Attribute::AllocSize, RawArgs);
}

AttrBuilder &AttrBuilder::addVScaleRangeAttr(unsigned MinValue,
                                             Optional<unsigned> MaxValue) {
  return addVScaleRangeAttrFromRawRepr(packVScaleRangeArgs(MinValue, MaxValue));
}

AttrBuilder &AttrBuilder::addVScaleRangeAttrFromRawRepr(uint64_t RawArgs) {
  // (0, 0) is not present hence ignore this case
  if (RawArgs == 0)
    return *this;

  return addRawIntAttr(Attribute::VScaleRange, RawArgs);
}

Type *AttrBuilder::getTypeAttr(Attribute::AttrKind Kind) const {
  Optional<unsigned> TypeIndex = kindToTypeIndex(Kind);
  assert(TypeIndex && "Not a type attribute");
  return TypeAttrs[*TypeIndex];
}

AttrBuilder &AttrBuilder::addTypeAttr(Attribute::AttrKind Kind, Type *Ty) {
  Optional<unsigned> TypeIndex = kindToTypeIndex(Kind);
  assert(TypeIndex && "Not a type attribute");
  Attrs[Kind] = true;
  TypeAttrs[*TypeIndex] = Ty;
  return *this;
}

AttrBuilder &AttrBuilder::addByValAttr(Type *Ty) {
  return addTypeAttr(Attribute::ByVal, Ty);
}

AttrBuilder &AttrBuilder::addStructRetAttr(Type *Ty) {
  return addTypeAttr(Attribute::StructRet, Ty);
}

AttrBuilder &AttrBuilder::addByRefAttr(Type *Ty) {
  return addTypeAttr(Attribute::ByRef, Ty);
}

AttrBuilder &AttrBuilder::addPreallocatedAttr(Type *Ty) {
  return addTypeAttr(Attribute::Preallocated, Ty);
}

AttrBuilder &AttrBuilder::addInAllocaAttr(Type *Ty) {
  return addTypeAttr(Attribute::InAlloca, Ty);
}

AttrBuilder &AttrBuilder::merge(const AttrBuilder &B) {
  // FIXME: What if both have an int/type attribute, but they don't match?!
  for (unsigned Index = 0; Index < Attribute::NumIntAttrKinds; ++Index)
    if (!IntAttrs[Index])
      IntAttrs[Index] = B.IntAttrs[Index];

  for (unsigned Index = 0; Index < Attribute::NumTypeAttrKinds; ++Index)
    if (!TypeAttrs[Index])
      TypeAttrs[Index] = B.TypeAttrs[Index];

  Attrs |= B.Attrs;

  // TODO: could merge both lists in one loop
  for (const auto &I : B.td_attrs())
    addAttribute(I);

  return *this;
}

AttrBuilder &AttrBuilder::remove(const AttributeMask &AM) {
<<<<<<< HEAD
  // FIXME: What if both have an int/type attribute, but they don't match?!
=======
>>>>>>> 1e8336c5
  for (unsigned Index = 0; Index < Attribute::NumIntAttrKinds; ++Index)
    if (AM.contains((Attribute::AttrKind)Index))
      IntAttrs[Index] = 0;

  for (unsigned Index = 0; Index < Attribute::NumTypeAttrKinds; ++Index)
    if (AM.contains((Attribute::AttrKind)Index))
      TypeAttrs[Index] = nullptr;

  Attrs &= ~AM.attrs();

<<<<<<< HEAD
  for (const auto &I : AM.td_attrs())
    TargetDepAttrs.erase(I);
=======
  erase_if(TargetDepAttrs,
           [&AM](Attribute A) { return AM.contains(A.getKindAsString()); });
>>>>>>> 1e8336c5

  return *this;
}

bool AttrBuilder::overlaps(const AttributeMask &AM) const {
  // First check if any of the target independent attributes overlap.
  if ((Attrs & AM.attrs()).any())
    return true;

  // Then check if any target dependent ones do.
  for (const auto &I : td_attrs())
<<<<<<< HEAD
    if (AM.contains(I.first))
=======
    if (AM.contains(I.getKindAsString()))
>>>>>>> 1e8336c5
      return true;
  return false;
}

bool AttrBuilder::contains(StringRef A) const {
  auto It = lower_bound(TargetDepAttrs, A, StringAttributeComparator());
  return It != TargetDepAttrs.end() && It->hasAttribute(A);
}

bool AttrBuilder::hasAttributes() const {
  return !Attrs.none() || !TargetDepAttrs.empty();
}

bool AttrBuilder::hasAttributes(AttributeList AL, uint64_t Index) const {
  AttributeSet AS = AL.getAttributes(Index);

  for (const auto &Attr : AS) {
    if (Attr.isEnumAttribute() || Attr.isIntAttribute()) {
      if (contains(Attr.getKindAsEnum()))
        return true;
    } else {
      assert(Attr.isStringAttribute() && "Invalid attribute kind!");
      return contains(Attr.getKindAsString());
    }
  }

  return false;
}

bool AttrBuilder::hasAlignmentAttr() const {
  return getRawIntAttr(Attribute::Alignment) != 0;
}

bool AttrBuilder::operator==(const AttrBuilder &B) const {
  return Attrs == B.Attrs && IntAttrs == B.IntAttrs &&
         TypeAttrs == B.TypeAttrs && TargetDepAttrs == B.TargetDepAttrs;
}

//===----------------------------------------------------------------------===//
// AttributeFuncs Function Defintions
//===----------------------------------------------------------------------===//

/// Which attributes cannot be applied to a type.
AttributeMask AttributeFuncs::typeIncompatible(Type *Ty) {
  AttributeMask Incompatible;

  if (!Ty->isIntegerTy())
    // Attributes that only apply to integers.
    Incompatible.addAttribute(Attribute::SExt)
      .addAttribute(Attribute::ZExt);

  if (!Ty->isPointerTy())
    // Attributes that only apply to pointers.
    Incompatible.addAttribute(Attribute::Nest)
        .addAttribute(Attribute::NoAlias)
        .addAttribute(Attribute::NoCapture)
        .addAttribute(Attribute::NonNull)
        .addAttribute(Attribute::ReadNone)
        .addAttribute(Attribute::ReadOnly)
        .addAttribute(Attribute::SwiftError)
        .addAttribute(Attribute::Dereferenceable)
        .addAttribute(Attribute::DereferenceableOrNull)
        .addAttribute(Attribute::Preallocated)
        .addAttribute(Attribute::InAlloca)
        .addAttribute(Attribute::ByVal)
        .addAttribute(Attribute::StructRet)
        .addAttribute(Attribute::ByRef)
        .addAttribute(Attribute::ElementType);

  if (!Ty->isPtrOrPtrVectorTy())
    // Attributes that only apply to pointers or vectors of pointers.
    Incompatible.addAttribute(Attribute::Alignment);

  // Some attributes can apply to all "values" but there are no `void` values.
  if (Ty->isVoidTy())
    Incompatible.addAttribute(Attribute::NoUndef);

  return Incompatible;
}

AttributeMask AttributeFuncs::getUBImplyingAttributes() {
  AttributeMask AM;
  AM.addAttribute(Attribute::NoUndef);
  AM.addAttribute(Attribute::Dereferenceable);
  AM.addAttribute(Attribute::DereferenceableOrNull);
  return AM;
}

template<typename AttrClass>
static bool isEqual(const Function &Caller, const Function &Callee) {
  return Caller.getFnAttribute(AttrClass::getKind()) ==
         Callee.getFnAttribute(AttrClass::getKind());
}

/// Compute the logical AND of the attributes of the caller and the
/// callee.
///
/// This function sets the caller's attribute to false if the callee's attribute
/// is false.
template<typename AttrClass>
static void setAND(Function &Caller, const Function &Callee) {
  if (AttrClass::isSet(Caller, AttrClass::getKind()) &&
      !AttrClass::isSet(Callee, AttrClass::getKind()))
    AttrClass::set(Caller, AttrClass::getKind(), false);
}

/// Compute the logical OR of the attributes of the caller and the
/// callee.
///
/// This function sets the caller's attribute to true if the callee's attribute
/// is true.
template<typename AttrClass>
static void setOR(Function &Caller, const Function &Callee) {
  if (!AttrClass::isSet(Caller, AttrClass::getKind()) &&
      AttrClass::isSet(Callee, AttrClass::getKind()))
    AttrClass::set(Caller, AttrClass::getKind(), true);
}

/// If the inlined function had a higher stack protection level than the
/// calling function, then bump up the caller's stack protection level.
static void adjustCallerSSPLevel(Function &Caller, const Function &Callee) {
  // If upgrading the SSP attribute, clear out the old SSP Attributes first.
  // Having multiple SSP attributes doesn't actually hurt, but it adds useless
  // clutter to the IR.
  AttributeMask OldSSPAttr;
  OldSSPAttr.addAttribute(Attribute::StackProtect)
      .addAttribute(Attribute::StackProtectStrong)
      .addAttribute(Attribute::StackProtectReq);

  if (Callee.hasFnAttribute(Attribute::StackProtectReq)) {
    Caller.removeFnAttrs(OldSSPAttr);
    Caller.addFnAttr(Attribute::StackProtectReq);
  } else if (Callee.hasFnAttribute(Attribute::StackProtectStrong) &&
             !Caller.hasFnAttribute(Attribute::StackProtectReq)) {
    Caller.removeFnAttrs(OldSSPAttr);
    Caller.addFnAttr(Attribute::StackProtectStrong);
  } else if (Callee.hasFnAttribute(Attribute::StackProtect) &&
             !Caller.hasFnAttribute(Attribute::StackProtectReq) &&
             !Caller.hasFnAttribute(Attribute::StackProtectStrong))
    Caller.addFnAttr(Attribute::StackProtect);
}

/// If the inlined function required stack probes, then ensure that
/// the calling function has those too.
static void adjustCallerStackProbes(Function &Caller, const Function &Callee) {
  if (!Caller.hasFnAttribute("probe-stack") &&
      Callee.hasFnAttribute("probe-stack")) {
    Caller.addFnAttr(Callee.getFnAttribute("probe-stack"));
  }
}

/// If the inlined function defines the size of guard region
/// on the stack, then ensure that the calling function defines a guard region
/// that is no larger.
static void
adjustCallerStackProbeSize(Function &Caller, const Function &Callee) {
  Attribute CalleeAttr = Callee.getFnAttribute("stack-probe-size");
  if (CalleeAttr.isValid()) {
    Attribute CallerAttr = Caller.getFnAttribute("stack-probe-size");
    if (CallerAttr.isValid()) {
      uint64_t CallerStackProbeSize, CalleeStackProbeSize;
      CallerAttr.getValueAsString().getAsInteger(0, CallerStackProbeSize);
      CalleeAttr.getValueAsString().getAsInteger(0, CalleeStackProbeSize);

      if (CallerStackProbeSize > CalleeStackProbeSize) {
        Caller.addFnAttr(CalleeAttr);
      }
    } else {
      Caller.addFnAttr(CalleeAttr);
    }
  }
}

/// If the inlined function defines a min legal vector width, then ensure
/// the calling function has the same or larger min legal vector width. If the
/// caller has the attribute, but the callee doesn't, we need to remove the
/// attribute from the caller since we can't make any guarantees about the
/// caller's requirements.
/// This function is called after the inlining decision has been made so we have
/// to merge the attribute this way. Heuristics that would use
/// min-legal-vector-width to determine inline compatibility would need to be
/// handled as part of inline cost analysis.
static void
adjustMinLegalVectorWidth(Function &Caller, const Function &Callee) {
  Attribute CallerAttr = Caller.getFnAttribute("min-legal-vector-width");
  if (CallerAttr.isValid()) {
    Attribute CalleeAttr = Callee.getFnAttribute("min-legal-vector-width");
    if (CalleeAttr.isValid()) {
      uint64_t CallerVectorWidth, CalleeVectorWidth;
      CallerAttr.getValueAsString().getAsInteger(0, CallerVectorWidth);
      CalleeAttr.getValueAsString().getAsInteger(0, CalleeVectorWidth);
      if (CallerVectorWidth < CalleeVectorWidth)
        Caller.addFnAttr(CalleeAttr);
    } else {
      // If the callee doesn't have the attribute then we don't know anything
      // and must drop the attribute from the caller.
      Caller.removeFnAttr("min-legal-vector-width");
    }
  }
}

/// If the inlined function has null_pointer_is_valid attribute,
/// set this attribute in the caller post inlining.
static void
adjustNullPointerValidAttr(Function &Caller, const Function &Callee) {
  if (Callee.nullPointerIsDefined() && !Caller.nullPointerIsDefined()) {
    Caller.addFnAttr(Attribute::NullPointerIsValid);
  }
}

struct EnumAttr {
  static bool isSet(const Function &Fn,
                    Attribute::AttrKind Kind) {
    return Fn.hasFnAttribute(Kind);
  }

  static void set(Function &Fn,
                  Attribute::AttrKind Kind, bool Val) {
    if (Val)
      Fn.addFnAttr(Kind);
    else
      Fn.removeFnAttr(Kind);
  }
};

struct StrBoolAttr {
  static bool isSet(const Function &Fn,
                    StringRef Kind) {
    auto A = Fn.getFnAttribute(Kind);
    return A.getValueAsString().equals("true");
  }

  static void set(Function &Fn,
                  StringRef Kind, bool Val) {
    Fn.addFnAttr(Kind, Val ? "true" : "false");
  }
};

#define GET_ATTR_NAMES
#define ATTRIBUTE_ENUM(ENUM_NAME, DISPLAY_NAME)                                \
  struct ENUM_NAME##Attr : EnumAttr {                                          \
    static enum Attribute::AttrKind getKind() {                                \
      return llvm::Attribute::ENUM_NAME;                                       \
    }                                                                          \
  };
#define ATTRIBUTE_STRBOOL(ENUM_NAME, DISPLAY_NAME)                             \
  struct ENUM_NAME##Attr : StrBoolAttr {                                       \
    static StringRef getKind() { return #DISPLAY_NAME; }                       \
  };
#include "llvm/IR/Attributes.inc"

#define GET_ATTR_COMPAT_FUNC
#include "llvm/IR/Attributes.inc"

bool AttributeFuncs::areInlineCompatible(const Function &Caller,
                                         const Function &Callee) {
  return hasCompatibleFnAttrs(Caller, Callee);
}

bool AttributeFuncs::areOutlineCompatible(const Function &A,
                                          const Function &B) {
  return hasCompatibleFnAttrs(A, B);
}

void AttributeFuncs::mergeAttributesForInlining(Function &Caller,
                                                const Function &Callee) {
  mergeFnAttrs(Caller, Callee);
}

void AttributeFuncs::mergeAttributesForOutlining(Function &Base,
                                                const Function &ToMerge) {

  // We merge functions so that they meet the most general case.
  // For example, if the NoNansFPMathAttr is set in one function, but not in
  // the other, in the merged function we can say that the NoNansFPMathAttr
  // is not set.
  // However if we have the SpeculativeLoadHardeningAttr set true in one
  // function, but not the other, we make sure that the function retains
  // that aspect in the merged function.
  mergeFnAttrs(Base, ToMerge);
}<|MERGE_RESOLUTION|>--- conflicted
+++ resolved
@@ -652,11 +652,7 @@
 
 AttributeSet AttributeSet::removeAttributes(LLVMContext &C,
                                             const AttributeMask &Attrs) const {
-<<<<<<< HEAD
-  AttrBuilder B(*this);
-=======
   AttrBuilder B(C, *this);
->>>>>>> 1e8336c5
   // If there is nothing to remove, directly return the original set.
   if (!B.overlaps(Attrs))
     return *this;
@@ -1625,11 +1621,6 @@
   return *this;
 }
 
-AttrBuilder &AttrBuilder::removeAttributes(AttributeList AL, uint64_t Index) {
-  remove(AttributeMask(AL.getAttributes(Index)));
-  return *this;
-}
-
 AttrBuilder &AttrBuilder::removeAttribute(Attribute::AttrKind Val) {
   assert((unsigned)Val < Attribute::EndAttrKinds && "Attribute out of range!");
   Attrs[Val] = false;
@@ -1785,10 +1776,6 @@
 }
 
 AttrBuilder &AttrBuilder::remove(const AttributeMask &AM) {
-<<<<<<< HEAD
-  // FIXME: What if both have an int/type attribute, but they don't match?!
-=======
->>>>>>> 1e8336c5
   for (unsigned Index = 0; Index < Attribute::NumIntAttrKinds; ++Index)
     if (AM.contains((Attribute::AttrKind)Index))
       IntAttrs[Index] = 0;
@@ -1799,13 +1786,8 @@
 
   Attrs &= ~AM.attrs();
 
-<<<<<<< HEAD
-  for (const auto &I : AM.td_attrs())
-    TargetDepAttrs.erase(I);
-=======
   erase_if(TargetDepAttrs,
            [&AM](Attribute A) { return AM.contains(A.getKindAsString()); });
->>>>>>> 1e8336c5
 
   return *this;
 }
@@ -1817,11 +1799,7 @@
 
   // Then check if any target dependent ones do.
   for (const auto &I : td_attrs())
-<<<<<<< HEAD
-    if (AM.contains(I.first))
-=======
     if (AM.contains(I.getKindAsString()))
->>>>>>> 1e8336c5
       return true;
   return false;
 }
