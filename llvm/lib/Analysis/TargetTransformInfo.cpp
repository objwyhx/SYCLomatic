--- conflicted
+++ resolved
@@ -1298,16 +1298,8 @@
   }
   case Instruction::Select:
   case Instruction::ICmp:
-<<<<<<< HEAD
-  case Instruction::FCmp: {
-    Type *ValTy = I->getOperand(0)->getType();
-    return getCmpSelInstrCost(I->getOpcode(), ValTy, I->getType(),
-                              CostKind, I);
-  }
-=======
   case Instruction::FCmp:
     return getUserCost(I, CostKind);
->>>>>>> 755e53b4
   case Instruction::Store:
   case Instruction::Load:
     return getUserCost(I, CostKind);
