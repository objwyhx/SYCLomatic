//===--- CaptureTracking.cpp - Determine whether a pointer is captured ----===//
//
// Part of the LLVM Project, under the Apache License v2.0 with LLVM Exceptions.
// See https://llvm.org/LICENSE.txt for license information.
// SPDX-License-Identifier: Apache-2.0 WITH LLVM-exception
//
//===----------------------------------------------------------------------===//
//
// This file contains routines that help determine which pointers are captured.
// A pointer value is captured if the function makes a copy of any part of the
// pointer that outlives the call.  Not being captured means, more or less, that
// the pointer is only dereferenced and not stored in a global.  Returning part
// of the pointer as the function return value may or may not count as capturing
// the pointer, depending on the context.
//
//===----------------------------------------------------------------------===//

#include "llvm/Analysis/CaptureTracking.h"
#include "llvm/ADT/SmallSet.h"
#include "llvm/ADT/SmallVector.h"
#include "llvm/ADT/Statistic.h"
#include "llvm/Analysis/AliasAnalysis.h"
#include "llvm/Analysis/CFG.h"
#include "llvm/Analysis/ValueTracking.h"
#include "llvm/IR/Constants.h"
#include "llvm/IR/Dominators.h"
#include "llvm/IR/Instructions.h"
#include "llvm/IR/IntrinsicInst.h"
#include "llvm/Support/CommandLine.h"

using namespace llvm;

#define DEBUG_TYPE "capture-tracking"

STATISTIC(NumCaptured,          "Number of pointers maybe captured");
STATISTIC(NumNotCaptured,       "Number of pointers not captured");
STATISTIC(NumCapturedBefore,    "Number of pointers maybe captured before");
STATISTIC(NumNotCapturedBefore, "Number of pointers not captured before");

/// The default value for MaxUsesToExplore argument. It's relatively small to
/// keep the cost of analysis reasonable for clients like BasicAliasAnalysis,
/// where the results can't be cached.
/// TODO: we should probably introduce a caching CaptureTracking analysis and
/// use it where possible. The caching version can use much higher limit or
/// don't have this cap at all.
static cl::opt<unsigned>
DefaultMaxUsesToExplore("capture-tracking-max-uses-to-explore", cl::Hidden,
                        cl::desc("Maximal number of uses to explore."),
                        cl::init(20));

unsigned llvm::getDefaultMaxUsesToExploreForCaptureTracking() {
  return DefaultMaxUsesToExplore;
}

CaptureTracker::~CaptureTracker() {}

bool CaptureTracker::shouldExplore(const Use *U) { return true; }

bool CaptureTracker::isDereferenceableOrNull(Value *O, const DataLayout &DL) {
  // An inbounds GEP can either be a valid pointer (pointing into
  // or to the end of an allocation), or be null in the default
  // address space. So for an inbounds GEP there is no way to let
  // the pointer escape using clever GEP hacking because doing so
  // would make the pointer point outside of the allocated object
  // and thus make the GEP result a poison value. Similarly, other
  // dereferenceable pointers cannot be manipulated without producing
  // poison.
  if (auto *GEP = dyn_cast<GetElementPtrInst>(O))
    if (GEP->isInBounds())
      return true;
  bool CanBeNull, CanBeFreed;
  return O->getPointerDereferenceableBytes(DL, CanBeNull, CanBeFreed);
}

namespace {
  struct SimpleCaptureTracker : public CaptureTracker {
    explicit SimpleCaptureTracker(bool ReturnCaptures)
      : ReturnCaptures(ReturnCaptures), Captured(false) {}

    void tooManyUses() override { Captured = true; }

    bool captured(const Use *U) override {
      if (isa<ReturnInst>(U->getUser()) && !ReturnCaptures)
        return false;

      Captured = true;
      return true;
    }

    bool ReturnCaptures;

    bool Captured;
  };

  /// Only find pointer captures which happen before the given instruction. Uses
  /// the dominator tree to determine whether one instruction is before another.
  /// Only support the case where the Value is defined in the same basic block
  /// as the given instruction and the use.
  struct CapturesBefore : public CaptureTracker {

    CapturesBefore(bool ReturnCaptures, const Instruction *I, const DominatorTree *DT,
                   bool IncludeI)
      : BeforeHere(I), DT(DT),
        ReturnCaptures(ReturnCaptures), IncludeI(IncludeI), Captured(false) {}

    void tooManyUses() override { Captured = true; }

    bool isSafeToPrune(Instruction *I) {
<<<<<<< HEAD
      assert(I != BeforeHere && "Should have been handled earlier");

      BasicBlock *BB = I->getParent();
      // We explore this usage only if the usage can reach "BeforeHere".
      // If use is not reachable from entry, there is no need to explore.
      if (!DT->isReachableFromEntry(BB))
        return true;

      // Compute the case where both instructions are inside the same basic
      // block.
      if (BB == BeforeHere->getParent()) {
        // 'I' dominates 'BeforeHere' => not safe to prune.
        //
        // The value defined by an invoke dominates an instruction only
        // if it dominates every instruction in UseBB. A PHI is dominated only
        // if the instruction dominates every possible use in the UseBB. Since
        // UseBB == BB, avoid pruning.
        if (isa<InvokeInst>(BeforeHere) || isa<PHINode>(I))
          return false;
        if (!BeforeHere->comesBefore(I))
          return false;

        // 'BeforeHere' comes before 'I', it's safe to prune if we also
        // guarantee that 'I' never reaches 'BeforeHere' through a back-edge or
        // by its successors, i.e, prune if:
        //
        //  (1) BB is an entry block or have no successors.
        //  (2) There's no path coming back through BB successors.
        if (BB->isEntryBlock() || !BB->getTerminator()->getNumSuccessors())
          return true;

        SmallVector<BasicBlock*, 32> Worklist;
        Worklist.append(succ_begin(BB), succ_end(BB));
        return !isPotentiallyReachableFromMany(Worklist, BB, nullptr, DT);
      }

      // If the value is defined in the same basic block as use and BeforeHere,
      // there is no need to explore the use if BeforeHere dominates use.
      // Check whether there is a path from I to BeforeHere.
      if (DT->dominates(BeforeHere, I) &&
          !isPotentiallyReachable(I, BeforeHere, nullptr, DT))
        return true;

      return false;
=======
      if (BeforeHere == I)
        return !IncludeI;

      // We explore this usage only if the usage can reach "BeforeHere".
      // If use is not reachable from entry, there is no need to explore.
      if (!DT->isReachableFromEntry(I->getParent()))
        return true;

      // Check whether there is a path from I to BeforeHere.
      return !isPotentiallyReachable(I, BeforeHere, nullptr, DT);
>>>>>>> 86645b40
    }

    bool captured(const Use *U) override {
      Instruction *I = cast<Instruction>(U->getUser());
<<<<<<< HEAD

      if (BeforeHere == I)
        return IncludeI;

      return !isSafeToPrune(I);
    }

    bool captured(const Use *U) override {
      if (isa<ReturnInst>(U->getUser()) && !ReturnCaptures)
        return false;

=======
      if (isa<ReturnInst>(I) && !ReturnCaptures)
        return false;

      // Check isSafeToPrune() here rather than in shouldExplore() to avoid
      // an expensive reachability query for every instruction we look at.
      // Instead we only do one for actual capturing candidates.
      if (isSafeToPrune(I))
        return false;

>>>>>>> 86645b40
      Captured = true;
      return true;
    }

    const Instruction *BeforeHere;
    const DominatorTree *DT;

    bool ReturnCaptures;
    bool IncludeI;

    bool Captured;
  };
}

/// PointerMayBeCaptured - Return true if this pointer value may be captured
/// by the enclosing function (which is required to exist).  This routine can
/// be expensive, so consider caching the results.  The boolean ReturnCaptures
/// specifies whether returning the value (or part of it) from the function
/// counts as capturing it or not.  The boolean StoreCaptures specified whether
/// storing the value (or part of it) into memory anywhere automatically
/// counts as capturing it or not.
bool llvm::PointerMayBeCaptured(const Value *V,
                                bool ReturnCaptures, bool StoreCaptures,
                                unsigned MaxUsesToExplore) {
  assert(!isa<GlobalValue>(V) &&
         "It doesn't make sense to ask whether a global is captured.");

  // TODO: If StoreCaptures is not true, we could do Fancy analysis
  // to determine whether this store is not actually an escape point.
  // In that case, BasicAliasAnalysis should be updated as well to
  // take advantage of this.
  (void)StoreCaptures;

  SimpleCaptureTracker SCT(ReturnCaptures);
  PointerMayBeCaptured(V, &SCT, MaxUsesToExplore);
  if (SCT.Captured)
    ++NumCaptured;
  else
    ++NumNotCaptured;
  return SCT.Captured;
}

/// PointerMayBeCapturedBefore - Return true if this pointer value may be
/// captured by the enclosing function (which is required to exist). If a
/// DominatorTree is provided, only captures which happen before the given
/// instruction are considered. This routine can be expensive, so consider
/// caching the results.  The boolean ReturnCaptures specifies whether
/// returning the value (or part of it) from the function counts as capturing
/// it or not.  The boolean StoreCaptures specified whether storing the value
/// (or part of it) into memory anywhere automatically counts as capturing it
/// or not.
bool llvm::PointerMayBeCapturedBefore(const Value *V, bool ReturnCaptures,
                                      bool StoreCaptures, const Instruction *I,
                                      const DominatorTree *DT, bool IncludeI,
                                      unsigned MaxUsesToExplore) {
  assert(!isa<GlobalValue>(V) &&
         "It doesn't make sense to ask whether a global is captured.");

  if (!DT)
    return PointerMayBeCaptured(V, ReturnCaptures, StoreCaptures,
                                MaxUsesToExplore);

  // TODO: See comment in PointerMayBeCaptured regarding what could be done
  // with StoreCaptures.

  CapturesBefore CB(ReturnCaptures, I, DT, IncludeI);
  PointerMayBeCaptured(V, &CB, MaxUsesToExplore);
  if (CB.Captured)
    ++NumCapturedBefore;
  else
    ++NumNotCapturedBefore;
  return CB.Captured;
}

void llvm::PointerMayBeCaptured(const Value *V, CaptureTracker *Tracker,
                                unsigned MaxUsesToExplore) {
  assert(V->getType()->isPointerTy() && "Capture is for pointers only!");
  if (MaxUsesToExplore == 0)
    MaxUsesToExplore = DefaultMaxUsesToExplore;

  SmallVector<const Use *, 20> Worklist;
  Worklist.reserve(getDefaultMaxUsesToExploreForCaptureTracking());
  SmallSet<const Use *, 20> Visited;

  auto AddUses = [&](const Value *V) {
    unsigned Count = 0;
    for (const Use &U : V->uses()) {
      // If there are lots of uses, conservatively say that the value
      // is captured to avoid taking too much compile time.
      if (Count++ >= MaxUsesToExplore) {
        Tracker->tooManyUses();
        return false;
      }
      if (!Visited.insert(&U).second)
        continue;
      if (!Tracker->shouldExplore(&U))
        continue;
      Worklist.push_back(&U);
    }
    return true;
  };
  if (!AddUses(V))
    return;

  while (!Worklist.empty()) {
    const Use *U = Worklist.pop_back_val();
    Instruction *I = cast<Instruction>(U->getUser());

    switch (I->getOpcode()) {
    case Instruction::Call:
    case Instruction::Invoke: {
      auto *Call = cast<CallBase>(I);
      // Not captured if the callee is readonly, doesn't return a copy through
      // its return value and doesn't unwind (a readonly function can leak bits
      // by throwing an exception or not depending on the input value).
      if (Call->onlyReadsMemory() && Call->doesNotThrow() &&
          Call->getType()->isVoidTy())
        break;

      // The pointer is not captured if returned pointer is not captured.
      // NOTE: CaptureTracking users should not assume that only functions
      // marked with nocapture do not capture. This means that places like
      // getUnderlyingObject in ValueTracking or DecomposeGEPExpression
      // in BasicAA also need to know about this property.
      if (isIntrinsicReturningPointerAliasingArgumentWithoutCapturing(Call,
                                                                      true)) {
        if (!AddUses(Call))
          return;
        break;
      }

      // Volatile operations effectively capture the memory location that they
      // load and store to.
      if (auto *MI = dyn_cast<MemIntrinsic>(Call))
        if (MI->isVolatile())
          if (Tracker->captured(U))
            return;

      // Not captured if only passed via 'nocapture' arguments.  Note that
      // calling a function pointer does not in itself cause the pointer to
      // be captured.  This is a subtle point considering that (for example)
      // the callee might return its own address.  It is analogous to saying
      // that loading a value from a pointer does not cause the pointer to be
      // captured, even though the loaded value might be the pointer itself
      // (think of self-referential objects).
      if (Call->isDataOperand(U) &&
          !Call->doesNotCapture(Call->getDataOperandNo(U))) {
        // The parameter is not marked 'nocapture' - captured.
        if (Tracker->captured(U))
          return;
      }
      break;
    }
    case Instruction::Load:
      // Volatile loads make the address observable.
      if (cast<LoadInst>(I)->isVolatile())
        if (Tracker->captured(U))
          return;
      break;
    case Instruction::VAArg:
      // "va-arg" from a pointer does not cause it to be captured.
      break;
    case Instruction::Store:
      // Stored the pointer - conservatively assume it may be captured.
      // Volatile stores make the address observable.
      if (U->getOperandNo() == 0 || cast<StoreInst>(I)->isVolatile())
        if (Tracker->captured(U))
          return;
      break;
    case Instruction::AtomicRMW: {
      // atomicrmw conceptually includes both a load and store from
      // the same location.
      // As with a store, the location being accessed is not captured,
      // but the value being stored is.
      // Volatile stores make the address observable.
      auto *ARMWI = cast<AtomicRMWInst>(I);
      if (U->getOperandNo() == 1 || ARMWI->isVolatile())
        if (Tracker->captured(U))
          return;
      break;
    }
    case Instruction::AtomicCmpXchg: {
      // cmpxchg conceptually includes both a load and store from
      // the same location.
      // As with a store, the location being accessed is not captured,
      // but the value being stored is.
      // Volatile stores make the address observable.
      auto *ACXI = cast<AtomicCmpXchgInst>(I);
      if (U->getOperandNo() == 1 || U->getOperandNo() == 2 ||
          ACXI->isVolatile())
        if (Tracker->captured(U))
          return;
      break;
    }
    case Instruction::BitCast:
    case Instruction::GetElementPtr:
    case Instruction::PHI:
    case Instruction::Select:
    case Instruction::AddrSpaceCast:
      // The original value is not captured via this if the new value isn't.
      if (!AddUses(I))
        return;
      break;
    case Instruction::ICmp: {
      unsigned Idx = U->getOperandNo();
      unsigned OtherIdx = 1 - Idx;
      if (auto *CPN = dyn_cast<ConstantPointerNull>(I->getOperand(OtherIdx))) {
        // Don't count comparisons of a no-alias return value against null as
        // captures. This allows us to ignore comparisons of malloc results
        // with null, for example.
        if (CPN->getType()->getAddressSpace() == 0)
          if (isNoAliasCall(U->get()->stripPointerCasts()))
            break;
        if (!I->getFunction()->nullPointerIsDefined()) {
          auto *O = I->getOperand(Idx)->stripPointerCastsSameRepresentation();
          // Comparing a dereferenceable_or_null pointer against null cannot
          // lead to pointer escapes, because if it is not null it must be a
          // valid (in-bounds) pointer.
          if (Tracker->isDereferenceableOrNull(O, I->getModule()->getDataLayout()))
            break;
        }
      }
      // Comparison against value stored in global variable. Given the pointer
      // does not escape, its value cannot be guessed and stored separately in a
      // global variable.
      auto *LI = dyn_cast<LoadInst>(I->getOperand(OtherIdx));
      if (LI && isa<GlobalVariable>(LI->getPointerOperand()))
        break;
      // Otherwise, be conservative. There are crazy ways to capture pointers
      // using comparisons.
      if (Tracker->captured(U))
        return;
      break;
    }
    default:
      // Something else - be conservative and say it is captured.
      if (Tracker->captured(U))
        return;
      break;
    }
  }

  // All uses examined.
}

bool llvm::isNonEscapingLocalObject(
    const Value *V, SmallDenseMap<const Value *, bool, 8> *IsCapturedCache) {
  SmallDenseMap<const Value *, bool, 8>::iterator CacheIt;
  if (IsCapturedCache) {
    bool Inserted;
    std::tie(CacheIt, Inserted) = IsCapturedCache->insert({V, false});
    if (!Inserted)
      // Found cached result, return it!
      return CacheIt->second;
  }

  // If this is an identified function-local object, check to see if it escapes.
  if (isIdentifiedFunctionLocal(V)) {
    // Set StoreCaptures to True so that we can assume in our callers that the
    // pointer is not the result of a load instruction. Currently
    // PointerMayBeCaptured doesn't have any special analysis for the
    // StoreCaptures=false case; if it did, our callers could be refined to be
    // more precise.
    auto Ret = !PointerMayBeCaptured(V, false, /*StoreCaptures=*/true);
    if (IsCapturedCache)
      CacheIt->second = Ret;
    return Ret;
  }

  return false;
}<|MERGE_RESOLUTION|>--- conflicted
+++ resolved
@@ -106,52 +106,6 @@
     void tooManyUses() override { Captured = true; }
 
     bool isSafeToPrune(Instruction *I) {
-<<<<<<< HEAD
-      assert(I != BeforeHere && "Should have been handled earlier");
-
-      BasicBlock *BB = I->getParent();
-      // We explore this usage only if the usage can reach "BeforeHere".
-      // If use is not reachable from entry, there is no need to explore.
-      if (!DT->isReachableFromEntry(BB))
-        return true;
-
-      // Compute the case where both instructions are inside the same basic
-      // block.
-      if (BB == BeforeHere->getParent()) {
-        // 'I' dominates 'BeforeHere' => not safe to prune.
-        //
-        // The value defined by an invoke dominates an instruction only
-        // if it dominates every instruction in UseBB. A PHI is dominated only
-        // if the instruction dominates every possible use in the UseBB. Since
-        // UseBB == BB, avoid pruning.
-        if (isa<InvokeInst>(BeforeHere) || isa<PHINode>(I))
-          return false;
-        if (!BeforeHere->comesBefore(I))
-          return false;
-
-        // 'BeforeHere' comes before 'I', it's safe to prune if we also
-        // guarantee that 'I' never reaches 'BeforeHere' through a back-edge or
-        // by its successors, i.e, prune if:
-        //
-        //  (1) BB is an entry block or have no successors.
-        //  (2) There's no path coming back through BB successors.
-        if (BB->isEntryBlock() || !BB->getTerminator()->getNumSuccessors())
-          return true;
-
-        SmallVector<BasicBlock*, 32> Worklist;
-        Worklist.append(succ_begin(BB), succ_end(BB));
-        return !isPotentiallyReachableFromMany(Worklist, BB, nullptr, DT);
-      }
-
-      // If the value is defined in the same basic block as use and BeforeHere,
-      // there is no need to explore the use if BeforeHere dominates use.
-      // Check whether there is a path from I to BeforeHere.
-      if (DT->dominates(BeforeHere, I) &&
-          !isPotentiallyReachable(I, BeforeHere, nullptr, DT))
-        return true;
-
-      return false;
-=======
       if (BeforeHere == I)
         return !IncludeI;
 
@@ -162,24 +116,10 @@
 
       // Check whether there is a path from I to BeforeHere.
       return !isPotentiallyReachable(I, BeforeHere, nullptr, DT);
->>>>>>> 86645b40
     }
 
     bool captured(const Use *U) override {
       Instruction *I = cast<Instruction>(U->getUser());
-<<<<<<< HEAD
-
-      if (BeforeHere == I)
-        return IncludeI;
-
-      return !isSafeToPrune(I);
-    }
-
-    bool captured(const Use *U) override {
-      if (isa<ReturnInst>(U->getUser()) && !ReturnCaptures)
-        return false;
-
-=======
       if (isa<ReturnInst>(I) && !ReturnCaptures)
         return false;
 
@@ -189,7 +129,6 @@
       if (isSafeToPrune(I))
         return false;
 
->>>>>>> 86645b40
       Captured = true;
       return true;
     }
