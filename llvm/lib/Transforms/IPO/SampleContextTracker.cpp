--- conflicted
+++ resolved
@@ -127,11 +127,6 @@
   FuncSamples = FSamples;
 }
 
-<<<<<<< HEAD
-uint32_t ContextTrieNode::getFunctionSize() const { return FuncSize; }
-
-void ContextTrieNode::setFunctionSize(uint32_t FSize) { FuncSize = FSize; }
-=======
 Optional<uint32_t> ContextTrieNode::getFunctionSize() const { return FuncSize; }
 
 void ContextTrieNode::addFunctionSize(uint32_t FSize) {
@@ -140,7 +135,6 @@
 
   FuncSize = FuncSize.getValue() + FSize;
 }
->>>>>>> ac168fe6
 
 LineLocation ContextTrieNode::getCallSiteLoc() const { return CallSiteLoc; }
 
@@ -204,8 +198,7 @@
   if (!AllowCreate)
     return nullptr;
 
-  AllChildContext[Hash] =
-      ContextTrieNode(this, CalleeName, nullptr, 0, CallSite);
+  AllChildContext[Hash] = ContextTrieNode(this, CalleeName, nullptr, CallSite);
   return &AllChildContext[Hash];
 }
 
