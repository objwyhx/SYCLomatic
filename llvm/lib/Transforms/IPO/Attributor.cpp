//===- Attributor.cpp - Module-wide attribute deduction -------------------===//
//
// Part of the LLVM Project, under the Apache License v2.0 with LLVM Exceptions.
// See https://llvm.org/LICENSE.txt for license information.
// SPDX-License-Identifier: Apache-2.0 WITH LLVM-exception
//
//===----------------------------------------------------------------------===//
//
// This file implements an interprocedural pass that deduces and/or propagates
// attributes. This is done in an abstract interpretation style fixpoint
// iteration. See the Attributor.h file comment and the class descriptions in
// that file for more information.
//
//===----------------------------------------------------------------------===//

#include "llvm/Transforms/IPO/Attributor.h"

#include "llvm/ADT/PointerIntPair.h"
#include "llvm/ADT/STLExtras.h"
#include "llvm/ADT/Statistic.h"
#include "llvm/ADT/TinyPtrVector.h"
#include "llvm/Analysis/AliasAnalysis.h"
#include "llvm/Analysis/CallGraph.h"
#include "llvm/Analysis/CallGraphSCCPass.h"
#include "llvm/Analysis/InlineCost.h"
#include "llvm/Analysis/MemoryBuiltins.h"
#include "llvm/Analysis/MustExecute.h"
#include "llvm/IR/Attributes.h"
#include "llvm/IR/Constant.h"
#include "llvm/IR/ConstantFold.h"
#include "llvm/IR/Constants.h"
#include "llvm/IR/DataLayout.h"
#include "llvm/IR/GlobalValue.h"
#include "llvm/IR/GlobalVariable.h"
#include "llvm/IR/Instruction.h"
#include "llvm/IR/Instructions.h"
#include "llvm/IR/IntrinsicInst.h"
#include "llvm/IR/ValueHandle.h"
#include "llvm/InitializePasses.h"
#include "llvm/Support/Casting.h"
#include "llvm/Support/CommandLine.h"
#include "llvm/Support/Debug.h"
#include "llvm/Support/DebugCounter.h"
#include "llvm/Support/FileSystem.h"
#include "llvm/Support/GraphWriter.h"
#include "llvm/Support/raw_ostream.h"
#include "llvm/Transforms/Utils/BasicBlockUtils.h"
#include "llvm/Transforms/Utils/Cloning.h"
#include "llvm/Transforms/Utils/Local.h"
#include <cstdint>

#ifdef EXPENSIVE_CHECKS
#include "llvm/IR/Verifier.h"
#endif

#include <cassert>
#include <string>

using namespace llvm;

#define DEBUG_TYPE "attributor"

DEBUG_COUNTER(ManifestDBGCounter, "attributor-manifest",
              "Determine what attributes are manifested in the IR");

STATISTIC(NumFnDeleted, "Number of function deleted");
STATISTIC(NumFnWithExactDefinition,
          "Number of functions with exact definitions");
STATISTIC(NumFnWithoutExactDefinition,
          "Number of functions without exact definitions");
STATISTIC(NumFnShallowWrappersCreated, "Number of shallow wrappers created");
STATISTIC(NumAttributesTimedOut,
          "Number of abstract attributes timed out before fixpoint");
STATISTIC(NumAttributesValidFixpoint,
          "Number of abstract attributes in a valid fixpoint state");
STATISTIC(NumAttributesManifested,
          "Number of abstract attributes manifested in IR");

// TODO: Determine a good default value.
//
// In the LLVM-TS and SPEC2006, 32 seems to not induce compile time overheads
// (when run with the first 5 abstract attributes). The results also indicate
// that we never reach 32 iterations but always find a fixpoint sooner.
//
// This will become more evolved once we perform two interleaved fixpoint
// iterations: bottom-up and top-down.
static cl::opt<unsigned>
    SetFixpointIterations("attributor-max-iterations", cl::Hidden,
                          cl::desc("Maximal number of fixpoint iterations."),
                          cl::init(32));

static cl::opt<unsigned, true> MaxInitializationChainLengthX(
    "attributor-max-initialization-chain-length", cl::Hidden,
    cl::desc(
        "Maximal number of chained initializations (to avoid stack overflows)"),
    cl::location(MaxInitializationChainLength), cl::init(1024));
unsigned llvm::MaxInitializationChainLength;

static cl::opt<bool> VerifyMaxFixpointIterations(
    "attributor-max-iterations-verify", cl::Hidden,
    cl::desc("Verify that max-iterations is a tight bound for a fixpoint"),
    cl::init(false));

static cl::opt<bool> AnnotateDeclarationCallSites(
    "attributor-annotate-decl-cs", cl::Hidden,
    cl::desc("Annotate call sites of function declarations."), cl::init(false));

static cl::opt<bool> EnableHeapToStack("enable-heap-to-stack-conversion",
                                       cl::init(true), cl::Hidden);

static cl::opt<bool>
    AllowShallowWrappers("attributor-allow-shallow-wrappers", cl::Hidden,
                         cl::desc("Allow the Attributor to create shallow "
                                  "wrappers for non-exact definitions."),
                         cl::init(false));

static cl::opt<bool>
    AllowDeepWrapper("attributor-allow-deep-wrappers", cl::Hidden,
                     cl::desc("Allow the Attributor to use IP information "
                              "derived from non-exact functions via cloning"),
                     cl::init(false));

// These options can only used for debug builds.
#ifndef NDEBUG
static cl::list<std::string>
    SeedAllowList("attributor-seed-allow-list", cl::Hidden,
                  cl::desc("Comma seperated list of attribute names that are "
                           "allowed to be seeded."),
                  cl::CommaSeparated);

static cl::list<std::string> FunctionSeedAllowList(
    "attributor-function-seed-allow-list", cl::Hidden,
    cl::desc("Comma seperated list of function names that are "
             "allowed to be seeded."),
    cl::CommaSeparated);
#endif

static cl::opt<bool>
    DumpDepGraph("attributor-dump-dep-graph", cl::Hidden,
                 cl::desc("Dump the dependency graph to dot files."),
                 cl::init(false));

static cl::opt<std::string> DepGraphDotFileNamePrefix(
    "attributor-depgraph-dot-filename-prefix", cl::Hidden,
    cl::desc("The prefix used for the CallGraph dot file names."));

static cl::opt<bool> ViewDepGraph("attributor-view-dep-graph", cl::Hidden,
                                  cl::desc("View the dependency graph."),
                                  cl::init(false));

static cl::opt<bool> PrintDependencies("attributor-print-dep", cl::Hidden,
                                       cl::desc("Print attribute dependencies"),
                                       cl::init(false));

static cl::opt<bool> EnableCallSiteSpecific(
    "attributor-enable-call-site-specific-deduction", cl::Hidden,
    cl::desc("Allow the Attributor to do call site specific analysis"),
    cl::init(false));

static cl::opt<bool>
    PrintCallGraph("attributor-print-call-graph", cl::Hidden,
                   cl::desc("Print Attributor's internal call graph"),
                   cl::init(false));

static cl::opt<bool> SimplifyAllLoads("attributor-simplify-all-loads",
                                      cl::Hidden,
                                      cl::desc("Try to simplify all loads."),
                                      cl::init(true));

/// Logic operators for the change status enum class.
///
///{
ChangeStatus llvm::operator|(ChangeStatus L, ChangeStatus R) {
  return L == ChangeStatus::CHANGED ? L : R;
}
ChangeStatus &llvm::operator|=(ChangeStatus &L, ChangeStatus R) {
  L = L | R;
  return L;
}
ChangeStatus llvm::operator&(ChangeStatus L, ChangeStatus R) {
  return L == ChangeStatus::UNCHANGED ? L : R;
}
ChangeStatus &llvm::operator&=(ChangeStatus &L, ChangeStatus R) {
  L = L & R;
  return L;
}
///}

bool AA::isNoSyncInst(Attributor &A, const Instruction &I,
                      const AbstractAttribute &QueryingAA) {
  // We are looking for volatile instructions or non-relaxed atomics.
  if (const auto *CB = dyn_cast<CallBase>(&I)) {
    if (CB->hasFnAttr(Attribute::NoSync))
      return true;

    // Non-convergent and readnone imply nosync.
    if (!CB->isConvergent() && !CB->mayReadOrWriteMemory())
      return true;

    if (AANoSync::isNoSyncIntrinsic(&I))
      return true;

    const auto &NoSyncAA = A.getAAFor<AANoSync>(
        QueryingAA, IRPosition::callsite_function(*CB), DepClassTy::OPTIONAL);
    return NoSyncAA.isAssumedNoSync();
  }

  if (!I.mayReadOrWriteMemory())
    return true;

  return !I.isVolatile() && !AANoSync::isNonRelaxedAtomic(&I);
}

bool AA::isDynamicallyUnique(Attributor &A, const AbstractAttribute &QueryingAA,
                             const Value &V, bool ForAnalysisOnly) {
  // TODO: See the AAInstanceInfo class comment.
  if (!ForAnalysisOnly)
    return false;
  auto &InstanceInfoAA = A.getAAFor<AAInstanceInfo>(
      QueryingAA, IRPosition::value(V), DepClassTy::OPTIONAL);
  return InstanceInfoAA.isAssumedUniqueForAnalysis();
}

Constant *AA::getInitialValueForObj(Value &Obj, Type &Ty,
                                    const TargetLibraryInfo *TLI,
                                    const DataLayout &DL,
                                    AA::OffsetAndSize *OASPtr) {
  if (isa<AllocaInst>(Obj))
    return UndefValue::get(&Ty);
  if (Constant *Init = getInitialValueOfAllocation(&Obj, TLI, &Ty))
    return Init;
  auto *GV = dyn_cast<GlobalVariable>(&Obj);
  if (!GV)
    return nullptr;
  if (!GV->hasLocalLinkage() && !(GV->isConstant() && GV->hasInitializer()))
    return nullptr;
  if (!GV->hasInitializer())
    return UndefValue::get(&Ty);

  if (OASPtr && !OASPtr->offsetOrSizeAreUnknown()) {
<<<<<<< HEAD
    APInt Offset = APInt(64, OASPtr->getOffset());
=======
    APInt Offset = APInt(64, OASPtr->Offset);
>>>>>>> e7aa6127
    return ConstantFoldLoadFromConst(GV->getInitializer(), &Ty, Offset, DL);
  }

  return ConstantFoldLoadFromUniformValue(GV->getInitializer(), &Ty);
}

bool AA::isValidInScope(const Value &V, const Function *Scope) {
  if (isa<Constant>(V))
    return true;
  if (auto *I = dyn_cast<Instruction>(&V))
    return I->getFunction() == Scope;
  if (auto *A = dyn_cast<Argument>(&V))
    return A->getParent() == Scope;
  return false;
}

bool AA::isValidAtPosition(const AA::ValueAndContext &VAC,
                           InformationCache &InfoCache) {
  if (isa<Constant>(VAC.getValue()) || VAC.getValue() == VAC.getCtxI())
    return true;
  const Function *Scope = nullptr;
  const Instruction *CtxI = VAC.getCtxI();
  if (CtxI)
    Scope = CtxI->getFunction();
  if (auto *A = dyn_cast<Argument>(VAC.getValue()))
    return A->getParent() == Scope;
  if (auto *I = dyn_cast<Instruction>(VAC.getValue())) {
    if (I->getFunction() == Scope) {
      if (const DominatorTree *DT =
              InfoCache.getAnalysisResultForFunction<DominatorTreeAnalysis>(
                  *Scope))
        return DT->dominates(I, CtxI);
      // Local dominance check mostly for the old PM passes.
      if (CtxI && I->getParent() == CtxI->getParent())
        return llvm::any_of(
            make_range(I->getIterator(), I->getParent()->end()),
            [&](const Instruction &AfterI) { return &AfterI == CtxI; });
    }
  }
  return false;
}

Value *AA::getWithType(Value &V, Type &Ty) {
  if (V.getType() == &Ty)
    return &V;
  if (isa<PoisonValue>(V))
    return PoisonValue::get(&Ty);
  if (isa<UndefValue>(V))
    return UndefValue::get(&Ty);
  if (auto *C = dyn_cast<Constant>(&V)) {
    if (C->isNullValue())
      return Constant::getNullValue(&Ty);
    if (C->getType()->isPointerTy() && Ty.isPointerTy())
      return ConstantExpr::getPointerCast(C, &Ty);
    if (C->getType()->getPrimitiveSizeInBits() >= Ty.getPrimitiveSizeInBits()) {
      if (C->getType()->isIntegerTy() && Ty.isIntegerTy())
        return ConstantExpr::getTrunc(C, &Ty, /* OnlyIfReduced */ true);
      if (C->getType()->isFloatingPointTy() && Ty.isFloatingPointTy())
        return ConstantExpr::getFPTrunc(C, &Ty, /* OnlyIfReduced */ true);
    }
  }
  return nullptr;
}

Optional<Value *>
AA::combineOptionalValuesInAAValueLatice(const Optional<Value *> &A,
                                         const Optional<Value *> &B, Type *Ty) {
  if (A == B)
    return A;
  if (!B)
    return A;
  if (*B == nullptr)
    return nullptr;
  if (!A)
    return Ty ? getWithType(**B, *Ty) : nullptr;
  if (*A == nullptr)
    return nullptr;
  if (!Ty)
    Ty = (*A)->getType();
  if (isa_and_nonnull<UndefValue>(*A))
    return getWithType(**B, *Ty);
  if (isa<UndefValue>(*B))
    return A;
  if (*A && *B && *A == getWithType(**B, *Ty))
    return A;
  return nullptr;
}

template <bool IsLoad, typename Ty>
static bool getPotentialCopiesOfMemoryValue(
    Attributor &A, Ty &I, SmallSetVector<Value *, 4> &PotentialCopies,
    SmallSetVector<Instruction *, 4> &PotentialValueOrigins,
    const AbstractAttribute &QueryingAA, bool &UsedAssumedInformation,
    bool OnlyExact) {
  LLVM_DEBUG(dbgs() << "Trying to determine the potential copies of " << I
                    << " (only exact: " << OnlyExact << ")\n";);

  Value &Ptr = *I.getPointerOperand();
  SmallSetVector<Value *, 8> Objects;
  if (!AA::getAssumedUnderlyingObjects(A, Ptr, Objects, QueryingAA, &I,
                                       UsedAssumedInformation)) {
    LLVM_DEBUG(
        dbgs() << "Underlying objects stored into could not be determined\n";);
    return false;
  }

  // Containers to remember the pointer infos and new copies while we are not
  // sure that we can find all of them. If we abort we want to avoid spurious
  // dependences and potential copies in the provided container.
  SmallVector<const AAPointerInfo *> PIs;
  SmallVector<Value *> NewCopies;
  SmallVector<Instruction *> NewCopyOrigins;

  const auto *TLI =
      A.getInfoCache().getTargetLibraryInfoForFunction(*I.getFunction());
  LLVM_DEBUG(dbgs() << "Visit " << Objects.size() << " objects:\n");
  for (Value *Obj : Objects) {
    LLVM_DEBUG(dbgs() << "Visit underlying object " << *Obj << "\n");
    if (isa<UndefValue>(Obj))
      continue;
    if (isa<ConstantPointerNull>(Obj)) {
      // A null pointer access can be undefined but any offset from null may
      // be OK. We do not try to optimize the latter.
      if (!NullPointerIsDefined(I.getFunction(),
                                Ptr.getType()->getPointerAddressSpace()) &&
          A.getAssumedSimplified(Ptr, QueryingAA, UsedAssumedInformation,
                                 AA::Interprocedural) == Obj)
        continue;
      LLVM_DEBUG(
          dbgs() << "Underlying object is a valid nullptr, giving up.\n";);
      return false;
    }
    // TODO: Use assumed noalias return.
    if (!isa<AllocaInst>(Obj) && !isa<GlobalVariable>(Obj) &&
        !(IsLoad ? isAllocationFn(Obj, TLI) : isNoAliasCall(Obj))) {
      LLVM_DEBUG(dbgs() << "Underlying object is not supported yet: " << *Obj
                        << "\n";);
      return false;
    }
    if (auto *GV = dyn_cast<GlobalVariable>(Obj))
      if (!GV->hasLocalLinkage() &&
          !(GV->isConstant() && GV->hasInitializer())) {
        LLVM_DEBUG(dbgs() << "Underlying object is global with external "
                             "linkage, not supported yet: "
                          << *Obj << "\n";);
        return false;
      }

    bool NullOnly = true;
    bool NullRequired = false;
    auto CheckForNullOnlyAndUndef = [&](Optional<Value *> V, bool IsExact) {
      if (!V || *V == nullptr)
        NullOnly = false;
      else if (isa<UndefValue>(*V))
        /* No op */;
      else if (isa<Constant>(*V) && cast<Constant>(*V)->isNullValue())
        NullRequired = !IsExact;
      else
        NullOnly = false;
    };

    auto CheckAccess = [&](const AAPointerInfo::Access &Acc, bool IsExact) {
      if ((IsLoad && !Acc.isWrite()) || (!IsLoad && !Acc.isRead()))
        return true;
      if (IsLoad && Acc.isWrittenValueYetUndetermined())
        return true;
      CheckForNullOnlyAndUndef(Acc.getContent(), IsExact);
      if (OnlyExact && !IsExact && !NullOnly &&
          !isa_and_nonnull<UndefValue>(Acc.getWrittenValue())) {
        LLVM_DEBUG(dbgs() << "Non exact access " << *Acc.getRemoteInst()
                          << ", abort!\n");
        return false;
      }
      if (NullRequired && !NullOnly) {
        LLVM_DEBUG(dbgs() << "Required all `null` accesses due to non exact "
                             "one, however found non-null one: "
                          << *Acc.getRemoteInst() << ", abort!\n");
        return false;
      }
      if (IsLoad) {
        assert(isa<LoadInst>(I) && "Expected load or store instruction only!");
        if (!Acc.isWrittenValueUnknown()) {
          NewCopies.push_back(Acc.getWrittenValue());
          NewCopyOrigins.push_back(Acc.getRemoteInst());
          return true;
        }
        auto *SI = dyn_cast<StoreInst>(Acc.getRemoteInst());
        if (!SI) {
          LLVM_DEBUG(dbgs() << "Underlying object written through a non-store "
                               "instruction not supported yet: "
                            << *Acc.getRemoteInst() << "\n";);
          return false;
        }
        NewCopies.push_back(SI->getValueOperand());
        NewCopyOrigins.push_back(SI);
      } else {
        assert(isa<StoreInst>(I) && "Expected load or store instruction only!");
        auto *LI = dyn_cast<LoadInst>(Acc.getRemoteInst());
        if (!LI && OnlyExact) {
          LLVM_DEBUG(dbgs() << "Underlying object read through a non-load "
                               "instruction not supported yet: "
                            << *Acc.getRemoteInst() << "\n";);
          return false;
        }
        NewCopies.push_back(Acc.getRemoteInst());
      }
      return true;
    };

    // If the value has been written to we don't need the initial value of the
    // object.
    bool HasBeenWrittenTo = false;

<<<<<<< HEAD
    AA::OffsetAndSize OAS = AA::OffsetAndSize::getUnassigned();
=======
    AA::OffsetAndSize OAS;
>>>>>>> e7aa6127
    auto &PI = A.getAAFor<AAPointerInfo>(QueryingAA, IRPosition::value(*Obj),
                                         DepClassTy::NONE);
    if (!PI.forallInterferingAccesses(A, QueryingAA, I, CheckAccess,
                                      HasBeenWrittenTo, &OAS)) {
      LLVM_DEBUG(
          dbgs()
          << "Failed to verify all interfering accesses for underlying object: "
          << *Obj << "\n");
      return false;
    }

    if (IsLoad && !HasBeenWrittenTo && !OAS.isUnassigned()) {
      const DataLayout &DL = A.getDataLayout();
      Value *InitialValue =
          AA::getInitialValueForObj(*Obj, *I.getType(), TLI, DL, &OAS);
      if (!InitialValue) {
        LLVM_DEBUG(dbgs() << "Could not determine required initial value of "
                             "underlying object, abort!\n");
        return false;
      }
      CheckForNullOnlyAndUndef(InitialValue, /* IsExact */ true);
      if (NullRequired && !NullOnly) {
        LLVM_DEBUG(dbgs() << "Non exact access but initial value that is not "
                             "null or undef, abort!\n");
        return false;
      }

      NewCopies.push_back(InitialValue);
      NewCopyOrigins.push_back(nullptr);
    }

    PIs.push_back(&PI);
  }

  // Only if we were successful collection all potential copies we record
  // dependences (on non-fix AAPointerInfo AAs). We also only then modify the
  // given PotentialCopies container.
  for (const auto *PI : PIs) {
    if (!PI->getState().isAtFixpoint())
      UsedAssumedInformation = true;
    A.recordDependence(*PI, QueryingAA, DepClassTy::OPTIONAL);
  }
  PotentialCopies.insert(NewCopies.begin(), NewCopies.end());
  PotentialValueOrigins.insert(NewCopyOrigins.begin(), NewCopyOrigins.end());

  return true;
}

bool AA::getPotentiallyLoadedValues(
    Attributor &A, LoadInst &LI, SmallSetVector<Value *, 4> &PotentialValues,
    SmallSetVector<Instruction *, 4> &PotentialValueOrigins,
    const AbstractAttribute &QueryingAA, bool &UsedAssumedInformation,
    bool OnlyExact) {
  return getPotentialCopiesOfMemoryValue</* IsLoad */ true>(
      A, LI, PotentialValues, PotentialValueOrigins, QueryingAA,
      UsedAssumedInformation, OnlyExact);
}

bool AA::getPotentialCopiesOfStoredValue(
    Attributor &A, StoreInst &SI, SmallSetVector<Value *, 4> &PotentialCopies,
    const AbstractAttribute &QueryingAA, bool &UsedAssumedInformation,
    bool OnlyExact) {
  SmallSetVector<Instruction *, 4> PotentialValueOrigins;
  return getPotentialCopiesOfMemoryValue</* IsLoad */ false>(
      A, SI, PotentialCopies, PotentialValueOrigins, QueryingAA,
      UsedAssumedInformation, OnlyExact);
}

static bool isAssumedReadOnlyOrReadNone(Attributor &A, const IRPosition &IRP,
                                        const AbstractAttribute &QueryingAA,
                                        bool RequireReadNone, bool &IsKnown) {

  IRPosition::Kind Kind = IRP.getPositionKind();
  if (Kind == IRPosition::IRP_FUNCTION || Kind == IRPosition::IRP_CALL_SITE) {
    const auto &MemLocAA =
        A.getAAFor<AAMemoryLocation>(QueryingAA, IRP, DepClassTy::NONE);
    if (MemLocAA.isAssumedReadNone()) {
      IsKnown = MemLocAA.isKnownReadNone();
      if (!IsKnown)
        A.recordDependence(MemLocAA, QueryingAA, DepClassTy::OPTIONAL);
      return true;
    }
  }

  const auto &MemBehaviorAA =
      A.getAAFor<AAMemoryBehavior>(QueryingAA, IRP, DepClassTy::NONE);
  if (MemBehaviorAA.isAssumedReadNone() ||
      (!RequireReadNone && MemBehaviorAA.isAssumedReadOnly())) {
    IsKnown = RequireReadNone ? MemBehaviorAA.isKnownReadNone()
                              : MemBehaviorAA.isKnownReadOnly();
    if (!IsKnown)
      A.recordDependence(MemBehaviorAA, QueryingAA, DepClassTy::OPTIONAL);
    return true;
  }

  return false;
}

bool AA::isAssumedReadOnly(Attributor &A, const IRPosition &IRP,
                           const AbstractAttribute &QueryingAA, bool &IsKnown) {
  return isAssumedReadOnlyOrReadNone(A, IRP, QueryingAA,
                                     /* RequireReadNone */ false, IsKnown);
}
bool AA::isAssumedReadNone(Attributor &A, const IRPosition &IRP,
                           const AbstractAttribute &QueryingAA, bool &IsKnown) {
  return isAssumedReadOnlyOrReadNone(A, IRP, QueryingAA,
                                     /* RequireReadNone */ true, IsKnown);
}

static bool
isPotentiallyReachable(Attributor &A, const Instruction &FromI,
                       const Instruction *ToI, const Function &ToFn,
                       const AbstractAttribute &QueryingAA,
                       std::function<bool(const Function &F)> GoBackwardsCB) {
  LLVM_DEBUG(dbgs() << "[AA] isPotentiallyReachable @" << ToFn.getName()
                    << " from " << FromI << " [GBCB: " << bool(GoBackwardsCB)
                    << "]\n");

  // TODO: If we can go arbitrarily backwards we will eventually reach an
  // entry point that can reach ToI. Only once this takes a set of blocks
  // through which we cannot go, or once we track internal functions not
  // accessible from the outside, it makes sense to perform backwards analysis
  // in the absence of a GoBackwardsCB.
  if (!GoBackwardsCB) {
    LLVM_DEBUG(dbgs() << "[AA] check @" << ToFn.getName() << " from " << FromI
                      << " is not checked backwards, abort\n");
    return true;
  }

  SmallPtrSet<const Instruction *, 8> Visited;
  SmallVector<const Instruction *> Worklist;
  Worklist.push_back(&FromI);

  while (!Worklist.empty()) {
    const Instruction *CurFromI = Worklist.pop_back_val();
    if (!Visited.insert(CurFromI).second)
      continue;

    const Function *FromFn = CurFromI->getFunction();
    if (FromFn == &ToFn) {
      if (!ToI)
        return true;
      LLVM_DEBUG(dbgs() << "[AA] check " << *ToI << " from " << *CurFromI
                        << " intraprocedurally\n");
      const auto &ReachabilityAA = A.getAAFor<AAReachability>(
          QueryingAA, IRPosition::function(ToFn), DepClassTy::OPTIONAL);
      bool Result = ReachabilityAA.isAssumedReachable(A, *CurFromI, *ToI);
      LLVM_DEBUG(dbgs() << "[AA] " << *CurFromI << " "
                        << (Result ? "can potentially " : "cannot ") << "reach "
                        << *ToI << " [Intra]\n");
      if (Result)
        return true;
    }

    // Check if the current instruction is already known to reach the ToFn.
    const auto &FnReachabilityAA = A.getAAFor<AAFunctionReachability>(
        QueryingAA, IRPosition::function(*FromFn), DepClassTy::OPTIONAL);
    bool Result = FnReachabilityAA.instructionCanReach(A, *CurFromI, ToFn);
    LLVM_DEBUG(dbgs() << "[AA] " << *CurFromI << " in @" << FromFn->getName()
                      << " " << (Result ? "can potentially " : "cannot ")
                      << "reach @" << ToFn.getName() << " [FromFn]\n");
    if (Result)
      return true;

    // If we do not go backwards from the FromFn we are done here and so far we
    // could not find a way to reach ToFn/ToI.
    if (!GoBackwardsCB(*FromFn))
      continue;

    LLVM_DEBUG(dbgs() << "Stepping backwards to the call sites of @"
                      << FromFn->getName() << "\n");

    auto CheckCallSite = [&](AbstractCallSite ACS) {
      CallBase *CB = ACS.getInstruction();
      if (!CB)
        return false;

      if (isa<InvokeInst>(CB))
        return false;

      Instruction *Inst = CB->getNextNonDebugInstruction();
      Worklist.push_back(Inst);
      return true;
    };

    bool UsedAssumedInformation = false;
    Result = !A.checkForAllCallSites(CheckCallSite, *FromFn,
                                     /* RequireAllCallSites */ true,
                                     &QueryingAA, UsedAssumedInformation);
    if (Result) {
      LLVM_DEBUG(dbgs() << "[AA] stepping back to call sites from " << *CurFromI
                        << " in @" << FromFn->getName()
                        << " failed, give up\n");
      return true;
    }

    LLVM_DEBUG(dbgs() << "[AA] stepped back to call sites from " << *CurFromI
                      << " in @" << FromFn->getName()
                      << " worklist size is: " << Worklist.size() << "\n");
  }
  return false;
}

bool AA::isPotentiallyReachable(
    Attributor &A, const Instruction &FromI, const Instruction &ToI,
    const AbstractAttribute &QueryingAA,
    std::function<bool(const Function &F)> GoBackwardsCB) {
  LLVM_DEBUG(dbgs() << "[AA] isPotentiallyReachable " << ToI << " from "
                    << FromI << " [GBCB: " << bool(GoBackwardsCB) << "]\n");
  const Function *ToFn = ToI.getFunction();
  return ::isPotentiallyReachable(A, FromI, &ToI, *ToFn, QueryingAA,
                                  GoBackwardsCB);
}

bool AA::isPotentiallyReachable(
    Attributor &A, const Instruction &FromI, const Function &ToFn,
    const AbstractAttribute &QueryingAA,
    std::function<bool(const Function &F)> GoBackwardsCB) {
  return ::isPotentiallyReachable(A, FromI, /* ToI */ nullptr, ToFn, QueryingAA,
                                  GoBackwardsCB);
}

/// Return true if \p New is equal or worse than \p Old.
static bool isEqualOrWorse(const Attribute &New, const Attribute &Old) {
  if (!Old.isIntAttribute())
    return true;

  return Old.getValueAsInt() >= New.getValueAsInt();
}

/// Return true if the information provided by \p Attr was added to the
/// attribute list \p Attrs. This is only the case if it was not already present
/// in \p Attrs at the position describe by \p PK and \p AttrIdx.
static bool addIfNotExistent(LLVMContext &Ctx, const Attribute &Attr,
                             AttributeList &Attrs, int AttrIdx,
                             bool ForceReplace = false) {

  if (Attr.isEnumAttribute()) {
    Attribute::AttrKind Kind = Attr.getKindAsEnum();
    if (Attrs.hasAttributeAtIndex(AttrIdx, Kind))
      if (!ForceReplace &&
          isEqualOrWorse(Attr, Attrs.getAttributeAtIndex(AttrIdx, Kind)))
        return false;
    Attrs = Attrs.addAttributeAtIndex(Ctx, AttrIdx, Attr);
    return true;
  }
  if (Attr.isStringAttribute()) {
    StringRef Kind = Attr.getKindAsString();
    if (Attrs.hasAttributeAtIndex(AttrIdx, Kind))
      if (!ForceReplace &&
          isEqualOrWorse(Attr, Attrs.getAttributeAtIndex(AttrIdx, Kind)))
        return false;
    Attrs = Attrs.addAttributeAtIndex(Ctx, AttrIdx, Attr);
    return true;
  }
  if (Attr.isIntAttribute()) {
    Attribute::AttrKind Kind = Attr.getKindAsEnum();
    if (Attrs.hasAttributeAtIndex(AttrIdx, Kind))
      if (!ForceReplace &&
          isEqualOrWorse(Attr, Attrs.getAttributeAtIndex(AttrIdx, Kind)))
        return false;
    Attrs = Attrs.removeAttributeAtIndex(Ctx, AttrIdx, Kind);
    Attrs = Attrs.addAttributeAtIndex(Ctx, AttrIdx, Attr);
    return true;
  }

  llvm_unreachable("Expected enum or string attribute!");
}

Argument *IRPosition::getAssociatedArgument() const {
  if (getPositionKind() == IRP_ARGUMENT)
    return cast<Argument>(&getAnchorValue());

  // Not an Argument and no argument number means this is not a call site
  // argument, thus we cannot find a callback argument to return.
  int ArgNo = getCallSiteArgNo();
  if (ArgNo < 0)
    return nullptr;

  // Use abstract call sites to make the connection between the call site
  // values and the ones in callbacks. If a callback was found that makes use
  // of the underlying call site operand, we want the corresponding callback
  // callee argument and not the direct callee argument.
  Optional<Argument *> CBCandidateArg;
  SmallVector<const Use *, 4> CallbackUses;
  const auto &CB = cast<CallBase>(getAnchorValue());
  AbstractCallSite::getCallbackUses(CB, CallbackUses);
  for (const Use *U : CallbackUses) {
    AbstractCallSite ACS(U);
    assert(ACS && ACS.isCallbackCall());
    if (!ACS.getCalledFunction())
      continue;

    for (unsigned u = 0, e = ACS.getNumArgOperands(); u < e; u++) {

      // Test if the underlying call site operand is argument number u of the
      // callback callee.
      if (ACS.getCallArgOperandNo(u) != ArgNo)
        continue;

      assert(ACS.getCalledFunction()->arg_size() > u &&
             "ACS mapped into var-args arguments!");
      if (CBCandidateArg) {
        CBCandidateArg = nullptr;
        break;
      }
      CBCandidateArg = ACS.getCalledFunction()->getArg(u);
    }
  }

  // If we found a unique callback candidate argument, return it.
  if (CBCandidateArg && CBCandidateArg.value())
    return CBCandidateArg.value();

  // If no callbacks were found, or none used the underlying call site operand
  // exclusively, use the direct callee argument if available.
  const Function *Callee = CB.getCalledFunction();
  if (Callee && Callee->arg_size() > unsigned(ArgNo))
    return Callee->getArg(ArgNo);

  return nullptr;
}

ChangeStatus AbstractAttribute::update(Attributor &A) {
  ChangeStatus HasChanged = ChangeStatus::UNCHANGED;
  if (getState().isAtFixpoint())
    return HasChanged;

  LLVM_DEBUG(dbgs() << "[Attributor] Update: " << *this << "\n");

  HasChanged = updateImpl(A);

  LLVM_DEBUG(dbgs() << "[Attributor] Update " << HasChanged << " " << *this
                    << "\n");

  return HasChanged;
}

ChangeStatus
IRAttributeManifest::manifestAttrs(Attributor &A, const IRPosition &IRP,
                                   const ArrayRef<Attribute> &DeducedAttrs,
                                   bool ForceReplace) {
  Function *ScopeFn = IRP.getAnchorScope();
  IRPosition::Kind PK = IRP.getPositionKind();

  // In the following some generic code that will manifest attributes in
  // DeducedAttrs if they improve the current IR. Due to the different
  // annotation positions we use the underlying AttributeList interface.

  AttributeList Attrs;
  switch (PK) {
  case IRPosition::IRP_INVALID:
  case IRPosition::IRP_FLOAT:
    return ChangeStatus::UNCHANGED;
  case IRPosition::IRP_ARGUMENT:
  case IRPosition::IRP_FUNCTION:
  case IRPosition::IRP_RETURNED:
    Attrs = ScopeFn->getAttributes();
    break;
  case IRPosition::IRP_CALL_SITE:
  case IRPosition::IRP_CALL_SITE_RETURNED:
  case IRPosition::IRP_CALL_SITE_ARGUMENT:
    Attrs = cast<CallBase>(IRP.getAnchorValue()).getAttributes();
    break;
  }

  ChangeStatus HasChanged = ChangeStatus::UNCHANGED;
  LLVMContext &Ctx = IRP.getAnchorValue().getContext();
  for (const Attribute &Attr : DeducedAttrs) {
    if (!addIfNotExistent(Ctx, Attr, Attrs, IRP.getAttrIdx(), ForceReplace))
      continue;

    HasChanged = ChangeStatus::CHANGED;
  }

  if (HasChanged == ChangeStatus::UNCHANGED)
    return HasChanged;

  switch (PK) {
  case IRPosition::IRP_ARGUMENT:
  case IRPosition::IRP_FUNCTION:
  case IRPosition::IRP_RETURNED:
    ScopeFn->setAttributes(Attrs);
    break;
  case IRPosition::IRP_CALL_SITE:
  case IRPosition::IRP_CALL_SITE_RETURNED:
  case IRPosition::IRP_CALL_SITE_ARGUMENT:
    cast<CallBase>(IRP.getAnchorValue()).setAttributes(Attrs);
    break;
  case IRPosition::IRP_INVALID:
  case IRPosition::IRP_FLOAT:
    break;
  }

  return HasChanged;
}

const IRPosition IRPosition::EmptyKey(DenseMapInfo<void *>::getEmptyKey());
const IRPosition
    IRPosition::TombstoneKey(DenseMapInfo<void *>::getTombstoneKey());

SubsumingPositionIterator::SubsumingPositionIterator(const IRPosition &IRP) {
  IRPositions.emplace_back(IRP);

  // Helper to determine if operand bundles on a call site are benin or
  // potentially problematic. We handle only llvm.assume for now.
  auto CanIgnoreOperandBundles = [](const CallBase &CB) {
    return (isa<IntrinsicInst>(CB) &&
            cast<IntrinsicInst>(CB).getIntrinsicID() == Intrinsic ::assume);
  };

  const auto *CB = dyn_cast<CallBase>(&IRP.getAnchorValue());
  switch (IRP.getPositionKind()) {
  case IRPosition::IRP_INVALID:
  case IRPosition::IRP_FLOAT:
  case IRPosition::IRP_FUNCTION:
    return;
  case IRPosition::IRP_ARGUMENT:
  case IRPosition::IRP_RETURNED:
    IRPositions.emplace_back(IRPosition::function(*IRP.getAnchorScope()));
    return;
  case IRPosition::IRP_CALL_SITE:
    assert(CB && "Expected call site!");
    // TODO: We need to look at the operand bundles similar to the redirection
    //       in CallBase.
    if (!CB->hasOperandBundles() || CanIgnoreOperandBundles(*CB))
      if (const Function *Callee = CB->getCalledFunction())
        IRPositions.emplace_back(IRPosition::function(*Callee));
    return;
  case IRPosition::IRP_CALL_SITE_RETURNED:
    assert(CB && "Expected call site!");
    // TODO: We need to look at the operand bundles similar to the redirection
    //       in CallBase.
    if (!CB->hasOperandBundles() || CanIgnoreOperandBundles(*CB)) {
      if (const Function *Callee = CB->getCalledFunction()) {
        IRPositions.emplace_back(IRPosition::returned(*Callee));
        IRPositions.emplace_back(IRPosition::function(*Callee));
        for (const Argument &Arg : Callee->args())
          if (Arg.hasReturnedAttr()) {
            IRPositions.emplace_back(
                IRPosition::callsite_argument(*CB, Arg.getArgNo()));
            IRPositions.emplace_back(
                IRPosition::value(*CB->getArgOperand(Arg.getArgNo())));
            IRPositions.emplace_back(IRPosition::argument(Arg));
          }
      }
    }
    IRPositions.emplace_back(IRPosition::callsite_function(*CB));
    return;
  case IRPosition::IRP_CALL_SITE_ARGUMENT: {
    assert(CB && "Expected call site!");
    // TODO: We need to look at the operand bundles similar to the redirection
    //       in CallBase.
    if (!CB->hasOperandBundles() || CanIgnoreOperandBundles(*CB)) {
      const Function *Callee = CB->getCalledFunction();
      if (Callee) {
        if (Argument *Arg = IRP.getAssociatedArgument())
          IRPositions.emplace_back(IRPosition::argument(*Arg));
        IRPositions.emplace_back(IRPosition::function(*Callee));
      }
    }
    IRPositions.emplace_back(IRPosition::value(IRP.getAssociatedValue()));
    return;
  }
  }
}

bool IRPosition::hasAttr(ArrayRef<Attribute::AttrKind> AKs,
                         bool IgnoreSubsumingPositions, Attributor *A) const {
  SmallVector<Attribute, 4> Attrs;
  for (const IRPosition &EquivIRP : SubsumingPositionIterator(*this)) {
    for (Attribute::AttrKind AK : AKs)
      if (EquivIRP.getAttrsFromIRAttr(AK, Attrs))
        return true;
    // The first position returned by the SubsumingPositionIterator is
    // always the position itself. If we ignore subsuming positions we
    // are done after the first iteration.
    if (IgnoreSubsumingPositions)
      break;
  }
  if (A)
    for (Attribute::AttrKind AK : AKs)
      if (getAttrsFromAssumes(AK, Attrs, *A))
        return true;
  return false;
}

void IRPosition::getAttrs(ArrayRef<Attribute::AttrKind> AKs,
                          SmallVectorImpl<Attribute> &Attrs,
                          bool IgnoreSubsumingPositions, Attributor *A) const {
  for (const IRPosition &EquivIRP : SubsumingPositionIterator(*this)) {
    for (Attribute::AttrKind AK : AKs)
      EquivIRP.getAttrsFromIRAttr(AK, Attrs);
    // The first position returned by the SubsumingPositionIterator is
    // always the position itself. If we ignore subsuming positions we
    // are done after the first iteration.
    if (IgnoreSubsumingPositions)
      break;
  }
  if (A)
    for (Attribute::AttrKind AK : AKs)
      getAttrsFromAssumes(AK, Attrs, *A);
}

bool IRPosition::getAttrsFromIRAttr(Attribute::AttrKind AK,
                                    SmallVectorImpl<Attribute> &Attrs) const {
  if (getPositionKind() == IRP_INVALID || getPositionKind() == IRP_FLOAT)
    return false;

  AttributeList AttrList;
  if (const auto *CB = dyn_cast<CallBase>(&getAnchorValue()))
    AttrList = CB->getAttributes();
  else
    AttrList = getAssociatedFunction()->getAttributes();

  bool HasAttr = AttrList.hasAttributeAtIndex(getAttrIdx(), AK);
  if (HasAttr)
    Attrs.push_back(AttrList.getAttributeAtIndex(getAttrIdx(), AK));
  return HasAttr;
}

bool IRPosition::getAttrsFromAssumes(Attribute::AttrKind AK,
                                     SmallVectorImpl<Attribute> &Attrs,
                                     Attributor &A) const {
  assert(getPositionKind() != IRP_INVALID && "Did expect a valid position!");
  Value &AssociatedValue = getAssociatedValue();

  const Assume2KnowledgeMap &A2K =
      A.getInfoCache().getKnowledgeMap().lookup({&AssociatedValue, AK});

  // Check if we found any potential assume use, if not we don't need to create
  // explorer iterators.
  if (A2K.empty())
    return false;

  LLVMContext &Ctx = AssociatedValue.getContext();
  unsigned AttrsSize = Attrs.size();
  MustBeExecutedContextExplorer &Explorer =
      A.getInfoCache().getMustBeExecutedContextExplorer();
  auto EIt = Explorer.begin(getCtxI()), EEnd = Explorer.end(getCtxI());
  for (const auto &It : A2K)
    if (Explorer.findInContextOf(It.first, EIt, EEnd))
      Attrs.push_back(Attribute::get(Ctx, AK, It.second.Max));
  return AttrsSize != Attrs.size();
}

void IRPosition::verify() {
#ifdef EXPENSIVE_CHECKS
  switch (getPositionKind()) {
  case IRP_INVALID:
    assert((CBContext == nullptr) &&
           "Invalid position must not have CallBaseContext!");
    assert(!Enc.getOpaqueValue() &&
           "Expected a nullptr for an invalid position!");
    return;
  case IRP_FLOAT:
    assert((!isa<Argument>(&getAssociatedValue())) &&
           "Expected specialized kind for argument values!");
    return;
  case IRP_RETURNED:
    assert(isa<Function>(getAsValuePtr()) &&
           "Expected function for a 'returned' position!");
    assert(getAsValuePtr() == &getAssociatedValue() &&
           "Associated value mismatch!");
    return;
  case IRP_CALL_SITE_RETURNED:
    assert((CBContext == nullptr) &&
           "'call site returned' position must not have CallBaseContext!");
    assert((isa<CallBase>(getAsValuePtr())) &&
           "Expected call base for 'call site returned' position!");
    assert(getAsValuePtr() == &getAssociatedValue() &&
           "Associated value mismatch!");
    return;
  case IRP_CALL_SITE:
    assert((CBContext == nullptr) &&
           "'call site function' position must not have CallBaseContext!");
    assert((isa<CallBase>(getAsValuePtr())) &&
           "Expected call base for 'call site function' position!");
    assert(getAsValuePtr() == &getAssociatedValue() &&
           "Associated value mismatch!");
    return;
  case IRP_FUNCTION:
    assert(isa<Function>(getAsValuePtr()) &&
           "Expected function for a 'function' position!");
    assert(getAsValuePtr() == &getAssociatedValue() &&
           "Associated value mismatch!");
    return;
  case IRP_ARGUMENT:
    assert(isa<Argument>(getAsValuePtr()) &&
           "Expected argument for a 'argument' position!");
    assert(getAsValuePtr() == &getAssociatedValue() &&
           "Associated value mismatch!");
    return;
  case IRP_CALL_SITE_ARGUMENT: {
    assert((CBContext == nullptr) &&
           "'call site argument' position must not have CallBaseContext!");
    Use *U = getAsUsePtr();
    (void)U; // Silence unused variable warning.
    assert(U && "Expected use for a 'call site argument' position!");
    assert(isa<CallBase>(U->getUser()) &&
           "Expected call base user for a 'call site argument' position!");
    assert(cast<CallBase>(U->getUser())->isArgOperand(U) &&
           "Expected call base argument operand for a 'call site argument' "
           "position");
    assert(cast<CallBase>(U->getUser())->getArgOperandNo(U) ==
               unsigned(getCallSiteArgNo()) &&
           "Argument number mismatch!");
    assert(U->get() == &getAssociatedValue() && "Associated value mismatch!");
    return;
  }
  }
#endif
}

Optional<Constant *>
Attributor::getAssumedConstant(const IRPosition &IRP,
                               const AbstractAttribute &AA,
                               bool &UsedAssumedInformation) {
  // First check all callbacks provided by outside AAs. If any of them returns
  // a non-null value that is different from the associated value, or None, we
  // assume it's simplified.
  for (auto &CB : SimplificationCallbacks.lookup(IRP)) {
    Optional<Value *> SimplifiedV = CB(IRP, &AA, UsedAssumedInformation);
    if (!SimplifiedV)
      return llvm::None;
    if (isa_and_nonnull<Constant>(*SimplifiedV))
      return cast<Constant>(*SimplifiedV);
    return nullptr;
  }
  if (auto *C = dyn_cast<Constant>(&IRP.getAssociatedValue()))
    return C;
  SmallVector<AA::ValueAndContext> Values;
  if (getAssumedSimplifiedValues(IRP, &AA, Values,
                                 AA::ValueScope::Interprocedural,
                                 UsedAssumedInformation)) {
    if (Values.empty())
      return llvm::None;
    if (auto *C = dyn_cast_or_null<Constant>(
            AAPotentialValues::getSingleValue(*this, AA, IRP, Values)))
      return C;
  }
  return nullptr;
}

Optional<Value *> Attributor::getAssumedSimplified(const IRPosition &IRP,
                                                   const AbstractAttribute *AA,
                                                   bool &UsedAssumedInformation,
                                                   AA::ValueScope S) {
  // First check all callbacks provided by outside AAs. If any of them returns
  // a non-null value that is different from the associated value, or None, we
  // assume it's simplified.
  for (auto &CB : SimplificationCallbacks.lookup(IRP))
    return CB(IRP, AA, UsedAssumedInformation);

  SmallVector<AA::ValueAndContext> Values;
  if (!getAssumedSimplifiedValues(IRP, AA, Values, S, UsedAssumedInformation))
    return &IRP.getAssociatedValue();
  if (Values.empty())
    return llvm::None;
  if (AA)
    if (Value *V = AAPotentialValues::getSingleValue(*this, *AA, IRP, Values))
      return V;
  if (IRP.getPositionKind() == IRPosition::IRP_RETURNED ||
      IRP.getPositionKind() == IRPosition::IRP_CALL_SITE_RETURNED)
    return nullptr;
  return &IRP.getAssociatedValue();
}

bool Attributor::getAssumedSimplifiedValues(
    const IRPosition &IRP, const AbstractAttribute *AA,
    SmallVectorImpl<AA::ValueAndContext> &Values, AA::ValueScope S,
    bool &UsedAssumedInformation) {
  // First check all callbacks provided by outside AAs. If any of them returns
  // a non-null value that is different from the associated value, or None, we
  // assume it's simplified.
  const auto &SimplificationCBs = SimplificationCallbacks.lookup(IRP);
  for (const auto &CB : SimplificationCBs) {
    Optional<Value *> CBResult = CB(IRP, AA, UsedAssumedInformation);
    if (!CBResult.has_value())
      continue;
    Value *V = CBResult.value();
    if (!V)
      return false;
    if ((S & AA::ValueScope::Interprocedural) ||
        AA::isValidInScope(*V, IRP.getAnchorScope()))
      Values.push_back(AA::ValueAndContext{*V, nullptr});
    else
      return false;
  }
  if (!SimplificationCBs.empty())
    return true;

  // If no high-level/outside simplification occurred, use AAPotentialValues.
  const auto &PotentialValuesAA =
      getOrCreateAAFor<AAPotentialValues>(IRP, AA, DepClassTy::OPTIONAL);
  if (!PotentialValuesAA.getAssumedSimplifiedValues(*this, Values, S))
    return false;
  UsedAssumedInformation |= !PotentialValuesAA.isAtFixpoint();
  return true;
}

Optional<Value *> Attributor::translateArgumentToCallSiteContent(
    Optional<Value *> V, CallBase &CB, const AbstractAttribute &AA,
    bool &UsedAssumedInformation) {
  if (!V)
    return V;
  if (*V == nullptr || isa<Constant>(*V))
    return V;
  if (auto *Arg = dyn_cast<Argument>(*V))
    if (CB.getCalledFunction() == Arg->getParent())
      if (!Arg->hasPointeeInMemoryValueAttr())
        return getAssumedSimplified(
            IRPosition::callsite_argument(CB, Arg->getArgNo()), AA,
            UsedAssumedInformation, AA::Intraprocedural);
  return nullptr;
}

Attributor::~Attributor() {
  // The abstract attributes are allocated via the BumpPtrAllocator Allocator,
  // thus we cannot delete them. We can, and want to, destruct them though.
  for (auto &DepAA : DG.SyntheticRoot.Deps) {
    AbstractAttribute *AA = cast<AbstractAttribute>(DepAA.getPointer());
    AA->~AbstractAttribute();
  }
}

bool Attributor::isAssumedDead(const AbstractAttribute &AA,
                               const AAIsDead *FnLivenessAA,
                               bool &UsedAssumedInformation,
                               bool CheckBBLivenessOnly, DepClassTy DepClass) {
  const IRPosition &IRP = AA.getIRPosition();
  if (!Functions.count(IRP.getAnchorScope()))
    return false;
  return isAssumedDead(IRP, &AA, FnLivenessAA, UsedAssumedInformation,
                       CheckBBLivenessOnly, DepClass);
}

bool Attributor::isAssumedDead(const Use &U,
                               const AbstractAttribute *QueryingAA,
                               const AAIsDead *FnLivenessAA,
                               bool &UsedAssumedInformation,
                               bool CheckBBLivenessOnly, DepClassTy DepClass) {
  Instruction *UserI = dyn_cast<Instruction>(U.getUser());
  if (!UserI)
    return isAssumedDead(IRPosition::value(*U.get()), QueryingAA, FnLivenessAA,
                         UsedAssumedInformation, CheckBBLivenessOnly, DepClass);

  if (auto *CB = dyn_cast<CallBase>(UserI)) {
    // For call site argument uses we can check if the argument is
    // unused/dead.
    if (CB->isArgOperand(&U)) {
      const IRPosition &CSArgPos =
          IRPosition::callsite_argument(*CB, CB->getArgOperandNo(&U));
      return isAssumedDead(CSArgPos, QueryingAA, FnLivenessAA,
                           UsedAssumedInformation, CheckBBLivenessOnly,
                           DepClass);
    }
  } else if (ReturnInst *RI = dyn_cast<ReturnInst>(UserI)) {
    const IRPosition &RetPos = IRPosition::returned(*RI->getFunction());
    return isAssumedDead(RetPos, QueryingAA, FnLivenessAA,
                         UsedAssumedInformation, CheckBBLivenessOnly, DepClass);
  } else if (PHINode *PHI = dyn_cast<PHINode>(UserI)) {
    BasicBlock *IncomingBB = PHI->getIncomingBlock(U);
    return isAssumedDead(*IncomingBB->getTerminator(), QueryingAA, FnLivenessAA,
                         UsedAssumedInformation, CheckBBLivenessOnly, DepClass);
  } else if (StoreInst *SI = dyn_cast<StoreInst>(UserI)) {
    if (!CheckBBLivenessOnly && SI->getPointerOperand() != U.get()) {
      const IRPosition IRP = IRPosition::inst(*SI);
      const AAIsDead &IsDeadAA =
          getOrCreateAAFor<AAIsDead>(IRP, QueryingAA, DepClassTy::NONE);
      if (IsDeadAA.isRemovableStore()) {
        if (QueryingAA)
          recordDependence(IsDeadAA, *QueryingAA, DepClass);
        if (!IsDeadAA.isKnown(AAIsDead::IS_REMOVABLE))
          UsedAssumedInformation = true;
        return true;
      }
    }
  }

  return isAssumedDead(IRPosition::inst(*UserI), QueryingAA, FnLivenessAA,
                       UsedAssumedInformation, CheckBBLivenessOnly, DepClass);
}

bool Attributor::isAssumedDead(const Instruction &I,
                               const AbstractAttribute *QueryingAA,
                               const AAIsDead *FnLivenessAA,
                               bool &UsedAssumedInformation,
                               bool CheckBBLivenessOnly, DepClassTy DepClass) {
  const IRPosition::CallBaseContext *CBCtx =
      QueryingAA ? QueryingAA->getCallBaseContext() : nullptr;

  if (ManifestAddedBlocks.contains(I.getParent()))
    return false;

  if (!FnLivenessAA)
    FnLivenessAA =
        lookupAAFor<AAIsDead>(IRPosition::function(*I.getFunction(), CBCtx),
                              QueryingAA, DepClassTy::NONE);

  // If we have a context instruction and a liveness AA we use it.
  if (FnLivenessAA &&
      FnLivenessAA->getIRPosition().getAnchorScope() == I.getFunction() &&
      (CheckBBLivenessOnly ? FnLivenessAA->isAssumedDead(I.getParent())
                           : FnLivenessAA->isAssumedDead(&I))) {
    if (QueryingAA)
      recordDependence(*FnLivenessAA, *QueryingAA, DepClass);
    if (!FnLivenessAA->isKnownDead(&I))
      UsedAssumedInformation = true;
    return true;
  }

  if (CheckBBLivenessOnly)
    return false;

  const IRPosition IRP = IRPosition::inst(I, CBCtx);
  const AAIsDead &IsDeadAA =
      getOrCreateAAFor<AAIsDead>(IRP, QueryingAA, DepClassTy::NONE);
  // Don't check liveness for AAIsDead.
  if (QueryingAA == &IsDeadAA)
    return false;

  if (IsDeadAA.isAssumedDead()) {
    if (QueryingAA)
      recordDependence(IsDeadAA, *QueryingAA, DepClass);
    if (!IsDeadAA.isKnownDead())
      UsedAssumedInformation = true;
    return true;
  }

  return false;
}

bool Attributor::isAssumedDead(const IRPosition &IRP,
                               const AbstractAttribute *QueryingAA,
                               const AAIsDead *FnLivenessAA,
                               bool &UsedAssumedInformation,
                               bool CheckBBLivenessOnly, DepClassTy DepClass) {
  Instruction *CtxI = IRP.getCtxI();
  if (CtxI &&
      isAssumedDead(*CtxI, QueryingAA, FnLivenessAA, UsedAssumedInformation,
                    /* CheckBBLivenessOnly */ true,
                    CheckBBLivenessOnly ? DepClass : DepClassTy::OPTIONAL))
    return true;

  if (CheckBBLivenessOnly)
    return false;

  // If we haven't succeeded we query the specific liveness info for the IRP.
  const AAIsDead *IsDeadAA;
  if (IRP.getPositionKind() == IRPosition::IRP_CALL_SITE)
    IsDeadAA = &getOrCreateAAFor<AAIsDead>(
        IRPosition::callsite_returned(cast<CallBase>(IRP.getAssociatedValue())),
        QueryingAA, DepClassTy::NONE);
  else
    IsDeadAA = &getOrCreateAAFor<AAIsDead>(IRP, QueryingAA, DepClassTy::NONE);
  // Don't check liveness for AAIsDead.
  if (QueryingAA == IsDeadAA)
    return false;

  if (IsDeadAA->isAssumedDead()) {
    if (QueryingAA)
      recordDependence(*IsDeadAA, *QueryingAA, DepClass);
    if (!IsDeadAA->isKnownDead())
      UsedAssumedInformation = true;
    return true;
  }

  return false;
}

bool Attributor::isAssumedDead(const BasicBlock &BB,
                               const AbstractAttribute *QueryingAA,
                               const AAIsDead *FnLivenessAA,
                               DepClassTy DepClass) {
  if (!FnLivenessAA)
    FnLivenessAA = lookupAAFor<AAIsDead>(IRPosition::function(*BB.getParent()),
                                         QueryingAA, DepClassTy::NONE);
  if (FnLivenessAA->isAssumedDead(&BB)) {
    if (QueryingAA)
      recordDependence(*FnLivenessAA, *QueryingAA, DepClass);
    return true;
  }

  return false;
}

bool Attributor::checkForAllUses(
    function_ref<bool(const Use &, bool &)> Pred,
    const AbstractAttribute &QueryingAA, const Value &V,
    bool CheckBBLivenessOnly, DepClassTy LivenessDepClass,
    bool IgnoreDroppableUses,
    function_ref<bool(const Use &OldU, const Use &NewU)> EquivalentUseCB) {

  // Check the trivial case first as it catches void values.
  if (V.use_empty())
    return true;

  const IRPosition &IRP = QueryingAA.getIRPosition();
  SmallVector<const Use *, 16> Worklist;
  SmallPtrSet<const Use *, 16> Visited;

  auto AddUsers = [&](const Value &V, const Use *OldUse) {
    for (const Use &UU : V.uses()) {
      if (OldUse && EquivalentUseCB && !EquivalentUseCB(*OldUse, UU)) {
        LLVM_DEBUG(dbgs() << "[Attributor] Potential copy was "
                             "rejected by the equivalence call back: "
                          << *UU << "!\n");
        return false;
      }

      Worklist.push_back(&UU);
    }
    return true;
  };

  AddUsers(V, /* OldUse */ nullptr);

  LLVM_DEBUG(dbgs() << "[Attributor] Got " << Worklist.size()
                    << " initial uses to check\n");

  const Function *ScopeFn = IRP.getAnchorScope();
  const auto *LivenessAA =
      ScopeFn ? &getAAFor<AAIsDead>(QueryingAA, IRPosition::function(*ScopeFn),
                                    DepClassTy::NONE)
              : nullptr;

  while (!Worklist.empty()) {
    const Use *U = Worklist.pop_back_val();
    if (isa<PHINode>(U->getUser()) && !Visited.insert(U).second)
      continue;
    LLVM_DEBUG({
      if (auto *Fn = dyn_cast<Function>(U->getUser()))
        dbgs() << "[Attributor] Check use: " << **U << " in " << Fn->getName()
               << "\n";
      else
        dbgs() << "[Attributor] Check use: " << **U << " in " << *U->getUser()
               << "\n";
    });
    bool UsedAssumedInformation = false;
    if (isAssumedDead(*U, &QueryingAA, LivenessAA, UsedAssumedInformation,
                      CheckBBLivenessOnly, LivenessDepClass)) {
      LLVM_DEBUG(dbgs() << "[Attributor] Dead use, skip!\n");
      continue;
    }
    if (IgnoreDroppableUses && U->getUser()->isDroppable()) {
      LLVM_DEBUG(dbgs() << "[Attributor] Droppable user, skip!\n");
      continue;
    }

    if (auto *SI = dyn_cast<StoreInst>(U->getUser())) {
      if (&SI->getOperandUse(0) == U) {
        if (!Visited.insert(U).second)
          continue;
        SmallSetVector<Value *, 4> PotentialCopies;
        if (AA::getPotentialCopiesOfStoredValue(
                *this, *SI, PotentialCopies, QueryingAA, UsedAssumedInformation,
                /* OnlyExact */ true)) {
          LLVM_DEBUG(dbgs() << "[Attributor] Value is stored, continue with "
                            << PotentialCopies.size()
                            << " potential copies instead!\n");
          for (Value *PotentialCopy : PotentialCopies)
            if (!AddUsers(*PotentialCopy, U))
              return false;
          continue;
        }
      }
    }

    bool Follow = false;
    if (!Pred(*U, Follow))
      return false;
    if (!Follow)
      continue;

    User &Usr = *U->getUser();
    AddUsers(Usr, /* OldUse */ nullptr);

    auto *RI = dyn_cast<ReturnInst>(&Usr);
    if (!RI)
      continue;

    Function &F = *RI->getFunction();
    auto CallSitePred = [&](AbstractCallSite ACS) {
      return AddUsers(*ACS.getInstruction(), U);
    };
    if (!checkForAllCallSites(CallSitePred, F, /* RequireAllCallSites */ true,
                              &QueryingAA, UsedAssumedInformation)) {
      LLVM_DEBUG(dbgs() << "[Attributor] Could not follow return instruction "
                           "to all call sites: "
                        << *RI << "\n");
      return false;
    }
  }

  return true;
}

bool Attributor::checkForAllCallSites(function_ref<bool(AbstractCallSite)> Pred,
                                      const AbstractAttribute &QueryingAA,
                                      bool RequireAllCallSites,
                                      bool &UsedAssumedInformation) {
  // We can try to determine information from
  // the call sites. However, this is only possible all call sites are known,
  // hence the function has internal linkage.
  const IRPosition &IRP = QueryingAA.getIRPosition();
  const Function *AssociatedFunction = IRP.getAssociatedFunction();
  if (!AssociatedFunction) {
    LLVM_DEBUG(dbgs() << "[Attributor] No function associated with " << IRP
                      << "\n");
    return false;
  }

  return checkForAllCallSites(Pred, *AssociatedFunction, RequireAllCallSites,
                              &QueryingAA, UsedAssumedInformation);
}

bool Attributor::checkForAllCallSites(function_ref<bool(AbstractCallSite)> Pred,
                                      const Function &Fn,
                                      bool RequireAllCallSites,
                                      const AbstractAttribute *QueryingAA,
                                      bool &UsedAssumedInformation) {
  if (RequireAllCallSites && !Fn.hasLocalLinkage()) {
    LLVM_DEBUG(
        dbgs()
        << "[Attributor] Function " << Fn.getName()
        << " has no internal linkage, hence not all call sites are known\n");
    return false;
  }

  SmallVector<const Use *, 8> Uses(make_pointer_range(Fn.uses()));
  for (unsigned u = 0; u < Uses.size(); ++u) {
    const Use &U = *Uses[u];
    LLVM_DEBUG({
      if (auto *Fn = dyn_cast<Function>(U))
        dbgs() << "[Attributor] Check use: " << Fn->getName() << " in "
               << *U.getUser() << "\n";
      else
        dbgs() << "[Attributor] Check use: " << *U << " in " << *U.getUser()
               << "\n";
    });
    if (isAssumedDead(U, QueryingAA, nullptr, UsedAssumedInformation,
                      /* CheckBBLivenessOnly */ true)) {
      LLVM_DEBUG(dbgs() << "[Attributor] Dead use, skip!\n");
      continue;
    }
    if (ConstantExpr *CE = dyn_cast<ConstantExpr>(U.getUser())) {
      if (CE->isCast() && CE->getType()->isPointerTy()) {
        LLVM_DEBUG(
            dbgs() << "[Attributor] Use, is constant cast expression, add "
                   << CE->getNumUses()
                   << " uses of that expression instead!\n");
        for (const Use &CEU : CE->uses())
          Uses.push_back(&CEU);
        continue;
      }
    }

    AbstractCallSite ACS(&U);
    if (!ACS) {
      LLVM_DEBUG(dbgs() << "[Attributor] Function " << Fn.getName()
                        << " has non call site use " << *U.get() << " in "
                        << *U.getUser() << "\n");
      // BlockAddress users are allowed.
      if (isa<BlockAddress>(U.getUser()))
        continue;
      return false;
    }

    const Use *EffectiveUse =
        ACS.isCallbackCall() ? &ACS.getCalleeUseForCallback() : &U;
    if (!ACS.isCallee(EffectiveUse)) {
      if (!RequireAllCallSites) {
        LLVM_DEBUG(dbgs() << "[Attributor] User " << *EffectiveUse->getUser()
                          << " is not a call of " << Fn.getName()
                          << ", skip use\n");
        continue;
      }
      LLVM_DEBUG(dbgs() << "[Attributor] User " << *EffectiveUse->getUser()
                        << " is an invalid use of " << Fn.getName() << "\n");
      return false;
    }

    // Make sure the arguments that can be matched between the call site and the
    // callee argee on their type. It is unlikely they do not and it doesn't
    // make sense for all attributes to know/care about this.
    assert(&Fn == ACS.getCalledFunction() && "Expected known callee");
    unsigned MinArgsParams =
        std::min(size_t(ACS.getNumArgOperands()), Fn.arg_size());
    for (unsigned u = 0; u < MinArgsParams; ++u) {
      Value *CSArgOp = ACS.getCallArgOperand(u);
      if (CSArgOp && Fn.getArg(u)->getType() != CSArgOp->getType()) {
        LLVM_DEBUG(
            dbgs() << "[Attributor] Call site / callee argument type mismatch ["
                   << u << "@" << Fn.getName() << ": "
                   << *Fn.getArg(u)->getType() << " vs. "
                   << *ACS.getCallArgOperand(u)->getType() << "\n");
        return false;
      }
    }

    if (Pred(ACS))
      continue;

    LLVM_DEBUG(dbgs() << "[Attributor] Call site callback failed for "
                      << *ACS.getInstruction() << "\n");
    return false;
  }

  return true;
}

bool Attributor::shouldPropagateCallBaseContext(const IRPosition &IRP) {
  // TODO: Maintain a cache of Values that are
  // on the pathway from a Argument to a Instruction that would effect the
  // liveness/return state etc.
  return EnableCallSiteSpecific;
}

bool Attributor::checkForAllReturnedValuesAndReturnInsts(
    function_ref<bool(Value &, const SmallSetVector<ReturnInst *, 4> &)> Pred,
    const AbstractAttribute &QueryingAA) {

  const IRPosition &IRP = QueryingAA.getIRPosition();
  // Since we need to provide return instructions we have to have an exact
  // definition.
  const Function *AssociatedFunction = IRP.getAssociatedFunction();
  if (!AssociatedFunction)
    return false;

  // If this is a call site query we use the call site specific return values
  // and liveness information.
  // TODO: use the function scope once we have call site AAReturnedValues.
  const IRPosition &QueryIRP = IRPosition::function(*AssociatedFunction);
  const auto &AARetVal =
      getAAFor<AAReturnedValues>(QueryingAA, QueryIRP, DepClassTy::REQUIRED);
  if (!AARetVal.getState().isValidState())
    return false;

  return AARetVal.checkForAllReturnedValuesAndReturnInsts(Pred);
}

bool Attributor::checkForAllReturnedValues(
    function_ref<bool(Value &)> Pred, const AbstractAttribute &QueryingAA) {

  const IRPosition &IRP = QueryingAA.getIRPosition();
  const Function *AssociatedFunction = IRP.getAssociatedFunction();
  if (!AssociatedFunction)
    return false;

  // TODO: use the function scope once we have call site AAReturnedValues.
  const IRPosition &QueryIRP = IRPosition::function(
      *AssociatedFunction, QueryingAA.getCallBaseContext());
  const auto &AARetVal =
      getAAFor<AAReturnedValues>(QueryingAA, QueryIRP, DepClassTy::REQUIRED);
  if (!AARetVal.getState().isValidState())
    return false;

  return AARetVal.checkForAllReturnedValuesAndReturnInsts(
      [&](Value &RV, const SmallSetVector<ReturnInst *, 4> &) {
        return Pred(RV);
      });
}

static bool checkForAllInstructionsImpl(
    Attributor *A, InformationCache::OpcodeInstMapTy &OpcodeInstMap,
    function_ref<bool(Instruction &)> Pred, const AbstractAttribute *QueryingAA,
    const AAIsDead *LivenessAA, const ArrayRef<unsigned> &Opcodes,
    bool &UsedAssumedInformation, bool CheckBBLivenessOnly = false,
    bool CheckPotentiallyDead = false) {
  for (unsigned Opcode : Opcodes) {
    // Check if we have instructions with this opcode at all first.
    auto *Insts = OpcodeInstMap.lookup(Opcode);
    if (!Insts)
      continue;

    for (Instruction *I : *Insts) {
      // Skip dead instructions.
      if (A && !CheckPotentiallyDead &&
          A->isAssumedDead(IRPosition::inst(*I), QueryingAA, LivenessAA,
                           UsedAssumedInformation, CheckBBLivenessOnly)) {
        LLVM_DEBUG(dbgs() << "[Attributor] Instruction " << *I
                          << " is potentially dead, skip!\n";);
        continue;
      }

      if (!Pred(*I))
        return false;
    }
  }
  return true;
}

bool Attributor::checkForAllInstructions(function_ref<bool(Instruction &)> Pred,
                                         const Function *Fn,
                                         const AbstractAttribute &QueryingAA,
                                         const ArrayRef<unsigned> &Opcodes,
                                         bool &UsedAssumedInformation,
                                         bool CheckBBLivenessOnly,
                                         bool CheckPotentiallyDead) {
  // Since we need to provide instructions we have to have an exact definition.
  if (!Fn || Fn->isDeclaration())
    return false;

  // TODO: use the function scope once we have call site AAReturnedValues.
  const IRPosition &QueryIRP = IRPosition::function(*Fn);
  const auto *LivenessAA =
      (CheckBBLivenessOnly || CheckPotentiallyDead)
          ? nullptr
          : &(getAAFor<AAIsDead>(QueryingAA, QueryIRP, DepClassTy::NONE));

  auto &OpcodeInstMap = InfoCache.getOpcodeInstMapForFunction(*Fn);
  if (!checkForAllInstructionsImpl(this, OpcodeInstMap, Pred, &QueryingAA,
                                   LivenessAA, Opcodes, UsedAssumedInformation,
                                   CheckBBLivenessOnly, CheckPotentiallyDead))
    return false;

  return true;
}

bool Attributor::checkForAllInstructions(function_ref<bool(Instruction &)> Pred,
                                         const AbstractAttribute &QueryingAA,
                                         const ArrayRef<unsigned> &Opcodes,
                                         bool &UsedAssumedInformation,
                                         bool CheckBBLivenessOnly,
                                         bool CheckPotentiallyDead) {
  const IRPosition &IRP = QueryingAA.getIRPosition();
  const Function *AssociatedFunction = IRP.getAssociatedFunction();
  return checkForAllInstructions(Pred, AssociatedFunction, QueryingAA, Opcodes,
                                 UsedAssumedInformation, CheckBBLivenessOnly,
                                 CheckPotentiallyDead);
}

bool Attributor::checkForAllReadWriteInstructions(
    function_ref<bool(Instruction &)> Pred, AbstractAttribute &QueryingAA,
    bool &UsedAssumedInformation) {

  const Function *AssociatedFunction =
      QueryingAA.getIRPosition().getAssociatedFunction();
  if (!AssociatedFunction)
    return false;

  // TODO: use the function scope once we have call site AAReturnedValues.
  const IRPosition &QueryIRP = IRPosition::function(*AssociatedFunction);
  const auto &LivenessAA =
      getAAFor<AAIsDead>(QueryingAA, QueryIRP, DepClassTy::NONE);

  for (Instruction *I :
       InfoCache.getReadOrWriteInstsForFunction(*AssociatedFunction)) {
    // Skip dead instructions.
    if (isAssumedDead(IRPosition::inst(*I), &QueryingAA, &LivenessAA,
                      UsedAssumedInformation))
      continue;

    if (!Pred(*I))
      return false;
  }

  return true;
}

void Attributor::runTillFixpoint() {
  TimeTraceScope TimeScope("Attributor::runTillFixpoint");
  LLVM_DEBUG(dbgs() << "[Attributor] Identified and initialized "
                    << DG.SyntheticRoot.Deps.size()
                    << " abstract attributes.\n");

  // Now that all abstract attributes are collected and initialized we start
  // the abstract analysis.

  unsigned IterationCounter = 1;
  unsigned MaxIterations =
      Configuration.MaxFixpointIterations.value_or(SetFixpointIterations);

  SmallVector<AbstractAttribute *, 32> ChangedAAs;
  SetVector<AbstractAttribute *> Worklist, InvalidAAs;
  Worklist.insert(DG.SyntheticRoot.begin(), DG.SyntheticRoot.end());

  do {
    // Remember the size to determine new attributes.
    size_t NumAAs = DG.SyntheticRoot.Deps.size();
    LLVM_DEBUG(dbgs() << "\n\n[Attributor] #Iteration: " << IterationCounter
                      << ", Worklist size: " << Worklist.size() << "\n");

    // For invalid AAs we can fix dependent AAs that have a required dependence,
    // thereby folding long dependence chains in a single step without the need
    // to run updates.
    for (unsigned u = 0; u < InvalidAAs.size(); ++u) {
      AbstractAttribute *InvalidAA = InvalidAAs[u];

      // Check the dependences to fast track invalidation.
      LLVM_DEBUG(dbgs() << "[Attributor] InvalidAA: " << *InvalidAA << " has "
                        << InvalidAA->Deps.size()
                        << " required & optional dependences\n");
      while (!InvalidAA->Deps.empty()) {
        const auto &Dep = InvalidAA->Deps.back();
        InvalidAA->Deps.pop_back();
        AbstractAttribute *DepAA = cast<AbstractAttribute>(Dep.getPointer());
        if (Dep.getInt() == unsigned(DepClassTy::OPTIONAL)) {
          LLVM_DEBUG(dbgs() << " - recompute: " << *DepAA);
          Worklist.insert(DepAA);
          continue;
        }
        LLVM_DEBUG(dbgs() << " - invalidate: " << *DepAA);
        DepAA->getState().indicatePessimisticFixpoint();
        assert(DepAA->getState().isAtFixpoint() && "Expected fixpoint state!");
        if (!DepAA->getState().isValidState())
          InvalidAAs.insert(DepAA);
        else
          ChangedAAs.push_back(DepAA);
      }
    }

    // Add all abstract attributes that are potentially dependent on one that
    // changed to the work list.
    for (AbstractAttribute *ChangedAA : ChangedAAs)
      while (!ChangedAA->Deps.empty()) {
        Worklist.insert(
            cast<AbstractAttribute>(ChangedAA->Deps.back().getPointer()));
        ChangedAA->Deps.pop_back();
      }

    LLVM_DEBUG(dbgs() << "[Attributor] #Iteration: " << IterationCounter
                      << ", Worklist+Dependent size: " << Worklist.size()
                      << "\n");

    // Reset the changed and invalid set.
    ChangedAAs.clear();
    InvalidAAs.clear();

    // Update all abstract attribute in the work list and record the ones that
    // changed.
    for (AbstractAttribute *AA : Worklist) {
      const auto &AAState = AA->getState();
      if (!AAState.isAtFixpoint())
        if (updateAA(*AA) == ChangeStatus::CHANGED)
          ChangedAAs.push_back(AA);

      // Use the InvalidAAs vector to propagate invalid states fast transitively
      // without requiring updates.
      if (!AAState.isValidState())
        InvalidAAs.insert(AA);
    }

    // Add attributes to the changed set if they have been created in the last
    // iteration.
    ChangedAAs.append(DG.SyntheticRoot.begin() + NumAAs,
                      DG.SyntheticRoot.end());

    // Reset the work list and repopulate with the changed abstract attributes.
    // Note that dependent ones are added above.
    Worklist.clear();
    Worklist.insert(ChangedAAs.begin(), ChangedAAs.end());
    Worklist.insert(QueryAAsAwaitingUpdate.begin(),
                    QueryAAsAwaitingUpdate.end());
    QueryAAsAwaitingUpdate.clear();

  } while (!Worklist.empty() &&
           (IterationCounter++ < MaxIterations || VerifyMaxFixpointIterations));

  if (IterationCounter > MaxIterations && !Functions.empty()) {
    auto Remark = [&](OptimizationRemarkMissed ORM) {
      return ORM << "Attributor did not reach a fixpoint after "
                 << ore::NV("Iterations", MaxIterations) << " iterations.";
    };
    Function *F = Functions.front();
    emitRemark<OptimizationRemarkMissed>(F, "FixedPoint", Remark);
  }

  LLVM_DEBUG(dbgs() << "\n[Attributor] Fixpoint iteration done after: "
                    << IterationCounter << "/" << MaxIterations
                    << " iterations\n");

  // Reset abstract arguments not settled in a sound fixpoint by now. This
  // happens when we stopped the fixpoint iteration early. Note that only the
  // ones marked as "changed" *and* the ones transitively depending on them
  // need to be reverted to a pessimistic state. Others might not be in a
  // fixpoint state but we can use the optimistic results for them anyway.
  SmallPtrSet<AbstractAttribute *, 32> Visited;
  for (unsigned u = 0; u < ChangedAAs.size(); u++) {
    AbstractAttribute *ChangedAA = ChangedAAs[u];
    if (!Visited.insert(ChangedAA).second)
      continue;

    AbstractState &State = ChangedAA->getState();
    if (!State.isAtFixpoint()) {
      State.indicatePessimisticFixpoint();

      NumAttributesTimedOut++;
    }

    while (!ChangedAA->Deps.empty()) {
      ChangedAAs.push_back(
          cast<AbstractAttribute>(ChangedAA->Deps.back().getPointer()));
      ChangedAA->Deps.pop_back();
    }
  }

  LLVM_DEBUG({
    if (!Visited.empty())
      dbgs() << "\n[Attributor] Finalized " << Visited.size()
             << " abstract attributes.\n";
  });

  if (VerifyMaxFixpointIterations && IterationCounter != MaxIterations) {
    errs() << "\n[Attributor] Fixpoint iteration done after: "
           << IterationCounter << "/" << MaxIterations << " iterations\n";
    llvm_unreachable("The fixpoint was not reached with exactly the number of "
                     "specified iterations!");
  }
}

void Attributor::registerForUpdate(AbstractAttribute &AA) {
  assert(AA.isQueryAA() &&
         "Non-query AAs should not be required to register for updates!");
  QueryAAsAwaitingUpdate.insert(&AA);
}

ChangeStatus Attributor::manifestAttributes() {
  TimeTraceScope TimeScope("Attributor::manifestAttributes");
  size_t NumFinalAAs = DG.SyntheticRoot.Deps.size();

  unsigned NumManifested = 0;
  unsigned NumAtFixpoint = 0;
  ChangeStatus ManifestChange = ChangeStatus::UNCHANGED;
  for (auto &DepAA : DG.SyntheticRoot.Deps) {
    AbstractAttribute *AA = cast<AbstractAttribute>(DepAA.getPointer());
    AbstractState &State = AA->getState();

    // If there is not already a fixpoint reached, we can now take the
    // optimistic state. This is correct because we enforced a pessimistic one
    // on abstract attributes that were transitively dependent on a changed one
    // already above.
    if (!State.isAtFixpoint())
      State.indicateOptimisticFixpoint();

    // We must not manifest Attributes that use Callbase info.
    if (AA->hasCallBaseContext())
      continue;
    // If the state is invalid, we do not try to manifest it.
    if (!State.isValidState())
      continue;

    if (AA->getCtxI() && !isRunOn(*AA->getAnchorScope()))
      continue;

    // Skip dead code.
    bool UsedAssumedInformation = false;
    if (isAssumedDead(*AA, nullptr, UsedAssumedInformation,
                      /* CheckBBLivenessOnly */ true))
      continue;
    // Check if the manifest debug counter that allows skipping manifestation of
    // AAs
    if (!DebugCounter::shouldExecute(ManifestDBGCounter))
      continue;
    // Manifest the state and record if we changed the IR.
    ChangeStatus LocalChange = AA->manifest(*this);
    if (LocalChange == ChangeStatus::CHANGED && AreStatisticsEnabled())
      AA->trackStatistics();
    LLVM_DEBUG(dbgs() << "[Attributor] Manifest " << LocalChange << " : " << *AA
                      << "\n");

    ManifestChange = ManifestChange | LocalChange;

    NumAtFixpoint++;
    NumManifested += (LocalChange == ChangeStatus::CHANGED);
  }

  (void)NumManifested;
  (void)NumAtFixpoint;
  LLVM_DEBUG(dbgs() << "\n[Attributor] Manifested " << NumManifested
                    << " arguments while " << NumAtFixpoint
                    << " were in a valid fixpoint state\n");

  NumAttributesManifested += NumManifested;
  NumAttributesValidFixpoint += NumAtFixpoint;

  (void)NumFinalAAs;
  if (NumFinalAAs != DG.SyntheticRoot.Deps.size()) {
    for (unsigned u = NumFinalAAs; u < DG.SyntheticRoot.Deps.size(); ++u)
      errs() << "Unexpected abstract attribute: "
             << cast<AbstractAttribute>(DG.SyntheticRoot.Deps[u].getPointer())
             << " :: "
             << cast<AbstractAttribute>(DG.SyntheticRoot.Deps[u].getPointer())
                    ->getIRPosition()
                    .getAssociatedValue()
             << "\n";
    llvm_unreachable("Expected the final number of abstract attributes to "
                     "remain unchanged!");
  }
  return ManifestChange;
}

void Attributor::identifyDeadInternalFunctions() {
  // Early exit if we don't intend to delete functions.
  if (!Configuration.DeleteFns)
    return;

  // Identify dead internal functions and delete them. This happens outside
  // the other fixpoint analysis as we might treat potentially dead functions
  // as live to lower the number of iterations. If they happen to be dead, the
  // below fixpoint loop will identify and eliminate them.
  SmallVector<Function *, 8> InternalFns;
  for (Function *F : Functions)
    if (F->hasLocalLinkage())
      InternalFns.push_back(F);

  SmallPtrSet<Function *, 8> LiveInternalFns;
  bool FoundLiveInternal = true;
  while (FoundLiveInternal) {
    FoundLiveInternal = false;
    for (unsigned u = 0, e = InternalFns.size(); u < e; ++u) {
      Function *F = InternalFns[u];
      if (!F)
        continue;

      bool UsedAssumedInformation = false;
      if (checkForAllCallSites(
              [&](AbstractCallSite ACS) {
                Function *Callee = ACS.getInstruction()->getFunction();
                return ToBeDeletedFunctions.count(Callee) ||
                       (Functions.count(Callee) && Callee->hasLocalLinkage() &&
                        !LiveInternalFns.count(Callee));
              },
              *F, true, nullptr, UsedAssumedInformation)) {
        continue;
      }

      LiveInternalFns.insert(F);
      InternalFns[u] = nullptr;
      FoundLiveInternal = true;
    }
  }

  for (unsigned u = 0, e = InternalFns.size(); u < e; ++u)
    if (Function *F = InternalFns[u])
      ToBeDeletedFunctions.insert(F);
}

ChangeStatus Attributor::cleanupIR() {
  TimeTraceScope TimeScope("Attributor::cleanupIR");
  // Delete stuff at the end to avoid invalid references and a nice order.
  LLVM_DEBUG(dbgs() << "\n[Attributor] Delete/replace at least "
                    << ToBeDeletedFunctions.size() << " functions and "
                    << ToBeDeletedBlocks.size() << " blocks and "
                    << ToBeDeletedInsts.size() << " instructions and "
                    << ToBeChangedValues.size() << " values and "
                    << ToBeChangedUses.size() << " uses. To insert "
                    << ToBeChangedToUnreachableInsts.size()
                    << " unreachables.\n"
                    << "Preserve manifest added " << ManifestAddedBlocks.size()
                    << " blocks\n");

  SmallVector<WeakTrackingVH, 32> DeadInsts;
  SmallVector<Instruction *, 32> TerminatorsToFold;

  auto ReplaceUse = [&](Use *U, Value *NewV) {
    Value *OldV = U->get();

    // If we plan to replace NewV we need to update it at this point.
    do {
      const auto &Entry = ToBeChangedValues.lookup(NewV);
      if (!Entry.first)
        break;
      NewV = Entry.first;
    } while (true);

    Instruction *I = dyn_cast<Instruction>(U->getUser());
    assert((!I || isRunOn(*I->getFunction())) &&
           "Cannot replace an instruction outside the current SCC!");

    // Do not replace uses in returns if the value is a must-tail call we will
    // not delete.
    if (auto *RI = dyn_cast_or_null<ReturnInst>(I)) {
      if (auto *CI = dyn_cast<CallInst>(OldV->stripPointerCasts()))
        if (CI->isMustTailCall() && !ToBeDeletedInsts.count(CI))
          return;
      // If we rewrite a return and the new value is not an argument, strip the
      // `returned` attribute as it is wrong now.
      if (!isa<Argument>(NewV))
        for (auto &Arg : RI->getFunction()->args())
          Arg.removeAttr(Attribute::Returned);
    }

    // Do not perform call graph altering changes outside the SCC.
    if (auto *CB = dyn_cast_or_null<CallBase>(I))
      if (CB->isCallee(U))
        return;

    LLVM_DEBUG(dbgs() << "Use " << *NewV << " in " << *U->getUser()
                      << " instead of " << *OldV << "\n");
    U->set(NewV);

    if (Instruction *I = dyn_cast<Instruction>(OldV)) {
      CGModifiedFunctions.insert(I->getFunction());
      if (!isa<PHINode>(I) && !ToBeDeletedInsts.count(I) &&
          isInstructionTriviallyDead(I))
        DeadInsts.push_back(I);
    }
    if (isa<UndefValue>(NewV) && isa<CallBase>(U->getUser())) {
      auto *CB = cast<CallBase>(U->getUser());
      if (CB->isArgOperand(U)) {
        unsigned Idx = CB->getArgOperandNo(U);
        CB->removeParamAttr(Idx, Attribute::NoUndef);
        Function *Fn = CB->getCalledFunction();
        if (Fn && Fn->arg_size() > Idx)
          Fn->removeParamAttr(Idx, Attribute::NoUndef);
      }
    }
    if (isa<Constant>(NewV) && isa<BranchInst>(U->getUser())) {
      Instruction *UserI = cast<Instruction>(U->getUser());
      if (isa<UndefValue>(NewV)) {
        ToBeChangedToUnreachableInsts.insert(UserI);
      } else {
        TerminatorsToFold.push_back(UserI);
      }
    }
  };

  for (auto &It : ToBeChangedUses) {
    Use *U = It.first;
    Value *NewV = It.second;
    ReplaceUse(U, NewV);
  }

  SmallVector<Use *, 4> Uses;
  for (auto &It : ToBeChangedValues) {
    Value *OldV = It.first;
    auto &Entry = It.second;
    Value *NewV = Entry.first;
    Uses.clear();
    for (auto &U : OldV->uses())
      if (Entry.second || !U.getUser()->isDroppable())
        Uses.push_back(&U);
    for (Use *U : Uses) {
      if (auto *I = dyn_cast<Instruction>(U->getUser()))
        if (!isRunOn(*I->getFunction()))
          continue;
      ReplaceUse(U, NewV);
    }
  }

  for (const auto &V : InvokeWithDeadSuccessor)
    if (InvokeInst *II = dyn_cast_or_null<InvokeInst>(V)) {
      assert(isRunOn(*II->getFunction()) &&
             "Cannot replace an invoke outside the current SCC!");
      bool UnwindBBIsDead = II->hasFnAttr(Attribute::NoUnwind);
      bool NormalBBIsDead = II->hasFnAttr(Attribute::NoReturn);
      bool Invoke2CallAllowed =
          !AAIsDead::mayCatchAsynchronousExceptions(*II->getFunction());
      assert((UnwindBBIsDead || NormalBBIsDead) &&
             "Invoke does not have dead successors!");
      BasicBlock *BB = II->getParent();
      BasicBlock *NormalDestBB = II->getNormalDest();
      if (UnwindBBIsDead) {
        Instruction *NormalNextIP = &NormalDestBB->front();
        if (Invoke2CallAllowed) {
          changeToCall(II);
          NormalNextIP = BB->getTerminator();
        }
        if (NormalBBIsDead)
          ToBeChangedToUnreachableInsts.insert(NormalNextIP);
      } else {
        assert(NormalBBIsDead && "Broken invariant!");
        if (!NormalDestBB->getUniquePredecessor())
          NormalDestBB = SplitBlockPredecessors(NormalDestBB, {BB}, ".dead");
        ToBeChangedToUnreachableInsts.insert(&NormalDestBB->front());
      }
    }
  for (Instruction *I : TerminatorsToFold) {
    assert(isRunOn(*I->getFunction()) &&
           "Cannot replace a terminator outside the current SCC!");
    CGModifiedFunctions.insert(I->getFunction());
    ConstantFoldTerminator(I->getParent());
  }
  for (const auto &V : ToBeChangedToUnreachableInsts)
    if (Instruction *I = dyn_cast_or_null<Instruction>(V)) {
      LLVM_DEBUG(dbgs() << "[Attributor] Change to unreachable: " << *I
                        << "\n");
      assert(isRunOn(*I->getFunction()) &&
             "Cannot replace an instruction outside the current SCC!");
      CGModifiedFunctions.insert(I->getFunction());
      changeToUnreachable(I);
    }

  for (const auto &V : ToBeDeletedInsts) {
    if (Instruction *I = dyn_cast_or_null<Instruction>(V)) {
      if (auto *CB = dyn_cast<CallBase>(I)) {
        assert(isRunOn(*I->getFunction()) &&
               "Cannot delete an instruction outside the current SCC!");
        if (!isa<IntrinsicInst>(CB))
          Configuration.CGUpdater.removeCallSite(*CB);
      }
      I->dropDroppableUses();
      CGModifiedFunctions.insert(I->getFunction());
      if (!I->getType()->isVoidTy())
        I->replaceAllUsesWith(UndefValue::get(I->getType()));
      if (!isa<PHINode>(I) && isInstructionTriviallyDead(I))
        DeadInsts.push_back(I);
      else
        I->eraseFromParent();
    }
  }

  llvm::erase_if(DeadInsts, [&](WeakTrackingVH I) { return !I; });

  LLVM_DEBUG({
    dbgs() << "[Attributor] DeadInsts size: " << DeadInsts.size() << "\n";
    for (auto &I : DeadInsts)
      if (I)
        dbgs() << "  - " << *I << "\n";
  });

  RecursivelyDeleteTriviallyDeadInstructions(DeadInsts);

  if (unsigned NumDeadBlocks = ToBeDeletedBlocks.size()) {
    SmallVector<BasicBlock *, 8> ToBeDeletedBBs;
    ToBeDeletedBBs.reserve(NumDeadBlocks);
    for (BasicBlock *BB : ToBeDeletedBlocks) {
      assert(isRunOn(*BB->getParent()) &&
             "Cannot delete a block outside the current SCC!");
      CGModifiedFunctions.insert(BB->getParent());
      // Do not delete BBs added during manifests of AAs.
      if (ManifestAddedBlocks.contains(BB))
        continue;
      ToBeDeletedBBs.push_back(BB);
    }
    // Actually we do not delete the blocks but squash them into a single
    // unreachable but untangling branches that jump here is something we need
    // to do in a more generic way.
    detachDeadBlocks(ToBeDeletedBBs, nullptr);
  }

  identifyDeadInternalFunctions();

  // Rewrite the functions as requested during manifest.
  ChangeStatus ManifestChange = rewriteFunctionSignatures(CGModifiedFunctions);

  for (Function *Fn : CGModifiedFunctions)
    if (!ToBeDeletedFunctions.count(Fn) && Functions.count(Fn))
      Configuration.CGUpdater.reanalyzeFunction(*Fn);

  for (Function *Fn : ToBeDeletedFunctions) {
    if (!Functions.count(Fn))
      continue;
    Configuration.CGUpdater.removeFunction(*Fn);
  }

  if (!ToBeChangedUses.empty())
    ManifestChange = ChangeStatus::CHANGED;

  if (!ToBeChangedToUnreachableInsts.empty())
    ManifestChange = ChangeStatus::CHANGED;

  if (!ToBeDeletedFunctions.empty())
    ManifestChange = ChangeStatus::CHANGED;

  if (!ToBeDeletedBlocks.empty())
    ManifestChange = ChangeStatus::CHANGED;

  if (!ToBeDeletedInsts.empty())
    ManifestChange = ChangeStatus::CHANGED;

  if (!InvokeWithDeadSuccessor.empty())
    ManifestChange = ChangeStatus::CHANGED;

  if (!DeadInsts.empty())
    ManifestChange = ChangeStatus::CHANGED;

  NumFnDeleted += ToBeDeletedFunctions.size();

  LLVM_DEBUG(dbgs() << "[Attributor] Deleted " << ToBeDeletedFunctions.size()
                    << " functions after manifest.\n");

#ifdef EXPENSIVE_CHECKS
  for (Function *F : Functions) {
    if (ToBeDeletedFunctions.count(F))
      continue;
    assert(!verifyFunction(*F, &errs()) && "Module verification failed!");
  }
#endif

  return ManifestChange;
}

ChangeStatus Attributor::run() {
  TimeTraceScope TimeScope("Attributor::run");
  AttributorCallGraph ACallGraph(*this);

  if (PrintCallGraph)
    ACallGraph.populateAll();

  Phase = AttributorPhase::UPDATE;
  runTillFixpoint();

  // dump graphs on demand
  if (DumpDepGraph)
    DG.dumpGraph();

  if (ViewDepGraph)
    DG.viewGraph();

  if (PrintDependencies)
    DG.print();

  Phase = AttributorPhase::MANIFEST;
  ChangeStatus ManifestChange = manifestAttributes();

  Phase = AttributorPhase::CLEANUP;
  ChangeStatus CleanupChange = cleanupIR();

  if (PrintCallGraph)
    ACallGraph.print();

  return ManifestChange | CleanupChange;
}

ChangeStatus Attributor::updateAA(AbstractAttribute &AA) {
  TimeTraceScope TimeScope(
      AA.getName() + std::to_string(AA.getIRPosition().getPositionKind()) +
      "::updateAA");
  assert(Phase == AttributorPhase::UPDATE &&
         "We can update AA only in the update stage!");

  // Use a new dependence vector for this update.
  DependenceVector DV;
  DependenceStack.push_back(&DV);

  auto &AAState = AA.getState();
  ChangeStatus CS = ChangeStatus::UNCHANGED;
  bool UsedAssumedInformation = false;
  if (!isAssumedDead(AA, nullptr, UsedAssumedInformation,
                     /* CheckBBLivenessOnly */ true))
    CS = AA.update(*this);

  if (!AA.isQueryAA() && DV.empty()) {
    // If the attribute did not query any non-fix information, the state
    // will not change and we can indicate that right away.
    AAState.indicateOptimisticFixpoint();
  }

  if (!AAState.isAtFixpoint())
    rememberDependences();

  // Verify the stack was used properly, that is we pop the dependence vector we
  // put there earlier.
  DependenceVector *PoppedDV = DependenceStack.pop_back_val();
  (void)PoppedDV;
  assert(PoppedDV == &DV && "Inconsistent usage of the dependence stack!");

  return CS;
}

void Attributor::createShallowWrapper(Function &F) {
  assert(!F.isDeclaration() && "Cannot create a wrapper around a declaration!");

  Module &M = *F.getParent();
  LLVMContext &Ctx = M.getContext();
  FunctionType *FnTy = F.getFunctionType();

  Function *Wrapper =
      Function::Create(FnTy, F.getLinkage(), F.getAddressSpace(), F.getName());
  F.setName(""); // set the inside function anonymous
  M.getFunctionList().insert(F.getIterator(), Wrapper);

  F.setLinkage(GlobalValue::InternalLinkage);

  F.replaceAllUsesWith(Wrapper);
  assert(F.use_empty() && "Uses remained after wrapper was created!");

  // Move the COMDAT section to the wrapper.
  // TODO: Check if we need to keep it for F as well.
  Wrapper->setComdat(F.getComdat());
  F.setComdat(nullptr);

  // Copy all metadata and attributes but keep them on F as well.
  SmallVector<std::pair<unsigned, MDNode *>, 1> MDs;
  F.getAllMetadata(MDs);
  for (auto MDIt : MDs)
    Wrapper->addMetadata(MDIt.first, *MDIt.second);
  Wrapper->setAttributes(F.getAttributes());

  // Create the call in the wrapper.
  BasicBlock *EntryBB = BasicBlock::Create(Ctx, "entry", Wrapper);

  SmallVector<Value *, 8> Args;
  Argument *FArgIt = F.arg_begin();
  for (Argument &Arg : Wrapper->args()) {
    Args.push_back(&Arg);
    Arg.setName((FArgIt++)->getName());
  }

  CallInst *CI = CallInst::Create(&F, Args, "", EntryBB);
  CI->setTailCall(true);
  CI->addFnAttr(Attribute::NoInline);
  ReturnInst::Create(Ctx, CI->getType()->isVoidTy() ? nullptr : CI, EntryBB);

  NumFnShallowWrappersCreated++;
}

bool Attributor::isInternalizable(Function &F) {
  if (F.isDeclaration() || F.hasLocalLinkage() ||
      GlobalValue::isInterposableLinkage(F.getLinkage()))
    return false;
  return true;
}

Function *Attributor::internalizeFunction(Function &F, bool Force) {
  if (!AllowDeepWrapper && !Force)
    return nullptr;
  if (!isInternalizable(F))
    return nullptr;

  SmallPtrSet<Function *, 2> FnSet = {&F};
  DenseMap<Function *, Function *> InternalizedFns;
  internalizeFunctions(FnSet, InternalizedFns);

  return InternalizedFns[&F];
}

bool Attributor::internalizeFunctions(SmallPtrSetImpl<Function *> &FnSet,
                                      DenseMap<Function *, Function *> &FnMap) {
  for (Function *F : FnSet)
    if (!Attributor::isInternalizable(*F))
      return false;

  FnMap.clear();
  // Generate the internalized version of each function.
  for (Function *F : FnSet) {
    Module &M = *F->getParent();
    FunctionType *FnTy = F->getFunctionType();

    // Create a copy of the current function
    Function *Copied =
        Function::Create(FnTy, F->getLinkage(), F->getAddressSpace(),
                         F->getName() + ".internalized");
    ValueToValueMapTy VMap;
    auto *NewFArgIt = Copied->arg_begin();
    for (auto &Arg : F->args()) {
      auto ArgName = Arg.getName();
      NewFArgIt->setName(ArgName);
      VMap[&Arg] = &(*NewFArgIt++);
    }
    SmallVector<ReturnInst *, 8> Returns;

    // Copy the body of the original function to the new one
    CloneFunctionInto(Copied, F, VMap,
                      CloneFunctionChangeType::LocalChangesOnly, Returns);

    // Set the linakage and visibility late as CloneFunctionInto has some
    // implicit requirements.
    Copied->setVisibility(GlobalValue::DefaultVisibility);
    Copied->setLinkage(GlobalValue::PrivateLinkage);

    // Copy metadata
    SmallVector<std::pair<unsigned, MDNode *>, 1> MDs;
    F->getAllMetadata(MDs);
    for (auto MDIt : MDs)
      if (!Copied->hasMetadata())
        Copied->addMetadata(MDIt.first, *MDIt.second);

    M.getFunctionList().insert(F->getIterator(), Copied);
    Copied->setDSOLocal(true);
    FnMap[F] = Copied;
  }

  // Replace all uses of the old function with the new internalized function
  // unless the caller is a function that was just internalized.
  for (Function *F : FnSet) {
    auto &InternalizedFn = FnMap[F];
    auto IsNotInternalized = [&](Use &U) -> bool {
      if (auto *CB = dyn_cast<CallBase>(U.getUser()))
        return !FnMap.lookup(CB->getCaller());
      return false;
    };
    F->replaceUsesWithIf(InternalizedFn, IsNotInternalized);
  }

  return true;
}

bool Attributor::isValidFunctionSignatureRewrite(
    Argument &Arg, ArrayRef<Type *> ReplacementTypes) {

  if (!Configuration.RewriteSignatures)
    return false;

  Function *Fn = Arg.getParent();
  auto CallSiteCanBeChanged = [Fn](AbstractCallSite ACS) {
    // Forbid the call site to cast the function return type. If we need to
    // rewrite these functions we need to re-create a cast for the new call site
    // (if the old had uses).
    if (!ACS.getCalledFunction() ||
        ACS.getInstruction()->getType() !=
            ACS.getCalledFunction()->getReturnType())
      return false;
    if (ACS.getCalledOperand()->getType() != Fn->getType())
      return false;
    // Forbid must-tail calls for now.
    return !ACS.isCallbackCall() && !ACS.getInstruction()->isMustTailCall();
  };

  // Avoid var-arg functions for now.
  if (Fn->isVarArg()) {
    LLVM_DEBUG(dbgs() << "[Attributor] Cannot rewrite var-args functions\n");
    return false;
  }

  // Avoid functions with complicated argument passing semantics.
  AttributeList FnAttributeList = Fn->getAttributes();
  if (FnAttributeList.hasAttrSomewhere(Attribute::Nest) ||
      FnAttributeList.hasAttrSomewhere(Attribute::StructRet) ||
      FnAttributeList.hasAttrSomewhere(Attribute::InAlloca) ||
      FnAttributeList.hasAttrSomewhere(Attribute::Preallocated)) {
    LLVM_DEBUG(
        dbgs() << "[Attributor] Cannot rewrite due to complex attribute\n");
    return false;
  }

  // Avoid callbacks for now.
  bool UsedAssumedInformation = false;
  if (!checkForAllCallSites(CallSiteCanBeChanged, *Fn, true, nullptr,
                            UsedAssumedInformation)) {
    LLVM_DEBUG(dbgs() << "[Attributor] Cannot rewrite all call sites\n");
    return false;
  }

  auto InstPred = [](Instruction &I) {
    if (auto *CI = dyn_cast<CallInst>(&I))
      return !CI->isMustTailCall();
    return true;
  };

  // Forbid must-tail calls for now.
  // TODO:
  auto &OpcodeInstMap = InfoCache.getOpcodeInstMapForFunction(*Fn);
  if (!checkForAllInstructionsImpl(nullptr, OpcodeInstMap, InstPred, nullptr,
                                   nullptr, {Instruction::Call},
                                   UsedAssumedInformation)) {
    LLVM_DEBUG(dbgs() << "[Attributor] Cannot rewrite due to instructions\n");
    return false;
  }

  return true;
}

bool Attributor::registerFunctionSignatureRewrite(
    Argument &Arg, ArrayRef<Type *> ReplacementTypes,
    ArgumentReplacementInfo::CalleeRepairCBTy &&CalleeRepairCB,
    ArgumentReplacementInfo::ACSRepairCBTy &&ACSRepairCB) {
  LLVM_DEBUG(dbgs() << "[Attributor] Register new rewrite of " << Arg << " in "
                    << Arg.getParent()->getName() << " with "
                    << ReplacementTypes.size() << " replacements\n");
  assert(isValidFunctionSignatureRewrite(Arg, ReplacementTypes) &&
         "Cannot register an invalid rewrite");

  Function *Fn = Arg.getParent();
  SmallVectorImpl<std::unique_ptr<ArgumentReplacementInfo>> &ARIs =
      ArgumentReplacementMap[Fn];
  if (ARIs.empty())
    ARIs.resize(Fn->arg_size());

  // If we have a replacement already with less than or equal new arguments,
  // ignore this request.
  std::unique_ptr<ArgumentReplacementInfo> &ARI = ARIs[Arg.getArgNo()];
  if (ARI && ARI->getNumReplacementArgs() <= ReplacementTypes.size()) {
    LLVM_DEBUG(dbgs() << "[Attributor] Existing rewrite is preferred\n");
    return false;
  }

  // If we have a replacement already but we like the new one better, delete
  // the old.
  ARI.reset();

  LLVM_DEBUG(dbgs() << "[Attributor] Register new rewrite of " << Arg << " in "
                    << Arg.getParent()->getName() << " with "
                    << ReplacementTypes.size() << " replacements\n");

  // Remember the replacement.
  ARI.reset(new ArgumentReplacementInfo(*this, Arg, ReplacementTypes,
                                        std::move(CalleeRepairCB),
                                        std::move(ACSRepairCB)));

  return true;
}

bool Attributor::shouldSeedAttribute(AbstractAttribute &AA) {
  bool Result = true;
#ifndef NDEBUG
  if (SeedAllowList.size() != 0)
    Result = llvm::is_contained(SeedAllowList, AA.getName());
  Function *Fn = AA.getAnchorScope();
  if (FunctionSeedAllowList.size() != 0 && Fn)
    Result &= llvm::is_contained(FunctionSeedAllowList, Fn->getName());
#endif
  return Result;
}

ChangeStatus Attributor::rewriteFunctionSignatures(
    SmallSetVector<Function *, 8> &ModifiedFns) {
  ChangeStatus Changed = ChangeStatus::UNCHANGED;

  for (auto &It : ArgumentReplacementMap) {
    Function *OldFn = It.getFirst();

    // Deleted functions do not require rewrites.
    if (!Functions.count(OldFn) || ToBeDeletedFunctions.count(OldFn))
      continue;

    const SmallVectorImpl<std::unique_ptr<ArgumentReplacementInfo>> &ARIs =
        It.getSecond();
    assert(ARIs.size() == OldFn->arg_size() && "Inconsistent state!");

    SmallVector<Type *, 16> NewArgumentTypes;
    SmallVector<AttributeSet, 16> NewArgumentAttributes;

    // Collect replacement argument types and copy over existing attributes.
    AttributeList OldFnAttributeList = OldFn->getAttributes();
    for (Argument &Arg : OldFn->args()) {
      if (const std::unique_ptr<ArgumentReplacementInfo> &ARI =
              ARIs[Arg.getArgNo()]) {
        NewArgumentTypes.append(ARI->ReplacementTypes.begin(),
                                ARI->ReplacementTypes.end());
        NewArgumentAttributes.append(ARI->getNumReplacementArgs(),
                                     AttributeSet());
      } else {
        NewArgumentTypes.push_back(Arg.getType());
        NewArgumentAttributes.push_back(
            OldFnAttributeList.getParamAttrs(Arg.getArgNo()));
      }
    }

    uint64_t LargestVectorWidth = 0;
    for (auto *I : NewArgumentTypes)
      if (auto *VT = dyn_cast<llvm::VectorType>(I))
        LargestVectorWidth = std::max(
            LargestVectorWidth, VT->getPrimitiveSizeInBits().getKnownMinSize());

    FunctionType *OldFnTy = OldFn->getFunctionType();
    Type *RetTy = OldFnTy->getReturnType();

    // Construct the new function type using the new arguments types.
    FunctionType *NewFnTy =
        FunctionType::get(RetTy, NewArgumentTypes, OldFnTy->isVarArg());

    LLVM_DEBUG(dbgs() << "[Attributor] Function rewrite '" << OldFn->getName()
                      << "' from " << *OldFn->getFunctionType() << " to "
                      << *NewFnTy << "\n");

    // Create the new function body and insert it into the module.
    Function *NewFn = Function::Create(NewFnTy, OldFn->getLinkage(),
                                       OldFn->getAddressSpace(), "");
    Functions.insert(NewFn);
    OldFn->getParent()->getFunctionList().insert(OldFn->getIterator(), NewFn);
    NewFn->takeName(OldFn);
    NewFn->copyAttributesFrom(OldFn);

    // Patch the pointer to LLVM function in debug info descriptor.
    NewFn->setSubprogram(OldFn->getSubprogram());
    OldFn->setSubprogram(nullptr);

    // Recompute the parameter attributes list based on the new arguments for
    // the function.
    LLVMContext &Ctx = OldFn->getContext();
    NewFn->setAttributes(AttributeList::get(
        Ctx, OldFnAttributeList.getFnAttrs(), OldFnAttributeList.getRetAttrs(),
        NewArgumentAttributes));
    AttributeFuncs::updateMinLegalVectorWidthAttr(*NewFn, LargestVectorWidth);

    // Since we have now created the new function, splice the body of the old
    // function right into the new function, leaving the old rotting hulk of the
    // function empty.
    NewFn->getBasicBlockList().splice(NewFn->begin(),
                                      OldFn->getBasicBlockList());

    // Fixup block addresses to reference new function.
    SmallVector<BlockAddress *, 8u> BlockAddresses;
    for (User *U : OldFn->users())
      if (auto *BA = dyn_cast<BlockAddress>(U))
        BlockAddresses.push_back(BA);
    for (auto *BA : BlockAddresses)
      BA->replaceAllUsesWith(BlockAddress::get(NewFn, BA->getBasicBlock()));

    // Set of all "call-like" instructions that invoke the old function mapped
    // to their new replacements.
    SmallVector<std::pair<CallBase *, CallBase *>, 8> CallSitePairs;

    // Callback to create a new "call-like" instruction for a given one.
    auto CallSiteReplacementCreator = [&](AbstractCallSite ACS) {
      CallBase *OldCB = cast<CallBase>(ACS.getInstruction());
      const AttributeList &OldCallAttributeList = OldCB->getAttributes();

      // Collect the new argument operands for the replacement call site.
      SmallVector<Value *, 16> NewArgOperands;
      SmallVector<AttributeSet, 16> NewArgOperandAttributes;
      for (unsigned OldArgNum = 0; OldArgNum < ARIs.size(); ++OldArgNum) {
        unsigned NewFirstArgNum = NewArgOperands.size();
        (void)NewFirstArgNum; // only used inside assert.
        if (const std::unique_ptr<ArgumentReplacementInfo> &ARI =
                ARIs[OldArgNum]) {
          if (ARI->ACSRepairCB)
            ARI->ACSRepairCB(*ARI, ACS, NewArgOperands);
          assert(ARI->getNumReplacementArgs() + NewFirstArgNum ==
                     NewArgOperands.size() &&
                 "ACS repair callback did not provide as many operand as new "
                 "types were registered!");
          // TODO: Exose the attribute set to the ACS repair callback
          NewArgOperandAttributes.append(ARI->ReplacementTypes.size(),
                                         AttributeSet());
        } else {
          NewArgOperands.push_back(ACS.getCallArgOperand(OldArgNum));
          NewArgOperandAttributes.push_back(
              OldCallAttributeList.getParamAttrs(OldArgNum));
        }
      }

      assert(NewArgOperands.size() == NewArgOperandAttributes.size() &&
             "Mismatch # argument operands vs. # argument operand attributes!");
      assert(NewArgOperands.size() == NewFn->arg_size() &&
             "Mismatch # argument operands vs. # function arguments!");

      SmallVector<OperandBundleDef, 4> OperandBundleDefs;
      OldCB->getOperandBundlesAsDefs(OperandBundleDefs);

      // Create a new call or invoke instruction to replace the old one.
      CallBase *NewCB;
      if (InvokeInst *II = dyn_cast<InvokeInst>(OldCB)) {
        NewCB =
            InvokeInst::Create(NewFn, II->getNormalDest(), II->getUnwindDest(),
                               NewArgOperands, OperandBundleDefs, "", OldCB);
      } else {
        auto *NewCI = CallInst::Create(NewFn, NewArgOperands, OperandBundleDefs,
                                       "", OldCB);
        NewCI->setTailCallKind(cast<CallInst>(OldCB)->getTailCallKind());
        NewCB = NewCI;
      }

      // Copy over various properties and the new attributes.
      NewCB->copyMetadata(*OldCB, {LLVMContext::MD_prof, LLVMContext::MD_dbg});
      NewCB->setCallingConv(OldCB->getCallingConv());
      NewCB->takeName(OldCB);
      NewCB->setAttributes(AttributeList::get(
          Ctx, OldCallAttributeList.getFnAttrs(),
          OldCallAttributeList.getRetAttrs(), NewArgOperandAttributes));

      AttributeFuncs::updateMinLegalVectorWidthAttr(*NewCB->getCaller(),
                                                    LargestVectorWidth);

      CallSitePairs.push_back({OldCB, NewCB});
      return true;
    };

    // Use the CallSiteReplacementCreator to create replacement call sites.
    bool UsedAssumedInformation = false;
    bool Success = checkForAllCallSites(CallSiteReplacementCreator, *OldFn,
                                        true, nullptr, UsedAssumedInformation);
    (void)Success;
    assert(Success && "Assumed call site replacement to succeed!");

    // Rewire the arguments.
    Argument *OldFnArgIt = OldFn->arg_begin();
    Argument *NewFnArgIt = NewFn->arg_begin();
    for (unsigned OldArgNum = 0; OldArgNum < ARIs.size();
         ++OldArgNum, ++OldFnArgIt) {
      if (const std::unique_ptr<ArgumentReplacementInfo> &ARI =
              ARIs[OldArgNum]) {
        if (ARI->CalleeRepairCB)
          ARI->CalleeRepairCB(*ARI, *NewFn, NewFnArgIt);
        if (ARI->ReplacementTypes.empty())
          OldFnArgIt->replaceAllUsesWith(
              PoisonValue::get(OldFnArgIt->getType()));
        NewFnArgIt += ARI->ReplacementTypes.size();
      } else {
        NewFnArgIt->takeName(&*OldFnArgIt);
        OldFnArgIt->replaceAllUsesWith(&*NewFnArgIt);
        ++NewFnArgIt;
      }
    }

    // Eliminate the instructions *after* we visited all of them.
    for (auto &CallSitePair : CallSitePairs) {
      CallBase &OldCB = *CallSitePair.first;
      CallBase &NewCB = *CallSitePair.second;
      assert(OldCB.getType() == NewCB.getType() &&
             "Cannot handle call sites with different types!");
      ModifiedFns.insert(OldCB.getFunction());
      Configuration.CGUpdater.replaceCallSite(OldCB, NewCB);
      OldCB.replaceAllUsesWith(&NewCB);
      OldCB.eraseFromParent();
    }

    // Replace the function in the call graph (if any).
    Configuration.CGUpdater.replaceFunctionWith(*OldFn, *NewFn);

    // If the old function was modified and needed to be reanalyzed, the new one
    // does now.
    if (ModifiedFns.remove(OldFn))
      ModifiedFns.insert(NewFn);

    Changed = ChangeStatus::CHANGED;
  }

  return Changed;
}

void InformationCache::initializeInformationCache(const Function &CF,
                                                  FunctionInfo &FI) {
  // As we do not modify the function here we can remove the const
  // withouth breaking implicit assumptions. At the end of the day, we could
  // initialize the cache eagerly which would look the same to the users.
  Function &F = const_cast<Function &>(CF);

  // Walk all instructions to find interesting instructions that might be
  // queried by abstract attributes during their initialization or update.
  // This has to happen before we create attributes.

  DenseMap<const Value *, Optional<short>> AssumeUsesMap;

  // Add \p V to the assume uses map which track the number of uses outside of
  // "visited" assumes. If no outside uses are left the value is added to the
  // assume only use vector.
  auto AddToAssumeUsesMap = [&](const Value &V) -> void {
    SmallVector<const Instruction *> Worklist;
    if (auto *I = dyn_cast<Instruction>(&V))
      Worklist.push_back(I);
    while (!Worklist.empty()) {
      const Instruction *I = Worklist.pop_back_val();
      Optional<short> &NumUses = AssumeUsesMap[I];
      if (!NumUses)
        NumUses = I->getNumUses();
      NumUses = NumUses.value() - /* this assume */ 1;
      if (NumUses.value() != 0)
        continue;
      AssumeOnlyValues.insert(I);
      for (const Value *Op : I->operands())
        if (auto *OpI = dyn_cast<Instruction>(Op))
          Worklist.push_back(OpI);
    }
  };

  for (Instruction &I : instructions(&F)) {
    bool IsInterestingOpcode = false;

    // To allow easy access to all instructions in a function with a given
    // opcode we store them in the InfoCache. As not all opcodes are interesting
    // to concrete attributes we only cache the ones that are as identified in
    // the following switch.
    // Note: There are no concrete attributes now so this is initially empty.
    switch (I.getOpcode()) {
    default:
      assert(!isa<CallBase>(&I) &&
             "New call base instruction type needs to be known in the "
             "Attributor.");
      break;
    case Instruction::Call:
      // Calls are interesting on their own, additionally:
      // For `llvm.assume` calls we also fill the KnowledgeMap as we find them.
      // For `must-tail` calls we remember the caller and callee.
      if (auto *Assume = dyn_cast<AssumeInst>(&I)) {
        fillMapFromAssume(*Assume, KnowledgeMap);
        AddToAssumeUsesMap(*Assume->getArgOperand(0));
      } else if (cast<CallInst>(I).isMustTailCall()) {
        FI.ContainsMustTailCall = true;
        if (const Function *Callee = cast<CallInst>(I).getCalledFunction())
          getFunctionInfo(*Callee).CalledViaMustTail = true;
      }
      [[fallthrough]];
    case Instruction::CallBr:
    case Instruction::Invoke:
    case Instruction::CleanupRet:
    case Instruction::CatchSwitch:
    case Instruction::AtomicRMW:
    case Instruction::AtomicCmpXchg:
    case Instruction::Br:
    case Instruction::Resume:
    case Instruction::Ret:
    case Instruction::Load:
      // The alignment of a pointer is interesting for loads.
    case Instruction::Store:
      // The alignment of a pointer is interesting for stores.
    case Instruction::Alloca:
    case Instruction::AddrSpaceCast:
      IsInterestingOpcode = true;
    }
    if (IsInterestingOpcode) {
      auto *&Insts = FI.OpcodeInstMap[I.getOpcode()];
      if (!Insts)
        Insts = new (Allocator) InstructionVectorTy();
      Insts->push_back(&I);
    }
    if (I.mayReadOrWriteMemory())
      FI.RWInsts.push_back(&I);
  }

  if (F.hasFnAttribute(Attribute::AlwaysInline) &&
      isInlineViable(F).isSuccess())
    InlineableFunctions.insert(&F);
}

AAResults *InformationCache::getAAResultsForFunction(const Function &F) {
  return AG.getAnalysis<AAManager>(F);
}

InformationCache::FunctionInfo::~FunctionInfo() {
  // The instruction vectors are allocated using a BumpPtrAllocator, we need to
  // manually destroy them.
  for (auto &It : OpcodeInstMap)
    It.getSecond()->~InstructionVectorTy();
}

void Attributor::recordDependence(const AbstractAttribute &FromAA,
                                  const AbstractAttribute &ToAA,
                                  DepClassTy DepClass) {
  if (DepClass == DepClassTy::NONE)
    return;
  // If we are outside of an update, thus before the actual fixpoint iteration
  // started (= when we create AAs), we do not track dependences because we will
  // put all AAs into the initial worklist anyway.
  if (DependenceStack.empty())
    return;
  if (FromAA.getState().isAtFixpoint())
    return;
  DependenceStack.back()->push_back({&FromAA, &ToAA, DepClass});
}

void Attributor::rememberDependences() {
  assert(!DependenceStack.empty() && "No dependences to remember!");

  for (DepInfo &DI : *DependenceStack.back()) {
    assert((DI.DepClass == DepClassTy::REQUIRED ||
            DI.DepClass == DepClassTy::OPTIONAL) &&
           "Expected required or optional dependence (1 bit)!");
    auto &DepAAs = const_cast<AbstractAttribute &>(*DI.FromAA).Deps;
    DepAAs.push_back(AbstractAttribute::DepTy(
        const_cast<AbstractAttribute *>(DI.ToAA), unsigned(DI.DepClass)));
  }
}

void Attributor::identifyDefaultAbstractAttributes(Function &F) {
  if (!VisitedFunctions.insert(&F).second)
    return;
  if (F.isDeclaration())
    return;

  // In non-module runs we need to look at the call sites of a function to
  // determine if it is part of a must-tail call edge. This will influence what
  // attributes we can derive.
  InformationCache::FunctionInfo &FI = InfoCache.getFunctionInfo(F);
  if (!isModulePass() && !FI.CalledViaMustTail) {
    for (const Use &U : F.uses())
      if (const auto *CB = dyn_cast<CallBase>(U.getUser()))
        if (CB->isCallee(&U) && CB->isMustTailCall())
          FI.CalledViaMustTail = true;
  }

  IRPosition FPos = IRPosition::function(F);

  // Check for dead BasicBlocks in every function.
  // We need dead instruction detection because we do not want to deal with
  // broken IR in which SSA rules do not apply.
  getOrCreateAAFor<AAIsDead>(FPos);

  // Every function might be "will-return".
  getOrCreateAAFor<AAWillReturn>(FPos);

  // Every function might contain instructions that cause "undefined behavior".
  getOrCreateAAFor<AAUndefinedBehavior>(FPos);

  // Every function can be nounwind.
  getOrCreateAAFor<AANoUnwind>(FPos);

  // Every function might be marked "nosync"
  getOrCreateAAFor<AANoSync>(FPos);

  // Every function might be "no-free".
  getOrCreateAAFor<AANoFree>(FPos);

  // Every function might be "no-return".
  getOrCreateAAFor<AANoReturn>(FPos);

  // Every function might be "no-recurse".
  getOrCreateAAFor<AANoRecurse>(FPos);

  // Every function might be "readnone/readonly/writeonly/...".
  getOrCreateAAFor<AAMemoryBehavior>(FPos);

  // Every function can be "readnone/argmemonly/inaccessiblememonly/...".
  getOrCreateAAFor<AAMemoryLocation>(FPos);

  // Every function can track active assumptions.
  getOrCreateAAFor<AAAssumptionInfo>(FPos);

  // Every function might be applicable for Heap-To-Stack conversion.
  if (EnableHeapToStack)
    getOrCreateAAFor<AAHeapToStack>(FPos);

  // Return attributes are only appropriate if the return type is non void.
  Type *ReturnType = F.getReturnType();
  if (!ReturnType->isVoidTy()) {
    // Argument attribute "returned" --- Create only one per function even
    // though it is an argument attribute.
    getOrCreateAAFor<AAReturnedValues>(FPos);

    IRPosition RetPos = IRPosition::returned(F);

    // Every returned value might be dead.
    getOrCreateAAFor<AAIsDead>(RetPos);

    // Every function might be simplified.
    bool UsedAssumedInformation = false;
    getAssumedSimplified(RetPos, nullptr, UsedAssumedInformation,
                         AA::Intraprocedural);

    // Every returned value might be marked noundef.
    getOrCreateAAFor<AANoUndef>(RetPos);

    if (ReturnType->isPointerTy()) {

      // Every function with pointer return type might be marked align.
      getOrCreateAAFor<AAAlign>(RetPos);

      // Every function with pointer return type might be marked nonnull.
      getOrCreateAAFor<AANonNull>(RetPos);

      // Every function with pointer return type might be marked noalias.
      getOrCreateAAFor<AANoAlias>(RetPos);

      // Every function with pointer return type might be marked
      // dereferenceable.
      getOrCreateAAFor<AADereferenceable>(RetPos);
    }
  }

  for (Argument &Arg : F.args()) {
    IRPosition ArgPos = IRPosition::argument(Arg);

    // Every argument might be simplified. We have to go through the Attributor
    // interface though as outside AAs can register custom simplification
    // callbacks.
    bool UsedAssumedInformation = false;
    getAssumedSimplified(ArgPos, /* AA */ nullptr, UsedAssumedInformation,
                         AA::Intraprocedural);

    // Every argument might be dead.
    getOrCreateAAFor<AAIsDead>(ArgPos);

    // Every argument might be marked noundef.
    getOrCreateAAFor<AANoUndef>(ArgPos);

    if (Arg.getType()->isPointerTy()) {
      // Every argument with pointer type might be marked nonnull.
      getOrCreateAAFor<AANonNull>(ArgPos);

      // Every argument with pointer type might be marked noalias.
      getOrCreateAAFor<AANoAlias>(ArgPos);

      // Every argument with pointer type might be marked dereferenceable.
      getOrCreateAAFor<AADereferenceable>(ArgPos);

      // Every argument with pointer type might be marked align.
      getOrCreateAAFor<AAAlign>(ArgPos);

      // Every argument with pointer type might be marked nocapture.
      getOrCreateAAFor<AANoCapture>(ArgPos);

      // Every argument with pointer type might be marked
      // "readnone/readonly/writeonly/..."
      getOrCreateAAFor<AAMemoryBehavior>(ArgPos);

      // Every argument with pointer type might be marked nofree.
      getOrCreateAAFor<AANoFree>(ArgPos);

      // Every argument with pointer type might be privatizable (or promotable)
      getOrCreateAAFor<AAPrivatizablePtr>(ArgPos);
    }
  }

  auto CallSitePred = [&](Instruction &I) -> bool {
    auto &CB = cast<CallBase>(I);
    IRPosition CBInstPos = IRPosition::inst(CB);
    IRPosition CBFnPos = IRPosition::callsite_function(CB);

    // Call sites might be dead if they do not have side effects and no live
    // users. The return value might be dead if there are no live users.
    getOrCreateAAFor<AAIsDead>(CBInstPos);

    Function *Callee = CB.getCalledFunction();
    // TODO: Even if the callee is not known now we might be able to simplify
    //       the call/callee.
    if (!Callee)
      return true;

    // Every call site can track active assumptions.
    getOrCreateAAFor<AAAssumptionInfo>(CBFnPos);

    // Skip declarations except if annotations on their call sites were
    // explicitly requested.
    if (!AnnotateDeclarationCallSites && Callee->isDeclaration() &&
        !Callee->hasMetadata(LLVMContext::MD_callback))
      return true;

    if (!Callee->getReturnType()->isVoidTy() && !CB.use_empty()) {

      IRPosition CBRetPos = IRPosition::callsite_returned(CB);
      bool UsedAssumedInformation = false;
      getAssumedSimplified(CBRetPos, nullptr, UsedAssumedInformation,
                           AA::Intraprocedural);
    }

    for (int I = 0, E = CB.arg_size(); I < E; ++I) {

      IRPosition CBArgPos = IRPosition::callsite_argument(CB, I);

      // Every call site argument might be dead.
      getOrCreateAAFor<AAIsDead>(CBArgPos);

      // Call site argument might be simplified. We have to go through the
      // Attributor interface though as outside AAs can register custom
      // simplification callbacks.
      bool UsedAssumedInformation = false;
      getAssumedSimplified(CBArgPos, /* AA */ nullptr, UsedAssumedInformation,
                           AA::Intraprocedural);

      // Every call site argument might be marked "noundef".
      getOrCreateAAFor<AANoUndef>(CBArgPos);

      if (!CB.getArgOperand(I)->getType()->isPointerTy())
        continue;

      // Call site argument attribute "non-null".
      getOrCreateAAFor<AANonNull>(CBArgPos);

      // Call site argument attribute "nocapture".
      getOrCreateAAFor<AANoCapture>(CBArgPos);

      // Call site argument attribute "no-alias".
      getOrCreateAAFor<AANoAlias>(CBArgPos);

      // Call site argument attribute "dereferenceable".
      getOrCreateAAFor<AADereferenceable>(CBArgPos);

      // Call site argument attribute "align".
      getOrCreateAAFor<AAAlign>(CBArgPos);

      // Call site argument attribute
      // "readnone/readonly/writeonly/..."
      getOrCreateAAFor<AAMemoryBehavior>(CBArgPos);

      // Call site argument attribute "nofree".
      getOrCreateAAFor<AANoFree>(CBArgPos);
    }
    return true;
  };

  auto &OpcodeInstMap = InfoCache.getOpcodeInstMapForFunction(F);
  bool Success;
  bool UsedAssumedInformation = false;
  Success = checkForAllInstructionsImpl(
      nullptr, OpcodeInstMap, CallSitePred, nullptr, nullptr,
      {(unsigned)Instruction::Invoke, (unsigned)Instruction::CallBr,
       (unsigned)Instruction::Call},
      UsedAssumedInformation);
  (void)Success;
  assert(Success && "Expected the check call to be successful!");

  auto LoadStorePred = [&](Instruction &I) -> bool {
    if (isa<LoadInst>(I)) {
      getOrCreateAAFor<AAAlign>(
          IRPosition::value(*cast<LoadInst>(I).getPointerOperand()));
      if (SimplifyAllLoads)
        getAssumedSimplified(IRPosition::value(I), nullptr,
                             UsedAssumedInformation, AA::Intraprocedural);
    } else {
      auto &SI = cast<StoreInst>(I);
      getOrCreateAAFor<AAIsDead>(IRPosition::inst(I));
      getAssumedSimplified(IRPosition::value(*SI.getValueOperand()), nullptr,
                           UsedAssumedInformation, AA::Intraprocedural);
      getOrCreateAAFor<AAAlign>(IRPosition::value(*SI.getPointerOperand()));
    }
    return true;
  };
  Success = checkForAllInstructionsImpl(
      nullptr, OpcodeInstMap, LoadStorePred, nullptr, nullptr,
      {(unsigned)Instruction::Load, (unsigned)Instruction::Store},
      UsedAssumedInformation);
  (void)Success;
  assert(Success && "Expected the check call to be successful!");
}

/// Helpers to ease debugging through output streams and print calls.
///
///{
raw_ostream &llvm::operator<<(raw_ostream &OS, ChangeStatus S) {
  return OS << (S == ChangeStatus::CHANGED ? "changed" : "unchanged");
}

raw_ostream &llvm::operator<<(raw_ostream &OS, IRPosition::Kind AP) {
  switch (AP) {
  case IRPosition::IRP_INVALID:
    return OS << "inv";
  case IRPosition::IRP_FLOAT:
    return OS << "flt";
  case IRPosition::IRP_RETURNED:
    return OS << "fn_ret";
  case IRPosition::IRP_CALL_SITE_RETURNED:
    return OS << "cs_ret";
  case IRPosition::IRP_FUNCTION:
    return OS << "fn";
  case IRPosition::IRP_CALL_SITE:
    return OS << "cs";
  case IRPosition::IRP_ARGUMENT:
    return OS << "arg";
  case IRPosition::IRP_CALL_SITE_ARGUMENT:
    return OS << "cs_arg";
  }
  llvm_unreachable("Unknown attribute position!");
}

raw_ostream &llvm::operator<<(raw_ostream &OS, const IRPosition &Pos) {
  const Value &AV = Pos.getAssociatedValue();
  OS << "{" << Pos.getPositionKind() << ":" << AV.getName() << " ["
     << Pos.getAnchorValue().getName() << "@" << Pos.getCallSiteArgNo() << "]";

  if (Pos.hasCallBaseContext())
    OS << "[cb_context:" << *Pos.getCallBaseContext() << "]";
  return OS << "}";
}

raw_ostream &llvm::operator<<(raw_ostream &OS, const IntegerRangeState &S) {
  OS << "range-state(" << S.getBitWidth() << ")<";
  S.getKnown().print(OS);
  OS << " / ";
  S.getAssumed().print(OS);
  OS << ">";

  return OS << static_cast<const AbstractState &>(S);
}

raw_ostream &llvm::operator<<(raw_ostream &OS, const AbstractState &S) {
  return OS << (!S.isValidState() ? "top" : (S.isAtFixpoint() ? "fix" : ""));
}

raw_ostream &llvm::operator<<(raw_ostream &OS, const AbstractAttribute &AA) {
  AA.print(OS);
  return OS;
}

raw_ostream &llvm::operator<<(raw_ostream &OS,
                              const PotentialConstantIntValuesState &S) {
  OS << "set-state(< {";
  if (!S.isValidState())
    OS << "full-set";
  else {
    for (const auto &It : S.getAssumedSet())
      OS << It << ", ";
    if (S.undefIsContained())
      OS << "undef ";
  }
  OS << "} >)";

  return OS;
}

raw_ostream &llvm::operator<<(raw_ostream &OS,
                              const PotentialLLVMValuesState &S) {
  OS << "set-state(< {";
  if (!S.isValidState())
    OS << "full-set";
  else {
    for (const auto &It : S.getAssumedSet()) {
      if (auto *F = dyn_cast<Function>(It.first.getValue()))
        OS << "@" << F->getName() << "[" << int(It.second) << "], ";
      else
        OS << *It.first.getValue() << "[" << int(It.second) << "], ";
    }
    if (S.undefIsContained())
      OS << "undef ";
  }
  OS << "} >)";

  return OS;
}

void AbstractAttribute::print(raw_ostream &OS) const {
  OS << "[";
  OS << getName();
  OS << "] for CtxI ";

  if (auto *I = getCtxI()) {
    OS << "'";
    I->print(OS);
    OS << "'";
  } else
    OS << "<<null inst>>";

  OS << " at position " << getIRPosition() << " with state " << getAsStr()
     << '\n';
}

void AbstractAttribute::printWithDeps(raw_ostream &OS) const {
  print(OS);

  for (const auto &DepAA : Deps) {
    auto *AA = DepAA.getPointer();
    OS << "  updates ";
    AA->print(OS);
  }

  OS << '\n';
}

raw_ostream &llvm::operator<<(raw_ostream &OS,
                              const AAPointerInfo::Access &Acc) {
  OS << " [" << Acc.getKind() << "] " << *Acc.getRemoteInst();
  if (Acc.getLocalInst() != Acc.getRemoteInst())
    OS << " via " << *Acc.getLocalInst();
  if (Acc.getContent()) {
    if (*Acc.getContent())
      OS << " [" << **Acc.getContent() << "]";
    else
      OS << " [ <unknown> ]";
  }
  return OS;
}
///}

/// ----------------------------------------------------------------------------
///                       Pass (Manager) Boilerplate
/// ----------------------------------------------------------------------------

static bool runAttributorOnFunctions(InformationCache &InfoCache,
                                     SetVector<Function *> &Functions,
                                     AnalysisGetter &AG,
                                     CallGraphUpdater &CGUpdater,
                                     bool DeleteFns, bool IsModulePass) {
  if (Functions.empty())
    return false;

  LLVM_DEBUG({
    dbgs() << "[Attributor] Run on module with " << Functions.size()
           << " functions:\n";
    for (Function *Fn : Functions)
      dbgs() << "  - " << Fn->getName() << "\n";
  });

  // Create an Attributor and initially empty information cache that is filled
  // while we identify default attribute opportunities.
  AttributorConfig AC(CGUpdater);
  AC.IsModulePass = IsModulePass;
  AC.DeleteFns = DeleteFns;
  Attributor A(Functions, InfoCache, AC);

  // Create shallow wrappers for all functions that are not IPO amendable
  if (AllowShallowWrappers)
    for (Function *F : Functions)
      if (!A.isFunctionIPOAmendable(*F))
        Attributor::createShallowWrapper(*F);

  // Internalize non-exact functions
  // TODO: for now we eagerly internalize functions without calculating the
  //       cost, we need a cost interface to determine whether internalizing
  //       a function is "beneficial"
  if (AllowDeepWrapper) {
    unsigned FunSize = Functions.size();
    for (unsigned u = 0; u < FunSize; u++) {
      Function *F = Functions[u];
      if (!F->isDeclaration() && !F->isDefinitionExact() && F->getNumUses() &&
          !GlobalValue::isInterposableLinkage(F->getLinkage())) {
        Function *NewF = Attributor::internalizeFunction(*F);
        assert(NewF && "Could not internalize function.");
        Functions.insert(NewF);

        // Update call graph
        CGUpdater.replaceFunctionWith(*F, *NewF);
        for (const Use &U : NewF->uses())
          if (CallBase *CB = dyn_cast<CallBase>(U.getUser())) {
            auto *CallerF = CB->getCaller();
            CGUpdater.reanalyzeFunction(*CallerF);
          }
      }
    }
  }

  for (Function *F : Functions) {
    if (F->hasExactDefinition())
      NumFnWithExactDefinition++;
    else
      NumFnWithoutExactDefinition++;

    // We look at internal functions only on-demand but if any use is not a
    // direct call or outside the current set of analyzed functions, we have
    // to do it eagerly.
    if (F->hasLocalLinkage()) {
      if (llvm::all_of(F->uses(), [&Functions](const Use &U) {
            const auto *CB = dyn_cast<CallBase>(U.getUser());
            return CB && CB->isCallee(&U) &&
                   Functions.count(const_cast<Function *>(CB->getCaller()));
          }))
        continue;
    }

    // Populate the Attributor with abstract attribute opportunities in the
    // function and the information cache with IR information.
    A.identifyDefaultAbstractAttributes(*F);
  }

  ChangeStatus Changed = A.run();

  LLVM_DEBUG(dbgs() << "[Attributor] Done with " << Functions.size()
                    << " functions, result: " << Changed << ".\n");
  return Changed == ChangeStatus::CHANGED;
}

void AADepGraph::viewGraph() { llvm::ViewGraph(this, "Dependency Graph"); }

void AADepGraph::dumpGraph() {
  static std::atomic<int> CallTimes;
  std::string Prefix;

  if (!DepGraphDotFileNamePrefix.empty())
    Prefix = DepGraphDotFileNamePrefix;
  else
    Prefix = "dep_graph";
  std::string Filename =
      Prefix + "_" + std::to_string(CallTimes.load()) + ".dot";

  outs() << "Dependency graph dump to " << Filename << ".\n";

  std::error_code EC;

  raw_fd_ostream File(Filename, EC, sys::fs::OF_TextWithCRLF);
  if (!EC)
    llvm::WriteGraph(File, this);

  CallTimes++;
}

void AADepGraph::print() {
  for (auto DepAA : SyntheticRoot.Deps)
    cast<AbstractAttribute>(DepAA.getPointer())->printWithDeps(outs());
}

PreservedAnalyses AttributorPass::run(Module &M, ModuleAnalysisManager &AM) {
  FunctionAnalysisManager &FAM =
      AM.getResult<FunctionAnalysisManagerModuleProxy>(M).getManager();
  AnalysisGetter AG(FAM);

  SetVector<Function *> Functions;
  for (Function &F : M)
    Functions.insert(&F);

  CallGraphUpdater CGUpdater;
  BumpPtrAllocator Allocator;
  InformationCache InfoCache(M, AG, Allocator, /* CGSCC */ nullptr);
  if (runAttributorOnFunctions(InfoCache, Functions, AG, CGUpdater,
                               /* DeleteFns */ true, /* IsModulePass */ true)) {
    // FIXME: Think about passes we will preserve and add them here.
    return PreservedAnalyses::none();
  }
  return PreservedAnalyses::all();
}

PreservedAnalyses AttributorCGSCCPass::run(LazyCallGraph::SCC &C,
                                           CGSCCAnalysisManager &AM,
                                           LazyCallGraph &CG,
                                           CGSCCUpdateResult &UR) {
  FunctionAnalysisManager &FAM =
      AM.getResult<FunctionAnalysisManagerCGSCCProxy>(C, CG).getManager();
  AnalysisGetter AG(FAM);

  SetVector<Function *> Functions;
  for (LazyCallGraph::Node &N : C)
    Functions.insert(&N.getFunction());

  if (Functions.empty())
    return PreservedAnalyses::all();

  Module &M = *Functions.back()->getParent();
  CallGraphUpdater CGUpdater;
  CGUpdater.initialize(CG, C, AM, UR);
  BumpPtrAllocator Allocator;
  InformationCache InfoCache(M, AG, Allocator, /* CGSCC */ &Functions);
  if (runAttributorOnFunctions(InfoCache, Functions, AG, CGUpdater,
                               /* DeleteFns */ false,
                               /* IsModulePass */ false)) {
    // FIXME: Think about passes we will preserve and add them here.
    PreservedAnalyses PA;
    PA.preserve<FunctionAnalysisManagerCGSCCProxy>();
    return PA;
  }
  return PreservedAnalyses::all();
}

namespace llvm {

template <> struct GraphTraits<AADepGraphNode *> {
  using NodeRef = AADepGraphNode *;
  using DepTy = PointerIntPair<AADepGraphNode *, 1>;
  using EdgeRef = PointerIntPair<AADepGraphNode *, 1>;

  static NodeRef getEntryNode(AADepGraphNode *DGN) { return DGN; }
  static NodeRef DepGetVal(DepTy &DT) { return DT.getPointer(); }

  using ChildIteratorType =
      mapped_iterator<TinyPtrVector<DepTy>::iterator, decltype(&DepGetVal)>;
  using ChildEdgeIteratorType = TinyPtrVector<DepTy>::iterator;

  static ChildIteratorType child_begin(NodeRef N) { return N->child_begin(); }

  static ChildIteratorType child_end(NodeRef N) { return N->child_end(); }
};

template <>
struct GraphTraits<AADepGraph *> : public GraphTraits<AADepGraphNode *> {
  static NodeRef getEntryNode(AADepGraph *DG) { return DG->GetEntryNode(); }

  using nodes_iterator =
      mapped_iterator<TinyPtrVector<DepTy>::iterator, decltype(&DepGetVal)>;

  static nodes_iterator nodes_begin(AADepGraph *DG) { return DG->begin(); }

  static nodes_iterator nodes_end(AADepGraph *DG) { return DG->end(); }
};

template <> struct DOTGraphTraits<AADepGraph *> : public DefaultDOTGraphTraits {
  DOTGraphTraits(bool isSimple = false) : DefaultDOTGraphTraits(isSimple) {}

  static std::string getNodeLabel(const AADepGraphNode *Node,
                                  const AADepGraph *DG) {
    std::string AAString;
    raw_string_ostream O(AAString);
    Node->print(O);
    return AAString;
  }
};

} // end namespace llvm

namespace {

struct AttributorLegacyPass : public ModulePass {
  static char ID;

  AttributorLegacyPass() : ModulePass(ID) {
    initializeAttributorLegacyPassPass(*PassRegistry::getPassRegistry());
  }

  bool runOnModule(Module &M) override {
    if (skipModule(M))
      return false;

    AnalysisGetter AG;
    SetVector<Function *> Functions;
    for (Function &F : M)
      Functions.insert(&F);

    CallGraphUpdater CGUpdater;
    BumpPtrAllocator Allocator;
    InformationCache InfoCache(M, AG, Allocator, /* CGSCC */ nullptr);
    return runAttributorOnFunctions(InfoCache, Functions, AG, CGUpdater,
                                    /* DeleteFns*/ true,
                                    /* IsModulePass */ true);
  }

  void getAnalysisUsage(AnalysisUsage &AU) const override {
    // FIXME: Think about passes we will preserve and add them here.
    AU.addRequired<TargetLibraryInfoWrapperPass>();
  }
};

struct AttributorCGSCCLegacyPass : public CallGraphSCCPass {
  static char ID;

  AttributorCGSCCLegacyPass() : CallGraphSCCPass(ID) {
    initializeAttributorCGSCCLegacyPassPass(*PassRegistry::getPassRegistry());
  }

  bool runOnSCC(CallGraphSCC &SCC) override {
    if (skipSCC(SCC))
      return false;

    SetVector<Function *> Functions;
    for (CallGraphNode *CGN : SCC)
      if (Function *Fn = CGN->getFunction())
        if (!Fn->isDeclaration())
          Functions.insert(Fn);

    if (Functions.empty())
      return false;

    AnalysisGetter AG;
    CallGraph &CG = const_cast<CallGraph &>(SCC.getCallGraph());
    CallGraphUpdater CGUpdater;
    CGUpdater.initialize(CG, SCC);
    Module &M = *Functions.back()->getParent();
    BumpPtrAllocator Allocator;
    InformationCache InfoCache(M, AG, Allocator, /* CGSCC */ &Functions);
    return runAttributorOnFunctions(InfoCache, Functions, AG, CGUpdater,
                                    /* DeleteFns */ false,
                                    /* IsModulePass */ false);
  }

  void getAnalysisUsage(AnalysisUsage &AU) const override {
    // FIXME: Think about passes we will preserve and add them here.
    AU.addRequired<TargetLibraryInfoWrapperPass>();
    CallGraphSCCPass::getAnalysisUsage(AU);
  }
};

} // end anonymous namespace

Pass *llvm::createAttributorLegacyPass() { return new AttributorLegacyPass(); }
Pass *llvm::createAttributorCGSCCLegacyPass() {
  return new AttributorCGSCCLegacyPass();
}

char AttributorLegacyPass::ID = 0;
char AttributorCGSCCLegacyPass::ID = 0;

INITIALIZE_PASS_BEGIN(AttributorLegacyPass, "attributor",
                      "Deduce and propagate attributes", false, false)
INITIALIZE_PASS_DEPENDENCY(TargetLibraryInfoWrapperPass)
INITIALIZE_PASS_END(AttributorLegacyPass, "attributor",
                    "Deduce and propagate attributes", false, false)
INITIALIZE_PASS_BEGIN(AttributorCGSCCLegacyPass, "attributor-cgscc",
                      "Deduce and propagate attributes (CGSCC pass)", false,
                      false)
INITIALIZE_PASS_DEPENDENCY(TargetLibraryInfoWrapperPass)
INITIALIZE_PASS_DEPENDENCY(CallGraphWrapperPass)
INITIALIZE_PASS_END(AttributorCGSCCLegacyPass, "attributor-cgscc",
                    "Deduce and propagate attributes (CGSCC pass)", false,
                    false)<|MERGE_RESOLUTION|>--- conflicted
+++ resolved
@@ -238,11 +238,7 @@
     return UndefValue::get(&Ty);
 
   if (OASPtr && !OASPtr->offsetOrSizeAreUnknown()) {
-<<<<<<< HEAD
-    APInt Offset = APInt(64, OASPtr->getOffset());
-=======
     APInt Offset = APInt(64, OASPtr->Offset);
->>>>>>> e7aa6127
     return ConstantFoldLoadFromConst(GV->getInitializer(), &Ty, Offset, DL);
   }
 
@@ -456,11 +452,7 @@
     // object.
     bool HasBeenWrittenTo = false;
 
-<<<<<<< HEAD
-    AA::OffsetAndSize OAS = AA::OffsetAndSize::getUnassigned();
-=======
     AA::OffsetAndSize OAS;
->>>>>>> e7aa6127
     auto &PI = A.getAAFor<AAPointerInfo>(QueryingAA, IRPosition::value(*Obj),
                                          DepClassTy::NONE);
     if (!PI.forallInterferingAccesses(A, QueryingAA, I, CheckAccess,
