//===- PassManagerBuilder.cpp - Build Standard Pass -----------------------===//
//
// Part of the LLVM Project, under the Apache License v2.0 with LLVM Exceptions.
// See https://llvm.org/LICENSE.txt for license information.
// SPDX-License-Identifier: Apache-2.0 WITH LLVM-exception
//
//===----------------------------------------------------------------------===//
//
// This file defines the PassManagerBuilder class, which is used to set up a
// "standard" optimization sequence suitable for languages like C and C++.
//
//===----------------------------------------------------------------------===//

#include "llvm/Transforms/IPO/PassManagerBuilder.h"
#include "llvm-c/Transforms/PassManagerBuilder.h"
#include "llvm/ADT/STLExtras.h"
#include "llvm/ADT/SmallVector.h"
#include "llvm/Analysis/BasicAliasAnalysis.h"
#include "llvm/Analysis/CFLAndersAliasAnalysis.h"
#include "llvm/Analysis/CFLSteensAliasAnalysis.h"
#include "llvm/Analysis/GlobalsModRef.h"
#include "llvm/Analysis/InlineCost.h"
#include "llvm/Analysis/Passes.h"
#include "llvm/Analysis/ScopedNoAliasAA.h"
#include "llvm/Analysis/TargetLibraryInfo.h"
#include "llvm/Analysis/TypeBasedAliasAnalysis.h"
#include "llvm/IR/DataLayout.h"
#include "llvm/IR/LegacyPassManager.h"
#include "llvm/IR/Verifier.h"
#include "llvm/InitializePasses.h"
#include "llvm/Support/CommandLine.h"
#include "llvm/Support/ManagedStatic.h"
#include "llvm/Target/CGPassBuilderOption.h"
#include "llvm/Transforms/AggressiveInstCombine/AggressiveInstCombine.h"
#include "llvm/Transforms/IPO.h"
#include "llvm/Transforms/IPO/Attributor.h"
#include "llvm/Transforms/IPO/ForceFunctionAttrs.h"
#include "llvm/Transforms/IPO/FunctionAttrs.h"
#include "llvm/Transforms/IPO/InferFunctionAttrs.h"
#include "llvm/Transforms/InstCombine/InstCombine.h"
#include "llvm/Transforms/Instrumentation.h"
#include "llvm/Transforms/Scalar.h"
#include "llvm/Transforms/Scalar/GVN.h"
#include "llvm/Transforms/Scalar/InstSimplifyPass.h"
#include "llvm/Transforms/Scalar/LICM.h"
#include "llvm/Transforms/Scalar/LoopUnrollPass.h"
#include "llvm/Transforms/Scalar/SCCP.h"
#include "llvm/Transforms/Scalar/SimpleLoopUnswitch.h"
#include "llvm/Transforms/Utils.h"
#include "llvm/Transforms/Vectorize.h"
#include "llvm/Transforms/Vectorize/LoopVectorize.h"
#include "llvm/Transforms/Vectorize/SLPVectorizer.h"
#include "llvm/Transforms/Vectorize/VectorCombine.h"

using namespace llvm;

namespace llvm {
cl::opt<bool> RunPartialInlining("enable-partial-inlining", cl::init(false),
                                 cl::Hidden, cl::ZeroOrMore,
                                 cl::desc("Run Partial inlinining pass"));

static cl::opt<bool>
UseGVNAfterVectorization("use-gvn-after-vectorization",
  cl::init(false), cl::Hidden,
  cl::desc("Run GVN instead of Early CSE after vectorization passes"));

cl::opt<bool> ExtraVectorizerPasses(
    "extra-vectorizer-passes", cl::init(false), cl::Hidden,
    cl::desc("Run cleanup optimization passes after vectorization."));

static cl::opt<bool>
RunLoopRerolling("reroll-loops", cl::Hidden,
                 cl::desc("Run the loop rerolling pass"));

static cl::opt<bool>
    SYCLOptimizationMode("sycl-opt", cl::init(false), cl::Hidden,
                         cl::desc("Enable SYCL optimization mode."));

cl::opt<bool> RunNewGVN("enable-newgvn", cl::init(false), cl::Hidden,
                        cl::desc("Run the NewGVN pass"));

// Experimental option to use CFL-AA
static cl::opt<::CFLAAType>
    UseCFLAA("use-cfl-aa", cl::init(::CFLAAType::None), cl::Hidden,
             cl::desc("Enable the new, experimental CFL alias analysis"),
             cl::values(clEnumValN(::CFLAAType::None, "none", "Disable CFL-AA"),
                        clEnumValN(::CFLAAType::Steensgaard, "steens",
                                   "Enable unification-based CFL-AA"),
                        clEnumValN(::CFLAAType::Andersen, "anders",
                                   "Enable inclusion-based CFL-AA"),
                        clEnumValN(::CFLAAType::Both, "both",
                                   "Enable both variants of CFL-AA")));

cl::opt<bool> EnableLoopInterchange(
    "enable-loopinterchange", cl::init(false), cl::Hidden,
    cl::desc("Enable the experimental LoopInterchange Pass"));

cl::opt<bool> EnableUnrollAndJam("enable-unroll-and-jam", cl::init(false),
                                 cl::Hidden,
                                 cl::desc("Enable Unroll And Jam Pass"));

cl::opt<bool> EnableLoopFlatten("enable-loop-flatten", cl::init(false),
                                cl::Hidden,
                                cl::desc("Enable the LoopFlatten Pass"));

static cl::opt<bool>
    EnablePrepareForThinLTO("prepare-for-thinlto", cl::init(false), cl::Hidden,
                            cl::desc("Enable preparation for ThinLTO."));

static cl::opt<bool>
    EnablePerformThinLTO("perform-thinlto", cl::init(false), cl::Hidden,
                         cl::desc("Enable performing ThinLTO."));

cl::opt<bool> EnableHotColdSplit("hot-cold-split", cl::init(false),
    cl::ZeroOrMore, cl::desc("Enable hot-cold splitting pass"));

cl::opt<bool> EnableIROutliner("ir-outliner", cl::init(false), cl::Hidden,
    cl::desc("Enable ir outliner pass"));

static cl::opt<bool> UseLoopVersioningLICM(
    "enable-loop-versioning-licm", cl::init(false), cl::Hidden,
    cl::desc("Enable the experimental Loop Versioning LICM pass"));

cl::opt<bool>
    DisablePreInliner("disable-preinline", cl::init(false), cl::Hidden,
                      cl::desc("Disable pre-instrumentation inliner"));

cl::opt<int> PreInlineThreshold(
    "preinline-threshold", cl::Hidden, cl::init(75), cl::ZeroOrMore,
    cl::desc("Control the amount of inlining in pre-instrumentation inliner "
             "(default = 75)"));

cl::opt<bool>
    EnableGVNHoist("enable-gvn-hoist", cl::init(false), cl::ZeroOrMore,
                   cl::desc("Enable the GVN hoisting pass (default = off)"));

static cl::opt<bool>
    DisableLibCallsShrinkWrap("disable-libcalls-shrinkwrap", cl::init(false),
                              cl::Hidden,
                              cl::desc("Disable shrink-wrap library calls"));

static cl::opt<bool> EnableSimpleLoopUnswitch(
    "enable-simple-loop-unswitch", cl::init(false), cl::Hidden,
    cl::desc("Enable the simple loop unswitch pass. Also enables independent "
             "cleanup passes integrated into the loop pass manager pipeline."));

cl::opt<bool>
    EnableGVNSink("enable-gvn-sink", cl::init(false), cl::ZeroOrMore,
                  cl::desc("Enable the GVN sinking pass (default = off)"));

// This option is used in simplifying testing SampleFDO optimizations for
// profile loading.
cl::opt<bool>
    EnableCHR("enable-chr", cl::init(true), cl::Hidden,
              cl::desc("Enable control height reduction optimization (CHR)"));

cl::opt<bool> FlattenedProfileUsed(
    "flattened-profile-used", cl::init(false), cl::Hidden,
    cl::desc("Indicate the sample profile being used is flattened, i.e., "
             "no inline hierachy exists in the profile. "));

cl::opt<bool> EnableOrderFileInstrumentation(
    "enable-order-file-instrumentation", cl::init(false), cl::Hidden,
    cl::desc("Enable order file instrumentation (default = off)"));

cl::opt<bool> EnableMatrix(
    "enable-matrix", cl::init(false), cl::Hidden,
    cl::desc("Enable lowering of the matrix intrinsics"));

cl::opt<bool> EnableConstraintElimination(
    "enable-constraint-elimination", cl::init(false), cl::Hidden,
    cl::desc(
        "Enable pass to eliminate conditions based on linear constraints."));

cl::opt<bool> EnableFunctionSpecialization(
    "enable-function-specialization", cl::init(false), cl::Hidden,
    cl::desc("Enable Function Specialization pass"));

cl::opt<AttributorRunOption> AttributorRun(
    "attributor-enable", cl::Hidden, cl::init(AttributorRunOption::NONE),
    cl::desc("Enable the attributor inter-procedural deduction pass."),
    cl::values(clEnumValN(AttributorRunOption::ALL, "all",
                          "enable all attributor runs"),
               clEnumValN(AttributorRunOption::MODULE, "module",
                          "enable module-wide attributor runs"),
               clEnumValN(AttributorRunOption::CGSCC, "cgscc",
                          "enable call graph SCC attributor runs"),
               clEnumValN(AttributorRunOption::NONE, "none",
                          "disable attributor runs")));

extern cl::opt<bool> EnableKnowledgeRetention;
} // namespace llvm

PassManagerBuilder::PassManagerBuilder() {
    OptLevel = 2;
    SizeLevel = 0;
    LibraryInfo = nullptr;
    Inliner = nullptr;
    DisableUnrollLoops = false;
    SLPVectorize = false;
    LoopVectorize = true;
    LoopsInterleaved = true;
    RerollLoops = RunLoopRerolling;
    NewGVN = RunNewGVN;
    LicmMssaOptCap = SetLicmMssaOptCap;
    LicmMssaNoAccForPromotionCap = SetLicmMssaNoAccForPromotionCap;
    DisableGVNLoadPRE = false;
    ForgetAllSCEVInLoopUnroll = ForgetSCEVInLoopUnroll;
    VerifyInput = false;
    VerifyOutput = false;
    MergeFunctions = false;
    PrepareForLTO = false;
    EnablePGOInstrGen = false;
    EnablePGOCSInstrGen = false;
    EnablePGOCSInstrUse = false;
    PGOInstrGen = "";
    PGOInstrUse = "";
    PGOSampleUse = "";
    PrepareForThinLTO = EnablePrepareForThinLTO;
    PerformThinLTO = EnablePerformThinLTO;
    DivergentTarget = false;
    CallGraphProfile = true;
}

PassManagerBuilder::~PassManagerBuilder() {
  delete LibraryInfo;
  delete Inliner;
}

/// Set of global extensions, automatically added as part of the standard set.
static ManagedStatic<
    SmallVector<std::tuple<PassManagerBuilder::ExtensionPointTy,
                           PassManagerBuilder::ExtensionFn,
                           PassManagerBuilder::GlobalExtensionID>,
                8>>
    GlobalExtensions;
static PassManagerBuilder::GlobalExtensionID GlobalExtensionsCounter;

/// Check if GlobalExtensions is constructed and not empty.
/// Since GlobalExtensions is a managed static, calling 'empty()' will trigger
/// the construction of the object.
static bool GlobalExtensionsNotEmpty() {
  return GlobalExtensions.isConstructed() && !GlobalExtensions->empty();
}

PassManagerBuilder::GlobalExtensionID
PassManagerBuilder::addGlobalExtension(PassManagerBuilder::ExtensionPointTy Ty,
                                       PassManagerBuilder::ExtensionFn Fn) {
  auto ExtensionID = GlobalExtensionsCounter++;
  GlobalExtensions->push_back(std::make_tuple(Ty, std::move(Fn), ExtensionID));
  return ExtensionID;
}

void PassManagerBuilder::removeGlobalExtension(
    PassManagerBuilder::GlobalExtensionID ExtensionID) {
  // RegisterStandardPasses may try to call this function after GlobalExtensions
  // has already been destroyed; doing so should not generate an error.
  if (!GlobalExtensions.isConstructed())
    return;

  auto GlobalExtension =
      llvm::find_if(*GlobalExtensions, [ExtensionID](const auto &elem) {
        return std::get<2>(elem) == ExtensionID;
      });
  assert(GlobalExtension != GlobalExtensions->end() &&
         "The extension ID to be removed should always be valid.");

  GlobalExtensions->erase(GlobalExtension);
}

void PassManagerBuilder::addExtension(ExtensionPointTy Ty, ExtensionFn Fn) {
  Extensions.push_back(std::make_pair(Ty, std::move(Fn)));
}

void PassManagerBuilder::addExtensionsToPM(ExtensionPointTy ETy,
                                           legacy::PassManagerBase &PM) const {
  if (GlobalExtensionsNotEmpty()) {
    for (auto &Ext : *GlobalExtensions) {
      if (std::get<0>(Ext) == ETy)
        std::get<1>(Ext)(*this, PM);
    }
  }
  for (unsigned i = 0, e = Extensions.size(); i != e; ++i)
    if (Extensions[i].first == ETy)
      Extensions[i].second(*this, PM);
}

void PassManagerBuilder::addInitialAliasAnalysisPasses(
    legacy::PassManagerBase &PM) const {
  switch (UseCFLAA) {
  case ::CFLAAType::Steensgaard:
    PM.add(createCFLSteensAAWrapperPass());
    break;
  case ::CFLAAType::Andersen:
    PM.add(createCFLAndersAAWrapperPass());
    break;
  case ::CFLAAType::Both:
    PM.add(createCFLSteensAAWrapperPass());
    PM.add(createCFLAndersAAWrapperPass());
    break;
  default:
    break;
  }

  // Add TypeBasedAliasAnalysis before BasicAliasAnalysis so that
  // BasicAliasAnalysis wins if they disagree. This is intended to help
  // support "obvious" type-punning idioms.
  PM.add(createTypeBasedAAWrapperPass());
  PM.add(createScopedNoAliasAAWrapperPass());
}

void PassManagerBuilder::populateFunctionPassManager(
    legacy::FunctionPassManager &FPM) {
  addExtensionsToPM(EP_EarlyAsPossible, FPM);

  // Add LibraryInfo if we have some.
  if (LibraryInfo)
    FPM.add(new TargetLibraryInfoWrapperPass(*LibraryInfo));

  // The backends do not handle matrix intrinsics currently.
  // Make sure they are also lowered in O0.
  // FIXME: A lightweight version of the pass should run in the backend
  //        pipeline on demand.
  if (EnableMatrix && OptLevel == 0)
    FPM.add(createLowerMatrixIntrinsicsMinimalPass());

  if (OptLevel == 0) return;

  addInitialAliasAnalysisPasses(FPM);

  // Lower llvm.expect to metadata before attempting transforms.
  // Compare/branch metadata may alter the behavior of passes like SimplifyCFG.
  FPM.add(createLowerExpectIntrinsicPass());
  FPM.add(createCFGSimplificationPass());
  FPM.add(createSROAPass());
  FPM.add(createEarlyCSEPass());
}

// Do PGO instrumentation generation or use pass as the option specified.
void PassManagerBuilder::addPGOInstrPasses(legacy::PassManagerBase &MPM,
                                           bool IsCS = false) {
  if (IsCS) {
    if (!EnablePGOCSInstrGen && !EnablePGOCSInstrUse)
      return;
  } else if (!EnablePGOInstrGen && PGOInstrUse.empty() && PGOSampleUse.empty())
    return;

  // Perform the preinline and cleanup passes for O1 and above.
  // We will not do this inline for context sensitive PGO (when IsCS is true).
  if (OptLevel > 0 && !DisablePreInliner && PGOSampleUse.empty() && !IsCS) {
    // Create preinline pass. We construct an InlineParams object and specify
    // the threshold here to avoid the command line options of the regular
    // inliner to influence pre-inlining. The only fields of InlineParams we
    // care about are DefaultThreshold and HintThreshold.
    InlineParams IP;
    IP.DefaultThreshold = PreInlineThreshold;
    // FIXME: The hint threshold has the same value used by the regular inliner
    // when not optimzing for size. This should probably be lowered after
    // performance testing.
    // Use PreInlineThreshold for both -Os and -Oz. Not running preinliner makes
    // the instrumented binary unusably large. Even if PreInlineThreshold is not
    // correct thresold for -Oz, it is better than not running preinliner.
    IP.HintThreshold = SizeLevel > 0 ? PreInlineThreshold : 325;

    MPM.add(createFunctionInliningPass(IP));
    MPM.add(createSROAPass());
    MPM.add(createEarlyCSEPass());             // Catch trivial redundancies
    MPM.add(createCFGSimplificationPass());    // Merge & remove BBs
    MPM.add(createInstructionCombiningPass()); // Combine silly seq's
    addExtensionsToPM(EP_Peephole, MPM);
  }
  if ((EnablePGOInstrGen && !IsCS) || (EnablePGOCSInstrGen && IsCS)) {
    MPM.add(createPGOInstrumentationGenLegacyPass(IsCS));
    // Add the profile lowering pass.
    InstrProfOptions Options;
    if (!PGOInstrGen.empty())
      Options.InstrProfileOutput = PGOInstrGen;
    Options.DoCounterPromotion = true;
    Options.UseBFIInPromotion = IsCS;
    MPM.add(createLoopRotatePass());
    MPM.add(createInstrProfilingLegacyPass(Options, IsCS));
  }
  if (!PGOInstrUse.empty())
    MPM.add(createPGOInstrumentationUseLegacyPass(PGOInstrUse, IsCS));
  // Indirect call promotion that promotes intra-module targets only.
  // For ThinLTO this is done earlier due to interactions with globalopt
  // for imported functions. We don't run this at -O0.
  if (OptLevel > 0 && !IsCS)
    MPM.add(
        createPGOIndirectCallPromotionLegacyPass(false, !PGOSampleUse.empty()));
}
void PassManagerBuilder::addFunctionSimplificationPasses(
    legacy::PassManagerBase &MPM) {
  // Start of function pass.
  // Break up aggregate allocas, using SSAUpdater.
  assert(OptLevel >= 1 && "Calling function optimizer with no optimization level!");
  MPM.add(createSROAPass());
  MPM.add(createEarlyCSEPass(true /* Enable mem-ssa. */)); // Catch trivial redundancies
  if (EnableKnowledgeRetention)
    MPM.add(createAssumeSimplifyPass());

  if (OptLevel > 1) {
    if (EnableGVNHoist)
      MPM.add(createGVNHoistPass());
    if (EnableGVNSink) {
      MPM.add(createGVNSinkPass());
      MPM.add(createCFGSimplificationPass());
    }
  }

  if (EnableConstraintElimination)
    MPM.add(createConstraintEliminationPass());

  if (OptLevel > 1) {
    // Speculative execution if the target has divergent branches; otherwise nop.
    MPM.add(createSpeculativeExecutionIfHasBranchDivergencePass());

    MPM.add(createJumpThreadingPass());         // Thread jumps.
    MPM.add(createCorrelatedValuePropagationPass()); // Propagate conditionals
  }
  MPM.add(createCFGSimplificationPass());     // Merge & remove BBs
  // Combine silly seq's
  if (OptLevel > 2)
    MPM.add(createAggressiveInstCombinerPass());
  MPM.add(createInstructionCombiningPass());
  if (SizeLevel == 0 && !DisableLibCallsShrinkWrap)
    MPM.add(createLibCallsShrinkWrapPass());
  addExtensionsToPM(EP_Peephole, MPM);

  // Optimize memory intrinsic calls based on the profiled size information.
  if (SizeLevel == 0)
    MPM.add(createPGOMemOPSizeOptLegacyPass());

  // TODO: Investigate the cost/benefit of tail call elimination on debugging.
  if (OptLevel > 1)
    MPM.add(createTailCallEliminationPass()); // Eliminate tail calls
  MPM.add(createCFGSimplificationPass());      // Merge & remove BBs
  // FIXME: re-association increases variables liveness and therefore register
  // pressure.
  if (!SYCLOptimizationMode)
    MPM.add(createReassociatePass()); // Reassociate expressions

  // Do not run loop pass pipeline in "SYCL Optimization Mode". Loop
  // optimizations rely on TTI, which is not accurate for SPIR target.
  if (!SYCLOptimizationMode) {
    // Begin the loop pass pipeline.
    if (EnableSimpleLoopUnswitch) {
      // The simple loop unswitch pass relies on separate cleanup passes.
      // Schedule them first so when we re-process a loop they run before other
      // loop passes.
      MPM.add(createLoopInstSimplifyPass());
      MPM.add(createLoopSimplifyCFGPass());
    }
    // Try to remove as much code from the loop header as possible,
    // to reduce amount of IR that will have to be duplicated.
    // TODO: Investigate promotion cap for O1.
    MPM.add(createLICMPass(LicmMssaOptCap, LicmMssaNoAccForPromotionCap));
    // Rotate Loop - disable header duplication at -Oz
    MPM.add(createLoopRotatePass(SizeLevel == 2 ? 0 : -1, PrepareForLTO));
    // TODO: Investigate promotion cap for O1.
    MPM.add(createLICMPass(LicmMssaOptCap, LicmMssaNoAccForPromotionCap));
    if (EnableSimpleLoopUnswitch)
      MPM.add(createSimpleLoopUnswitchLegacyPass());
    else
      MPM.add(
          createLoopUnswitchPass(SizeLevel || OptLevel < 3, DivergentTarget));
    // FIXME: We break the loop pass pipeline here in order to do full
    // simplify-cfg. Eventually loop-simplifycfg should be enhanced to replace
    // the need for this.
    MPM.add(createCFGSimplificationPass());
    MPM.add(createInstructionCombiningPass());
    // We resume loop passes creating a second loop pipeline here.
    if (EnableLoopFlatten) {
      MPM.add(createLoopFlattenPass()); // Flatten loops
      MPM.add(createLoopSimplifyCFGPass());
    }
    MPM.add(createLoopIdiomPass());      // Recognize idioms like memset.
    MPM.add(createIndVarSimplifyPass()); // Canonicalize indvars
    addExtensionsToPM(EP_LateLoopOptimizations, MPM);
    MPM.add(createLoopDeletionPass()); // Delete dead loops

    if (EnableLoopInterchange)
      MPM.add(createLoopInterchangePass()); // Interchange loops

    // Unroll small loops and perform peeling.
    MPM.add(createSimpleLoopUnrollPass(OptLevel, DisableUnrollLoops,
                                       ForgetAllSCEVInLoopUnroll));
    addExtensionsToPM(EP_LoopOptimizerEnd, MPM);
    // This ends the loop pass pipelines.
  }

  // Break up allocas that may now be splittable after loop unrolling.
  MPM.add(createSROAPass());

  if (OptLevel > 1) {
    MPM.add(createMergedLoadStoreMotionPass()); // Merge ld/st in diamonds
    MPM.add(NewGVN ? createNewGVNPass()
                   : createGVNPass(DisableGVNLoadPRE)); // Remove redundancies
  }
  MPM.add(createSCCPPass());                  // Constant prop with SCCP

  if (EnableConstraintElimination)
    MPM.add(createConstraintEliminationPass());

  // Delete dead bit computations (instcombine runs after to fold away the dead
  // computations, and then ADCE will run later to exploit any new DCE
  // opportunities that creates).
  MPM.add(createBitTrackingDCEPass());        // Delete dead bit computations

  // Run instcombine after redundancy elimination to exploit opportunities
  // opened up by them.
  MPM.add(createInstructionCombiningPass());
  addExtensionsToPM(EP_Peephole, MPM);
  if (OptLevel > 1) {
    MPM.add(createJumpThreadingPass());         // Thread jumps
    MPM.add(createCorrelatedValuePropagationPass());
  }
  MPM.add(createAggressiveDCEPass()); // Delete dead instructions

  MPM.add(createMemCpyOptPass());               // Remove memcpy / form memset
  // TODO: Investigate if this is too expensive at O1.
  if (OptLevel > 1) {
    MPM.add(createDeadStoreEliminationPass());  // Delete dead stores
    MPM.add(createLICMPass(LicmMssaOptCap, LicmMssaNoAccForPromotionCap));
  }

  addExtensionsToPM(EP_ScalarOptimizerLate, MPM);

  if (RerollLoops)
    MPM.add(createLoopRerollPass());

  // Merge & remove BBs and sink & hoist common instructions.
  MPM.add(createCFGSimplificationPass(
      SimplifyCFGOptions().hoistCommonInsts(true).sinkCommonInsts(true)));
  // Clean up after everything.
  MPM.add(createInstructionCombiningPass());
  addExtensionsToPM(EP_Peephole, MPM);

  if (EnableCHR && OptLevel >= 3 &&
      (!PGOInstrUse.empty() || !PGOSampleUse.empty() || EnablePGOCSInstrGen))
    MPM.add(createControlHeightReductionLegacyPass());
}

/// FIXME: Should LTO cause any differences to this set of passes?
void PassManagerBuilder::addVectorPasses(legacy::PassManagerBase &PM,
                                         bool IsFullLTO) {
  PM.add(createLoopVectorizePass(!LoopsInterleaved, !LoopVectorize));

  if (IsFullLTO) {
    // The vectorizer may have significantly shortened a loop body; unroll
    // again. Unroll small loops to hide loop backedge latency and saturate any
    // parallel execution resources of an out-of-order processor. We also then
    // need to clean up redundancies and loop invariant code.
    // FIXME: It would be really good to use a loop-integrated instruction
    // combiner for cleanup here so that the unrolling and LICM can be pipelined
    // across the loop nests.
    // We do UnrollAndJam in a separate LPM to ensure it happens before unroll
    if (EnableUnrollAndJam && !DisableUnrollLoops)
      PM.add(createLoopUnrollAndJamPass(OptLevel));
    PM.add(createLoopUnrollPass(OptLevel, DisableUnrollLoops,
                                ForgetAllSCEVInLoopUnroll));
    PM.add(createWarnMissedTransformationsPass());
  }

  if (!IsFullLTO) {
    // Eliminate loads by forwarding stores from the previous iteration to loads
    // of the current iteration.
    PM.add(createLoopLoadEliminationPass());
  }
  // Cleanup after the loop optimization passes.
  PM.add(createInstructionCombiningPass());

  if (OptLevel > 1 && ExtraVectorizerPasses) {
    // At higher optimization levels, try to clean up any runtime overlap and
    // alignment checks inserted by the vectorizer. We want to track correlated
    // runtime checks for two inner loops in the same outer loop, fold any
    // common computations, hoist loop-invariant aspects out of any outer loop,
    // and unswitch the runtime checks if possible. Once hoisted, we may have
    // dead (or speculatable) control flows or more combining opportunities.
    PM.add(createEarlyCSEPass());
    PM.add(createCorrelatedValuePropagationPass());
    PM.add(createInstructionCombiningPass());
    PM.add(createLICMPass(LicmMssaOptCap, LicmMssaNoAccForPromotionCap));
    PM.add(createLoopUnswitchPass(SizeLevel || OptLevel < 3, DivergentTarget));
    PM.add(createCFGSimplificationPass());
    PM.add(createInstructionCombiningPass());
  }

  // Now that we've formed fast to execute loop structures, we do further
  // optimizations. These are run afterward as they might block doing complex
  // analyses and transforms such as what are needed for loop vectorization.

  // Cleanup after loop vectorization, etc. Simplification passes like CVP and
  // GVN, loop transforms, and others have already run, so it's now better to
  // convert to more optimized IR using more aggressive simplify CFG options.
  // The extra sinking transform can create larger basic blocks, so do this
  // before SLP vectorization.
  PM.add(createCFGSimplificationPass(SimplifyCFGOptions()
                                         .forwardSwitchCondToPhi(true)
                                         .convertSwitchToLookupTable(true)
                                         .needCanonicalLoops(false)
                                         .hoistCommonInsts(true)
                                         .sinkCommonInsts(true)));

  if (IsFullLTO) {
    PM.add(createSCCPPass());                 // Propagate exposed constants
    PM.add(createInstructionCombiningPass()); // Clean up again
    PM.add(createBitTrackingDCEPass());
  }

  // Optimize parallel scalar instruction chains into SIMD instructions.
  if (SLPVectorize) {
    PM.add(createSLPVectorizerPass());
    if (OptLevel > 1 && ExtraVectorizerPasses)
      PM.add(createEarlyCSEPass());
  }

  // Enhance/cleanup vector code.
  PM.add(createVectorCombinePass());

  if (!IsFullLTO) {
    addExtensionsToPM(EP_Peephole, PM);
    PM.add(createInstructionCombiningPass());

    if (EnableUnrollAndJam && !DisableUnrollLoops) {
      // Unroll and Jam. We do this before unroll but need to be in a separate
      // loop pass manager in order for the outer loop to be processed by
      // unroll and jam before the inner loop is unrolled.
      PM.add(createLoopUnrollAndJamPass(OptLevel));
    }

    // Unroll small loops
    PM.add(createLoopUnrollPass(OptLevel, DisableUnrollLoops,
                                ForgetAllSCEVInLoopUnroll));

    if (!DisableUnrollLoops) {
      // LoopUnroll may generate some redundency to cleanup.
      PM.add(createInstructionCombiningPass());

      // Runtime unrolling will introduce runtime check in loop prologue. If the
      // unrolled loop is a inner loop, then the prologue will be inside the
      // outer loop. LICM pass can help to promote the runtime check out if the
      // checked value is loop invariant.
      PM.add(createLICMPass(LicmMssaOptCap, LicmMssaNoAccForPromotionCap));
    }

    PM.add(createWarnMissedTransformationsPass());
  }

  // After vectorization and unrolling, assume intrinsics may tell us more
  // about pointer alignments.
  PM.add(createAlignmentFromAssumptionsPass());

  if (IsFullLTO)
    PM.add(createInstructionCombiningPass());
}

void PassManagerBuilder::populateModulePassManager(
    legacy::PassManagerBase &MPM) {
  // Whether this is a default or *LTO pre-link pipeline. The FullLTO post-link
  // is handled separately, so just check this is not the ThinLTO post-link.
  bool DefaultOrPreLinkPipeline = !PerformThinLTO;

  MPM.add(createAnnotation2MetadataLegacyPass());

  if (!PGOSampleUse.empty()) {
    MPM.add(createPruneEHPass());
    // In ThinLTO mode, when flattened profile is used, all the available
    // profile information will be annotated in PreLink phase so there is
    // no need to load the profile again in PostLink.
    if (!(FlattenedProfileUsed && PerformThinLTO))
      MPM.add(createSampleProfileLoaderPass(PGOSampleUse));
  }

  // Allow forcing function attributes as a debugging and tuning aid.
  MPM.add(createForceFunctionAttrsLegacyPass());

  // If all optimizations are disabled, just run the always-inline pass and,
  // if enabled, the function merging pass.
  if (OptLevel == 0) {
    addPGOInstrPasses(MPM);
    if (Inliner) {
      MPM.add(Inliner);
      Inliner = nullptr;
    }

    // FIXME: The BarrierNoopPass is a HACK! The inliner pass above implicitly
    // creates a CGSCC pass manager, but we don't want to add extensions into
    // that pass manager. To prevent this we insert a no-op module pass to reset
    // the pass manager to get the same behavior as EP_OptimizerLast in non-O0
    // builds. The function merging pass is
    if (MergeFunctions)
      MPM.add(createMergeFunctionsPass());
    else if (GlobalExtensionsNotEmpty() || !Extensions.empty())
      MPM.add(createBarrierNoopPass());

    if (PerformThinLTO) {
      MPM.add(createLowerTypeTestsPass(nullptr, nullptr, true));
      // Drop available_externally and unreferenced globals. This is necessary
      // with ThinLTO in order to avoid leaving undefined references to dead
      // globals in the object file.
      MPM.add(createEliminateAvailableExternallyPass());
      MPM.add(createGlobalDCEPass());
    }

    addExtensionsToPM(EP_EnabledOnOptLevel0, MPM);

    if (PrepareForLTO || PrepareForThinLTO) {
      MPM.add(createCanonicalizeAliasesPass());
      // Rename anon globals to be able to export them in the summary.
      // This has to be done after we add the extensions to the pass manager
      // as there could be passes (e.g. Adddress sanitizer) which introduce
      // new unnamed globals.
      MPM.add(createNameAnonGlobalPass());
    }

    MPM.add(createAnnotationRemarksLegacyPass());
    return;
  }

  // Add LibraryInfo if we have some.
  if (LibraryInfo)
    MPM.add(new TargetLibraryInfoWrapperPass(*LibraryInfo));

  addInitialAliasAnalysisPasses(MPM);

  // For ThinLTO there are two passes of indirect call promotion. The
  // first is during the compile phase when PerformThinLTO=false and
  // intra-module indirect call targets are promoted. The second is during
  // the ThinLTO backend when PerformThinLTO=true, when we promote imported
  // inter-module indirect calls. For that we perform indirect call promotion
  // earlier in the pass pipeline, here before globalopt. Otherwise imported
  // available_externally functions look unreferenced and are removed.
  if (PerformThinLTO) {
    MPM.add(createPGOIndirectCallPromotionLegacyPass(/*InLTO = */ true,
                                                     !PGOSampleUse.empty()));
    MPM.add(createLowerTypeTestsPass(nullptr, nullptr, true));
  }

  // For SamplePGO in ThinLTO compile phase, we do not want to unroll loops
  // as it will change the CFG too much to make the 2nd profile annotation
  // in backend more difficult.
  bool PrepareForThinLTOUsingPGOSampleProfile =
      PrepareForThinLTO && !PGOSampleUse.empty();
  if (PrepareForThinLTOUsingPGOSampleProfile)
    DisableUnrollLoops = true;

  // Infer attributes about declarations if possible.
  MPM.add(createInferFunctionAttrsLegacyPass());

  // Infer attributes on declarations, call sites, arguments, etc.
  if (AttributorRun & AttributorRunOption::MODULE)
    MPM.add(createAttributorLegacyPass());

  addExtensionsToPM(EP_ModuleOptimizerEarly, MPM);

  if (OptLevel > 2)
    MPM.add(createCallSiteSplittingPass());

  // Propage constant function arguments by specializing the functions.
  if (OptLevel > 2 && EnableFunctionSpecialization)
    MPM.add(createFunctionSpecializationPass());

  MPM.add(createIPSCCPPass());          // IP SCCP
  MPM.add(createCalledValuePropagationPass());

  MPM.add(createGlobalOptimizerPass()); // Optimize out global vars
  // Promote any localized global vars.
  MPM.add(createPromoteMemoryToRegisterPass());

  MPM.add(createDeadArgEliminationPass()); // Dead argument elimination

  MPM.add(createInstructionCombiningPass()); // Clean up after IPCP & DAE
  addExtensionsToPM(EP_Peephole, MPM);
  MPM.add(createCFGSimplificationPass()); // Clean up after IPCP & DAE

  // For SamplePGO in ThinLTO compile phase, we do not want to do indirect
  // call promotion as it will change the CFG too much to make the 2nd
  // profile annotation in backend more difficult.
  // PGO instrumentation is added during the compile phase for ThinLTO, do
  // not run it a second time
  if (DefaultOrPreLinkPipeline && !PrepareForThinLTOUsingPGOSampleProfile)
    addPGOInstrPasses(MPM);

  // Create profile COMDAT variables. Lld linker wants to see all variables
  // before the LTO/ThinLTO link since it needs to resolve symbols/comdats.
  if (!PerformThinLTO && EnablePGOCSInstrGen)
    MPM.add(createPGOInstrumentationGenCreateVarLegacyPass(PGOInstrGen));

  // We add a module alias analysis pass here. In part due to bugs in the
  // analysis infrastructure this "works" in that the analysis stays alive
  // for the entire SCC pass run below.
  MPM.add(createGlobalsAAWrapperPass());

  // Start of CallGraph SCC passes.
  MPM.add(createPruneEHPass()); // Remove dead EH info
  bool RunInliner = false;
  if (Inliner) {
    MPM.add(Inliner);
    Inliner = nullptr;
    RunInliner = true;
  }

  // Infer attributes on declarations, call sites, arguments, etc. for an SCC.
  if (AttributorRun & AttributorRunOption::CGSCC)
    MPM.add(createAttributorCGSCCLegacyPass());

  // Try to perform OpenMP specific optimizations. This is a (quick!) no-op if
  // there are no OpenMP runtime calls present in the module.
  if (OptLevel > 1)
    MPM.add(createOpenMPOptCGSCCLegacyPass());

  MPM.add(createPostOrderFunctionAttrsLegacyPass());
  if (OptLevel > 2)
    MPM.add(createArgumentPromotionPass()); // Scalarize uninlined fn args

  addExtensionsToPM(EP_CGSCCOptimizerLate, MPM);
  addFunctionSimplificationPasses(MPM);

  // FIXME: This is a HACK! The inliner pass above implicitly creates a CGSCC
  // pass manager that we are specifically trying to avoid. To prevent this
  // we must insert a no-op module pass to reset the pass manager.
  MPM.add(createBarrierNoopPass());

  if (RunPartialInlining)
    MPM.add(createPartialInliningPass());

  if (OptLevel > 1 && !PrepareForLTO && !PrepareForThinLTO)
    // Remove avail extern fns and globals definitions if we aren't
    // compiling an object file for later LTO. For LTO we want to preserve
    // these so they are eligible for inlining at link-time. Note if they
    // are unreferenced they will be removed by GlobalDCE later, so
    // this only impacts referenced available externally globals.
    // Eventually they will be suppressed during codegen, but eliminating
    // here enables more opportunity for GlobalDCE as it may make
    // globals referenced by available external functions dead
    // and saves running remaining passes on the eliminated functions.
    MPM.add(createEliminateAvailableExternallyPass());

  // CSFDO instrumentation and use pass. Don't invoke this for Prepare pass
  // for LTO and ThinLTO -- The actual pass will be called after all inlines
  // are performed.
  // Need to do this after COMDAT variables have been eliminated,
  // (i.e. after EliminateAvailableExternallyPass).
  if (!(PrepareForLTO || PrepareForThinLTO))
    addPGOInstrPasses(MPM, /* IsCS */ true);

  if (EnableOrderFileInstrumentation)
    MPM.add(createInstrOrderFilePass());

  MPM.add(createReversePostOrderFunctionAttrsPass());

  // The inliner performs some kind of dead code elimination as it goes,
  // but there are cases that are not really caught by it. We might
  // at some point consider teaching the inliner about them, but it
  // is OK for now to run GlobalOpt + GlobalDCE in tandem as their
  // benefits generally outweight the cost, making the whole pipeline
  // faster.
  if (RunInliner) {
    MPM.add(createGlobalOptimizerPass());
    MPM.add(createGlobalDCEPass());
  }

  // If we are planning to perform ThinLTO later, let's not bloat the code with
  // unrolling/vectorization/... now. We'll first run the inliner + CGSCC passes
  // during ThinLTO and perform the rest of the optimizations afterward.
  if (PrepareForThinLTO) {
    // Ensure we perform any last passes, but do so before renaming anonymous
    // globals in case the passes add any.
    addExtensionsToPM(EP_OptimizerLast, MPM);
    MPM.add(createCanonicalizeAliasesPass());
    // Rename anon globals to be able to export them in the summary.
    MPM.add(createNameAnonGlobalPass());
    return;
  }

  if (PerformThinLTO)
    // Optimize globals now when performing ThinLTO, this enables more
    // optimizations later.
    MPM.add(createGlobalOptimizerPass());

  // Scheduling LoopVersioningLICM when inlining is over, because after that
  // we may see more accurate aliasing. Reason to run this late is that too
  // early versioning may prevent further inlining due to increase of code
  // size. By placing it just after inlining other optimizations which runs
  // later might get benefit of no-alias assumption in clone loop.
  if (UseLoopVersioningLICM) {
    MPM.add(createLoopVersioningLICMPass());    // Do LoopVersioningLICM
    MPM.add(createLICMPass(LicmMssaOptCap, LicmMssaNoAccForPromotionCap));
  }

  // We add a fresh GlobalsModRef run at this point. This is particularly
  // useful as the above will have inlined, DCE'ed, and function-attr
  // propagated everything. We should at this point have a reasonably minimal
  // and richly annotated call graph. By computing aliasing and mod/ref
  // information for all local globals here, the late loop passes and notably
  // the vectorizer will be able to use them to help recognize vectorizable
  // memory operations.
  //
  // Note that this relies on a bug in the pass manager which preserves
  // a module analysis into a function pass pipeline (and throughout it) so
  // long as the first function pass doesn't invalidate the module analysis.
  // Thus both Float2Int and LoopRotate have to preserve AliasAnalysis for
  // this to work. Fortunately, it is trivial to preserve AliasAnalysis
  // (doing nothing preserves it as it is required to be conservatively
  // correct in the face of IR changes).
  MPM.add(createGlobalsAAWrapperPass());

  MPM.add(createFloat2IntPass());
  MPM.add(createLowerConstantIntrinsicsPass());

  if (EnableMatrix) {
    MPM.add(createLowerMatrixIntrinsicsPass());
    // CSE the pointer arithmetic of the column vectors.  This allows alias
    // analysis to establish no-aliasing between loads and stores of different
    // columns of the same matrix.
    MPM.add(createEarlyCSEPass(false));
  }

  addExtensionsToPM(EP_VectorizerStart, MPM);

  if (!SYCLOptimizationMode) {
    // Re-rotate loops in all our loop nests. These may have fallout out of
    // rotated form due to GVN or other transformations, and the vectorizer relies
    // on the rotated form. Disable header duplication at -Oz.
    MPM.add(createLoopRotatePass(SizeLevel == 2 ? 0 : -1, PrepareForLTO));

    // Distribute loops to allow partial vectorization.  I.e. isolate dependences
    // into separate loop that would otherwise inhibit vectorization.  This is
    // currently only performed for loops marked with the metadata
    // llvm.loop.distribute=true or when -enable-loop-distribute is specified.
    MPM.add(createLoopDistributePass());

<<<<<<< HEAD
    addVectorPasses(MPM, /* IsLTO */ false);
  }
=======
  addVectorPasses(MPM, /* IsFullLTO */ false);
>>>>>>> 333d3a3c

  // FIXME: We shouldn't bother with this anymore.
  MPM.add(createStripDeadPrototypesPass()); // Get rid of dead prototypes

  // GlobalOpt already deletes dead functions and globals, at -O2 try a
  // late pass of GlobalDCE.  It is capable of deleting dead cycles.
  if (OptLevel > 1) {
    MPM.add(createGlobalDCEPass());         // Remove dead fns and globals.
    MPM.add(createConstantMergePass());     // Merge dup global constants
  }

  // See comment in the new PM for justification of scheduling splitting at
  // this stage (\ref buildModuleSimplificationPipeline).
  if (EnableHotColdSplit && !(PrepareForLTO || PrepareForThinLTO))
    MPM.add(createHotColdSplittingPass());

  if (EnableIROutliner)
    MPM.add(createIROutlinerPass());

  if (MergeFunctions)
    MPM.add(createMergeFunctionsPass());

  // Add Module flag "CG Profile" based on Branch Frequency Information.
  if (CallGraphProfile)
    MPM.add(createCGProfileLegacyPass());

  // LoopSink pass sinks instructions hoisted by LICM, which serves as a
  // canonicalization pass that enables other optimizations. As a result,
  // LoopSink pass needs to be a very late IR pass to avoid undoing LICM
  // result too early.
  MPM.add(createLoopSinkPass());
  // Get rid of LCSSA nodes.
  MPM.add(createInstSimplifyLegacyPass());

  // This hoists/decomposes div/rem ops. It should run after other sink/hoist
  // passes to avoid re-sinking, but before SimplifyCFG because it can allow
  // flattening of blocks.
  MPM.add(createDivRemPairsPass());

  // LoopSink (and other loop passes since the last simplifyCFG) might have
  // resulted in single-entry-single-exit or empty blocks. Clean up the CFG.
  MPM.add(createCFGSimplificationPass());

  addExtensionsToPM(EP_OptimizerLast, MPM);

  if (PrepareForLTO) {
    MPM.add(createCanonicalizeAliasesPass());
    // Rename anon globals to be able to handle them in the summary
    MPM.add(createNameAnonGlobalPass());
  }

  MPM.add(createAnnotationRemarksLegacyPass());
}

void PassManagerBuilder::addLTOOptimizationPasses(legacy::PassManagerBase &PM) {
  // Load sample profile before running the LTO optimization pipeline.
  if (!PGOSampleUse.empty()) {
    PM.add(createPruneEHPass());
    PM.add(createSampleProfileLoaderPass(PGOSampleUse));
  }

  // Remove unused virtual tables to improve the quality of code generated by
  // whole-program devirtualization and bitset lowering.
  PM.add(createGlobalDCEPass());

  // Provide AliasAnalysis services for optimizations.
  addInitialAliasAnalysisPasses(PM);

  // Allow forcing function attributes as a debugging and tuning aid.
  PM.add(createForceFunctionAttrsLegacyPass());

  // Infer attributes about declarations if possible.
  PM.add(createInferFunctionAttrsLegacyPass());

  if (OptLevel > 1) {
    // Split call-site with more constrained arguments.
    PM.add(createCallSiteSplittingPass());

    // Indirect call promotion. This should promote all the targets that are
    // left by the earlier promotion pass that promotes intra-module targets.
    // This two-step promotion is to save the compile time. For LTO, it should
    // produce the same result as if we only do promotion here.
    PM.add(
        createPGOIndirectCallPromotionLegacyPass(true, !PGOSampleUse.empty()));

    // Propage constant function arguments by specializing the functions.
    if (EnableFunctionSpecialization)
      PM.add(createFunctionSpecializationPass());

    // Propagate constants at call sites into the functions they call.  This
    // opens opportunities for globalopt (and inlining) by substituting function
    // pointers passed as arguments to direct uses of functions.
    PM.add(createIPSCCPPass());

    // Attach metadata to indirect call sites indicating the set of functions
    // they may target at run-time. This should follow IPSCCP.
    PM.add(createCalledValuePropagationPass());

    // Infer attributes on declarations, call sites, arguments, etc.
    if (AttributorRun & AttributorRunOption::MODULE)
      PM.add(createAttributorLegacyPass());
  }

  // Infer attributes about definitions. The readnone attribute in particular is
  // required for virtual constant propagation.
  PM.add(createPostOrderFunctionAttrsLegacyPass());
  PM.add(createReversePostOrderFunctionAttrsPass());

  // Split globals using inrange annotations on GEP indices. This can help
  // improve the quality of generated code when virtual constant propagation or
  // control flow integrity are enabled.
  PM.add(createGlobalSplitPass());

  // Apply whole-program devirtualization and virtual constant propagation.
  PM.add(createWholeProgramDevirtPass(ExportSummary, nullptr));

  // That's all we need at opt level 1.
  if (OptLevel == 1)
    return;

  // Now that we internalized some globals, see if we can hack on them!
  PM.add(createGlobalOptimizerPass());
  // Promote any localized global vars.
  PM.add(createPromoteMemoryToRegisterPass());

  // Linking modules together can lead to duplicated global constants, only
  // keep one copy of each constant.
  PM.add(createConstantMergePass());

  // Remove unused arguments from functions.
  PM.add(createDeadArgEliminationPass());

  // Reduce the code after globalopt and ipsccp.  Both can open up significant
  // simplification opportunities, and both can propagate functions through
  // function pointers.  When this happens, we often have to resolve varargs
  // calls, etc, so let instcombine do this.
  if (OptLevel > 2)
    PM.add(createAggressiveInstCombinerPass());
  PM.add(createInstructionCombiningPass());
  addExtensionsToPM(EP_Peephole, PM);

  // Inline small functions
  bool RunInliner = Inliner;
  if (RunInliner) {
    PM.add(Inliner);
    Inliner = nullptr;
  }

  PM.add(createPruneEHPass());   // Remove dead EH info.

  // CSFDO instrumentation and use pass.
  addPGOInstrPasses(PM, /* IsCS */ true);

  // Infer attributes on declarations, call sites, arguments, etc. for an SCC.
  if (AttributorRun & AttributorRunOption::CGSCC)
    PM.add(createAttributorCGSCCLegacyPass());

  // Try to perform OpenMP specific optimizations. This is a (quick!) no-op if
  // there are no OpenMP runtime calls present in the module.
  if (OptLevel > 1)
    PM.add(createOpenMPOptCGSCCLegacyPass());

  // Optimize globals again if we ran the inliner.
  if (RunInliner)
    PM.add(createGlobalOptimizerPass());
  PM.add(createGlobalDCEPass()); // Remove dead functions.

  // If we didn't decide to inline a function, check to see if we can
  // transform it to pass arguments by value instead of by reference.
  PM.add(createArgumentPromotionPass());

  // The IPO passes may leave cruft around.  Clean up after them.
  PM.add(createInstructionCombiningPass());
  addExtensionsToPM(EP_Peephole, PM);
  PM.add(createJumpThreadingPass(/*FreezeSelectCond*/ true));

  // Break up allocas
  PM.add(createSROAPass());

  // LTO provides additional opportunities for tailcall elimination due to
  // link-time inlining, and visibility of nocapture attribute.
  if (OptLevel > 1)
    PM.add(createTailCallEliminationPass());

  // Infer attributes on declarations, call sites, arguments, etc.
  PM.add(createPostOrderFunctionAttrsLegacyPass()); // Add nocapture.
  // Run a few AA driven optimizations here and now, to cleanup the code.
  PM.add(createGlobalsAAWrapperPass()); // IP alias analysis.

  PM.add(createLICMPass(LicmMssaOptCap, LicmMssaNoAccForPromotionCap));
  PM.add(NewGVN ? createNewGVNPass()
                : createGVNPass(DisableGVNLoadPRE)); // Remove redundancies.
  PM.add(createMemCpyOptPass());            // Remove dead memcpys.

  // Nuke dead stores.
  PM.add(createDeadStoreEliminationPass());
  PM.add(createMergedLoadStoreMotionPass()); // Merge ld/st in diamonds.

  // More loops are countable; try to optimize them.
  if (EnableLoopFlatten)
    PM.add(createLoopFlattenPass());
  PM.add(createIndVarSimplifyPass());
  PM.add(createLoopDeletionPass());
  if (EnableLoopInterchange)
    PM.add(createLoopInterchangePass());

  if (EnableConstraintElimination)
    PM.add(createConstraintEliminationPass());

  // Unroll small loops and perform peeling.
  PM.add(createSimpleLoopUnrollPass(OptLevel, DisableUnrollLoops,
                                    ForgetAllSCEVInLoopUnroll));
  PM.add(createLoopDistributePass());

  addVectorPasses(PM, /* IsFullLTO */ true);

  addExtensionsToPM(EP_Peephole, PM);

  PM.add(createJumpThreadingPass(/*FreezeSelectCond*/ true));
}

void PassManagerBuilder::addLateLTOOptimizationPasses(
    legacy::PassManagerBase &PM) {
  // See comment in the new PM for justification of scheduling splitting at
  // this stage (\ref buildLTODefaultPipeline).
  if (EnableHotColdSplit)
    PM.add(createHotColdSplittingPass());

  // Delete basic blocks, which optimization passes may have killed.
  PM.add(
      createCFGSimplificationPass(SimplifyCFGOptions().hoistCommonInsts(true)));

  // Drop bodies of available externally objects to improve GlobalDCE.
  PM.add(createEliminateAvailableExternallyPass());

  // Now that we have optimized the program, discard unreachable functions.
  PM.add(createGlobalDCEPass());

  // FIXME: this is profitable (for compiler time) to do at -O0 too, but
  // currently it damages debug info.
  if (MergeFunctions)
    PM.add(createMergeFunctionsPass());
}

void PassManagerBuilder::populateThinLTOPassManager(
    legacy::PassManagerBase &PM) {
  PerformThinLTO = true;
  if (LibraryInfo)
    PM.add(new TargetLibraryInfoWrapperPass(*LibraryInfo));

  if (VerifyInput)
    PM.add(createVerifierPass());

  if (ImportSummary) {
    // This pass imports type identifier resolutions for whole-program
    // devirtualization and CFI. It must run early because other passes may
    // disturb the specific instruction patterns that these passes look for,
    // creating dependencies on resolutions that may not appear in the summary.
    //
    // For example, GVN may transform the pattern assume(type.test) appearing in
    // two basic blocks into assume(phi(type.test, type.test)), which would
    // transform a dependency on a WPD resolution into a dependency on a type
    // identifier resolution for CFI.
    //
    // Also, WPD has access to more precise information than ICP and can
    // devirtualize more effectively, so it should operate on the IR first.
    PM.add(createWholeProgramDevirtPass(nullptr, ImportSummary));
    PM.add(createLowerTypeTestsPass(nullptr, ImportSummary));
  }

  populateModulePassManager(PM);

  if (VerifyOutput)
    PM.add(createVerifierPass());
  PerformThinLTO = false;
}

void PassManagerBuilder::populateLTOPassManager(legacy::PassManagerBase &PM) {
  if (LibraryInfo)
    PM.add(new TargetLibraryInfoWrapperPass(*LibraryInfo));

  if (VerifyInput)
    PM.add(createVerifierPass());

  addExtensionsToPM(EP_FullLinkTimeOptimizationEarly, PM);

  if (OptLevel != 0)
    addLTOOptimizationPasses(PM);
  else {
    // The whole-program-devirt pass needs to run at -O0 because only it knows
    // about the llvm.type.checked.load intrinsic: it needs to both lower the
    // intrinsic itself and handle it in the summary.
    PM.add(createWholeProgramDevirtPass(ExportSummary, nullptr));
  }

  // Create a function that performs CFI checks for cross-DSO calls with targets
  // in the current module.
  PM.add(createCrossDSOCFIPass());

  // Lower type metadata and the type.test intrinsic. This pass supports Clang's
  // control flow integrity mechanisms (-fsanitize=cfi*) and needs to run at
  // link time if CFI is enabled. The pass does nothing if CFI is disabled.
  PM.add(createLowerTypeTestsPass(ExportSummary, nullptr));
  // Run a second time to clean up any type tests left behind by WPD for use
  // in ICP (which is performed earlier than this in the regular LTO pipeline).
  PM.add(createLowerTypeTestsPass(nullptr, nullptr, true));

  if (OptLevel != 0)
    addLateLTOOptimizationPasses(PM);

  addExtensionsToPM(EP_FullLinkTimeOptimizationLast, PM);

  PM.add(createAnnotationRemarksLegacyPass());

  if (VerifyOutput)
    PM.add(createVerifierPass());
}

LLVMPassManagerBuilderRef LLVMPassManagerBuilderCreate() {
  PassManagerBuilder *PMB = new PassManagerBuilder();
  return wrap(PMB);
}

void LLVMPassManagerBuilderDispose(LLVMPassManagerBuilderRef PMB) {
  PassManagerBuilder *Builder = unwrap(PMB);
  delete Builder;
}

void
LLVMPassManagerBuilderSetOptLevel(LLVMPassManagerBuilderRef PMB,
                                  unsigned OptLevel) {
  PassManagerBuilder *Builder = unwrap(PMB);
  Builder->OptLevel = OptLevel;
}

void
LLVMPassManagerBuilderSetSizeLevel(LLVMPassManagerBuilderRef PMB,
                                   unsigned SizeLevel) {
  PassManagerBuilder *Builder = unwrap(PMB);
  Builder->SizeLevel = SizeLevel;
}

void
LLVMPassManagerBuilderSetDisableUnitAtATime(LLVMPassManagerBuilderRef PMB,
                                            LLVMBool Value) {
  // NOTE: The DisableUnitAtATime switch has been removed.
}

void
LLVMPassManagerBuilderSetDisableUnrollLoops(LLVMPassManagerBuilderRef PMB,
                                            LLVMBool Value) {
  PassManagerBuilder *Builder = unwrap(PMB);
  Builder->DisableUnrollLoops = Value;
}

void
LLVMPassManagerBuilderSetDisableSimplifyLibCalls(LLVMPassManagerBuilderRef PMB,
                                                 LLVMBool Value) {
  // NOTE: The simplify-libcalls pass has been removed.
}

void
LLVMPassManagerBuilderUseInlinerWithThreshold(LLVMPassManagerBuilderRef PMB,
                                              unsigned Threshold) {
  PassManagerBuilder *Builder = unwrap(PMB);
  Builder->Inliner = createFunctionInliningPass(Threshold);
}

void
LLVMPassManagerBuilderPopulateFunctionPassManager(LLVMPassManagerBuilderRef PMB,
                                                  LLVMPassManagerRef PM) {
  PassManagerBuilder *Builder = unwrap(PMB);
  legacy::FunctionPassManager *FPM = unwrap<legacy::FunctionPassManager>(PM);
  Builder->populateFunctionPassManager(*FPM);
}

void
LLVMPassManagerBuilderPopulateModulePassManager(LLVMPassManagerBuilderRef PMB,
                                                LLVMPassManagerRef PM) {
  PassManagerBuilder *Builder = unwrap(PMB);
  legacy::PassManagerBase *MPM = unwrap(PM);
  Builder->populateModulePassManager(*MPM);
}

void LLVMPassManagerBuilderPopulateLTOPassManager(LLVMPassManagerBuilderRef PMB,
                                                  LLVMPassManagerRef PM,
                                                  LLVMBool Internalize,
                                                  LLVMBool RunInliner) {
  PassManagerBuilder *Builder = unwrap(PMB);
  legacy::PassManagerBase *LPM = unwrap(PM);

  // A small backwards compatibility hack. populateLTOPassManager used to take
  // an RunInliner option.
  if (RunInliner && !Builder->Inliner)
    Builder->Inliner = createFunctionInliningPass();

  Builder->populateLTOPassManager(*LPM);
}<|MERGE_RESOLUTION|>--- conflicted
+++ resolved
@@ -931,12 +931,8 @@
     // llvm.loop.distribute=true or when -enable-loop-distribute is specified.
     MPM.add(createLoopDistributePass());
 
-<<<<<<< HEAD
-    addVectorPasses(MPM, /* IsLTO */ false);
-  }
-=======
-  addVectorPasses(MPM, /* IsFullLTO */ false);
->>>>>>> 333d3a3c
+    addVectorPasses(MPM, /* IsFullLTO */ false);
+  }
 
   // FIXME: We shouldn't bother with this anymore.
   MPM.add(createStripDeadPrototypesPass()); // Get rid of dead prototypes
