//===------- VectorCombine.cpp - Optimize partial vector operations -------===//
//
// Part of the LLVM Project, under the Apache License v2.0 with LLVM Exceptions.
// See https://llvm.org/LICENSE.txt for license information.
// SPDX-License-Identifier: Apache-2.0 WITH LLVM-exception
//
//===----------------------------------------------------------------------===//
//
// This pass optimizes scalar/vector interactions using target cost models. The
// transforms implemented here may not fit in traditional loop-based or SLP
// vectorization passes.
//
//===----------------------------------------------------------------------===//

#include "llvm/Transforms/Vectorize/VectorCombine.h"
#include "llvm/ADT/Statistic.h"
#include "llvm/Analysis/BasicAliasAnalysis.h"
#include "llvm/Analysis/GlobalsModRef.h"
#include "llvm/Analysis/TargetTransformInfo.h"
#include "llvm/Analysis/ValueTracking.h"
#include "llvm/Analysis/VectorUtils.h"
#include "llvm/IR/Dominators.h"
#include "llvm/IR/Function.h"
#include "llvm/IR/IRBuilder.h"
#include "llvm/IR/PatternMatch.h"
#include "llvm/InitializePasses.h"
#include "llvm/Pass.h"
#include "llvm/Support/CommandLine.h"
#include "llvm/Transforms/Utils/Local.h"
#include "llvm/Transforms/Vectorize.h"

using namespace llvm;
using namespace llvm::PatternMatch;

#define DEBUG_TYPE "vector-combine"
STATISTIC(NumVecCmp, "Number of vector compares formed");
STATISTIC(NumVecBO, "Number of vector binops formed");
STATISTIC(NumVecCmpBO, "Number of vector compare + binop formed");
STATISTIC(NumShufOfBitcast, "Number of shuffles moved after bitcast");
STATISTIC(NumScalarBO, "Number of scalar binops formed");
STATISTIC(NumScalarCmp, "Number of scalar compares formed");

static cl::opt<bool> DisableVectorCombine(
    "disable-vector-combine", cl::init(false), cl::Hidden,
    cl::desc("Disable all vector combine transforms"));

static cl::opt<bool> DisableBinopExtractShuffle(
    "disable-binop-extract-shuffle", cl::init(false), cl::Hidden,
    cl::desc("Disable binop extract to shuffle transforms"));

static const unsigned InvalidIndex = std::numeric_limits<unsigned>::max();

class VectorCombine {
public:
  VectorCombine(Function &F, const TargetTransformInfo &TTI,
                const DominatorTree &DT)
      : F(F), Builder(F.getContext()), TTI(TTI), DT(DT) {}

  bool run();

private:
  Function &F;
  IRBuilder<> Builder;
  const TargetTransformInfo &TTI;
  const DominatorTree &DT;

<<<<<<< HEAD
=======
  ExtractElementInst *getShuffleExtract(ExtractElementInst *Ext0,
                                        ExtractElementInst *Ext1,
                                        unsigned PreferredExtractIndex) const;
>>>>>>> 723f4a82
  bool isExtractExtractCheap(ExtractElementInst *Ext0, ExtractElementInst *Ext1,
                             unsigned Opcode,
                             ExtractElementInst *&ConvertToShuffle,
                             unsigned PreferredExtractIndex);
  void foldExtExtCmp(ExtractElementInst *Ext0, ExtractElementInst *Ext1,
                     Instruction &I);
  void foldExtExtBinop(ExtractElementInst *Ext0, ExtractElementInst *Ext1,
                       Instruction &I);
  bool foldExtractExtract(Instruction &I);
  bool foldBitcastShuf(Instruction &I);
  bool scalarizeBinopOrCmp(Instruction &I);
<<<<<<< HEAD
=======
  bool foldExtractedCmps(Instruction &I);
>>>>>>> 723f4a82
};

static void replaceValue(Value &Old, Value &New) {
  Old.replaceAllUsesWith(&New);
  New.takeName(&Old);
}
<<<<<<< HEAD
=======

/// Determine which, if any, of the inputs should be replaced by a shuffle
/// followed by extract from a different index.
ExtractElementInst *VectorCombine::getShuffleExtract(
    ExtractElementInst *Ext0, ExtractElementInst *Ext1,
    unsigned PreferredExtractIndex = InvalidIndex) const {
  assert(isa<ConstantInt>(Ext0->getIndexOperand()) &&
         isa<ConstantInt>(Ext1->getIndexOperand()) &&
         "Expected constant extract indexes");

  unsigned Index0 = cast<ConstantInt>(Ext0->getIndexOperand())->getZExtValue();
  unsigned Index1 = cast<ConstantInt>(Ext1->getIndexOperand())->getZExtValue();

  // If the extract indexes are identical, no shuffle is needed.
  if (Index0 == Index1)
    return nullptr;

  Type *VecTy = Ext0->getVectorOperand()->getType();
  assert(VecTy == Ext1->getVectorOperand()->getType() && "Need matching types");
  int Cost0 = TTI.getVectorInstrCost(Ext0->getOpcode(), VecTy, Index0);
  int Cost1 = TTI.getVectorInstrCost(Ext1->getOpcode(), VecTy, Index1);

  // We are extracting from 2 different indexes, so one operand must be shuffled
  // before performing a vector operation and/or extract. The more expensive
  // extract will be replaced by a shuffle.
  if (Cost0 > Cost1)
    return Ext0;
  if (Cost1 > Cost0)
    return Ext1;

  // If the costs are equal and there is a preferred extract index, shuffle the
  // opposite operand.
  if (PreferredExtractIndex == Index0)
    return Ext1;
  if (PreferredExtractIndex == Index1)
    return Ext0;

  // Otherwise, replace the extract with the higher index.
  return Index0 > Index1 ? Ext0 : Ext1;
}
>>>>>>> 723f4a82

/// Compare the relative costs of 2 extracts followed by scalar operation vs.
/// vector operation(s) followed by extract. Return true if the existing
/// instructions are cheaper than a vector alternative. Otherwise, return false
/// and if one of the extracts should be transformed to a shufflevector, set
/// \p ConvertToShuffle to that extract instruction.
bool VectorCombine::isExtractExtractCheap(ExtractElementInst *Ext0,
                                          ExtractElementInst *Ext1,
                                          unsigned Opcode,
                                          ExtractElementInst *&ConvertToShuffle,
                                          unsigned PreferredExtractIndex) {
  assert(isa<ConstantInt>(Ext0->getOperand(1)) &&
         isa<ConstantInt>(Ext1->getOperand(1)) &&
         "Expected constant extract indexes");
  Type *ScalarTy = Ext0->getType();
  auto *VecTy = cast<VectorType>(Ext0->getOperand(0)->getType());
  int ScalarOpCost, VectorOpCost;

  // Get cost estimates for scalar and vector versions of the operation.
  bool IsBinOp = Instruction::isBinaryOp(Opcode);
  if (IsBinOp) {
    ScalarOpCost = TTI.getArithmeticInstrCost(Opcode, ScalarTy);
    VectorOpCost = TTI.getArithmeticInstrCost(Opcode, VecTy);
  } else {
    assert((Opcode == Instruction::ICmp || Opcode == Instruction::FCmp) &&
           "Expected a compare");
    ScalarOpCost = TTI.getCmpSelInstrCost(Opcode, ScalarTy,
                                          CmpInst::makeCmpResultType(ScalarTy));
    VectorOpCost = TTI.getCmpSelInstrCost(Opcode, VecTy,
                                          CmpInst::makeCmpResultType(VecTy));
  }

  // Get cost estimates for the extract elements. These costs will factor into
  // both sequences.
  unsigned Ext0Index = cast<ConstantInt>(Ext0->getOperand(1))->getZExtValue();
  unsigned Ext1Index = cast<ConstantInt>(Ext1->getOperand(1))->getZExtValue();

  int Extract0Cost =
      TTI.getVectorInstrCost(Instruction::ExtractElement, VecTy, Ext0Index);
  int Extract1Cost =
      TTI.getVectorInstrCost(Instruction::ExtractElement, VecTy, Ext1Index);

  // A more expensive extract will always be replaced by a splat shuffle.
  // For example, if Ext0 is more expensive:
  // opcode (extelt V0, Ext0), (ext V1, Ext1) -->
  // extelt (opcode (splat V0, Ext0), V1), Ext1
  // TODO: Evaluate whether that always results in lowest cost. Alternatively,
  //       check the cost of creating a broadcast shuffle and shuffling both
  //       operands to element 0.
  int CheapExtractCost = std::min(Extract0Cost, Extract1Cost);

  // Extra uses of the extracts mean that we include those costs in the
  // vector total because those instructions will not be eliminated.
  int OldCost, NewCost;
  if (Ext0->getOperand(0) == Ext1->getOperand(0) && Ext0Index == Ext1Index) {
    // Handle a special case. If the 2 extracts are identical, adjust the
    // formulas to account for that. The extra use charge allows for either the
    // CSE'd pattern or an unoptimized form with identical values:
    // opcode (extelt V, C), (extelt V, C) --> extelt (opcode V, V), C
    bool HasUseTax = Ext0 == Ext1 ? !Ext0->hasNUses(2)
                                  : !Ext0->hasOneUse() || !Ext1->hasOneUse();
    OldCost = CheapExtractCost + ScalarOpCost;
    NewCost = VectorOpCost + CheapExtractCost + HasUseTax * CheapExtractCost;
  } else {
    // Handle the general case. Each extract is actually a different value:
    // opcode (extelt V0, C0), (extelt V1, C1) --> extelt (opcode V0, V1), C
    OldCost = Extract0Cost + Extract1Cost + ScalarOpCost;
    NewCost = VectorOpCost + CheapExtractCost +
              !Ext0->hasOneUse() * Extract0Cost +
              !Ext1->hasOneUse() * Extract1Cost;
  }

  ConvertToShuffle = getShuffleExtract(Ext0, Ext1, PreferredExtractIndex);
  if (ConvertToShuffle) {
    if (IsBinOp && DisableBinopExtractShuffle)
      return true;

    // If we are extracting from 2 different indexes, then one operand must be
    // shuffled before performing the vector operation. The shuffle mask is
    // undefined except for 1 lane that is being translated to the remaining
    // extraction lane. Therefore, it is a splat shuffle. Ex:
    // ShufMask = { undef, undef, 0, undef }
    // TODO: The cost model has an option for a "broadcast" shuffle
    //       (splat-from-element-0), but no option for a more general splat.
    NewCost +=
        TTI.getShuffleCost(TargetTransformInfo::SK_PermuteSingleSrc, VecTy);
  }

  // Aggressively form a vector op if the cost is equal because the transform
  // may enable further optimization.
  // Codegen can reverse this transform (scalarize) if it was not profitable.
  return OldCost < NewCost;
}

/// Create a shuffle that translates (shifts) 1 element from the input vector
/// to a new element location.
static Value *createShiftShuffle(Value *Vec, unsigned OldIndex,
                                 unsigned NewIndex, IRBuilder<> &Builder) {
  // The shuffle mask is undefined except for 1 lane that is being translated
  // to the new element index. Example for OldIndex == 2 and NewIndex == 0:
  // ShufMask = { 2, undef, undef, undef }
  auto *VecTy = cast<FixedVectorType>(Vec->getType());
  SmallVector<int, 32> ShufMask(VecTy->getNumElements(), UndefMaskElem);
  ShufMask[NewIndex] = OldIndex;
  Value *Undef = UndefValue::get(VecTy);
  return Builder.CreateShuffleVector(Vec, Undef, ShufMask, "shift");
}

/// Given an extract element instruction with constant index operand, shuffle
/// the source vector (shift the scalar element) to a NewIndex for extraction.
/// Return null if the input can be constant folded, so that we are not creating
/// unnecessary instructions.
static ExtractElementInst *translateExtract(ExtractElementInst *ExtElt,
                                            unsigned NewIndex,
                                            IRBuilder<> &Builder) {
  // If the extract can be constant-folded, this code is unsimplified. Defer
  // to other passes to handle that.
  Value *X = ExtElt->getVectorOperand();
  Value *C = ExtElt->getIndexOperand();
  assert(isa<ConstantInt>(C) && "Expected a constant index operand");
  if (isa<Constant>(X))
    return nullptr;

  Value *Shuf = createShiftShuffle(X, cast<ConstantInt>(C)->getZExtValue(),
                                   NewIndex, Builder);
  return cast<ExtractElementInst>(Builder.CreateExtractElement(Shuf, NewIndex));
}

/// Try to reduce extract element costs by converting scalar compares to vector
/// compares followed by extract.
/// cmp (ext0 V0, C), (ext1 V1, C)
void VectorCombine::foldExtExtCmp(ExtractElementInst *Ext0,
                                  ExtractElementInst *Ext1, Instruction &I) {
  assert(isa<CmpInst>(&I) && "Expected a compare");
  assert(cast<ConstantInt>(Ext0->getIndexOperand())->getZExtValue() ==
             cast<ConstantInt>(Ext1->getIndexOperand())->getZExtValue() &&
         "Expected matching constant extract indexes");

  // cmp Pred (extelt V0, C), (extelt V1, C) --> extelt (cmp Pred V0, V1), C
  ++NumVecCmp;
  CmpInst::Predicate Pred = cast<CmpInst>(&I)->getPredicate();
  Value *V0 = Ext0->getVectorOperand(), *V1 = Ext1->getVectorOperand();
  Value *VecCmp = Builder.CreateCmp(Pred, V0, V1);
  Value *NewExt = Builder.CreateExtractElement(VecCmp, Ext0->getIndexOperand());
  replaceValue(I, *NewExt);
}

/// Try to reduce extract element costs by converting scalar binops to vector
/// binops followed by extract.
/// bo (ext0 V0, C), (ext1 V1, C)
void VectorCombine::foldExtExtBinop(ExtractElementInst *Ext0,
                                    ExtractElementInst *Ext1, Instruction &I) {
  assert(isa<BinaryOperator>(&I) && "Expected a binary operator");
  assert(cast<ConstantInt>(Ext0->getIndexOperand())->getZExtValue() ==
             cast<ConstantInt>(Ext1->getIndexOperand())->getZExtValue() &&
         "Expected matching constant extract indexes");

  // bo (extelt V0, C), (extelt V1, C) --> extelt (bo V0, V1), C
  ++NumVecBO;
  Value *V0 = Ext0->getVectorOperand(), *V1 = Ext1->getVectorOperand();
  Value *VecBO =
      Builder.CreateBinOp(cast<BinaryOperator>(&I)->getOpcode(), V0, V1);

  // All IR flags are safe to back-propagate because any potential poison
  // created in unused vector elements is discarded by the extract.
  if (auto *VecBOInst = dyn_cast<Instruction>(VecBO))
    VecBOInst->copyIRFlags(&I);

  Value *NewExt = Builder.CreateExtractElement(VecBO, Ext0->getIndexOperand());
  replaceValue(I, *NewExt);
}

/// Match an instruction with extracted vector operands.
bool VectorCombine::foldExtractExtract(Instruction &I) {
  // It is not safe to transform things like div, urem, etc. because we may
  // create undefined behavior when executing those on unknown vector elements.
  if (!isSafeToSpeculativelyExecute(&I))
    return false;

  Instruction *I0, *I1;
  CmpInst::Predicate Pred = CmpInst::BAD_ICMP_PREDICATE;
  if (!match(&I, m_Cmp(Pred, m_Instruction(I0), m_Instruction(I1))) &&
      !match(&I, m_BinOp(m_Instruction(I0), m_Instruction(I1))))
    return false;

  Value *V0, *V1;
  uint64_t C0, C1;
  if (!match(I0, m_ExtractElt(m_Value(V0), m_ConstantInt(C0))) ||
      !match(I1, m_ExtractElt(m_Value(V1), m_ConstantInt(C1))) ||
      V0->getType() != V1->getType())
    return false;

  // If the scalar value 'I' is going to be re-inserted into a vector, then try
  // to create an extract to that same element. The extract/insert can be
  // reduced to a "select shuffle".
  // TODO: If we add a larger pattern match that starts from an insert, this
  //       probably becomes unnecessary.
  auto *Ext0 = cast<ExtractElementInst>(I0);
  auto *Ext1 = cast<ExtractElementInst>(I1);
  uint64_t InsertIndex = InvalidIndex;
  if (I.hasOneUse())
    match(I.user_back(),
          m_InsertElt(m_Value(), m_Value(), m_ConstantInt(InsertIndex)));

  ExtractElementInst *ExtractToChange;
  if (isExtractExtractCheap(Ext0, Ext1, I.getOpcode(), ExtractToChange,
                            InsertIndex))
    return false;

  if (ExtractToChange) {
    unsigned CheapExtractIdx = ExtractToChange == Ext0 ? C1 : C0;
    ExtractElementInst *NewExtract =
        translateExtract(ExtractToChange, CheapExtractIdx, Builder);
    if (!NewExtract)
      return false;
    if (ExtractToChange == Ext0)
      Ext0 = NewExtract;
    else
      Ext1 = NewExtract;
  }

  if (Pred != CmpInst::BAD_ICMP_PREDICATE)
    foldExtExtCmp(Ext0, Ext1, I);
  else
    foldExtExtBinop(Ext0, Ext1, I);

  return true;
}

/// If this is a bitcast of a shuffle, try to bitcast the source vector to the
/// destination type followed by shuffle. This can enable further transforms by
/// moving bitcasts or shuffles together.
bool VectorCombine::foldBitcastShuf(Instruction &I) {
  Value *V;
  ArrayRef<int> Mask;
  if (!match(&I, m_BitCast(
                     m_OneUse(m_Shuffle(m_Value(V), m_Undef(), m_Mask(Mask))))))
    return false;

  // Disallow non-vector casts and length-changing shuffles.
  // TODO: We could allow any shuffle.
  auto *DestTy = dyn_cast<VectorType>(I.getType());
  auto *SrcTy = cast<VectorType>(V->getType());
  if (!DestTy || I.getOperand(0)->getType() != SrcTy)
    return false;

  // The new shuffle must not cost more than the old shuffle. The bitcast is
  // moved ahead of the shuffle, so assume that it has the same cost as before.
  if (TTI.getShuffleCost(TargetTransformInfo::SK_PermuteSingleSrc, DestTy) >
      TTI.getShuffleCost(TargetTransformInfo::SK_PermuteSingleSrc, SrcTy))
    return false;

  unsigned DestNumElts = DestTy->getNumElements();
  unsigned SrcNumElts = SrcTy->getNumElements();
  SmallVector<int, 16> NewMask;
  if (SrcNumElts <= DestNumElts) {
    // The bitcast is from wide to narrow/equal elements. The shuffle mask can
    // always be expanded to the equivalent form choosing narrower elements.
    assert(DestNumElts % SrcNumElts == 0 && "Unexpected shuffle mask");
    unsigned ScaleFactor = DestNumElts / SrcNumElts;
    narrowShuffleMaskElts(ScaleFactor, Mask, NewMask);
  } else {
    // The bitcast is from narrow elements to wide elements. The shuffle mask
    // must choose consecutive elements to allow casting first.
    assert(SrcNumElts % DestNumElts == 0 && "Unexpected shuffle mask");
    unsigned ScaleFactor = SrcNumElts / DestNumElts;
    if (!widenShuffleMaskElts(ScaleFactor, Mask, NewMask))
      return false;
  }
  // bitcast (shuf V, MaskC) --> shuf (bitcast V), MaskC'
  ++NumShufOfBitcast;
  Value *CastV = Builder.CreateBitCast(V, DestTy);
  Value *Shuf =
      Builder.CreateShuffleVector(CastV, UndefValue::get(DestTy), NewMask);
  replaceValue(I, *Shuf);
  return true;
}

/// Match a vector binop or compare instruction with at least one inserted
/// scalar operand and convert to scalar binop/cmp followed by insertelement.
bool VectorCombine::scalarizeBinopOrCmp(Instruction &I) {
  CmpInst::Predicate Pred = CmpInst::BAD_ICMP_PREDICATE;
  Value *Ins0, *Ins1;
  if (!match(&I, m_BinOp(m_Value(Ins0), m_Value(Ins1))) &&
      !match(&I, m_Cmp(Pred, m_Value(Ins0), m_Value(Ins1))))
    return false;

  // Do not convert the vector condition of a vector select into a scalar
  // condition. That may cause problems for codegen because of differences in
  // boolean formats and register-file transfers.
  // TODO: Can we account for that in the cost model?
  bool IsCmp = Pred != CmpInst::Predicate::BAD_ICMP_PREDICATE;
  if (IsCmp)
    for (User *U : I.users())
      if (match(U, m_Select(m_Specific(&I), m_Value(), m_Value())))
        return false;

  // Match against one or both scalar values being inserted into constant
  // vectors:
  // vec_op VecC0, (inselt VecC1, V1, Index)
  // vec_op (inselt VecC0, V0, Index), VecC1
  // vec_op (inselt VecC0, V0, Index), (inselt VecC1, V1, Index)
  // TODO: Deal with mismatched index constants and variable indexes?
  Constant *VecC0 = nullptr, *VecC1 = nullptr;
  Value *V0 = nullptr, *V1 = nullptr;
  uint64_t Index0 = 0, Index1 = 0;
  if (!match(Ins0, m_InsertElt(m_Constant(VecC0), m_Value(V0),
                               m_ConstantInt(Index0))) &&
      !match(Ins0, m_Constant(VecC0)))
    return false;
  if (!match(Ins1, m_InsertElt(m_Constant(VecC1), m_Value(V1),
                               m_ConstantInt(Index1))) &&
      !match(Ins1, m_Constant(VecC1)))
    return false;

  bool IsConst0 = !V0;
  bool IsConst1 = !V1;
  if (IsConst0 && IsConst1)
    return false;
  if (!IsConst0 && !IsConst1 && Index0 != Index1)
    return false;

  // Bail for single insertion if it is a load.
  // TODO: Handle this once getVectorInstrCost can cost for load/stores.
  auto *I0 = dyn_cast_or_null<Instruction>(V0);
  auto *I1 = dyn_cast_or_null<Instruction>(V1);
  if ((IsConst0 && I1 && I1->mayReadFromMemory()) ||
      (IsConst1 && I0 && I0->mayReadFromMemory()))
    return false;

  uint64_t Index = IsConst0 ? Index1 : Index0;
  Type *ScalarTy = IsConst0 ? V1->getType() : V0->getType();
  Type *VecTy = I.getType();
  assert(VecTy->isVectorTy() &&
         (IsConst0 || IsConst1 || V0->getType() == V1->getType()) &&
         (ScalarTy->isIntegerTy() || ScalarTy->isFloatingPointTy() ||
          ScalarTy->isPointerTy()) &&
         "Unexpected types for insert element into binop or cmp");

  unsigned Opcode = I.getOpcode();
  int ScalarOpCost, VectorOpCost;
  if (IsCmp) {
    ScalarOpCost = TTI.getCmpSelInstrCost(Opcode, ScalarTy);
    VectorOpCost = TTI.getCmpSelInstrCost(Opcode, VecTy);
  } else {
    ScalarOpCost = TTI.getArithmeticInstrCost(Opcode, ScalarTy);
    VectorOpCost = TTI.getArithmeticInstrCost(Opcode, VecTy);
  }

  // Get cost estimate for the insert element. This cost will factor into
  // both sequences.
  int InsertCost =
      TTI.getVectorInstrCost(Instruction::InsertElement, VecTy, Index);
  int OldCost = (IsConst0 ? 0 : InsertCost) + (IsConst1 ? 0 : InsertCost) +
                VectorOpCost;
  int NewCost = ScalarOpCost + InsertCost +
                (IsConst0 ? 0 : !Ins0->hasOneUse() * InsertCost) +
                (IsConst1 ? 0 : !Ins1->hasOneUse() * InsertCost);

  // We want to scalarize unless the vector variant actually has lower cost.
  if (OldCost < NewCost)
    return false;

  // vec_op (inselt VecC0, V0, Index), (inselt VecC1, V1, Index) -->
  // inselt NewVecC, (scalar_op V0, V1), Index
  if (IsCmp)
    ++NumScalarCmp;
  else
    ++NumScalarBO;

  // For constant cases, extract the scalar element, this should constant fold.
  if (IsConst0)
    V0 = ConstantExpr::getExtractElement(VecC0, Builder.getInt64(Index));
  if (IsConst1)
    V1 = ConstantExpr::getExtractElement(VecC1, Builder.getInt64(Index));

  Value *Scalar =
      IsCmp ? Builder.CreateCmp(Pred, V0, V1)
            : Builder.CreateBinOp((Instruction::BinaryOps)Opcode, V0, V1);

  Scalar->setName(I.getName() + ".scalar");

  // All IR flags are safe to back-propagate. There is no potential for extra
  // poison to be created by the scalar instruction.
  if (auto *ScalarInst = dyn_cast<Instruction>(Scalar))
    ScalarInst->copyIRFlags(&I);

  // Fold the vector constants in the original vectors into a new base vector.
  Constant *NewVecC = IsCmp ? ConstantExpr::getCompare(Pred, VecC0, VecC1)
                            : ConstantExpr::get(Opcode, VecC0, VecC1);
  Value *Insert = Builder.CreateInsertElement(NewVecC, Scalar, Index);
  replaceValue(I, *Insert);
<<<<<<< HEAD
=======
  return true;
}

/// Try to combine a scalar binop + 2 scalar compares of extracted elements of
/// a vector into vector operations followed by extract. Note: The SLP pass
/// may miss this pattern because of implementation problems.
bool VectorCombine::foldExtractedCmps(Instruction &I) {
  // We are looking for a scalar binop of booleans.
  // binop i1 (cmp Pred I0, C0), (cmp Pred I1, C1)
  if (!I.isBinaryOp() || !I.getType()->isIntegerTy(1))
    return false;

  // The compare predicates should match, and each compare should have a
  // constant operand.
  // TODO: Relax the one-use constraints.
  Value *B0 = I.getOperand(0), *B1 = I.getOperand(1);
  Instruction *I0, *I1;
  Constant *C0, *C1;
  CmpInst::Predicate P0, P1;
  if (!match(B0, m_OneUse(m_Cmp(P0, m_Instruction(I0), m_Constant(C0)))) ||
      !match(B1, m_OneUse(m_Cmp(P1, m_Instruction(I1), m_Constant(C1)))) ||
      P0 != P1)
    return false;

  // The compare operands must be extracts of the same vector with constant
  // extract indexes.
  // TODO: Relax the one-use constraints.
  Value *X;
  uint64_t Index0, Index1;
  if (!match(I0, m_OneUse(m_ExtractElt(m_Value(X), m_ConstantInt(Index0)))) ||
      !match(I1, m_OneUse(m_ExtractElt(m_Specific(X), m_ConstantInt(Index1)))))
    return false;

  auto *Ext0 = cast<ExtractElementInst>(I0);
  auto *Ext1 = cast<ExtractElementInst>(I1);
  ExtractElementInst *ConvertToShuf = getShuffleExtract(Ext0, Ext1);
  if (!ConvertToShuf)
    return false;

  // The original scalar pattern is:
  // binop i1 (cmp Pred (ext X, Index0), C0), (cmp Pred (ext X, Index1), C1)
  CmpInst::Predicate Pred = P0;
  unsigned CmpOpcode = CmpInst::isFPPredicate(Pred) ? Instruction::FCmp
                                                    : Instruction::ICmp;
  auto *VecTy = dyn_cast<FixedVectorType>(X->getType());
  if (!VecTy)
    return false;

  int OldCost = TTI.getVectorInstrCost(Ext0->getOpcode(), VecTy, Index0);
  OldCost += TTI.getVectorInstrCost(Ext1->getOpcode(), VecTy, Index1);
  OldCost += TTI.getCmpSelInstrCost(CmpOpcode, I0->getType()) * 2;
  OldCost += TTI.getArithmeticInstrCost(I.getOpcode(), I.getType());

  // The proposed vector pattern is:
  // vcmp = cmp Pred X, VecC
  // ext (binop vNi1 vcmp, (shuffle vcmp, Index1)), Index0
  int CheapIndex = ConvertToShuf == Ext0 ? Index1 : Index0;
  int ExpensiveIndex = ConvertToShuf == Ext0 ? Index0 : Index1;
  auto *CmpTy = cast<FixedVectorType>(CmpInst::makeCmpResultType(X->getType()));
  int NewCost = TTI.getCmpSelInstrCost(CmpOpcode, X->getType());
  NewCost +=
      TTI.getShuffleCost(TargetTransformInfo::SK_PermuteSingleSrc, CmpTy);
  NewCost += TTI.getArithmeticInstrCost(I.getOpcode(), CmpTy);
  NewCost += TTI.getVectorInstrCost(Ext0->getOpcode(), CmpTy, CheapIndex);

  // Aggressively form vector ops if the cost is equal because the transform
  // may enable further optimization.
  // Codegen can reverse this transform (scalarize) if it was not profitable.
  if (OldCost < NewCost)
    return false;

  // Create a vector constant from the 2 scalar constants.
  SmallVector<Constant *, 32> CmpC(VecTy->getNumElements(),
                                   UndefValue::get(VecTy->getElementType()));
  CmpC[Index0] = C0;
  CmpC[Index1] = C1;
  Value *VCmp = Builder.CreateCmp(Pred, X, ConstantVector::get(CmpC));

  Value *Shuf = createShiftShuffle(VCmp, ExpensiveIndex, CheapIndex, Builder);
  Value *VecLogic = Builder.CreateBinOp(cast<BinaryOperator>(I).getOpcode(),
                                        VCmp, Shuf);
  Value *NewExt = Builder.CreateExtractElement(VecLogic, CheapIndex);
  replaceValue(I, *NewExt);
  ++NumVecCmpBO;
>>>>>>> 723f4a82
  return true;
}

/// This is the entry point for all transforms. Pass manager differences are
/// handled in the callers of this function.
bool VectorCombine::run() {
  if (DisableVectorCombine)
    return false;

  bool MadeChange = false;
  for (BasicBlock &BB : F) {
    // Ignore unreachable basic blocks.
    if (!DT.isReachableFromEntry(&BB))
      continue;
    // Do not delete instructions under here and invalidate the iterator.
    // Walk the block forwards to enable simple iterative chains of transforms.
    // TODO: It could be more efficient to remove dead instructions
    //       iteratively in this loop rather than waiting until the end.
    for (Instruction &I : BB) {
      if (isa<DbgInfoIntrinsic>(I))
        continue;
      Builder.SetInsertPoint(&I);
      MadeChange |= foldExtractExtract(I);
      MadeChange |= foldBitcastShuf(I);
      MadeChange |= scalarizeBinopOrCmp(I);
<<<<<<< HEAD
=======
      MadeChange |= foldExtractedCmps(I);
>>>>>>> 723f4a82
    }
  }

  // We're done with transforms, so remove dead instructions.
  if (MadeChange)
    for (BasicBlock &BB : F)
      SimplifyInstructionsInBlock(&BB);

  return MadeChange;
}

// Pass manager boilerplate below here.

namespace {
class VectorCombineLegacyPass : public FunctionPass {
public:
  static char ID;
  VectorCombineLegacyPass() : FunctionPass(ID) {
    initializeVectorCombineLegacyPassPass(*PassRegistry::getPassRegistry());
  }

  void getAnalysisUsage(AnalysisUsage &AU) const override {
    AU.addRequired<DominatorTreeWrapperPass>();
    AU.addRequired<TargetTransformInfoWrapperPass>();
    AU.setPreservesCFG();
    AU.addPreserved<DominatorTreeWrapperPass>();
    AU.addPreserved<GlobalsAAWrapperPass>();
    AU.addPreserved<AAResultsWrapperPass>();
    AU.addPreserved<BasicAAWrapperPass>();
    FunctionPass::getAnalysisUsage(AU);
  }

  bool runOnFunction(Function &F) override {
    if (skipFunction(F))
      return false;
    auto &TTI = getAnalysis<TargetTransformInfoWrapperPass>().getTTI(F);
    auto &DT = getAnalysis<DominatorTreeWrapperPass>().getDomTree();
    VectorCombine Combiner(F, TTI, DT);
    return Combiner.run();
  }
};
} // namespace

char VectorCombineLegacyPass::ID = 0;
INITIALIZE_PASS_BEGIN(VectorCombineLegacyPass, "vector-combine",
                      "Optimize scalar/vector ops", false,
                      false)
INITIALIZE_PASS_DEPENDENCY(DominatorTreeWrapperPass)
INITIALIZE_PASS_END(VectorCombineLegacyPass, "vector-combine",
                    "Optimize scalar/vector ops", false, false)
Pass *llvm::createVectorCombinePass() {
  return new VectorCombineLegacyPass();
}

PreservedAnalyses VectorCombinePass::run(Function &F,
                                         FunctionAnalysisManager &FAM) {
  TargetTransformInfo &TTI = FAM.getResult<TargetIRAnalysis>(F);
  DominatorTree &DT = FAM.getResult<DominatorTreeAnalysis>(F);
  VectorCombine Combiner(F, TTI, DT);
  if (!Combiner.run())
    return PreservedAnalyses::all();
  PreservedAnalyses PA;
  PA.preserveSet<CFGAnalyses>();
  PA.preserve<GlobalsAA>();
  PA.preserve<AAManager>();
  PA.preserve<BasicAA>();
  return PA;
}<|MERGE_RESOLUTION|>--- conflicted
+++ resolved
@@ -64,12 +64,9 @@
   const TargetTransformInfo &TTI;
   const DominatorTree &DT;
 
-<<<<<<< HEAD
-=======
   ExtractElementInst *getShuffleExtract(ExtractElementInst *Ext0,
                                         ExtractElementInst *Ext1,
                                         unsigned PreferredExtractIndex) const;
->>>>>>> 723f4a82
   bool isExtractExtractCheap(ExtractElementInst *Ext0, ExtractElementInst *Ext1,
                              unsigned Opcode,
                              ExtractElementInst *&ConvertToShuffle,
@@ -81,18 +78,13 @@
   bool foldExtractExtract(Instruction &I);
   bool foldBitcastShuf(Instruction &I);
   bool scalarizeBinopOrCmp(Instruction &I);
-<<<<<<< HEAD
-=======
   bool foldExtractedCmps(Instruction &I);
->>>>>>> 723f4a82
 };
 
 static void replaceValue(Value &Old, Value &New) {
   Old.replaceAllUsesWith(&New);
   New.takeName(&Old);
 }
-<<<<<<< HEAD
-=======
 
 /// Determine which, if any, of the inputs should be replaced by a shuffle
 /// followed by extract from a different index.
@@ -133,7 +125,6 @@
   // Otherwise, replace the extract with the higher index.
   return Index0 > Index1 ? Ext0 : Ext1;
 }
->>>>>>> 723f4a82
 
 /// Compare the relative costs of 2 extracts followed by scalar operation vs.
 /// vector operation(s) followed by extract. Return true if the existing
@@ -526,8 +517,6 @@
                             : ConstantExpr::get(Opcode, VecC0, VecC1);
   Value *Insert = Builder.CreateInsertElement(NewVecC, Scalar, Index);
   replaceValue(I, *Insert);
-<<<<<<< HEAD
-=======
   return true;
 }
 
@@ -612,7 +601,6 @@
   Value *NewExt = Builder.CreateExtractElement(VecLogic, CheapIndex);
   replaceValue(I, *NewExt);
   ++NumVecCmpBO;
->>>>>>> 723f4a82
   return true;
 }
 
@@ -638,10 +626,7 @@
       MadeChange |= foldExtractExtract(I);
       MadeChange |= foldBitcastShuf(I);
       MadeChange |= scalarizeBinopOrCmp(I);
-<<<<<<< HEAD
-=======
       MadeChange |= foldExtractedCmps(I);
->>>>>>> 723f4a82
     }
   }
 
