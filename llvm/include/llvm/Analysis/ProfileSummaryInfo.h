--- conflicted
+++ resolved
@@ -25,10 +25,6 @@
 class BasicBlock;
 class BlockFrequencyInfo;
 class CallBase;
-<<<<<<< HEAD
-class Instruction;
-=======
->>>>>>> 918d599f
 class ProfileSummary;
 /// Analysis providing profile information.
 ///
