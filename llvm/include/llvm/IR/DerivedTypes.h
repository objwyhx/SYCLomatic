//===- llvm/DerivedTypes.h - Classes for handling data types ----*- C++ -*-===//
//
// Part of the LLVM Project, under the Apache License v2.0 with LLVM Exceptions.
// See https://llvm.org/LICENSE.txt for license information.
// SPDX-License-Identifier: Apache-2.0 WITH LLVM-exception
//
//===----------------------------------------------------------------------===//
//
// This file contains the declarations of classes that represent "derived
// types".  These are things like "arrays of x" or "structure of x, y, z" or
// "function returning x taking (y,z) as parameters", etc...
//
// The implementations of these classes live in the Type.cpp file.
//
//===----------------------------------------------------------------------===//

#ifndef LLVM_IR_DERIVEDTYPES_H
#define LLVM_IR_DERIVEDTYPES_H

#include "llvm/ADT/ArrayRef.h"
#include "llvm/ADT/STLExtras.h"
#include "llvm/ADT/StringRef.h"
#include "llvm/IR/Type.h"
#include "llvm/Support/Casting.h"
#include "llvm/Support/Compiler.h"
#include "llvm/Support/TypeSize.h"
#include <cassert>
#include <cstdint>

namespace llvm {

class Value;
class APInt;
class LLVMContext;

/// Class to represent integer types. Note that this class is also used to
/// represent the built-in integer types: Int1Ty, Int8Ty, Int16Ty, Int32Ty and
/// Int64Ty.
/// Integer representation type
class IntegerType : public Type {
  friend class LLVMContextImpl;

protected:
  explicit IntegerType(LLVMContext &C, unsigned NumBits) : Type(C, IntegerTyID){
    setSubclassData(NumBits);
  }

public:
  /// This enum is just used to hold constants we need for IntegerType.
  enum {
    MIN_INT_BITS = 1,        ///< Minimum number of bits that can be specified
    MAX_INT_BITS = (1<<24)-1 ///< Maximum number of bits that can be specified
      ///< Note that bit width is stored in the Type classes SubclassData field
      ///< which has 24 bits. This yields a maximum bit width of 16,777,215
      ///< bits.
  };

  /// This static method is the primary way of constructing an IntegerType.
  /// If an IntegerType with the same NumBits value was previously instantiated,
  /// that instance will be returned. Otherwise a new one will be created. Only
  /// one instance with a given NumBits value is ever created.
  /// Get or create an IntegerType instance.
  static IntegerType *get(LLVMContext &C, unsigned NumBits);

  /// Returns type twice as wide the input type.
  IntegerType *getExtendedType() const {
    return Type::getIntNTy(getContext(), 2 * getScalarSizeInBits());
  }

  /// Get the number of bits in this IntegerType
  unsigned getBitWidth() const { return getSubclassData(); }

  /// Return a bitmask with ones set for all of the bits that can be set by an
  /// unsigned version of this type. This is 0xFF for i8, 0xFFFF for i16, etc.
  uint64_t getBitMask() const {
    return ~uint64_t(0UL) >> (64-getBitWidth());
  }

  /// Return a uint64_t with just the most significant bit set (the sign bit, if
  /// the value is treated as a signed number).
  uint64_t getSignBit() const {
    return 1ULL << (getBitWidth()-1);
  }

  /// For example, this is 0xFF for an 8 bit integer, 0xFFFF for i16, etc.
  /// @returns a bit mask with ones set for all the bits of this type.
  /// Get a bit mask for this type.
  APInt getMask() const;

  /// This method determines if the width of this IntegerType is a power-of-2
  /// in terms of 8 bit bytes.
  /// @returns true if this is a power-of-2 byte width.
  /// Is this a power-of-2 byte-width IntegerType ?
  bool isPowerOf2ByteWidth() const;

  /// Methods for support type inquiry through isa, cast, and dyn_cast.
  static bool classof(const Type *T) {
    return T->getTypeID() == IntegerTyID;
  }
};

unsigned Type::getIntegerBitWidth() const {
  return cast<IntegerType>(this)->getBitWidth();
}

/// Class to represent function types
///
class FunctionType : public Type {
  FunctionType(Type *Result, ArrayRef<Type*> Params, bool IsVarArgs);

public:
  FunctionType(const FunctionType &) = delete;
  FunctionType &operator=(const FunctionType &) = delete;

  /// This static method is the primary way of constructing a FunctionType.
  static FunctionType *get(Type *Result,
                           ArrayRef<Type*> Params, bool isVarArg);

  /// Create a FunctionType taking no parameters.
  static FunctionType *get(Type *Result, bool isVarArg);

  /// Return true if the specified type is valid as a return type.
  static bool isValidReturnType(Type *RetTy);

  /// Return true if the specified type is valid as an argument type.
  static bool isValidArgumentType(Type *ArgTy);

  bool isVarArg() const { return getSubclassData()!=0; }
  Type *getReturnType() const { return ContainedTys[0]; }

  using param_iterator = Type::subtype_iterator;

  param_iterator param_begin() const { return ContainedTys + 1; }
  param_iterator param_end() const { return &ContainedTys[NumContainedTys]; }
  ArrayRef<Type *> params() const {
    return makeArrayRef(param_begin(), param_end());
  }

  /// Parameter type accessors.
  Type *getParamType(unsigned i) const { return ContainedTys[i+1]; }

  /// Return the number of fixed parameters this function type requires.
  /// This does not consider varargs.
  unsigned getNumParams() const { return NumContainedTys - 1; }

  /// Methods for support type inquiry through isa, cast, and dyn_cast.
  static bool classof(const Type *T) {
    return T->getTypeID() == FunctionTyID;
  }
};
static_assert(alignof(FunctionType) >= alignof(Type *),
              "Alignment sufficient for objects appended to FunctionType");

bool Type::isFunctionVarArg() const {
  return cast<FunctionType>(this)->isVarArg();
}

Type *Type::getFunctionParamType(unsigned i) const {
  return cast<FunctionType>(this)->getParamType(i);
}

unsigned Type::getFunctionNumParams() const {
  return cast<FunctionType>(this)->getNumParams();
}

/// A handy container for a FunctionType+Callee-pointer pair, which can be
/// passed around as a single entity. This assists in replacing the use of
/// PointerType::getElementType() to access the function's type, since that's
/// slated for removal as part of the [opaque pointer types] project.
class FunctionCallee {
public:
  // Allow implicit conversion from types which have a getFunctionType member
  // (e.g. Function and InlineAsm).
  template <typename T, typename U = decltype(&T::getFunctionType)>
  FunctionCallee(T *Fn)
      : FnTy(Fn ? Fn->getFunctionType() : nullptr), Callee(Fn) {}

  FunctionCallee(FunctionType *FnTy, Value *Callee)
      : FnTy(FnTy), Callee(Callee) {
    assert((FnTy == nullptr) == (Callee == nullptr));
  }

  FunctionCallee(std::nullptr_t) {}

  FunctionCallee() = default;

  FunctionType *getFunctionType() { return FnTy; }

  Value *getCallee() { return Callee; }

  explicit operator bool() { return Callee; }

private:
  FunctionType *FnTy = nullptr;
  Value *Callee = nullptr;
};

/// Class to represent struct types. There are two different kinds of struct
/// types: Literal structs and Identified structs.
///
/// Literal struct types (e.g. { i32, i32 }) are uniqued structurally, and must
/// always have a body when created.  You can get one of these by using one of
/// the StructType::get() forms.
///
/// Identified structs (e.g. %foo or %42) may optionally have a name and are not
/// uniqued.  The names for identified structs are managed at the LLVMContext
/// level, so there can only be a single identified struct with a given name in
/// a particular LLVMContext.  Identified structs may also optionally be opaque
/// (have no body specified).  You get one of these by using one of the
/// StructType::create() forms.
///
/// Independent of what kind of struct you have, the body of a struct type are
/// laid out in memory consecutively with the elements directly one after the
/// other (if the struct is packed) or (if not packed) with padding between the
/// elements as defined by DataLayout (which is required to match what the code
/// generator for a target expects).
///
class StructType : public Type {
  StructType(LLVMContext &C) : Type(C, StructTyID) {}

  enum {
    /// This is the contents of the SubClassData field.
    SCDB_HasBody = 1,
    SCDB_Packed = 2,
    SCDB_IsLiteral = 4,
    SCDB_IsSized = 8
  };

  /// For a named struct that actually has a name, this is a pointer to the
  /// symbol table entry (maintained by LLVMContext) for the struct.
  /// This is null if the type is an literal struct or if it is a identified
  /// type that has an empty name.
  void *SymbolTableEntry = nullptr;

public:
  StructType(const StructType &) = delete;
  StructType &operator=(const StructType &) = delete;

  /// This creates an identified struct.
  static StructType *create(LLVMContext &Context, StringRef Name);
  static StructType *create(LLVMContext &Context);

  static StructType *create(ArrayRef<Type *> Elements, StringRef Name,
                            bool isPacked = false);
  static StructType *create(ArrayRef<Type *> Elements);
  static StructType *create(LLVMContext &Context, ArrayRef<Type *> Elements,
                            StringRef Name, bool isPacked = false);
  static StructType *create(LLVMContext &Context, ArrayRef<Type *> Elements);
  template <class... Tys>
  static std::enable_if_t<are_base_of<Type, Tys...>::value, StructType *>
  create(StringRef Name, Type *elt1, Tys *... elts) {
    assert(elt1 && "Cannot create a struct type with no elements with this");
    SmallVector<llvm::Type *, 8> StructFields({elt1, elts...});
    return create(StructFields, Name);
  }

  /// This static method is the primary way to create a literal StructType.
  static StructType *get(LLVMContext &Context, ArrayRef<Type*> Elements,
                         bool isPacked = false);

  /// Create an empty structure type.
  static StructType *get(LLVMContext &Context, bool isPacked = false);

  /// This static method is a convenience method for creating structure types by
  /// specifying the elements as arguments. Note that this method always returns
  /// a non-packed struct, and requires at least one element type.
  template <class... Tys>
  static std::enable_if_t<are_base_of<Type, Tys...>::value, StructType *>
  get(Type *elt1, Tys *... elts) {
    assert(elt1 && "Cannot create a struct type with no elements with this");
    LLVMContext &Ctx = elt1->getContext();
    SmallVector<llvm::Type *, 8> StructFields({elt1, elts...});
    return llvm::StructType::get(Ctx, StructFields);
  }

  bool isPacked() const { return (getSubclassData() & SCDB_Packed) != 0; }

  /// Return true if this type is uniqued by structural equivalence, false if it
  /// is a struct definition.
  bool isLiteral() const { return (getSubclassData() & SCDB_IsLiteral) != 0; }

  /// Return true if this is a type with an identity that has no body specified
  /// yet. These prints as 'opaque' in .ll files.
  bool isOpaque() const { return (getSubclassData() & SCDB_HasBody) == 0; }

  /// isSized - Return true if this is a sized type.
  bool isSized(SmallPtrSetImpl<Type *> *Visited = nullptr) const;

  /// Return true if this is a named struct that has a non-empty name.
  bool hasName() const { return SymbolTableEntry != nullptr; }

  /// Return the name for this struct type if it has an identity.
  /// This may return an empty string for an unnamed struct type.  Do not call
  /// this on an literal type.
  StringRef getName() const;

  /// Change the name of this type to the specified name, or to a name with a
  /// suffix if there is a collision. Do not call this on an literal type.
  void setName(StringRef Name);

  /// Specify a body for an opaque identified type.
  void setBody(ArrayRef<Type*> Elements, bool isPacked = false);

  template <typename... Tys>
  std::enable_if_t<are_base_of<Type, Tys...>::value, void>
  setBody(Type *elt1, Tys *... elts) {
    assert(elt1 && "Cannot create a struct type with no elements with this");
    SmallVector<llvm::Type *, 8> StructFields({elt1, elts...});
    setBody(StructFields);
  }

  /// Return true if the specified type is valid as a element type.
  static bool isValidElementType(Type *ElemTy);

  // Iterator access to the elements.
  using element_iterator = Type::subtype_iterator;

  element_iterator element_begin() const { return ContainedTys; }
  element_iterator element_end() const { return &ContainedTys[NumContainedTys];}
  ArrayRef<Type *> const elements() const {
    return makeArrayRef(element_begin(), element_end());
  }

  /// Return true if this is layout identical to the specified struct.
  bool isLayoutIdentical(StructType *Other) const;

  /// Random access to the elements
  unsigned getNumElements() const { return NumContainedTys; }
  Type *getElementType(unsigned N) const {
    assert(N < NumContainedTys && "Element number out of range!");
    return ContainedTys[N];
  }
  /// Given an index value into the type, return the type of the element.
  Type *getTypeAtIndex(const Value *V) const;
  Type *getTypeAtIndex(unsigned N) const { return getElementType(N); }
  bool indexValid(const Value *V) const;
  bool indexValid(unsigned Idx) const { return Idx < getNumElements(); }

  /// Methods for support type inquiry through isa, cast, and dyn_cast.
  static bool classof(const Type *T) {
    return T->getTypeID() == StructTyID;
  }
};

StringRef Type::getStructName() const {
  return cast<StructType>(this)->getName();
}

unsigned Type::getStructNumElements() const {
  return cast<StructType>(this)->getNumElements();
}

Type *Type::getStructElementType(unsigned N) const {
  return cast<StructType>(this)->getElementType(N);
}

/// Class to represent array types.
class ArrayType : public Type {
  /// The element type of the array.
  Type *ContainedType;
  /// Number of elements in the array.
  uint64_t NumElements;

  ArrayType(Type *ElType, uint64_t NumEl);

public:
  ArrayType(const ArrayType &) = delete;
  ArrayType &operator=(const ArrayType &) = delete;

  uint64_t getNumElements() const { return NumElements; }
  Type *getElementType() const { return ContainedType; }

  /// This static method is the primary way to construct an ArrayType
  static ArrayType *get(Type *ElementType, uint64_t NumElements);

  /// Return true if the specified type is valid as a element type.
  static bool isValidElementType(Type *ElemTy);

  /// Methods for support type inquiry through isa, cast, and dyn_cast.
  static bool classof(const Type *T) {
    return T->getTypeID() == ArrayTyID;
  }
};

uint64_t Type::getArrayNumElements() const {
  return cast<ArrayType>(this)->getNumElements();
}

/// Base class of all SIMD vector types
class VectorType : public Type {
  /// A fully specified VectorType is of the form <vscale x n x Ty>. 'n' is the
  /// minimum number of elements of type Ty contained within the vector, and
  /// 'vscale x' indicates that the total element count is an integer multiple
  /// of 'n', where the multiple is either guaranteed to be one, or is
  /// statically unknown at compile time.
  ///
  /// If the multiple is known to be 1, then the extra term is discarded in
  /// textual IR:
  ///
  /// <4 x i32>          - a vector containing 4 i32s
  /// <vscale x 4 x i32> - a vector containing an unknown integer multiple
  ///                      of 4 i32s

  /// The element type of the vector.
  Type *ContainedType;

protected:
  /// The element quantity of this vector. The meaning of this value depends
  /// on the type of vector:
  /// - For FixedVectorType = <ElementQuantity x ty>, there are
  ///   exactly ElementQuantity elements in this vector.
  /// - For ScalableVectorType = <vscale x ElementQuantity x ty>,
  ///   there are vscale * ElementQuantity elements in this vector, where
  ///   vscale is a runtime-constant integer greater than 0.
  const unsigned ElementQuantity;

  VectorType(Type *ElType, unsigned EQ, Type::TypeID TID);

public:
  VectorType(const VectorType &) = delete;
  VectorType &operator=(const VectorType &) = delete;

  /// Get the number of elements in this vector. It does not make sense to call
  /// this function on a scalable vector, and this will be moved into
  /// FixedVectorType in a future commit
  unsigned getNumElements() const {
    ElementCount EC = getElementCount();
#ifdef STRICT_FIXED_SIZE_VECTORS
    assert(!EC.Scalable &&
           "Request for fixed number of elements from scalable vector");
    return EC.Min;
#else
    if (EC.Scalable)
      WithColor::warning()
          << "The code that requested the fixed number of elements has made "
             "the assumption that this vector is not scalable. This assumption "
             "was not correct, and this may lead to broken code\n";
    return EC.Min;
#endif
  }

  Type *getElementType() const { return ContainedType; }

  /// This static method is the primary way to construct an VectorType.
  static VectorType *get(Type *ElementType, ElementCount EC);
  static VectorType *get(Type *ElementType, unsigned NumElements,
                         bool Scalable = false) {
    return VectorType::get(ElementType, {NumElements, Scalable});
  }

  static VectorType *get(Type *ElementType, const VectorType *Other) {
    return VectorType::get(ElementType, Other->getElementCount());
  }

  /// This static method gets a VectorType with the same number of elements as
  /// the input type, and the element type is an integer type of the same width
  /// as the input element type.
  static VectorType *getInteger(VectorType *VTy) {
    unsigned EltBits = VTy->getElementType()->getPrimitiveSizeInBits();
    assert(EltBits && "Element size must be of a non-zero size");
    Type *EltTy = IntegerType::get(VTy->getContext(), EltBits);
    return VectorType::get(EltTy, VTy->getElementCount());
  }

  /// This static method is like getInteger except that the element types are
  /// twice as wide as the elements in the input type.
  static VectorType *getExtendedElementVectorType(VectorType *VTy) {
    assert(VTy->isIntOrIntVectorTy() && "VTy expected to be a vector of ints.");
    auto *EltTy = cast<IntegerType>(VTy->getElementType());
    return VectorType::get(EltTy->getExtendedType(), VTy->getElementCount());
  }

  // This static method gets a VectorType with the same number of elements as
  // the input type, and the element type is an integer or float type which
  // is half as wide as the elements in the input type.
  static VectorType *getTruncatedElementVectorType(VectorType *VTy) {
    Type *EltTy;
    if (VTy->getElementType()->isFloatingPointTy()) {
      switch(VTy->getElementType()->getTypeID()) {
      case DoubleTyID:
        EltTy = Type::getFloatTy(VTy->getContext());
        break;
      case FloatTyID:
        EltTy = Type::getHalfTy(VTy->getContext());
        break;
      default:
        llvm_unreachable("Cannot create narrower fp vector element type");
      }
    } else {
      unsigned EltBits = VTy->getElementType()->getPrimitiveSizeInBits();
      assert((EltBits & 1) == 0 &&
             "Cannot truncate vector element with odd bit-width");
      EltTy = IntegerType::get(VTy->getContext(), EltBits / 2);
    }
    return VectorType::get(EltTy, VTy->getElementCount());
  }

  // This static method returns a VectorType with a smaller number of elements
  // of a larger type than the input element type. For example, a <16 x i8>
  // subdivided twice would return <4 x i32>
  static VectorType *getSubdividedVectorType(VectorType *VTy, int NumSubdivs) {
    for (int i = 0; i < NumSubdivs; ++i) {
      VTy = VectorType::getDoubleElementsVectorType(VTy);
      VTy = VectorType::getTruncatedElementVectorType(VTy);
    }
    return VTy;
  }

  /// This static method returns a VectorType with half as many elements as the
  /// input type and the same element type.
  static VectorType *getHalfElementsVectorType(VectorType *VTy) {
    auto EltCnt = VTy->getElementCount();
    assert ((EltCnt.Min & 1) == 0 &&
            "Cannot halve vector with odd number of elements.");
    return VectorType::get(VTy->getElementType(), EltCnt/2);
  }

  /// This static method returns a VectorType with twice as many elements as the
  /// input type and the same element type.
  static VectorType *getDoubleElementsVectorType(VectorType *VTy) {
    auto EltCnt = VTy->getElementCount();
    assert((EltCnt.Min * 2ull) <= UINT_MAX && "Too many elements in vector");
    return VectorType::get(VTy->getElementType(), EltCnt * 2);
  }

  /// Return true if the specified type is valid as a element type.
  static bool isValidElementType(Type *ElemTy);

  /// Return an ElementCount instance to represent the (possibly scalable)
  /// number of elements in the vector.
  inline ElementCount getElementCount() const;
<<<<<<< HEAD

  /// Methods for support type inquiry through isa, cast, and dyn_cast.
  static bool classof(const Type *T) {
    return T->getTypeID() == FixedVectorTyID ||
           T->getTypeID() == ScalableVectorTyID;
  }
};

bool Type::isVectorTy() const { return isa<VectorType>(this); }

/// Class to represent fixed width SIMD vectors
class FixedVectorType : public VectorType {
protected:
  FixedVectorType(Type *ElTy, unsigned NumElts)
      : VectorType(ElTy, NumElts, FixedVectorTyID) {}

public:
  static FixedVectorType *get(Type *ElementType, unsigned NumElts);

  static bool classof(const Type *T) {
    return T->getTypeID() == FixedVectorTyID;
=======

  /// Methods for support type inquiry through isa, cast, and dyn_cast.
  static bool classof(const Type *T) {
    return T->getTypeID() == FixedVectorTyID ||
           T->getTypeID() == ScalableVectorTyID;
  }
};

bool Type::isVectorTy() const { return isa<VectorType>(this); }

/// Class to represent fixed width SIMD vectors
class FixedVectorType : public VectorType {
protected:
  FixedVectorType(Type *ElTy, unsigned NumElts)
      : VectorType(ElTy, NumElts, FixedVectorTyID) {}

public:
  static FixedVectorType *get(Type *ElementType, unsigned NumElts);

  static FixedVectorType *get(Type *ElementType, const FixedVectorType *FVTy) {
    return get(ElementType, FVTy->getNumElements());
  }

  static bool classof(const Type *T) {
    return T->getTypeID() == FixedVectorTyID;
  }
};

/// Class to represent scalable SIMD vectors
class ScalableVectorType : public VectorType {
protected:
  ScalableVectorType(Type *ElTy, unsigned MinNumElts)
      : VectorType(ElTy, MinNumElts, ScalableVectorTyID) {}

public:
  static ScalableVectorType *get(Type *ElementType, unsigned MinNumElts);

  static ScalableVectorType *get(Type *ElementType,
                                 const ScalableVectorType *SVTy) {
    return get(ElementType, SVTy->getMinNumElements());
>>>>>>> 918d599f
  }
};

/// Class to represent scalable SIMD vectors
class ScalableVectorType : public VectorType {
protected:
  ScalableVectorType(Type *ElTy, unsigned MinNumElts)
      : VectorType(ElTy, MinNumElts, ScalableVectorTyID) {}

public:
  static ScalableVectorType *get(Type *ElementType, unsigned MinNumElts);

  /// Get the minimum number of elements in this vector. The actual number of
  /// elements in the vector is an integer multiple of this value.
  uint64_t getMinNumElements() const { return ElementQuantity; }

<<<<<<< HEAD
=======
  /// Get the minimum number of elements in this vector. The actual number of
  /// elements in the vector is an integer multiple of this value.
  uint64_t getMinNumElements() const { return ElementQuantity; }

>>>>>>> 918d599f
  static bool classof(const Type *T) {
    return T->getTypeID() == ScalableVectorTyID;
  }
};

inline ElementCount VectorType::getElementCount() const {
  return ElementCount(ElementQuantity, isa<ScalableVectorType>(this));
}

/// Class to represent pointers.
class PointerType : public Type {
  explicit PointerType(Type *ElType, unsigned AddrSpace);

  Type *PointeeTy;

public:
  PointerType(const PointerType &) = delete;
  PointerType &operator=(const PointerType &) = delete;

  /// This constructs a pointer to an object of the specified type in a numbered
  /// address space.
  static PointerType *get(Type *ElementType, unsigned AddressSpace);

  /// This constructs a pointer to an object of the specified type in the
  /// generic address space (address space zero).
  static PointerType *getUnqual(Type *ElementType) {
    return PointerType::get(ElementType, 0);
  }

  Type *getElementType() const { return PointeeTy; }

  /// Return true if the specified type is valid as a element type.
  static bool isValidElementType(Type *ElemTy);

  /// Return true if we can load or store from a pointer to this type.
  static bool isLoadableOrStorableType(Type *ElemTy);

  /// Return the address space of the Pointer type.
  inline unsigned getAddressSpace() const { return getSubclassData(); }

  /// Implement support type inquiry through isa, cast, and dyn_cast.
  static bool classof(const Type *T) {
    return T->getTypeID() == PointerTyID;
  }
};

Type *Type::getExtendedType() const {
  assert(
      isIntOrIntVectorTy() &&
      "Original type expected to be a vector of integers or a scalar integer.");
  if (auto *VTy = dyn_cast<VectorType>(this))
    return VectorType::getExtendedElementVectorType(
        const_cast<VectorType *>(VTy));
  return cast<IntegerType>(this)->getExtendedType();
}

Type *Type::getWithNewBitWidth(unsigned NewBitWidth) const {
  assert(
      isIntOrIntVectorTy() &&
      "Original type expected to be a vector of integers or a scalar integer.");
  Type *NewType = getIntNTy(getContext(), NewBitWidth);
  if (auto *VTy = dyn_cast<VectorType>(this))
    NewType = VectorType::get(NewType, VTy->getElementCount());
  return NewType;
}

unsigned Type::getPointerAddressSpace() const {
  return cast<PointerType>(getScalarType())->getAddressSpace();
}

Type *Type::getScalarType() const {
  if (isVectorTy())
    return cast<VectorType>(this)->getElementType();
  return const_cast<Type *>(this);
}

} // end namespace llvm

#endif // LLVM_IR_DERIVEDTYPES_H<|MERGE_RESOLUTION|>--- conflicted
+++ resolved
@@ -529,7 +529,6 @@
   /// Return an ElementCount instance to represent the (possibly scalable)
   /// number of elements in the vector.
   inline ElementCount getElementCount() const;
-<<<<<<< HEAD
 
   /// Methods for support type inquiry through isa, cast, and dyn_cast.
   static bool classof(const Type *T) {
@@ -549,28 +548,6 @@
 public:
   static FixedVectorType *get(Type *ElementType, unsigned NumElts);
 
-  static bool classof(const Type *T) {
-    return T->getTypeID() == FixedVectorTyID;
-=======
-
-  /// Methods for support type inquiry through isa, cast, and dyn_cast.
-  static bool classof(const Type *T) {
-    return T->getTypeID() == FixedVectorTyID ||
-           T->getTypeID() == ScalableVectorTyID;
-  }
-};
-
-bool Type::isVectorTy() const { return isa<VectorType>(this); }
-
-/// Class to represent fixed width SIMD vectors
-class FixedVectorType : public VectorType {
-protected:
-  FixedVectorType(Type *ElTy, unsigned NumElts)
-      : VectorType(ElTy, NumElts, FixedVectorTyID) {}
-
-public:
-  static FixedVectorType *get(Type *ElementType, unsigned NumElts);
-
   static FixedVectorType *get(Type *ElementType, const FixedVectorType *FVTy) {
     return get(ElementType, FVTy->getNumElements());
   }
@@ -592,30 +569,12 @@
   static ScalableVectorType *get(Type *ElementType,
                                  const ScalableVectorType *SVTy) {
     return get(ElementType, SVTy->getMinNumElements());
->>>>>>> 918d599f
-  }
-};
-
-/// Class to represent scalable SIMD vectors
-class ScalableVectorType : public VectorType {
-protected:
-  ScalableVectorType(Type *ElTy, unsigned MinNumElts)
-      : VectorType(ElTy, MinNumElts, ScalableVectorTyID) {}
-
-public:
-  static ScalableVectorType *get(Type *ElementType, unsigned MinNumElts);
+  }
 
   /// Get the minimum number of elements in this vector. The actual number of
   /// elements in the vector is an integer multiple of this value.
   uint64_t getMinNumElements() const { return ElementQuantity; }
 
-<<<<<<< HEAD
-=======
-  /// Get the minimum number of elements in this vector. The actual number of
-  /// elements in the vector is an integer multiple of this value.
-  uint64_t getMinNumElements() const { return ElementQuantity; }
-
->>>>>>> 918d599f
   static bool classof(const Type *T) {
     return T->getTypeID() == ScalableVectorTyID;
   }
