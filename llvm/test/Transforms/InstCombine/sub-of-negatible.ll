--- conflicted
+++ resolved
@@ -427,15 +427,9 @@
 
 define i8 @negate_shl_not_uses(i8 %x, i8 %y) {
 ; CHECK-LABEL: @negate_shl_not_uses(
-<<<<<<< HEAD
-; CHECK-NEXT:    [[O:%.*]] = xor i8 [[X:%.*]], -1
-; CHECK-NEXT:    call void @use8(i8 [[O]])
-; CHECK-NEXT:    [[O_NEG:%.*]] = add i8 [[X]], 1
-=======
 ; CHECK-NEXT:    [[O_NEG:%.*]] = add i8 [[X:%.*]], 1
 ; CHECK-NEXT:    [[O:%.*]] = xor i8 [[X]], -1
 ; CHECK-NEXT:    call void @use8(i8 [[O]])
->>>>>>> a34309b7
 ; CHECK-NEXT:    [[S_NEG:%.*]] = shl i8 [[O_NEG]], [[Y:%.*]]
 ; CHECK-NEXT:    ret i8 [[S_NEG]]
 ;
@@ -448,15 +442,9 @@
 
 define <2 x i4> @negate_mul_not_uses_vec(<2 x i4> %x, <2 x i4> %y) {
 ; CHECK-LABEL: @negate_mul_not_uses_vec(
-<<<<<<< HEAD
-; CHECK-NEXT:    [[O:%.*]] = xor <2 x i4> [[X:%.*]], <i4 -1, i4 -1>
-; CHECK-NEXT:    call void @use_v2i4(<2 x i4> [[O]])
-; CHECK-NEXT:    [[O_NEG:%.*]] = add <2 x i4> [[X]], <i4 1, i4 1>
-=======
 ; CHECK-NEXT:    [[O_NEG:%.*]] = add <2 x i4> [[X:%.*]], <i4 1, i4 1>
 ; CHECK-NEXT:    [[O:%.*]] = xor <2 x i4> [[X]], <i4 -1, i4 -1>
 ; CHECK-NEXT:    call void @use_v2i4(<2 x i4> [[O]])
->>>>>>> a34309b7
 ; CHECK-NEXT:    [[S_NEG:%.*]] = mul <2 x i4> [[O_NEG]], [[Y:%.*]]
 ; CHECK-NEXT:    ret <2 x i4> [[S_NEG]]
 ;
@@ -465,8 +453,6 @@
   %s = mul <2 x i4> %o, %y
   %r = sub <2 x i4> zeroinitializer, %s
   ret <2 x i4> %r
-<<<<<<< HEAD
-=======
 }
 
 ; signed division can be negated if divisor can be negated and is not 1/-1
@@ -835,5 +821,4 @@
 
 nonneg_bb:
   ret i16 0
->>>>>>> a34309b7
 }