--- conflicted
+++ resolved
@@ -77,15 +77,9 @@
 ; IS__CGSCC____-NEXT:  entry:
 ; IS__CGSCC____-NEXT:    [[A_PRIV:%.*]] = alloca [[STRUCT_FOO:%.*]]
 ; IS__CGSCC____-NEXT:    [[A_PRIV_CAST:%.*]] = bitcast %struct.Foo* [[A_PRIV]] to i32*
-<<<<<<< HEAD
-; IS__CGSCC____-NEXT:    store i32 [[TMP0]], i32* [[A_PRIV_CAST]]
-; IS__CGSCC____-NEXT:    [[A_PRIV_0_1:%.*]] = getelementptr [[STRUCT_FOO]], %struct.Foo* [[A_PRIV]], i32 0, i32 1
-; IS__CGSCC____-NEXT:    store i64 [[TMP1]], i64* [[A_PRIV_0_1]]
-=======
 ; IS__CGSCC____-NEXT:    store i32 [[TMP0]], i32* [[A_PRIV_CAST]], align 4
 ; IS__CGSCC____-NEXT:    [[A_PRIV_0_1:%.*]] = getelementptr [[STRUCT_FOO]], %struct.Foo* [[A_PRIV]], i32 0, i32 1
 ; IS__CGSCC____-NEXT:    store i64 [[TMP1]], i64* [[A_PRIV_0_1]], align 8
->>>>>>> 918d599f
 ; IS__CGSCC____-NEXT:    [[A_PTR:%.*]] = alloca %struct.Foo*
 ; IS__CGSCC____-NEXT:    br label [[LOOP:%.*]]
 ; IS__CGSCC____:       loop:
