; REQUIRES: asserts

; RUN: opt -loop-vectorize -debug-only=loop-vectorize -force-vector-interleave=1 -force-vector-width=4 -prefer-inloop-reductions -enable-interleaved-mem-accesses=true -enable-masked-interleaved-mem-accesses -disable-output %s 2>&1 | FileCheck %s

target datalayout = "e-p:64:64:64-i1:8:8-i8:8:8-i16:16:16-i32:32:32-i64:64:64-f32:32:32-f64:64:64-v64:64:64-v128:128:128-a0:0:64-s0:64:64-f80:128:128-n8:16:32:64-S128"

; Tests for printing VPlans.

define void @print_call_and_memory(i64 %n, float* noalias %y, float* noalias %x) nounwind uwtable {
; CHECK-LABEL: Checking a loop in "print_call_and_memory"
; CHECK:      VPlan 'Initial VPlan for VF={4},UF>=1' {
; CHECK-NEXT: Live-in vp<[[VEC_TC:%.+]]> = vector-trip-count
; CHECK-EMPTY:
; CHECK-NEXT: <x1> vector loop: {
; CHECK-NEXT: for.body:
; CHECK-NEXT:   EMIT vp<[[CAN_IV:%.+]]> = CANONICAL-INDUCTION
; CHECK-NEXT:   WIDEN-INDUCTION %iv = phi %iv.next, 0
; CHECK-NEXT:   CLONE ir<%arrayidx> = getelementptr ir<%y>, ir<%iv>
; CHECK-NEXT:   WIDEN ir<%lv> = load ir<%arrayidx>
; CHECK-NEXT:   WIDEN-CALL ir<%call> = call @llvm.sqrt.f32(ir<%lv>)
; CHECK-NEXT:   CLONE ir<%arrayidx2> = getelementptr ir<%x>, ir<%iv>
; CHECK-NEXT:   WIDEN store ir<%arrayidx2>, ir<%call>
<<<<<<< HEAD
; CHECK-NEXT:   EMIT vp<{{.+}}> = VF * UF +(nuw) vp<[[CAN_IV]]>
=======
; CHECK-NEXT:   EMIT vp<[[CAN_IV_NEXT:%.+]]> = VF * UF +(nuw) vp<[[CAN_IV]]>
; CHECK-NEXT:   EMIT branch-on-count vp<[[CAN_IV_NEXT]]> vp<[[VEC_TC]]>
>>>>>>> 1e8336c5
; CHECK-NEXT: No successors
; CHECK-NEXT: }
; CHECK-NEXT: No successors
; CHECK-NEXT: }
;
entry:
  %cmp6 = icmp sgt i64 %n, 0
  br i1 %cmp6, label %for.body, label %for.end

for.body:                                         ; preds = %entry, %for.body
  %iv = phi i64 [ %iv.next, %for.body ], [ 0, %entry ]
  %arrayidx = getelementptr inbounds float, float* %y, i64 %iv
  %lv = load float, float* %arrayidx, align 4
  %call = tail call float @llvm.sqrt.f32(float %lv) nounwind readnone
  %arrayidx2 = getelementptr inbounds float, float* %x, i64 %iv
  store float %call, float* %arrayidx2, align 4
  %iv.next = add i64 %iv, 1
  %exitcond = icmp eq i64 %iv.next, %n
  br i1 %exitcond, label %for.end, label %for.body

for.end:                                          ; preds = %for.body, %entry
  ret void
}

define void @print_widen_gep_and_select(i64 %n, float* noalias %y, float* noalias %x, float* %z) nounwind uwtable {
; CHECK-LABEL: Checking a loop in "print_widen_gep_and_select"
; CHECK:      VPlan 'Initial VPlan for VF={4},UF>=1' {
; CHECK-NEXT: Live-in vp<[[VEC_TC:%.+]]> = vector-trip-count
; CHECK-EMPTY:
; CHECK-NEXT: <x1> vector loop: {
; CHECK-NEXT: for.body:
; CHECK-NEXT:   EMIT vp<[[CAN_IV:%.+]]> = CANONICAL-INDUCTION
; CHECK-NEXT:   WIDEN-INDUCTION %iv = phi %iv.next, 0
; CHECK-NEXT:   WIDEN-GEP Inv[Var] ir<%arrayidx> = getelementptr ir<%y>, ir<%iv>
; CHECK-NEXT:   WIDEN ir<%lv> = load ir<%arrayidx>
; CHECK-NEXT:   WIDEN ir<%cmp> = icmp ir<%arrayidx>, ir<%z>
; CHECK-NEXT:   WIDEN-SELECT ir<%sel> = select ir<%cmp>, ir<1.000000e+01>, ir<2.000000e+01>
; CHECK-NEXT:   WIDEN ir<%add> = fadd ir<%lv>, ir<%sel>
; CHECK-NEXT:   CLONE ir<%arrayidx2> = getelementptr ir<%x>, ir<%iv>
; CHECK-NEXT:   WIDEN store ir<%arrayidx2>, ir<%add>
<<<<<<< HEAD
; CHECK-NEXT:   EMIT vp<{{.+}}> = VF * UF +(nuw) vp<[[CAN_IV]]>
=======
; CHECK-NEXT:   EMIT vp<[[CAN_IV_NEXT:%.+]]> = VF * UF +(nuw) vp<[[CAN_IV]]>
; CHECK-NEXT:   EMIT branch-on-count vp<[[CAN_IV_NEXT]]> vp<[[VEC_TC]]>
>>>>>>> 1e8336c5
; CHECK-NEXT: No successors
; CHECK-NEXT: }
; CHECK-NEXT: No successors
; CHECK-NEXT: }
;
entry:
  %cmp6 = icmp sgt i64 %n, 0
  br i1 %cmp6, label %for.body, label %for.end

for.body:                                         ; preds = %entry, %for.body
  %iv = phi i64 [ %iv.next, %for.body ], [ 0, %entry ]
  %arrayidx = getelementptr inbounds float, float* %y, i64 %iv
  %lv = load float, float* %arrayidx, align 4
  %cmp = icmp eq float* %arrayidx, %z
  %sel = select i1 %cmp, float 10.0, float 20.0
  %add = fadd float %lv, %sel
  %arrayidx2 = getelementptr inbounds float, float* %x, i64 %iv
  store float %add, float* %arrayidx2, align 4
  %iv.next = add i64 %iv, 1
  %exitcond = icmp eq i64 %iv.next, %n
  br i1 %exitcond, label %for.end, label %for.body

for.end:                                          ; preds = %for.body, %entry
  ret void
}

define float @print_reduction(i64 %n, float* noalias %y) {
; CHECK-LABEL: Checking a loop in "print_reduction"
; CHECK:      VPlan 'Initial VPlan for VF={4},UF>=1' {
; CHECK-NEXT: Live-in vp<[[VEC_TC:%.+]]> = vector-trip-count
; CHECK-EMPTY:
; CHECK-NEXT: <x1> vector loop: {
; CHECK-NEXT: for.body:
; CHECK-NEXT:   EMIT vp<[[CAN_IV:%.+]]> = CANONICAL-INDUCTION
; CHECK-NEXT:   WIDEN-INDUCTION %iv = phi %iv.next, 0
; CHECK-NEXT:   WIDEN-REDUCTION-PHI ir<%red> = phi ir<0.000000e+00>, ir<%red.next>
; CHECK-NEXT:   CLONE ir<%arrayidx> = getelementptr ir<%y>, ir<%iv>
; CHECK-NEXT:   WIDEN ir<%lv> = load ir<%arrayidx>
; CHECK-NEXT:   REDUCE ir<%red.next> = ir<%red> + fast reduce.fadd (ir<%lv>)
<<<<<<< HEAD
; CHECK-NEXT:   EMIT vp<{{.+}}> = VF * UF +(nuw) vp<[[CAN_IV]]>
=======
; CHECK-NEXT:   EMIT vp<[[CAN_IV_NEXT:%.+]]> = VF * UF +(nuw) vp<[[CAN_IV]]>
; CHECK-NEXT:   EMIT branch-on-count vp<[[CAN_IV_NEXT]]> vp<[[VEC_TC]]>
>>>>>>> 1e8336c5
; CHECK-NEXT: No successors
; CHECK-NEXT: }
; CHECK-NEXT: No successors
; CHECK-NEXT: }
;
entry:
  br label %for.body

for.body:                                         ; preds = %entry, %for.body
  %iv = phi i64 [ %iv.next, %for.body ], [ 0, %entry ]
  %red = phi float [ %red.next, %for.body ], [ 0.0, %entry ]
  %arrayidx = getelementptr inbounds float, float* %y, i64 %iv
  %lv = load float, float* %arrayidx, align 4
  %red.next = fadd fast float %lv, %red
  %iv.next = add i64 %iv, 1
  %exitcond = icmp eq i64 %iv.next, %n
  br i1 %exitcond, label %for.end, label %for.body

for.end:                                          ; preds = %for.body, %entry
  ret float %red.next
}

define void @print_replicate_predicated_phi(i64 %n, i64* %x) {
; CHECK-LABEL: Checking a loop in "print_replicate_predicated_phi"
; CHECK:      VPlan 'Initial VPlan for VF={4},UF>=1' {
; CHECK-NEXT: Live-in vp<[[VEC_TC:%.+]]> = vector-trip-count
; CHECK-EMPTY:
; CHECK-NEXT: <x1> vector loop: {
; CHECK-NEXT: for.body:
; CHECK-NEXT:   EMIT vp<[[CAN_IV:%.+]]> = CANONICAL-INDUCTION
; CHECK-NEXT:   WIDEN-INDUCTION %i = phi 0, %i.next
; CHECK-NEXT:   WIDEN ir<%cmp> = icmp ir<%i>, ir<5>
; CHECK-NEXT: Successor(s): if.then
; CHECK-EMPTY:
; CHECK-NEXT: if.then:
; CHECK-NEXT: Successor(s): pred.udiv
; CHECK-EMPTY:
; CHECK-NEXT: <xVFxUF> pred.udiv: {
; CHECK-NEXT:   pred.udiv.entry:
; CHECK-NEXT:     BRANCH-ON-MASK ir<%cmp>
; CHECK-NEXT:   Successor(s): pred.udiv.if, pred.udiv.continue
; CHECK-NEXT:   CondBit: ir<%cmp>
; CHECK-EMPTY:
; CHECK-NEXT:   pred.udiv.if:
; CHECK-NEXT:     REPLICATE ir<%tmp4> = udiv ir<%n>, ir<%i> (S->V)
; CHECK-NEXT:   Successor(s): pred.udiv.continue
; CHECK-EMPTY:
; CHECK-NEXT:   pred.udiv.continue:
; CHECK-NEXT:     PHI-PREDICATED-INSTRUCTION vp<[[PRED:%.+]]> = ir<%tmp4>
; CHECK-NEXT:   No successors
; CHECK-NEXT: }
; CHECK-NEXT: Successor(s): if.then.0
; CHECK-EMPTY:
; CHECK-NEXT: if.then.0:
; CHECK-NEXT: Successor(s): for.inc
; CHECK-EMPTY:
; CHECK-NEXT: for.inc:
; CHECK-NEXT:   EMIT vp<[[NOT:%.+]]> = not ir<%cmp>
; CHECK-NEXT:   BLEND %d = ir<0>/vp<[[NOT]]> vp<[[PRED]]>/ir<%cmp>
; CHECK-NEXT:   CLONE ir<%idx> = getelementptr ir<%x>, ir<%i>
; CHECK-NEXT:   WIDEN store ir<%idx>, ir<%d>
<<<<<<< HEAD
; CHECK-NEXT:   EMIT vp<{{.+}}> = VF * UF +(nuw) vp<[[CAN_IV]]>
=======
; CHECK-NEXT:   EMIT vp<[[CAN_IV_NEXT:%.+]]> = VF * UF +(nuw) vp<[[CAN_IV]]>
; CHECK-NEXT:   EMIT branch-on-count vp<[[CAN_IV_NEXT]]> vp<[[VEC_TC]]>
>>>>>>> 1e8336c5
; CHECK-NEXT: No successors
; CHECK-NEXT: }
; CHECK-NEXT: No successors
; CHECK-NEXT: }
;
entry:
  br label %for.body

for.body:                                         ; preds = %for.inc, %entry
  %i = phi i64 [ 0, %entry ], [ %i.next, %for.inc ]
  %cmp = icmp ult i64 %i, 5
  br i1 %cmp, label %if.then, label %for.inc

if.then:                                          ; preds = %for.body
  %tmp4 = udiv i64 %n, %i
  br label %for.inc

for.inc:                                          ; preds = %if.then, %for.body
  %d = phi i64 [ 0, %for.body ], [ %tmp4, %if.then ]
  %idx = getelementptr i64, i64* %x, i64 %i
  store i64 %d, i64* %idx
  %i.next = add nuw nsw i64 %i, 1
  %cond = icmp slt i64 %i.next, %n
  br i1 %cond, label %for.body, label %for.end

for.end:                                          ; preds = %for.inc
  ret void
}

@AB = common global [1024 x i32] zeroinitializer, align 4
@CD = common global [1024 x i32] zeroinitializer, align 4

define void @print_interleave_groups(i32 %C, i32 %D) {
; CHECK-LABEL: Checking a loop in "print_interleave_groups"
; CHECK:       VPlan 'Initial VPlan for VF={4},UF>=1' {
; CHECK-NEXT: Live-in vp<[[VEC_TC:%.+]]> = vector-trip-count
; CHECK-EMPTY:
; CHECK-NEXT: <x1> vector loop: {
; CHECK-NEXT:  for.body:
; CHECK-NEXT:   EMIT vp<[[CAN_IV:%.+]]> = CANONICAL-INDUCTION
; CHECK-NEXT:   WIDEN-INDUCTION %iv = phi 0, %iv.next
; CHECK-NEXT:   CLONE ir<%gep.AB.0> = getelementptr ir<@AB>, ir<0>, ir<%iv>
; CHECK-NEXT:   INTERLEAVE-GROUP with factor 4 at %AB.0, ir<%gep.AB.0>
; CHECK-NEXT:     ir<%AB.0> = load from index 0
; CHECK-NEXT:     ir<%AB.1> = load from index 1
; CHECK-NEXT:     ir<%AB.3> = load from index 3
; CHECK-NEXT:   CLONE ir<%iv.plus.1> = add ir<%iv>, ir<1>
; CHECK-NEXT:   CLONE ir<%gep.AB.1> = getelementptr ir<@AB>, ir<0>, ir<%iv.plus.1>
; CHECK-NEXT:   CLONE ir<%iv.plus.2> = add ir<%iv>, ir<2>
; CHECK-NEXT:   CLONE ir<%iv.plus.3> = add ir<%iv>, ir<3>
; CHECK-NEXT:   CLONE ir<%gep.AB.3> = getelementptr ir<@AB>, ir<0>, ir<%iv.plus.3>
; CHECK-NEXT:   WIDEN ir<%add> = add ir<%AB.0>, ir<%AB.1>
; CHECK-NEXT:   CLONE ir<%gep.CD.0> = getelementptr ir<@CD>, ir<0>, ir<%iv>
; CHECK-NEXT:   CLONE ir<%gep.CD.1> = getelementptr ir<@CD>, ir<0>, ir<%iv.plus.1>
; CHECK-NEXT:   CLONE ir<%gep.CD.2> = getelementptr ir<@CD>, ir<0>, ir<%iv.plus.2>
; CHECK-NEXT:   CLONE ir<%gep.CD.3> = getelementptr ir<@CD>, ir<0>, ir<%iv.plus.3>
; CHECK-NEXT:   INTERLEAVE-GROUP with factor 4 at <badref>, ir<%gep.CD.3>
; CHECK-NEXT:     store ir<%add> to index 0
; CHECK-NEXT:     store ir<1> to index 1
; CHECK-NEXT:     store ir<2> to index 2
; CHECK-NEXT:     store ir<%AB.3> to index 3
<<<<<<< HEAD
; CHECK-NEXT:   EMIT vp<{{.+}}> = VF * UF +(nuw) vp<[[CAN_IV]]>
=======
; CHECK-NEXT:   EMIT vp<[[CAN_IV_NEXT:%.+]]> = VF * UF +(nuw) vp<[[CAN_IV]]>
; CHECK-NEXT:   EMIT branch-on-count vp<[[CAN_IV_NEXT]]> vp<[[VEC_TC]]>
>>>>>>> 1e8336c5
; CHECK-NEXT: No successors
; CHECK-NEXT: }
; CHECK-NEXT: No successors
; CHECK-NEXT: }
;
entry:
  br label %for.body

for.body:
  %iv = phi i64 [ 0, %entry ], [ %iv.next, %for.body ]
  %gep.AB.0= getelementptr inbounds [1024 x i32], [1024 x i32]* @AB, i64 0, i64 %iv
  %AB.0 = load i32, i32* %gep.AB.0, align 4
  %iv.plus.1 = add i64 %iv, 1
  %gep.AB.1 = getelementptr inbounds [1024 x i32], [1024 x i32]* @AB, i64 0, i64 %iv.plus.1
  %AB.1 = load i32, i32* %gep.AB.1, align 4
  %iv.plus.2 = add i64 %iv, 2
  %iv.plus.3 = add i64 %iv, 3
  %gep.AB.3 = getelementptr inbounds [1024 x i32], [1024 x i32]* @AB, i64 0, i64 %iv.plus.3
  %AB.3 = load i32, i32* %gep.AB.3, align 4
  %add = add nsw i32 %AB.0, %AB.1
  %gep.CD.0 = getelementptr inbounds [1024 x i32], [1024 x i32]* @CD, i64 0, i64 %iv
  store i32 %add, i32* %gep.CD.0, align 4
  %gep.CD.1 = getelementptr inbounds [1024 x i32], [1024 x i32]* @CD, i64 0, i64 %iv.plus.1
  store i32 1, i32* %gep.CD.1, align 4
  %gep.CD.2 = getelementptr inbounds [1024 x i32], [1024 x i32]* @CD, i64 0, i64 %iv.plus.2
  store i32 2, i32* %gep.CD.2, align 4
  %gep.CD.3 = getelementptr inbounds [1024 x i32], [1024 x i32]* @CD, i64 0, i64 %iv.plus.3
  store i32 %AB.3, i32* %gep.CD.3, align 4
  %iv.next = add nuw nsw i64 %iv, 4
  %cmp = icmp slt i64 %iv.next, 1024
  br i1 %cmp, label %for.body, label %for.end

for.end:
  ret void
}

define float @print_fmuladd_strict(float* %a, float* %b, i64 %n) {
; CHECK-LABEL: Checking a loop in "print_fmuladd_strict"
; CHECK:      VPlan 'Initial VPlan for VF={4},UF>=1' {
; CHECK-NEXT: Live-in vp<[[VEC_TC:%.+]]> = vector-trip-count
; CHECK-EMPTY:
; CHECK-NEXT: <x1> vector loop: {
; CHECK-NEXT: for.body:
; CHECK-NEXT:   EMIT vp<[[CAN_IV:%.+]]> = CANONICAL-INDUCTION
; CHECK-NEXT:   WIDEN-INDUCTION %iv = phi 0, %iv.next
; CHECK-NEXT:   WIDEN-REDUCTION-PHI ir<%sum.07> = phi ir<0.000000e+00>, ir<%muladd>
; CHECK-NEXT:   CLONE ir<%arrayidx> = getelementptr ir<%a>, ir<%iv>
; CHECK-NEXT:   WIDEN ir<%l.a> = load ir<%arrayidx>
; CHECK-NEXT:   CLONE ir<%arrayidx2> = getelementptr ir<%b>, ir<%iv>
; CHECK-NEXT:   WIDEN ir<%l.b> = load ir<%arrayidx2>
; CHECK-NEXT:   EMIT vp<[[FMUL:%.]]> = fmul nnan ninf nsz ir<%l.a> ir<%l.b>
; CHECK-NEXT:   REDUCE ir<[[MULADD:%.+]]> = ir<%sum.07> + nnan ninf nsz reduce.fadd (vp<[[FMUL]]>)
<<<<<<< HEAD
; CHECK-NEXT:   EMIT vp<{{.+}}> = VF * UF +(nuw) vp<[[CAN_IV]]>
=======
; CHECK-NEXT:   EMIT vp<[[CAN_IV_NEXT:%.+]]> = VF * UF +(nuw) vp<[[CAN_IV]]>
; CHECK-NEXT:   EMIT branch-on-count vp<[[CAN_IV_NEXT]]> vp<[[VEC_TC]]>
>>>>>>> 1e8336c5
; CHECK-NEXT:   No successors
; CHECK-NEXT: }

entry:
  br label %for.body

for.body:
  %iv = phi i64 [ 0, %entry ], [ %iv.next, %for.body ]
  %sum.07 = phi float [ 0.000000e+00, %entry ], [ %muladd, %for.body ]
  %arrayidx = getelementptr inbounds float, float* %a, i64 %iv
  %l.a = load float, float* %arrayidx, align 4
  %arrayidx2 = getelementptr inbounds float, float* %b, i64 %iv
  %l.b = load float, float* %arrayidx2, align 4
  %muladd = tail call nnan ninf nsz float @llvm.fmuladd.f32(float %l.a, float %l.b, float %sum.07)
  %iv.next = add nuw nsw i64 %iv, 1
  %exitcond.not = icmp eq i64 %iv.next, %n
  br i1 %exitcond.not, label %for.end, label %for.body

for.end:
  ret float %muladd
}

define void @debug_loc_vpinstruction(i32* nocapture %asd, i32* nocapture %bsd) !dbg !5 {
; CHECK-LABEL: Checking a loop in "debug_loc_vpinstruction"
; CHECK:    VPlan 'Initial VPlan for VF={4},UF>=1' {
; CHECK-NEXT: Live-in vp<[[VEC_TC:%.+]]> = vector-trip-count
; CHECK-EMPTY:
; CHECK-NEXT: <x1> vector loop: {
; CHECK-NEXT:  loop:
; CHECK-NEXT:    EMIT vp<[[CAN_IV:%.+]]> = CANONICAL-INDUCTION
; CHECK-NEXT:    WIDEN-INDUCTION %iv = phi 0, %iv.next
; CHECK-NEXT:    CLONE ir<%isd> = getelementptr ir<%asd>, ir<%iv>
; CHECK-NEXT:    WIDEN ir<%lsd> = load ir<%isd>
; CHECK-NEXT:    WIDEN ir<%psd> = add ir<%lsd>, ir<23>
; CHECK-NEXT:    WIDEN ir<%cmp1> = icmp ir<%lsd>, ir<100>
; CHECK-NEXT:  Successor(s): check
; CHECK-EMPTY:
; CHECK-NEXT:  check:
; CHECK-NEXT:    WIDEN ir<%cmp2> = icmp ir<%lsd>, ir<200>
; CHECK-NEXT:  Successor(s): if.then
; CHECK-EMPTY:
; CHECK-NEXT:  if.then:
; CHECK-NEXT:    EMIT vp<[[NOT1:%.+]]> = not ir<%cmp1>, !dbg /tmp/s.c:5:3
; CHECK-NEXT:    EMIT vp<[[SEL1:%.+]]> = select vp<[[NOT1]]> ir<%cmp2> ir<false>, !dbg /tmp/s.c:5:21
; CHECK-NEXT:    EMIT vp<[[OR1:%.+]]> = or vp<[[SEL1]]> ir<%cmp1>
; CHECK-NEXT:  Successor(s): pred.sdiv
; CHECK-EMPTY:
; CHECK-NEXT:  <xVFxUF> pred.sdiv: {
; CHECK-NEXT:    pred.sdiv.entry:
; CHECK-NEXT:      BRANCH-ON-MASK vp<[[OR1]]>
; CHECK-NEXT:    Successor(s): pred.sdiv.if, pred.sdiv.continue
; CHECK-NEXT:    CondBit: vp<[[OR1]]> (if.then)
; CHECK-EMPTY:
; CHECK-NEXT:    pred.sdiv.if:
; CHECK-NEXT:      REPLICATE ir<%sd1> = sdiv ir<%psd>, ir<%lsd> (S->V)
; CHECK-NEXT:    Successor(s): pred.sdiv.continue
; CHECK-EMPTY:
; CHECK-NEXT:    pred.sdiv.continue:
; CHECK-NEXT:      PHI-PREDICATED-INSTRUCTION vp<[[PHI:%.+]]> = ir<%sd1>
; CHECK-NEXT:    No successors
; CHECK-NEXT:  }
; CHECK-NEXT:  Successor(s): if.then.0
; CHECK-EMPTY:
; CHECK-NEXT:  if.then.0:
; CHECK-NEXT:  Successor(s): if.end
; CHECK-EMPTY:
; CHECK-NEXT:  if.end:
; CHECK-NEXT:    EMIT vp<[[NOT2:%.+]]> = not ir<%cmp2>
; CHECK-NEXT:    EMIT vp<[[SEL2:%.+]]> = select vp<[[NOT1]]> vp<[[NOT2]]> ir<false>
; CHECK-NEXT:    BLEND %ysd.0 = vp<[[PHI]]>/vp<[[OR1]]> ir<%psd>/vp<[[SEL2]]>
; CHECK-NEXT:    WIDEN store ir<%isd>, ir<%ysd.0>
<<<<<<< HEAD
; CHECK-NEXT:    EMIT vp<{{.+}}> = VF * UF +(nuw) vp<[[CAN_IV]]>
=======
; CHECK-NEXT:    EMIT vp<[[CAN_IV_NEXT:%.+]]> = VF * UF +(nuw) vp<[[CAN_IV]]>
; CHECK-NEXT:    EMIT branch-on-count vp<[[CAN_IV_NEXT]]> vp<[[VEC_TC]]>
>>>>>>> 1e8336c5
; CHECK-NEXT:  No successors
; CHECK-NEXT:}
; CHECK-NEXT:No successors
; CHECK-NEXT:}
;
entry:
  br label %loop

loop:
  %iv = phi i64 [ 0, %entry ], [ %iv.next, %if.end ]
  %isd = getelementptr inbounds i32, i32* %asd, i64 %iv
  %lsd = load i32, i32* %isd, align 4
  %psd = add nsw i32 %lsd, 23
  %cmp1 = icmp slt i32 %lsd, 100
  br i1 %cmp1, label %if.then, label %check, !dbg !7

check:
  %cmp2 = icmp sge i32 %lsd, 200
  br i1 %cmp2, label %if.then, label %if.end, !dbg !8

if.then:
  %sd1 = sdiv i32 %psd, %lsd
  br label %if.end

if.end:
  %ysd.0 = phi i32 [ %sd1, %if.then ], [ %psd, %check ]
  store i32 %ysd.0, i32* %isd, align 4
  %iv.next = add nuw nsw i64 %iv, 1
  %exitcond = icmp eq i64 %iv.next, 128
  br i1 %exitcond, label %exit, label %loop

exit:
  ret void
}

declare float @llvm.sqrt.f32(float) nounwind readnone
declare float @llvm.fmuladd.f32(float, float, float)

!llvm.dbg.cu = !{!0}
!llvm.module.flags = !{!3, !4}

!0 = distinct !DICompileUnit(language: DW_LANG_C99, file: !1, producer: "clang", isOptimized: true, runtimeVersion: 0, emissionKind: NoDebug, enums: !2)
!1 = !DIFile(filename: "/tmp/s.c", directory: "/tmp")
!2 = !{}
!3 = !{i32 2, !"Debug Info Version", i32 3}
!4 = !{i32 7, !"PIC Level", i32 2}
!5 = distinct !DISubprogram(name: "f", scope: !1, file: !1, line: 4, type: !6, scopeLine: 4, flags: DIFlagPrototyped, spFlags: DISPFlagDefinition | DISPFlagOptimized, unit: !0, retainedNodes: !2)
!6 = !DISubroutineType(types: !2)
!7 = !DILocation(line: 5, column: 3, scope: !5)
!8 = !DILocation(line: 5, column: 21, scope: !5)<|MERGE_RESOLUTION|>--- conflicted
+++ resolved
@@ -20,12 +20,8 @@
 ; CHECK-NEXT:   WIDEN-CALL ir<%call> = call @llvm.sqrt.f32(ir<%lv>)
 ; CHECK-NEXT:   CLONE ir<%arrayidx2> = getelementptr ir<%x>, ir<%iv>
 ; CHECK-NEXT:   WIDEN store ir<%arrayidx2>, ir<%call>
-<<<<<<< HEAD
-; CHECK-NEXT:   EMIT vp<{{.+}}> = VF * UF +(nuw) vp<[[CAN_IV]]>
-=======
-; CHECK-NEXT:   EMIT vp<[[CAN_IV_NEXT:%.+]]> = VF * UF +(nuw) vp<[[CAN_IV]]>
-; CHECK-NEXT:   EMIT branch-on-count vp<[[CAN_IV_NEXT]]> vp<[[VEC_TC]]>
->>>>>>> 1e8336c5
+; CHECK-NEXT:   EMIT vp<[[CAN_IV_NEXT:%.+]]> = VF * UF +(nuw) vp<[[CAN_IV]]>
+; CHECK-NEXT:   EMIT branch-on-count vp<[[CAN_IV_NEXT]]> vp<[[VEC_TC]]>
 ; CHECK-NEXT: No successors
 ; CHECK-NEXT: }
 ; CHECK-NEXT: No successors
@@ -66,12 +62,8 @@
 ; CHECK-NEXT:   WIDEN ir<%add> = fadd ir<%lv>, ir<%sel>
 ; CHECK-NEXT:   CLONE ir<%arrayidx2> = getelementptr ir<%x>, ir<%iv>
 ; CHECK-NEXT:   WIDEN store ir<%arrayidx2>, ir<%add>
-<<<<<<< HEAD
-; CHECK-NEXT:   EMIT vp<{{.+}}> = VF * UF +(nuw) vp<[[CAN_IV]]>
-=======
-; CHECK-NEXT:   EMIT vp<[[CAN_IV_NEXT:%.+]]> = VF * UF +(nuw) vp<[[CAN_IV]]>
-; CHECK-NEXT:   EMIT branch-on-count vp<[[CAN_IV_NEXT]]> vp<[[VEC_TC]]>
->>>>>>> 1e8336c5
+; CHECK-NEXT:   EMIT vp<[[CAN_IV_NEXT:%.+]]> = VF * UF +(nuw) vp<[[CAN_IV]]>
+; CHECK-NEXT:   EMIT branch-on-count vp<[[CAN_IV_NEXT]]> vp<[[VEC_TC]]>
 ; CHECK-NEXT: No successors
 ; CHECK-NEXT: }
 ; CHECK-NEXT: No successors
@@ -111,12 +103,8 @@
 ; CHECK-NEXT:   CLONE ir<%arrayidx> = getelementptr ir<%y>, ir<%iv>
 ; CHECK-NEXT:   WIDEN ir<%lv> = load ir<%arrayidx>
 ; CHECK-NEXT:   REDUCE ir<%red.next> = ir<%red> + fast reduce.fadd (ir<%lv>)
-<<<<<<< HEAD
-; CHECK-NEXT:   EMIT vp<{{.+}}> = VF * UF +(nuw) vp<[[CAN_IV]]>
-=======
-; CHECK-NEXT:   EMIT vp<[[CAN_IV_NEXT:%.+]]> = VF * UF +(nuw) vp<[[CAN_IV]]>
-; CHECK-NEXT:   EMIT branch-on-count vp<[[CAN_IV_NEXT]]> vp<[[VEC_TC]]>
->>>>>>> 1e8336c5
+; CHECK-NEXT:   EMIT vp<[[CAN_IV_NEXT:%.+]]> = VF * UF +(nuw) vp<[[CAN_IV]]>
+; CHECK-NEXT:   EMIT branch-on-count vp<[[CAN_IV_NEXT]]> vp<[[VEC_TC]]>
 ; CHECK-NEXT: No successors
 ; CHECK-NEXT: }
 ; CHECK-NEXT: No successors
@@ -178,12 +166,8 @@
 ; CHECK-NEXT:   BLEND %d = ir<0>/vp<[[NOT]]> vp<[[PRED]]>/ir<%cmp>
 ; CHECK-NEXT:   CLONE ir<%idx> = getelementptr ir<%x>, ir<%i>
 ; CHECK-NEXT:   WIDEN store ir<%idx>, ir<%d>
-<<<<<<< HEAD
-; CHECK-NEXT:   EMIT vp<{{.+}}> = VF * UF +(nuw) vp<[[CAN_IV]]>
-=======
-; CHECK-NEXT:   EMIT vp<[[CAN_IV_NEXT:%.+]]> = VF * UF +(nuw) vp<[[CAN_IV]]>
-; CHECK-NEXT:   EMIT branch-on-count vp<[[CAN_IV_NEXT]]> vp<[[VEC_TC]]>
->>>>>>> 1e8336c5
+; CHECK-NEXT:   EMIT vp<[[CAN_IV_NEXT:%.+]]> = VF * UF +(nuw) vp<[[CAN_IV]]>
+; CHECK-NEXT:   EMIT branch-on-count vp<[[CAN_IV_NEXT]]> vp<[[VEC_TC]]>
 ; CHECK-NEXT: No successors
 ; CHECK-NEXT: }
 ; CHECK-NEXT: No successors
@@ -245,12 +229,8 @@
 ; CHECK-NEXT:     store ir<1> to index 1
 ; CHECK-NEXT:     store ir<2> to index 2
 ; CHECK-NEXT:     store ir<%AB.3> to index 3
-<<<<<<< HEAD
-; CHECK-NEXT:   EMIT vp<{{.+}}> = VF * UF +(nuw) vp<[[CAN_IV]]>
-=======
-; CHECK-NEXT:   EMIT vp<[[CAN_IV_NEXT:%.+]]> = VF * UF +(nuw) vp<[[CAN_IV]]>
-; CHECK-NEXT:   EMIT branch-on-count vp<[[CAN_IV_NEXT]]> vp<[[VEC_TC]]>
->>>>>>> 1e8336c5
+; CHECK-NEXT:   EMIT vp<[[CAN_IV_NEXT:%.+]]> = VF * UF +(nuw) vp<[[CAN_IV]]>
+; CHECK-NEXT:   EMIT branch-on-count vp<[[CAN_IV_NEXT]]> vp<[[VEC_TC]]>
 ; CHECK-NEXT: No successors
 ; CHECK-NEXT: }
 ; CHECK-NEXT: No successors
@@ -303,12 +283,8 @@
 ; CHECK-NEXT:   WIDEN ir<%l.b> = load ir<%arrayidx2>
 ; CHECK-NEXT:   EMIT vp<[[FMUL:%.]]> = fmul nnan ninf nsz ir<%l.a> ir<%l.b>
 ; CHECK-NEXT:   REDUCE ir<[[MULADD:%.+]]> = ir<%sum.07> + nnan ninf nsz reduce.fadd (vp<[[FMUL]]>)
-<<<<<<< HEAD
-; CHECK-NEXT:   EMIT vp<{{.+}}> = VF * UF +(nuw) vp<[[CAN_IV]]>
-=======
-; CHECK-NEXT:   EMIT vp<[[CAN_IV_NEXT:%.+]]> = VF * UF +(nuw) vp<[[CAN_IV]]>
-; CHECK-NEXT:   EMIT branch-on-count vp<[[CAN_IV_NEXT]]> vp<[[VEC_TC]]>
->>>>>>> 1e8336c5
+; CHECK-NEXT:   EMIT vp<[[CAN_IV_NEXT:%.+]]> = VF * UF +(nuw) vp<[[CAN_IV]]>
+; CHECK-NEXT:   EMIT branch-on-count vp<[[CAN_IV_NEXT]]> vp<[[VEC_TC]]>
 ; CHECK-NEXT:   No successors
 ; CHECK-NEXT: }
 
@@ -380,12 +356,8 @@
 ; CHECK-NEXT:    EMIT vp<[[SEL2:%.+]]> = select vp<[[NOT1]]> vp<[[NOT2]]> ir<false>
 ; CHECK-NEXT:    BLEND %ysd.0 = vp<[[PHI]]>/vp<[[OR1]]> ir<%psd>/vp<[[SEL2]]>
 ; CHECK-NEXT:    WIDEN store ir<%isd>, ir<%ysd.0>
-<<<<<<< HEAD
-; CHECK-NEXT:    EMIT vp<{{.+}}> = VF * UF +(nuw) vp<[[CAN_IV]]>
-=======
 ; CHECK-NEXT:    EMIT vp<[[CAN_IV_NEXT:%.+]]> = VF * UF +(nuw) vp<[[CAN_IV]]>
 ; CHECK-NEXT:    EMIT branch-on-count vp<[[CAN_IV_NEXT]]> vp<[[VEC_TC]]>
->>>>>>> 1e8336c5
 ; CHECK-NEXT:  No successors
 ; CHECK-NEXT:}
 ; CHECK-NEXT:No successors
