; NOTE: Assertions have been autogenerated by utils/update_test_checks.py
; RUN: opt -S -passes=instcombine < %s | FileCheck %s

; Check if a value can be deduced as a power of 2, allowing urem optimization.
; i.e. A urem B = A & (B - 1) if B is a power of 2.

define i64 @known_power_of_two_urem_phi(i64 %size, i1 %cmp, i1 %cmp1) {
; CHECK-LABEL: @known_power_of_two_urem_phi(
; CHECK-NEXT:  entry:
; CHECK-NEXT:    br i1 [[CMP:%.*]], label [[COND_TRUE:%.*]], label [[COND_END:%.*]]
; CHECK:       cond.true:
; CHECK-NEXT:    br i1 [[CMP1:%.*]], label [[COND_TRUE_TRUE:%.*]], label [[COND_TRUE_FALSE:%.*]]
; CHECK:       cond.true.true:
; CHECK-NEXT:    br label [[COND_TRUE_END:%.*]]
; CHECK:       cond.true.false:
; CHECK-NEXT:    br label [[COND_TRUE_END]]
; CHECK:       cond.true.end:
; CHECK-NEXT:    [[PHI:%.*]] = phi i64 [ 2, [[COND_TRUE_TRUE]] ], [ 4, [[COND_TRUE_FALSE]] ]
; CHECK-NEXT:    br label [[COND_END]]
; CHECK:       cond.end:
; CHECK-NEXT:    [[PHI1:%.*]] = phi i64 [ 4096, [[ENTRY:%.*]] ], [ [[PHI]], [[COND_TRUE_END]] ]
; CHECK-NEXT:    [[TMP0:%.*]] = add nsw i64 [[PHI1]], -1
; CHECK-NEXT:    [[UREM:%.*]] = and i64 [[TMP0]], [[SIZE:%.*]]
; CHECK-NEXT:    ret i64 [[UREM]]
;
entry:
  br i1 %cmp, label %cond.true, label %cond.end

cond.true:
  br i1 %cmp1, label %cond.true.true, label %cond.true.false

cond.true.true:
  br label %cond.true.end

cond.true.false:
  br label %cond.true.end

cond.true.end:
  %phi = phi i64 [ 2, %cond.true.true ], [ 4, %cond.true.false ]
  br label %cond.end

cond.end:
  %phi1 = phi i64 [ 4096, %entry ], [ %phi, %cond.true.end ]
  %urem = urem i64 %size, %phi1
  ret i64 %urem
}

define i64 @known_power_of_two_urem_nested_expr(i64 %size, i1 %cmp, i1 %cmp1, i64 %0) {
; CHECK-LABEL: @known_power_of_two_urem_nested_expr(
; CHECK-NEXT:  entry:
; CHECK-NEXT:    br i1 [[CMP:%.*]], label [[COND_TRUE:%.*]], label [[COND_FALSE:%.*]]
; CHECK:       cond.true:
; CHECK-NEXT:    [[TMP1:%.*]] = shl nuw i64 1, [[TMP0:%.*]]
; CHECK-NEXT:    br label [[COND_END:%.*]]
; CHECK:       cond.false:
; CHECK-NEXT:    [[SELECT:%.*]] = select i1 [[CMP1:%.*]], i64 2, i64 8
; CHECK-NEXT:    br label [[COND_END]]
; CHECK:       cond.end:
; CHECK-NEXT:    [[PHI:%.*]] = phi i64 [ [[SELECT]], [[COND_FALSE]] ], [ [[TMP1]], [[COND_TRUE]] ], [ [[PHI]], [[COND_END]] ]
; CHECK-NEXT:    [[TMP2:%.*]] = add i64 [[PHI]], -1
; CHECK-NEXT:    [[UREM:%.*]] = and i64 [[TMP2]], [[SIZE:%.*]]
; CHECK-NEXT:    [[CMP2:%.*]] = icmp ult i64 [[UREM]], 10
; CHECK-NEXT:    br i1 [[CMP2]], label [[COND_END]], label [[END:%.*]]
; CHECK:       end:
; CHECK-NEXT:    ret i64 [[UREM]]
;
entry:
  br i1 %cmp, label %cond.true, label %cond.false

cond.true:
  %1 = shl nuw i64 1, %0
  br label %cond.end

cond.false:
  %select = select i1 %cmp1, i64 2, i64 8
  br label %cond.end

cond.end:
  %phi = phi i64 [ %select, %cond.false ], [ %1, %cond.true ], [ %phi, %cond.end ]
  %2 = phi i64 [ %size, %cond.false ], [ %size, %cond.true ], [ %0, %cond.end ]
  %urem = urem i64 %size, %phi
  %cmp2 = icmp ult i64 %urem, 10
  br i1 %cmp2, label %cond.end, label %end

end:
  ret i64 %urem
}

define i64 @known_power_of_two_urem_negative(i64 %size, i1 %cmp, i64 %0) {
; urem is not replaced if not all operands are power of 2.
;
; CHECK-LABEL: @known_power_of_two_urem_negative(
; CHECK-NEXT:  entry:
; CHECK-NEXT:    br i1 [[CMP:%.*]], label [[COND_TRUE:%.*]], label [[COND_END:%.*]]
; CHECK:       cond.true:
; CHECK-NEXT:    br label [[COND_END]]
; CHECK:       cond.end:
; CHECK-NEXT:    [[PHI:%.*]] = phi i64 [ 4, [[ENTRY:%.*]] ], [ [[TMP0:%.*]], [[COND_TRUE]] ]
; CHECK-NEXT:    [[UREM:%.*]] = urem i64 [[SIZE:%.*]], [[PHI]]
; CHECK-NEXT:    ret i64 [[UREM]]
;
entry:
  br i1 %cmp, label %cond.true, label %cond.end

cond.true:
  br label %cond.end

cond.end:
  %phi = phi i64 [ 4, %entry ], [ %0, %cond.true ]
  %urem = urem i64 %size, %phi
  ret i64 %urem
}

define i64 @known_power_of_two_urem_loop_mul(i64 %size, i64 %a) {
; CHECK-LABEL: @known_power_of_two_urem_loop_mul(
; CHECK-NEXT:  entry:
; CHECK-NEXT:    [[START:%.*]] = shl nuw i64 1, [[A:%.*]]
; CHECK-NEXT:    br label [[FOR_BODY:%.*]]
; CHECK:       for.body:
; CHECK-NEXT:    [[PHI:%.*]] = phi i64 [ [[START]], [[ENTRY:%.*]] ], [ [[I:%.*]], [[FOR_BODY]] ]
; CHECK-NEXT:    [[SUM:%.*]] = phi i64 [ 0, [[ENTRY]] ], [ [[ADD:%.*]], [[FOR_BODY]] ]
; CHECK-NEXT:    [[TMP0:%.*]] = add i64 [[PHI]], -1
; CHECK-NEXT:    [[UREM:%.*]] = and i64 [[TMP0]], [[SIZE:%.*]]
; CHECK-NEXT:    [[ADD]] = add nuw i64 [[SUM]], [[UREM]]
; CHECK-NEXT:    [[I]] = shl nuw i64 [[PHI]], 2
; CHECK-NEXT:    [[ICMP:%.*]] = icmp ult i64 [[PHI]], 25000000
; CHECK-NEXT:    br i1 [[ICMP]], label [[FOR_BODY]], label [[FOR_END:%.*]]
; CHECK:       for.end:
; CHECK-NEXT:    ret i64 [[SUM]]
;
entry:
  %start = shl nuw i64 1, %a
  br label %for.body

for.body:
  %phi = phi i64 [ %start, %entry ], [ %i, %for.body ]
  %sum = phi i64 [ 0, %entry ], [ %add, %for.body ]
  %urem = urem i64 %size, %phi
  %add = add nuw i64 %sum, %urem
  %i = mul nuw i64 %phi, 4
  %icmp = icmp ult i64 %i, 100000000
  br i1 %icmp, label %for.body, label %for.end

for.end:
  %r = phi i64 [ %sum, %for.body ]
  ret i64 %r
}

define i64 @known_power_of_two_urem_loop_mul_negative(i64 %size, i64 %a) {
; Cannot deduce induction variable is a power of 2 if it is multiplied by 3.
;
; CHECK-LABEL: @known_power_of_two_urem_loop_mul_negative(
; CHECK-NEXT:  entry:
; CHECK-NEXT:    [[START:%.*]] = shl nuw i64 1, [[A:%.*]]
; CHECK-NEXT:    br label [[FOR_BODY:%.*]]
; CHECK:       for.body:
; CHECK-NEXT:    [[PHI:%.*]] = phi i64 [ [[START]], [[ENTRY:%.*]] ], [ [[I:%.*]], [[FOR_BODY]] ]
; CHECK-NEXT:    [[SUM:%.*]] = phi i64 [ 0, [[ENTRY]] ], [ [[ADD:%.*]], [[FOR_BODY]] ]
; CHECK-NEXT:    [[UREM:%.*]] = urem i64 [[SIZE:%.*]], [[PHI]]
; CHECK-NEXT:    [[ADD]] = add nuw i64 [[SUM]], [[UREM]]
; CHECK-NEXT:    [[I]] = mul nuw i64 [[PHI]], 3
; CHECK-NEXT:    [[ICMP:%.*]] = icmp ult i64 [[PHI]], 33333334
; CHECK-NEXT:    br i1 [[ICMP]], label [[FOR_BODY]], label [[FOR_END:%.*]]
; CHECK:       for.end:
; CHECK-NEXT:    ret i64 [[SUM]]
;
entry:
  %start = shl nuw i64 1, %a
  br label %for.body

for.body:
  %phi = phi i64 [ %start, %entry ], [ %i, %for.body ]
  %sum = phi i64 [ 0, %entry ], [ %add, %for.body ]
  %urem = urem i64 %size, %phi
  %add = add nuw i64 %sum, %urem
  %i = mul nuw i64 %phi, 3
  %icmp = icmp ult i64 %i, 100000000
  br i1 %icmp, label %for.body, label %for.end

for.end:
  %r = phi i64 [ %sum, %for.body ]
  ret i64 %r
}

define i64 @known_power_of_two_urem_loop_shl(i64 %size, i64 %a) {
; CHECK-LABEL: @known_power_of_two_urem_loop_shl(
; CHECK-NEXT:  entry:
; CHECK-NEXT:    [[START:%.*]] = shl nuw i64 1, [[A:%.*]]
; CHECK-NEXT:    br label [[FOR_BODY:%.*]]
; CHECK:       for.body:
; CHECK-NEXT:    [[PHI:%.*]] = phi i64 [ [[START]], [[ENTRY:%.*]] ], [ [[I:%.*]], [[FOR_BODY]] ]
; CHECK-NEXT:    [[SUM:%.*]] = phi i64 [ 0, [[ENTRY]] ], [ [[ADD:%.*]], [[FOR_BODY]] ]
; CHECK-NEXT:    [[TMP0:%.*]] = add i64 [[PHI]], -1
; CHECK-NEXT:    [[UREM:%.*]] = and i64 [[TMP0]], [[SIZE:%.*]]
; CHECK-NEXT:    [[ADD]] = add nuw i64 [[SUM]], [[UREM]]
; CHECK-NEXT:    [[I]] = shl nuw i64 [[PHI]], 1
; CHECK-NEXT:    [[ICMP:%.*]] = icmp ult i64 [[PHI]], 50000000
; CHECK-NEXT:    br i1 [[ICMP]], label [[FOR_BODY]], label [[FOR_END:%.*]]
; CHECK:       for.end:
; CHECK-NEXT:    ret i64 [[SUM]]
;
entry:
  %start = shl nuw i64 1, %a
  br label %for.body

for.body:
  %phi = phi i64 [ %start, %entry ], [ %i, %for.body ]
  %sum = phi i64 [ 0, %entry ], [ %add, %for.body ]
  %urem = urem i64 %size, %phi
  %add = add nuw i64 %sum, %urem
  %i = shl nuw i64 %phi, 1
  %icmp = icmp ult i64 %i, 100000000
  br i1 %icmp, label %for.body, label %for.end

for.end:
  %r = phi i64 [ %sum, %for.body ]
  ret i64 %r
}

define i64 @known_power_of_two_urem_loop_lshr(i64 %size, i64 %a) {
; CHECK-LABEL: @known_power_of_two_urem_loop_lshr(
; CHECK-NEXT:  entry:
; CHECK-NEXT:    [[START:%.*]] = shl nuw i64 1, [[A:%.*]]
; CHECK-NEXT:    br label [[FOR_BODY:%.*]]
; CHECK:       for.body:
; CHECK-NEXT:    [[PHI:%.*]] = phi i64 [ [[START]], [[ENTRY:%.*]] ], [ [[I:%.*]], [[FOR_BODY]] ]
; CHECK-NEXT:    [[SUM:%.*]] = phi i64 [ 0, [[ENTRY]] ], [ [[ADD:%.*]], [[FOR_BODY]] ]
; CHECK-NEXT:    [[TMP0:%.*]] = add i64 [[PHI]], -1
; CHECK-NEXT:    [[UREM:%.*]] = and i64 [[TMP0]], [[SIZE:%.*]]
; CHECK-NEXT:    [[ADD]] = add nuw i64 [[SUM]], [[UREM]]
; CHECK-NEXT:    [[I]] = lshr i64 [[PHI]], 1
; CHECK-NEXT:    [[ICMP_NOT:%.*]] = icmp ult i64 [[PHI]], 2
; CHECK-NEXT:    br i1 [[ICMP_NOT]], label [[FOR_END:%.*]], label [[FOR_BODY]]
; CHECK:       for.end:
; CHECK-NEXT:    ret i64 [[SUM]]
;
entry:
  %start = shl nuw i64 1, %a
  br label %for.body

for.body:
  %phi = phi i64 [ %start, %entry ], [ %i, %for.body ]
  %sum = phi i64 [ 0, %entry ], [ %add, %for.body ]
  %urem = urem i64 %size, %phi
  %add = add nuw i64 %sum, %urem
  %i = lshr i64 %phi, 1
  %icmp = icmp ugt i64 %i, 0
  br i1 %icmp, label %for.body, label %for.end

for.end:
  %r = phi i64 [ %sum, %for.body ]
  ret i64 %r
}


define i64 @known_power_of_two_urem_loop_ashr(i64 %size, i64 %a) {
; CHECK-LABEL: @known_power_of_two_urem_loop_ashr(
; CHECK-NEXT:  entry:
; CHECK-NEXT:    br label [[FOR_BODY:%.*]]
; CHECK:       for.body:
; CHECK-NEXT:    [[PHI:%.*]] = phi i64 [ 4096, [[ENTRY:%.*]] ], [ [[I:%.*]], [[FOR_BODY]] ]
; CHECK-NEXT:    [[SUM:%.*]] = phi i64 [ 0, [[ENTRY]] ], [ [[ADD:%.*]], [[FOR_BODY]] ]
; CHECK-NEXT:    [[TMP0:%.*]] = add nsw i64 [[PHI]], -1
; CHECK-NEXT:    [[UREM:%.*]] = and i64 [[TMP0]], [[SIZE:%.*]]
; CHECK-NEXT:    [[ADD]] = add nsw i64 [[SUM]], [[UREM]]
; CHECK-NEXT:    [[I]] = lshr i64 [[PHI]], [[A:%.*]]
; CHECK-NEXT:    [[ICMP_NOT:%.*]] = icmp eq i64 [[I]], 0
; CHECK-NEXT:    br i1 [[ICMP_NOT]], label [[FOR_END:%.*]], label [[FOR_BODY]]
; CHECK:       for.end:
; CHECK-NEXT:    ret i64 [[SUM]]
;
entry:
  br label %for.body

for.body:
  %phi = phi i64 [ 4096, %entry ], [ %i, %for.body ]
  %sum = phi i64 [ 0, %entry ], [ %add, %for.body ]
  %urem = urem i64 %size, %phi
  %add = add nsw i64 %sum, %urem
  %i = ashr i64 %phi, %a
  %icmp = icmp ugt i64 %i, 0
  br i1 %icmp, label %for.body, label %for.end

for.end:
  %r = phi i64 [ %sum, %for.body ]
  ret i64 %r
}

define i64 @known_power_of_two_urem_loop_ashr_negative(i64 %size, i64 %a) {
; Cannot deduce induction variable is a power of 2 for ashr if its starting
; value is equal to sign bit
;
; CHECK-LABEL: @known_power_of_two_urem_loop_ashr_negative(
; CHECK-NEXT:  entry:
; CHECK-NEXT:    br label [[FOR_BODY:%.*]]
; CHECK:       for.body:
<<<<<<< HEAD
; CHECK-NEXT:    [[PHI:%.*]] = phi i64 [ -9223372036854775808, [[ENTRY:%.*]] ], [ [[I:%.*]], [[FOR_BODY]] ]
; CHECK-NEXT:    [[SUM:%.*]] = phi i64 [ 0, [[ENTRY]] ], [ [[ADD:%.*]], [[FOR_BODY]] ]
; CHECK-NEXT:    [[UREM:%.*]] = urem i64 [[SIZE:%.*]], [[PHI]]
; CHECK-NEXT:    [[ADD]] = add nsw i64 [[SUM]], [[UREM]]
; CHECK-NEXT:    [[I]] = ashr i64 [[PHI]], [[A:%.*]]
; CHECK-NEXT:    [[ICMP:%.*]] = icmp ugt i64 [[I]], 1
; CHECK-NEXT:    br i1 [[ICMP]], label [[FOR_BODY]], label [[FOR_END:%.*]]
=======
; CHECK-NEXT:    br i1 true, label [[FOR_BODY]], label [[FOR_END:%.*]]
>>>>>>> cd92bbcb
; CHECK:       for.end:
; CHECK-NEXT:    ret i64 poison
;
entry:
  br label %for.body

for.body:
  %phi = phi i64 [ u0x8000000000000000, %entry ], [ %i, %for.body ]
  %sum = phi i64 [ 0, %entry ], [ %add, %for.body ]
  %urem = urem i64 %size, %phi
  %add = add nsw i64 %sum, %urem
  %i = ashr i64 %phi, %a
  %icmp = icmp ugt i64 %i, 1
  br i1 %icmp, label %for.body, label %for.end

for.end:
  %r = phi i64 [ %sum, %for.body ]
  ret i64 %r
}

define i64 @known_power_of_two_urem_loop_ashr_negative_2(i64 %size, i64 %a) {
; Cannot deduce induction variable is a power of 2 for ashr if its starting
; value may equal to sign bit.
;
; CHECK-LABEL: @known_power_of_two_urem_loop_ashr_negative_2(
; CHECK-NEXT:  entry:
; CHECK-NEXT:    [[START:%.*]] = shl nuw i64 1, [[A:%.*]]
; CHECK-NEXT:    br label [[FOR_BODY:%.*]]
; CHECK:       for.body:
; CHECK-NEXT:    [[PHI:%.*]] = phi i64 [ [[START]], [[ENTRY:%.*]] ], [ [[I:%.*]], [[FOR_BODY]] ]
; CHECK-NEXT:    [[SUM:%.*]] = phi i64 [ 0, [[ENTRY]] ], [ [[ADD:%.*]], [[FOR_BODY]] ]
; CHECK-NEXT:    [[UREM:%.*]] = urem i64 [[SIZE:%.*]], [[PHI]]
; CHECK-NEXT:    [[ADD]] = add nsw i64 [[SUM]], [[UREM]]
; CHECK-NEXT:    [[I]] = ashr i64 [[PHI]], 2
; CHECK-NEXT:    [[ICMP_NOT:%.*]] = icmp ult i64 [[PHI]], 4
; CHECK-NEXT:    br i1 [[ICMP_NOT]], label [[FOR_END:%.*]], label [[FOR_BODY]]
; CHECK:       for.end:
; CHECK-NEXT:    ret i64 [[SUM]]
;
entry:
  %start = shl nuw i64 1, %a
  br label %for.body

for.body:
  %phi = phi i64 [ %start, %entry ], [ %i, %for.body ]
  %sum = phi i64 [ 0, %entry ], [ %add, %for.body ]
  %urem = urem i64 %size, %phi
  %add = add nsw i64 %sum, %urem
  %i = ashr i64 %phi, 2
  %icmp = icmp ugt i64 %i, 0
  br i1 %icmp, label %for.body, label %for.end

for.end:
  %r = phi i64 [ %sum, %for.body ]
  ret i64 %r
}

define i64 @known_power_of_two_urem_loop_negative(i64 %size, i64 %a) {
; Cannot deduce induction variable is a power of 2 if the recurrence is not one
; of the valid arithmetic operations.
;
; CHECK-LABEL: @known_power_of_two_urem_loop_negative(
; CHECK-NEXT:  entry:
; CHECK-NEXT:    [[START:%.*]] = shl nuw i64 1, [[A:%.*]]
; CHECK-NEXT:    br label [[FOR_BODY:%.*]]
; CHECK:       for.body:
; CHECK-NEXT:    [[PHI:%.*]] = phi i64 [ [[START]], [[ENTRY:%.*]] ], [ [[I:%.*]], [[FOR_BODY]] ]
; CHECK-NEXT:    [[SUM:%.*]] = phi i64 [ 0, [[ENTRY]] ], [ [[ADD:%.*]], [[FOR_BODY]] ]
; CHECK-NEXT:    [[UREM:%.*]] = urem i64 [[SIZE:%.*]], [[PHI]]
; CHECK-NEXT:    [[ADD]] = add nuw i64 [[SUM]], [[UREM]]
; CHECK-NEXT:    [[I]] = add nuw i64 [[PHI]], 1
; CHECK-NEXT:    [[ICMP:%.*]] = icmp ugt i64 [[PHI]], 1
; CHECK-NEXT:    br i1 [[ICMP]], label [[FOR_BODY]], label [[FOR_END:%.*]]
; CHECK:       for.end:
; CHECK-NEXT:    ret i64 [[SUM]]
;
entry:
  %start = shl nuw i64 1, %a
  br label %for.body

for.body:
  %phi = phi i64 [ %start, %entry ], [ %i, %for.body ]
  %sum = phi i64 [ 0, %entry ], [ %add, %for.body ]
  %urem = urem i64 %size, %phi
  %add = add nuw i64 %sum, %urem
  %i = add nuw i64 %phi, 1
  %icmp = icmp ugt i64 %i, 2
  br i1 %icmp, label %for.body, label %for.end

for.end:
  %r = phi i64 [ %sum, %for.body ]
  ret i64 %r
}<|MERGE_RESOLUTION|>--- conflicted
+++ resolved
@@ -294,17 +294,7 @@
 ; CHECK-NEXT:  entry:
 ; CHECK-NEXT:    br label [[FOR_BODY:%.*]]
 ; CHECK:       for.body:
-<<<<<<< HEAD
-; CHECK-NEXT:    [[PHI:%.*]] = phi i64 [ -9223372036854775808, [[ENTRY:%.*]] ], [ [[I:%.*]], [[FOR_BODY]] ]
-; CHECK-NEXT:    [[SUM:%.*]] = phi i64 [ 0, [[ENTRY]] ], [ [[ADD:%.*]], [[FOR_BODY]] ]
-; CHECK-NEXT:    [[UREM:%.*]] = urem i64 [[SIZE:%.*]], [[PHI]]
-; CHECK-NEXT:    [[ADD]] = add nsw i64 [[SUM]], [[UREM]]
-; CHECK-NEXT:    [[I]] = ashr i64 [[PHI]], [[A:%.*]]
-; CHECK-NEXT:    [[ICMP:%.*]] = icmp ugt i64 [[I]], 1
-; CHECK-NEXT:    br i1 [[ICMP]], label [[FOR_BODY]], label [[FOR_END:%.*]]
-=======
 ; CHECK-NEXT:    br i1 true, label [[FOR_BODY]], label [[FOR_END:%.*]]
->>>>>>> cd92bbcb
 ; CHECK:       for.end:
 ; CHECK-NEXT:    ret i64 poison
 ;
