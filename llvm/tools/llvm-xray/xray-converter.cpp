//===- xray-converter.cpp: XRay Trace Conversion --------------------------===//
//
// Part of the LLVM Project, under the Apache License v2.0 with LLVM Exceptions.
// See https://llvm.org/LICENSE.txt for license information.
// SPDX-License-Identifier: Apache-2.0 WITH LLVM-exception
//
//===----------------------------------------------------------------------===//
//
// Implements the trace conversion functions.
//
//===----------------------------------------------------------------------===//
#include "xray-converter.h"

#include "trie-node.h"
#include "xray-registry.h"
#include "llvm/DebugInfo/Symbolize/Symbolize.h"
#include "llvm/Support/EndianStream.h"
#include "llvm/Support/FileSystem.h"
#include "llvm/Support/FormatVariadic.h"
#include "llvm/Support/ScopedPrinter.h"
#include "llvm/Support/YAMLTraits.h"
#include "llvm/Support/raw_ostream.h"
#include "llvm/XRay/InstrumentationMap.h"
#include "llvm/XRay/Trace.h"
#include "llvm/XRay/YAMLXRayRecord.h"

using namespace llvm;
using namespace xray;

// llvm-xray convert
// ----------------------------------------------------------------------------
static cl::SubCommand Convert("convert", "Trace Format Conversion");
static cl::opt<std::string> ConvertInput(cl::Positional,
                                         cl::desc("<xray log file>"),
                                         cl::Required, cl::sub(Convert));
enum class ConvertFormats { BINARY, YAML, CHROME_TRACE_EVENT };
static cl::opt<ConvertFormats> ConvertOutputFormat(
    "output-format", cl::desc("output format"),
    cl::values(clEnumValN(ConvertFormats::BINARY, "raw", "output in binary"),
               clEnumValN(ConvertFormats::YAML, "yaml", "output in yaml"),
               clEnumValN(ConvertFormats::CHROME_TRACE_EVENT, "trace_event",
                          "Output in chrome's trace event format. "
                          "May be visualized with the Catapult trace viewer.")),
    cl::sub(Convert));
static cl::alias ConvertOutputFormat2("f", cl::aliasopt(ConvertOutputFormat),
                                      cl::desc("Alias for -output-format"));
static cl::opt<std::string>
    ConvertOutput("output", cl::value_desc("output file"), cl::init("-"),
                  cl::desc("output file; use '-' for stdout"),
                  cl::sub(Convert));
static cl::alias ConvertOutput2("o", cl::aliasopt(ConvertOutput),
                                cl::desc("Alias for -output"));

static cl::opt<bool>
    ConvertSymbolize("symbolize",
                     cl::desc("symbolize function ids from the input log"),
                     cl::init(false), cl::sub(Convert));
static cl::alias ConvertSymbolize2("y", cl::aliasopt(ConvertSymbolize),
                                   cl::desc("Alias for -symbolize"));
static cl::opt<bool>
    NoDemangle("no-demangle",
               cl::desc("determines whether to demangle function name "
                        "when symbolizing function ids from the input log"),
               cl::init(false), cl::sub(Convert));
<<<<<<< HEAD
=======

static cl::opt<bool> Demangle("demangle",
                              cl::desc("demangle symbols (default)"),
                              cl::sub(Convert));
>>>>>>> ac168fe6

static cl::opt<std::string>
    ConvertInstrMap("instr_map",
                    cl::desc("binary with the instrumentation map, or "
                             "a separate instrumentation map"),
                    cl::value_desc("binary with xray_instr_map"),
                    cl::sub(Convert), cl::init(""));
static cl::alias ConvertInstrMap2("m", cl::aliasopt(ConvertInstrMap),
                                  cl::desc("Alias for -instr_map"));
static cl::opt<bool> ConvertSortInput(
    "sort",
    cl::desc("determines whether to sort input log records by timestamp"),
    cl::sub(Convert), cl::init(true));
static cl::alias ConvertSortInput2("s", cl::aliasopt(ConvertSortInput),
                                   cl::desc("Alias for -sort"));

using llvm::yaml::Output;

void TraceConverter::exportAsYAML(const Trace &Records, raw_ostream &OS) {
  YAMLXRayTrace Trace;
  const auto &FH = Records.getFileHeader();
  Trace.Header = {FH.Version, FH.Type, FH.ConstantTSC, FH.NonstopTSC,
                  FH.CycleFrequency};
  Trace.Records.reserve(Records.size());
  for (const auto &R : Records) {
    Trace.Records.push_back({R.RecordType, R.CPU, R.Type, R.FuncId,
                             Symbolize ? FuncIdHelper.SymbolOrNumber(R.FuncId)
                                       : llvm::to_string(R.FuncId),
                             R.TSC, R.TId, R.PId, R.CallArgs, R.Data});
  }
  Output Out(OS, nullptr, 0);
  Out.setWriteDefaultValues(false);
  Out << Trace;
}

void TraceConverter::exportAsRAWv1(const Trace &Records, raw_ostream &OS) {
  // First write out the file header, in the correct endian-appropriate format
  // (XRay assumes currently little endian).
  support::endian::Writer Writer(OS, support::endianness::little);
  const auto &FH = Records.getFileHeader();
  Writer.write(FH.Version);
  Writer.write(FH.Type);
  uint32_t Bitfield{0};
  if (FH.ConstantTSC)
    Bitfield |= 1uL;
  if (FH.NonstopTSC)
    Bitfield |= 1uL << 1;
  Writer.write(Bitfield);
  Writer.write(FH.CycleFrequency);

  // There's 16 bytes of padding at the end of the file header.
  static constexpr uint32_t Padding4B = 0;
  Writer.write(Padding4B);
  Writer.write(Padding4B);
  Writer.write(Padding4B);
  Writer.write(Padding4B);

  // Then write out the rest of the records, still in an endian-appropriate
  // format.
  for (const auto &R : Records) {
    switch (R.Type) {
    case RecordTypes::ENTER:
    case RecordTypes::ENTER_ARG:
      Writer.write(R.RecordType);
      Writer.write(static_cast<uint8_t>(R.CPU));
      Writer.write(uint8_t{0});
      break;
    case RecordTypes::EXIT:
      Writer.write(R.RecordType);
      Writer.write(static_cast<uint8_t>(R.CPU));
      Writer.write(uint8_t{1});
      break;
    case RecordTypes::TAIL_EXIT:
      Writer.write(R.RecordType);
      Writer.write(static_cast<uint8_t>(R.CPU));
      Writer.write(uint8_t{2});
      break;
    case RecordTypes::CUSTOM_EVENT:
    case RecordTypes::TYPED_EVENT:
      // Skip custom and typed event records for v1 logs.
      continue;
    }
    Writer.write(R.FuncId);
    Writer.write(R.TSC);
    Writer.write(R.TId);

    if (FH.Version >= 3)
      Writer.write(R.PId);
    else
      Writer.write(Padding4B);

    Writer.write(Padding4B);
    Writer.write(Padding4B);
  }
}

namespace {

// A structure that allows building a dictionary of stack ids for the Chrome
// trace event format.
struct StackIdData {
  // Each Stack of function calls has a unique ID.
  unsigned id;

  // Bookkeeping so that IDs can be maintained uniquely across threads.
  // Traversal keeps sibling pointers to other threads stacks. This is helpful
  // to determine when a thread encounters a new stack and should assign a new
  // unique ID.
  SmallVector<TrieNode<StackIdData> *, 4> siblings;
};

using StackTrieNode = TrieNode<StackIdData>;

// A helper function to find the sibling nodes for an encountered function in a
// thread of execution. Relies on the invariant that each time a new node is
// traversed in a thread, sibling bidirectional pointers are maintained.
SmallVector<StackTrieNode *, 4>
findSiblings(StackTrieNode *parent, int32_t FnId, uint32_t TId,
             const DenseMap<uint32_t, SmallVector<StackTrieNode *, 4>>
                 &StackRootsByThreadId) {

  SmallVector<StackTrieNode *, 4> Siblings{};

  if (parent == nullptr) {
    for (auto map_iter : StackRootsByThreadId) {
      // Only look for siblings in other threads.
      if (map_iter.first != TId)
        for (auto node_iter : map_iter.second) {
          if (node_iter->FuncId == FnId)
            Siblings.push_back(node_iter);
        }
    }
    return Siblings;
  }

  for (auto *ParentSibling : parent->ExtraData.siblings)
    for (auto node_iter : ParentSibling->Callees)
      if (node_iter->FuncId == FnId)
        Siblings.push_back(node_iter);

  return Siblings;
}

// Given a function being invoked in a thread with id TId, finds and returns the
// StackTrie representing the function call stack. If no node exists, creates
// the node. Assigns unique IDs to stacks newly encountered among all threads
// and keeps sibling links up to when creating new nodes.
StackTrieNode *findOrCreateStackNode(
    StackTrieNode *Parent, int32_t FuncId, uint32_t TId,
    DenseMap<uint32_t, SmallVector<StackTrieNode *, 4>> &StackRootsByThreadId,
    DenseMap<unsigned, StackTrieNode *> &StacksByStackId, unsigned *id_counter,
    std::forward_list<StackTrieNode> &NodeStore) {
  SmallVector<StackTrieNode *, 4> &ParentCallees =
      Parent == nullptr ? StackRootsByThreadId[TId] : Parent->Callees;
  auto match = find_if(ParentCallees, [FuncId](StackTrieNode *ParentCallee) {
    return FuncId == ParentCallee->FuncId;
  });
  if (match != ParentCallees.end())
    return *match;

  SmallVector<StackTrieNode *, 4> siblings =
      findSiblings(Parent, FuncId, TId, StackRootsByThreadId);
  if (siblings.empty()) {
    NodeStore.push_front({FuncId, Parent, {}, {(*id_counter)++, {}}});
    StackTrieNode *CurrentStack = &NodeStore.front();
    StacksByStackId[*id_counter - 1] = CurrentStack;
    ParentCallees.push_back(CurrentStack);
    return CurrentStack;
  }
  unsigned stack_id = siblings[0]->ExtraData.id;
  NodeStore.push_front({FuncId, Parent, {}, {stack_id, std::move(siblings)}});
  StackTrieNode *CurrentStack = &NodeStore.front();
  for (auto *sibling : CurrentStack->ExtraData.siblings)
    sibling->ExtraData.siblings.push_back(CurrentStack);
  ParentCallees.push_back(CurrentStack);
  return CurrentStack;
}

void writeTraceViewerRecord(uint16_t Version, raw_ostream &OS, int32_t FuncId,
                            uint32_t TId, uint32_t PId, bool Symbolize,
                            const FuncIdConversionHelper &FuncIdHelper,
                            double EventTimestampUs,
                            const StackTrieNode &StackCursor,
                            StringRef FunctionPhenotype) {
  OS << "    ";
  if (Version >= 3) {
    OS << llvm::formatv(
        R"({ "name" : "{0}", "ph" : "{1}", "tid" : "{2}", "pid" : "{3}", )"
        R"("ts" : "{4:f4}", "sf" : "{5}" })",
        (Symbolize ? FuncIdHelper.SymbolOrNumber(FuncId)
                   : llvm::to_string(FuncId)),
        FunctionPhenotype, TId, PId, EventTimestampUs,
        StackCursor.ExtraData.id);
  } else {
    OS << llvm::formatv(
        R"({ "name" : "{0}", "ph" : "{1}", "tid" : "{2}", "pid" : "1", )"
        R"("ts" : "{3:f3}", "sf" : "{4}" })",
        (Symbolize ? FuncIdHelper.SymbolOrNumber(FuncId)
                   : llvm::to_string(FuncId)),
        FunctionPhenotype, TId, EventTimestampUs, StackCursor.ExtraData.id);
  }
}

} // namespace

void TraceConverter::exportAsChromeTraceEventFormat(const Trace &Records,
                                                    raw_ostream &OS) {
  const auto &FH = Records.getFileHeader();
  auto Version = FH.Version;
  auto CycleFreq = FH.CycleFrequency;

  unsigned id_counter = 0;
  int NumOutputRecords = 0;

  OS << "{\n  \"traceEvents\": [\n";
  DenseMap<uint32_t, StackTrieNode *> StackCursorByThreadId{};
  DenseMap<uint32_t, SmallVector<StackTrieNode *, 4>> StackRootsByThreadId{};
  DenseMap<unsigned, StackTrieNode *> StacksByStackId{};
  std::forward_list<StackTrieNode> NodeStore{};
  for (const auto &R : Records) {
    // Chrome trace event format always wants data in micros.
    // CyclesPerMicro = CycleHertz / 10^6
    // TSC / CyclesPerMicro == TSC * 10^6 / CycleHertz == MicroTimestamp
    // Could lose some precision here by converting the TSC to a double to
    // multiply by the period in micros. 52 bit mantissa is a good start though.
    // TODO: Make feature request to Chrome Trace viewer to accept ticks and a
    // frequency or do some more involved calculation to avoid dangers of
    // conversion.
    double EventTimestampUs = double(1000000) / CycleFreq * double(R.TSC);
    StackTrieNode *&StackCursor = StackCursorByThreadId[R.TId];
    switch (R.Type) {
    case RecordTypes::CUSTOM_EVENT:
    case RecordTypes::TYPED_EVENT:
      // TODO: Support typed and custom event rendering on Chrome Trace Viewer.
      break;
    case RecordTypes::ENTER:
    case RecordTypes::ENTER_ARG:
      StackCursor = findOrCreateStackNode(StackCursor, R.FuncId, R.TId,
                                          StackRootsByThreadId, StacksByStackId,
                                          &id_counter, NodeStore);
      // Each record is represented as a json dictionary with function name,
      // type of B for begin or E for end, thread id, process id,
      // timestamp in microseconds, and a stack frame id. The ids are logged
      // in an id dictionary after the events.
      if (NumOutputRecords++ > 0) {
        OS << ",\n";
      }
      writeTraceViewerRecord(Version, OS, R.FuncId, R.TId, R.PId, Symbolize,
                             FuncIdHelper, EventTimestampUs, *StackCursor, "B");
      break;
    case RecordTypes::EXIT:
    case RecordTypes::TAIL_EXIT:
      // No entries to record end for.
      if (StackCursor == nullptr)
        break;
      // Should we emit an END record anyway or account this condition?
      // (And/Or in loop termination below)
      StackTrieNode *PreviousCursor = nullptr;
      do {
        if (NumOutputRecords++ > 0) {
          OS << ",\n";
        }
        writeTraceViewerRecord(Version, OS, StackCursor->FuncId, R.TId, R.PId,
                               Symbolize, FuncIdHelper, EventTimestampUs,
                               *StackCursor, "E");
        PreviousCursor = StackCursor;
        StackCursor = StackCursor->Parent;
      } while (PreviousCursor->FuncId != R.FuncId && StackCursor != nullptr);
      break;
    }
  }
  OS << "\n  ],\n"; // Close the Trace Events array.
  OS << "  "
     << "\"displayTimeUnit\": \"ns\",\n";

  // The stackFrames dictionary substantially reduces size of the output file by
  // avoiding repeating the entire call stack of function names for each entry.
  OS << R"(  "stackFrames": {)";
  int stack_frame_count = 0;
  for (auto map_iter : StacksByStackId) {
    if (stack_frame_count++ == 0)
      OS << "\n";
    else
      OS << ",\n";
    OS << "    ";
    OS << llvm::formatv(
        R"("{0}" : { "name" : "{1}")", map_iter.first,
        (Symbolize ? FuncIdHelper.SymbolOrNumber(map_iter.second->FuncId)
                   : llvm::to_string(map_iter.second->FuncId)));
    if (map_iter.second->Parent != nullptr)
      OS << llvm::formatv(R"(, "parent": "{0}")",
                          map_iter.second->Parent->ExtraData.id);
    OS << " }";
  }
  OS << "\n  }\n"; // Close the stack frames map.
  OS << "}\n";     // Close the JSON entry.
}

namespace llvm {
namespace xray {

static CommandRegistration Unused(&Convert, []() -> Error {
  // FIXME: Support conversion to BINARY when upgrading XRay trace versions.
  InstrumentationMap Map;
  if (!ConvertInstrMap.empty()) {
    auto InstrumentationMapOrError = loadInstrumentationMap(ConvertInstrMap);
    if (!InstrumentationMapOrError)
      return joinErrors(make_error<StringError>(
                            Twine("Cannot open instrumentation map '") +
                                ConvertInstrMap + "'",
                            std::make_error_code(std::errc::invalid_argument)),
                        InstrumentationMapOrError.takeError());
    Map = std::move(*InstrumentationMapOrError);
  }

  const auto &FunctionAddresses = Map.getFunctionAddresses();
  symbolize::LLVMSymbolizer::Options SymbolizerOpts;
<<<<<<< HEAD
  if (NoDemangle)
=======
  if (Demangle.getPosition() < NoDemangle.getPosition())
>>>>>>> ac168fe6
    SymbolizerOpts.Demangle = false;
  symbolize::LLVMSymbolizer Symbolizer(SymbolizerOpts);
  llvm::xray::FuncIdConversionHelper FuncIdHelper(ConvertInstrMap, Symbolizer,
                                                  FunctionAddresses);
  llvm::xray::TraceConverter TC(FuncIdHelper, ConvertSymbolize);
  std::error_code EC;
  raw_fd_ostream OS(ConvertOutput, EC,
                    ConvertOutputFormat == ConvertFormats::BINARY
                        ? sys::fs::OpenFlags::OF_None
                        : sys::fs::OpenFlags::OF_TextWithCRLF);
  if (EC)
    return make_error<StringError>(
        Twine("Cannot open file '") + ConvertOutput + "' for writing.", EC);

  auto TraceOrErr = loadTraceFile(ConvertInput, ConvertSortInput);
  if (!TraceOrErr)
    return joinErrors(
        make_error<StringError>(
            Twine("Failed loading input file '") + ConvertInput + "'.",
            std::make_error_code(std::errc::executable_format_error)),
        TraceOrErr.takeError());

  auto &T = *TraceOrErr;
  switch (ConvertOutputFormat) {
  case ConvertFormats::YAML:
    TC.exportAsYAML(T, OS);
    break;
  case ConvertFormats::BINARY:
    TC.exportAsRAWv1(T, OS);
    break;
  case ConvertFormats::CHROME_TRACE_EVENT:
    TC.exportAsChromeTraceEventFormat(T, OS);
    break;
  }
  return Error::success();
});

} // namespace xray
} // namespace llvm<|MERGE_RESOLUTION|>--- conflicted
+++ resolved
@@ -62,13 +62,10 @@
                cl::desc("determines whether to demangle function name "
                         "when symbolizing function ids from the input log"),
                cl::init(false), cl::sub(Convert));
-<<<<<<< HEAD
-=======
 
 static cl::opt<bool> Demangle("demangle",
                               cl::desc("demangle symbols (default)"),
                               cl::sub(Convert));
->>>>>>> ac168fe6
 
 static cl::opt<std::string>
     ConvertInstrMap("instr_map",
@@ -386,11 +383,7 @@
 
   const auto &FunctionAddresses = Map.getFunctionAddresses();
   symbolize::LLVMSymbolizer::Options SymbolizerOpts;
-<<<<<<< HEAD
-  if (NoDemangle)
-=======
   if (Demangle.getPosition() < NoDemangle.getPosition())
->>>>>>> ac168fe6
     SymbolizerOpts.Demangle = false;
   symbolize::LLVMSymbolizer Symbolizer(SymbolizerOpts);
   llvm::xray::FuncIdConversionHelper FuncIdHelper(ConvertInstrMap, Symbolizer,
