//===-- COFFDump.cpp - COFF-specific dumper ---------------------*- C++ -*-===//
//
// Part of the LLVM Project, under the Apache License v2.0 with LLVM Exceptions.
// See https://llvm.org/LICENSE.txt for license information.
// SPDX-License-Identifier: Apache-2.0 WITH LLVM-exception
//
//===----------------------------------------------------------------------===//
///
/// \file
/// This file implements the COFF-specific dumper for llvm-objdump.
/// It outputs the Win64 EH data structures as plain text.
/// The encoding of the unwind codes is described in MSDN:
/// http://msdn.microsoft.com/en-us/library/ck9asaa9.aspx
///
//===----------------------------------------------------------------------===//

#include "COFFDump.h"

#include "llvm-objdump.h"
#include "llvm/Demangle/Demangle.h"
#include "llvm/Object/COFF.h"
#include "llvm/Object/COFFImportFile.h"
#include "llvm/Object/ObjectFile.h"
#include "llvm/Support/Format.h"
#include "llvm/Support/Win64EH.h"
#include "llvm/Support/WithColor.h"
#include "llvm/Support/raw_ostream.h"

using namespace llvm;
using namespace llvm::objdump;
using namespace llvm::object;
using namespace llvm::Win64EH;

namespace {
template <typename T> struct EnumEntry {
  T Value;
  StringRef Name;
};

class COFFDumper {
public:
  explicit COFFDumper(const llvm::object::COFFObjectFile &Obj) : Obj(Obj) {
    Is64 = !Obj.getPE32Header();
  }

  template <class PEHeader> void printPEHeader(const PEHeader &Hdr) const;

private:
  template <typename T> FormattedNumber formatAddr(T V) const {
    return format_hex_no_prefix(V, Is64 ? 16 : 8);
<<<<<<< HEAD
  };
=======
  }
>>>>>>> f7105d88

  uint32_t getBaseOfData(const void *Hdr) const {
    return Is64 ? 0 : static_cast<const pe32_header *>(Hdr)->BaseOfData;
  }

  const llvm::object::COFFObjectFile &Obj;
  bool Is64;
};
} // namespace

constexpr EnumEntry<uint16_t> PEHeaderMagic[] = {
    {uint16_t(COFF::PE32Header::PE32), "PE32"},
    {uint16_t(COFF::PE32Header::PE32_PLUS), "PE32+"},
};

constexpr EnumEntry<COFF::WindowsSubsystem> PEWindowsSubsystem[] = {
    {COFF::IMAGE_SUBSYSTEM_UNKNOWN, "unspecified"},
    {COFF::IMAGE_SUBSYSTEM_NATIVE, "NT native"},
    {COFF::IMAGE_SUBSYSTEM_WINDOWS_GUI, "Windows GUI"},
    {COFF::IMAGE_SUBSYSTEM_WINDOWS_CUI, "Windows CUI"},
    {COFF::IMAGE_SUBSYSTEM_POSIX_CUI, "POSIX CUI"},
    {COFF::IMAGE_SUBSYSTEM_WINDOWS_CE_GUI, "Wince CUI"},
    {COFF::IMAGE_SUBSYSTEM_EFI_APPLICATION, "EFI application"},
    {COFF::IMAGE_SUBSYSTEM_EFI_BOOT_SERVICE_DRIVER, "EFI boot service driver"},
    {COFF::IMAGE_SUBSYSTEM_EFI_RUNTIME_DRIVER, "EFI runtime driver"},
    {COFF::IMAGE_SUBSYSTEM_EFI_ROM, "SAL runtime driver"},
    {COFF::IMAGE_SUBSYSTEM_XBOX, "XBOX"},
};

template <typename T, typename TEnum>
static void printOptionalEnumName(T Value,
                                  ArrayRef<EnumEntry<TEnum>> EnumValues) {
  for (const EnumEntry<TEnum> &I : EnumValues)
    if (I.Value == Value) {
      outs() << "\t(" << I.Name << ')';
      return;
    }
}

template <class PEHeader>
void COFFDumper::printPEHeader(const PEHeader &Hdr) const {
  auto print = [](const char *K, auto V, const char *Fmt = "%d\n") {
    outs() << format("%-23s ", K) << format(Fmt, V);
  };
  auto printU16 = [&](const char *K, support::ulittle16_t V,
                      const char *Fmt = "%d\n") { print(K, uint16_t(V), Fmt); };
  auto printU32 = [&](const char *K, support::ulittle32_t V,
                      const char *Fmt = "%d\n") { print(K, uint32_t(V), Fmt); };
  auto printAddr = [=](const char *K, uint64_t V) {
    outs() << format("%-23s ", K) << formatAddr(V) << '\n';
  };

  printU16("Magic", Hdr.Magic, "%04x");
  printOptionalEnumName(Hdr.Magic, makeArrayRef(PEHeaderMagic));
  outs() << '\n';
  print("MajorLinkerVersion", Hdr.MajorLinkerVersion);
  print("MinorLinkerVersion", Hdr.MinorLinkerVersion);
  printAddr("SizeOfCode", Hdr.SizeOfCode);
  printAddr("SizeOfInitializedData", Hdr.SizeOfInitializedData);
  printAddr("SizeOfUninitializedData", Hdr.SizeOfUninitializedData);
  printAddr("AddressOfEntryPoint", Hdr.AddressOfEntryPoint);
  printAddr("BaseOfCode", Hdr.BaseOfCode);
  if (!Is64)
    printAddr("BaseOfData", getBaseOfData(&Hdr));
  printAddr("ImageBase", Hdr.ImageBase);
  printU32("SectionAlignment", Hdr.SectionAlignment, "%08x\n");
  printU32("FileAlignment", Hdr.FileAlignment, "%08x\n");
  printU16("MajorOSystemVersion", Hdr.MajorOperatingSystemVersion);
  printU16("MinorOSystemVersion", Hdr.MinorOperatingSystemVersion);
  printU16("MajorImageVersion", Hdr.MajorImageVersion);
  printU16("MinorImageVersion", Hdr.MinorImageVersion);
  printU16("MajorSubsystemVersion", Hdr.MajorSubsystemVersion);
  printU16("MinorSubsystemVersion", Hdr.MinorSubsystemVersion);
  printU32("Win32Version", Hdr.Win32VersionValue, "%08x\n");
  printU32("SizeOfImage", Hdr.SizeOfImage, "%08x\n");
  printU32("SizeOfHeaders", Hdr.SizeOfHeaders, "%08x\n");
  printU32("CheckSum", Hdr.CheckSum, "%08x\n");
  printU16("Subsystem", Hdr.Subsystem, "%08x");
  printOptionalEnumName(Hdr.Subsystem, makeArrayRef(PEWindowsSubsystem));
  outs() << '\n';

  printU16("DllCharacteristics", Hdr.DLLCharacteristics, "%08x\n");
#define FLAG(Name)                                                             \
  if (Hdr.DLLCharacteristics & COFF::IMAGE_DLL_CHARACTERISTICS_##Name)         \
    outs() << "\t\t\t\t\t" << #Name << '\n';
  FLAG(HIGH_ENTROPY_VA);
  FLAG(DYNAMIC_BASE);
  FLAG(FORCE_INTEGRITY);
  FLAG(NX_COMPAT);
  FLAG(NO_ISOLATION);
  FLAG(NO_SEH);
  FLAG(NO_BIND);
  FLAG(APPCONTAINER);
  FLAG(WDM_DRIVER);
  FLAG(GUARD_CF);
  FLAG(TERMINAL_SERVER_AWARE);
#undef FLAG

  printAddr("SizeOfStackReserve", Hdr.SizeOfStackReserve);
  printAddr("SizeOfStackCommit", Hdr.SizeOfStackCommit);
  printAddr("SizeOfHeapReserve", Hdr.SizeOfHeapReserve);
  printAddr("SizeOfHeapCommit", Hdr.SizeOfHeapCommit);
  printU32("LoaderFlags", Hdr.LoaderFlags, "%08x\n");
  printU32("NumberOfRvaAndSizes", Hdr.NumberOfRvaAndSize, "%08x\n");

  static const char *DirName[COFF::NUM_DATA_DIRECTORIES + 1] = {
      "Export Directory [.edata (or where ever we found it)]",
      "Import Directory [parts of .idata]",
      "Resource Directory [.rsrc]",
      "Exception Directory [.pdata]",
      "Security Directory",
      "Base Relocation Directory [.reloc]",
      "Debug Directory",
      "Description Directory",
      "Special Directory",
      "Thread Storage Directory [.tls]",
      "Load Configuration Directory",
      "Bound Import Directory",
      "Import Address Table Directory",
      "Delay Import Directory",
      "CLR Runtime Header",
      "Reserved",
  };
  outs() << "\nThe Data Directory\n";
  for (uint32_t I = 0; I != array_lengthof(DirName); ++I) {
    uint32_t Addr = 0, Size = 0;
    if (const data_directory *Data = Obj.getDataDirectory(I)) {
      Addr = Data->RelativeVirtualAddress;
      Size = Data->Size;
    }
    outs() << format("Entry %x ", I) << formatAddr(Addr)
           << format(" %08x %s\n", uint32_t(Size), DirName[I]);
  }
}

// Returns the name of the unwind code.
static StringRef getUnwindCodeTypeName(uint8_t Code) {
  switch(Code) {
  default: llvm_unreachable("Invalid unwind code");
  case UOP_PushNonVol: return "UOP_PushNonVol";
  case UOP_AllocLarge: return "UOP_AllocLarge";
  case UOP_AllocSmall: return "UOP_AllocSmall";
  case UOP_SetFPReg: return "UOP_SetFPReg";
  case UOP_SaveNonVol: return "UOP_SaveNonVol";
  case UOP_SaveNonVolBig: return "UOP_SaveNonVolBig";
  case UOP_SaveXMM128: return "UOP_SaveXMM128";
  case UOP_SaveXMM128Big: return "UOP_SaveXMM128Big";
  case UOP_PushMachFrame: return "UOP_PushMachFrame";
  }
}

// Returns the name of a referenced register.
static StringRef getUnwindRegisterName(uint8_t Reg) {
  switch(Reg) {
  default: llvm_unreachable("Invalid register");
  case 0: return "RAX";
  case 1: return "RCX";
  case 2: return "RDX";
  case 3: return "RBX";
  case 4: return "RSP";
  case 5: return "RBP";
  case 6: return "RSI";
  case 7: return "RDI";
  case 8: return "R8";
  case 9: return "R9";
  case 10: return "R10";
  case 11: return "R11";
  case 12: return "R12";
  case 13: return "R13";
  case 14: return "R14";
  case 15: return "R15";
  }
}

// Calculates the number of array slots required for the unwind code.
static unsigned getNumUsedSlots(const UnwindCode &UnwindCode) {
  switch (UnwindCode.getUnwindOp()) {
  default: llvm_unreachable("Invalid unwind code");
  case UOP_PushNonVol:
  case UOP_AllocSmall:
  case UOP_SetFPReg:
  case UOP_PushMachFrame:
    return 1;
  case UOP_SaveNonVol:
  case UOP_SaveXMM128:
    return 2;
  case UOP_SaveNonVolBig:
  case UOP_SaveXMM128Big:
    return 3;
  case UOP_AllocLarge:
    return (UnwindCode.getOpInfo() == 0) ? 2 : 3;
  }
}

// Prints one unwind code. Because an unwind code can occupy up to 3 slots in
// the unwind codes array, this function requires that the correct number of
// slots is provided.
static void printUnwindCode(ArrayRef<UnwindCode> UCs) {
  assert(UCs.size() >= getNumUsedSlots(UCs[0]));
  outs() <<  format("      0x%02x: ", unsigned(UCs[0].u.CodeOffset))
         << getUnwindCodeTypeName(UCs[0].getUnwindOp());
  switch (UCs[0].getUnwindOp()) {
  case UOP_PushNonVol:
    outs() << " " << getUnwindRegisterName(UCs[0].getOpInfo());
    break;
  case UOP_AllocLarge:
    if (UCs[0].getOpInfo() == 0) {
      outs() << " " << UCs[1].FrameOffset;
    } else {
      outs() << " " << UCs[1].FrameOffset
                       + (static_cast<uint32_t>(UCs[2].FrameOffset) << 16);
    }
    break;
  case UOP_AllocSmall:
    outs() << " " << ((UCs[0].getOpInfo() + 1) * 8);
    break;
  case UOP_SetFPReg:
    outs() << " ";
    break;
  case UOP_SaveNonVol:
    outs() << " " << getUnwindRegisterName(UCs[0].getOpInfo())
           << format(" [0x%04x]", 8 * UCs[1].FrameOffset);
    break;
  case UOP_SaveNonVolBig:
    outs() << " " << getUnwindRegisterName(UCs[0].getOpInfo())
           << format(" [0x%08x]", UCs[1].FrameOffset
                    + (static_cast<uint32_t>(UCs[2].FrameOffset) << 16));
    break;
  case UOP_SaveXMM128:
    outs() << " XMM" << static_cast<uint32_t>(UCs[0].getOpInfo())
           << format(" [0x%04x]", 16 * UCs[1].FrameOffset);
    break;
  case UOP_SaveXMM128Big:
    outs() << " XMM" << UCs[0].getOpInfo()
           << format(" [0x%08x]", UCs[1].FrameOffset
                           + (static_cast<uint32_t>(UCs[2].FrameOffset) << 16));
    break;
  case UOP_PushMachFrame:
    outs() << " " << (UCs[0].getOpInfo() ? "w/o" : "w")
           << " error code";
    break;
  }
  outs() << "\n";
}

static void printAllUnwindCodes(ArrayRef<UnwindCode> UCs) {
  for (const UnwindCode *I = UCs.begin(), *E = UCs.end(); I < E; ) {
    unsigned UsedSlots = getNumUsedSlots(*I);
    if (UsedSlots > UCs.size()) {
      outs() << "Unwind data corrupted: Encountered unwind op "
             << getUnwindCodeTypeName((*I).getUnwindOp())
             << " which requires " << UsedSlots
             << " slots, but only " << UCs.size()
             << " remaining in buffer";
      return ;
    }
    printUnwindCode(makeArrayRef(I, E));
    I += UsedSlots;
  }
}

// Given a symbol sym this functions returns the address and section of it.
static Error resolveSectionAndAddress(const COFFObjectFile *Obj,
                                      const SymbolRef &Sym,
                                      const coff_section *&ResolvedSection,
                                      uint64_t &ResolvedAddr) {
  Expected<uint64_t> ResolvedAddrOrErr = Sym.getAddress();
  if (!ResolvedAddrOrErr)
    return ResolvedAddrOrErr.takeError();
  ResolvedAddr = *ResolvedAddrOrErr;
  Expected<section_iterator> Iter = Sym.getSection();
  if (!Iter)
    return Iter.takeError();
  ResolvedSection = Obj->getCOFFSection(**Iter);
  return Error::success();
}

// Given a vector of relocations for a section and an offset into this section
// the function returns the symbol used for the relocation at the offset.
static Error resolveSymbol(const std::vector<RelocationRef> &Rels,
                                     uint64_t Offset, SymbolRef &Sym) {
  for (auto &R : Rels) {
    uint64_t Ofs = R.getOffset();
    if (Ofs == Offset) {
      Sym = *R.getSymbol();
      return Error::success();
    }
  }
  return make_error<BinaryError>();
}

// Given a vector of relocations for a section and an offset into this section
// the function resolves the symbol used for the relocation at the offset and
// returns the section content and the address inside the content pointed to
// by the symbol.
static Error
getSectionContents(const COFFObjectFile *Obj,
                   const std::vector<RelocationRef> &Rels, uint64_t Offset,
                   ArrayRef<uint8_t> &Contents, uint64_t &Addr) {
  SymbolRef Sym;
  if (Error E = resolveSymbol(Rels, Offset, Sym))
    return E;
  const coff_section *Section;
  if (Error E = resolveSectionAndAddress(Obj, Sym, Section, Addr))
    return E;
  return Obj->getSectionContents(Section, Contents);
}

// Given a vector of relocations for a section and an offset into this section
// the function returns the name of the symbol used for the relocation at the
// offset.
static Error resolveSymbolName(const std::vector<RelocationRef> &Rels,
                               uint64_t Offset, StringRef &Name) {
  SymbolRef Sym;
  if (Error EC = resolveSymbol(Rels, Offset, Sym))
    return EC;
  Expected<StringRef> NameOrErr = Sym.getName();
  if (!NameOrErr)
    return NameOrErr.takeError();
  Name = *NameOrErr;
  return Error::success();
}

static void printCOFFSymbolAddress(raw_ostream &Out,
                                   const std::vector<RelocationRef> &Rels,
                                   uint64_t Offset, uint32_t Disp) {
  StringRef Sym;
  if (!resolveSymbolName(Rels, Offset, Sym)) {
    Out << Sym;
    if (Disp > 0)
      Out << format(" + 0x%04x", Disp);
  } else {
    Out << format("0x%04x", Disp);
  }
}

static void
printSEHTable(const COFFObjectFile *Obj, uint32_t TableVA, int Count) {
  if (Count == 0)
    return;

  uintptr_t IntPtr = 0;
  if (Error E = Obj->getVaPtr(TableVA, IntPtr))
    reportError(std::move(E), Obj->getFileName());

  const support::ulittle32_t *P = (const support::ulittle32_t *)IntPtr;
  outs() << "SEH Table:";
  for (int I = 0; I < Count; ++I)
    outs() << format(" 0x%x", P[I] + Obj->getPE32Header()->ImageBase);
  outs() << "\n\n";
}

template <typename T>
static void printTLSDirectoryT(const coff_tls_directory<T> *TLSDir) {
  size_t FormatWidth = sizeof(T) * 2;
  outs() << "TLS directory:"
         << "\n  StartAddressOfRawData: "
         << format_hex(TLSDir->StartAddressOfRawData, FormatWidth)
         << "\n  EndAddressOfRawData: "
         << format_hex(TLSDir->EndAddressOfRawData, FormatWidth)
         << "\n  AddressOfIndex: "
         << format_hex(TLSDir->AddressOfIndex, FormatWidth)
         << "\n  AddressOfCallBacks: "
         << format_hex(TLSDir->AddressOfCallBacks, FormatWidth)
         << "\n  SizeOfZeroFill: "
         << TLSDir->SizeOfZeroFill
         << "\n  Characteristics: "
         << TLSDir->Characteristics
         << "\n  Alignment: "
         << TLSDir->getAlignment()
         << "\n\n";
}

static void printTLSDirectory(const COFFObjectFile *Obj) {
  const pe32_header *PE32Header = Obj->getPE32Header();
  const pe32plus_header *PE32PlusHeader = Obj->getPE32PlusHeader();

  // Skip if it's not executable.
  if (!PE32Header && !PE32PlusHeader)
    return;

  const data_directory *DataDir = Obj->getDataDirectory(COFF::TLS_TABLE);
  if (!DataDir || DataDir->RelativeVirtualAddress == 0)
    return;

  uintptr_t IntPtr = 0;
  if (Error E =
          Obj->getRvaPtr(DataDir->RelativeVirtualAddress, IntPtr))
    reportError(std::move(E), Obj->getFileName());

  if (PE32Header) {
    auto *TLSDir = reinterpret_cast<const coff_tls_directory32 *>(IntPtr);
    printTLSDirectoryT(TLSDir);
  } else {
    auto *TLSDir = reinterpret_cast<const coff_tls_directory64 *>(IntPtr);
    printTLSDirectoryT(TLSDir);
  }

  outs() << "\n";
}

static void printLoadConfiguration(const COFFObjectFile *Obj) {
  // Skip if it's not executable.
  if (!Obj->getPE32Header())
    return;

  // Currently only x86 is supported
  if (Obj->getMachine() != COFF::IMAGE_FILE_MACHINE_I386)
    return;

  const data_directory *DataDir = Obj->getDataDirectory(COFF::LOAD_CONFIG_TABLE);
  if (!DataDir)
    reportError("no load config data dir", Obj->getFileName());

  uintptr_t IntPtr = 0;
  if (DataDir->RelativeVirtualAddress == 0)
    return;

  if (Error E =
          Obj->getRvaPtr(DataDir->RelativeVirtualAddress, IntPtr))
    reportError(std::move(E), Obj->getFileName());

  auto *LoadConf = reinterpret_cast<const coff_load_configuration32 *>(IntPtr);
  outs() << "Load configuration:"
         << "\n  Timestamp: " << LoadConf->TimeDateStamp
         << "\n  Major Version: " << LoadConf->MajorVersion
         << "\n  Minor Version: " << LoadConf->MinorVersion
         << "\n  GlobalFlags Clear: " << LoadConf->GlobalFlagsClear
         << "\n  GlobalFlags Set: " << LoadConf->GlobalFlagsSet
         << "\n  Critical Section Default Timeout: " << LoadConf->CriticalSectionDefaultTimeout
         << "\n  Decommit Free Block Threshold: " << LoadConf->DeCommitFreeBlockThreshold
         << "\n  Decommit Total Free Threshold: " << LoadConf->DeCommitTotalFreeThreshold
         << "\n  Lock Prefix Table: " << LoadConf->LockPrefixTable
         << "\n  Maximum Allocation Size: " << LoadConf->MaximumAllocationSize
         << "\n  Virtual Memory Threshold: " << LoadConf->VirtualMemoryThreshold
         << "\n  Process Affinity Mask: " << LoadConf->ProcessAffinityMask
         << "\n  Process Heap Flags: " << LoadConf->ProcessHeapFlags
         << "\n  CSD Version: " << LoadConf->CSDVersion
         << "\n  Security Cookie: " << LoadConf->SecurityCookie
         << "\n  SEH Table: " << LoadConf->SEHandlerTable
         << "\n  SEH Count: " << LoadConf->SEHandlerCount
         << "\n\n";
  printSEHTable(Obj, LoadConf->SEHandlerTable, LoadConf->SEHandlerCount);
  outs() << "\n";
}

// Prints import tables. The import table is a table containing the list of
// DLL name and symbol names which will be linked by the loader.
static void printImportTables(const COFFObjectFile *Obj) {
  import_directory_iterator I = Obj->import_directory_begin();
  import_directory_iterator E = Obj->import_directory_end();
  if (I == E)
    return;
  outs() << "The Import Tables:\n";
  for (const ImportDirectoryEntryRef &DirRef : Obj->import_directories()) {
    const coff_import_directory_table_entry *Dir;
    StringRef Name;
    if (DirRef.getImportTableEntry(Dir)) return;
    if (DirRef.getName(Name)) return;

    outs() << format("  lookup %08x time %08x fwd %08x name %08x addr %08x\n\n",
                     static_cast<uint32_t>(Dir->ImportLookupTableRVA),
                     static_cast<uint32_t>(Dir->TimeDateStamp),
                     static_cast<uint32_t>(Dir->ForwarderChain),
                     static_cast<uint32_t>(Dir->NameRVA),
                     static_cast<uint32_t>(Dir->ImportAddressTableRVA));
    outs() << "    DLL Name: " << Name << "\n";
    outs() << "    Hint/Ord  Name\n";
    for (const ImportedSymbolRef &Entry : DirRef.imported_symbols()) {
      bool IsOrdinal;
      if (Entry.isOrdinal(IsOrdinal))
        return;
      if (IsOrdinal) {
        uint16_t Ordinal;
        if (Entry.getOrdinal(Ordinal))
          return;
        outs() << format("      % 6d\n", Ordinal);
        continue;
      }
      uint32_t HintNameRVA;
      if (Entry.getHintNameRVA(HintNameRVA))
        return;
      uint16_t Hint;
      StringRef Name;
      if (Obj->getHintName(HintNameRVA, Hint, Name))
        return;
      outs() << format("      % 6d  ", Hint) << Name << "\n";
    }
    outs() << "\n";
  }
}

// Prints export tables. The export table is a table containing the list of
// exported symbol from the DLL.
static void printExportTable(const COFFObjectFile *Obj) {
  outs() << "Export Table:\n";
  export_directory_iterator I = Obj->export_directory_begin();
  export_directory_iterator E = Obj->export_directory_end();
  if (I == E)
    return;
  StringRef DllName;
  uint32_t OrdinalBase;
  if (I->getDllName(DllName))
    return;
  if (I->getOrdinalBase(OrdinalBase))
    return;
  outs() << " DLL name: " << DllName << "\n";
  outs() << " Ordinal base: " << OrdinalBase << "\n";
  outs() << " Ordinal      RVA  Name\n";
  for (; I != E; I = ++I) {
    uint32_t Ordinal;
    if (I->getOrdinal(Ordinal))
      return;
    uint32_t RVA;
    if (I->getExportRVA(RVA))
      return;
    bool IsForwarder;
    if (I->isForwarder(IsForwarder))
      return;

    if (IsForwarder) {
      // Export table entries can be used to re-export symbols that
      // this COFF file is imported from some DLLs. This is rare.
      // In most cases IsForwarder is false.
      outs() << format("    % 4d         ", Ordinal);
    } else {
      outs() << format("    % 4d %# 8x", Ordinal, RVA);
    }

    StringRef Name;
    if (I->getSymbolName(Name))
      continue;
    if (!Name.empty())
      outs() << "  " << Name;
    if (IsForwarder) {
      StringRef S;
      if (I->getForwardTo(S))
        return;
      outs() << " (forwarded to " << S << ")";
    }
    outs() << "\n";
  }
}

// Given the COFF object file, this function returns the relocations for .pdata
// and the pointer to "runtime function" structs.
static bool getPDataSection(const COFFObjectFile *Obj,
                            std::vector<RelocationRef> &Rels,
                            const RuntimeFunction *&RFStart, int &NumRFs) {
  for (const SectionRef &Section : Obj->sections()) {
    StringRef Name = unwrapOrError(Section.getName(), Obj->getFileName());
    if (Name != ".pdata")
      continue;

    const coff_section *Pdata = Obj->getCOFFSection(Section);
    append_range(Rels, Section.relocations());

    // Sort relocations by address.
    llvm::sort(Rels, isRelocAddressLess);

    ArrayRef<uint8_t> Contents;
    if (Error E = Obj->getSectionContents(Pdata, Contents))
      reportError(std::move(E), Obj->getFileName());

    if (Contents.empty())
      continue;

    RFStart = reinterpret_cast<const RuntimeFunction *>(Contents.data());
    NumRFs = Contents.size() / sizeof(RuntimeFunction);
    return true;
  }
  return false;
}

Error objdump::getCOFFRelocationValueString(const COFFObjectFile *Obj,
                                            const RelocationRef &Rel,
                                            SmallVectorImpl<char> &Result) {
  symbol_iterator SymI = Rel.getSymbol();
  Expected<StringRef> SymNameOrErr = SymI->getName();
  if (!SymNameOrErr)
    return SymNameOrErr.takeError();
  StringRef SymName = *SymNameOrErr;
  Result.append(SymName.begin(), SymName.end());
  return Error::success();
}

static void printWin64EHUnwindInfo(const Win64EH::UnwindInfo *UI) {
  // The casts to int are required in order to output the value as number.
  // Without the casts the value would be interpreted as char data (which
  // results in garbage output).
  outs() << "    Version: " << static_cast<int>(UI->getVersion()) << "\n";
  outs() << "    Flags: " << static_cast<int>(UI->getFlags());
  if (UI->getFlags()) {
    if (UI->getFlags() & UNW_ExceptionHandler)
      outs() << " UNW_ExceptionHandler";
    if (UI->getFlags() & UNW_TerminateHandler)
      outs() << " UNW_TerminateHandler";
    if (UI->getFlags() & UNW_ChainInfo)
      outs() << " UNW_ChainInfo";
  }
  outs() << "\n";
  outs() << "    Size of prolog: " << static_cast<int>(UI->PrologSize) << "\n";
  outs() << "    Number of Codes: " << static_cast<int>(UI->NumCodes) << "\n";
  // Maybe this should move to output of UOP_SetFPReg?
  if (UI->getFrameRegister()) {
    outs() << "    Frame register: "
           << getUnwindRegisterName(UI->getFrameRegister()) << "\n";
    outs() << "    Frame offset: " << 16 * UI->getFrameOffset() << "\n";
  } else {
    outs() << "    No frame pointer used\n";
  }
  if (UI->getFlags() & (UNW_ExceptionHandler | UNW_TerminateHandler)) {
    // FIXME: Output exception handler data
  } else if (UI->getFlags() & UNW_ChainInfo) {
    // FIXME: Output chained unwind info
  }

  if (UI->NumCodes)
    outs() << "    Unwind Codes:\n";

  printAllUnwindCodes(makeArrayRef(&UI->UnwindCodes[0], UI->NumCodes));

  outs() << "\n";
  outs().flush();
}

/// Prints out the given RuntimeFunction struct for x64, assuming that Obj is
/// pointing to an executable file.
static void printRuntimeFunction(const COFFObjectFile *Obj,
                                 const RuntimeFunction &RF) {
  if (!RF.StartAddress)
    return;
  outs() << "Function Table:\n"
         << format("  Start Address: 0x%04x\n",
                   static_cast<uint32_t>(RF.StartAddress))
         << format("  End Address: 0x%04x\n",
                   static_cast<uint32_t>(RF.EndAddress))
         << format("  Unwind Info Address: 0x%04x\n",
                   static_cast<uint32_t>(RF.UnwindInfoOffset));
  uintptr_t addr;
  if (Obj->getRvaPtr(RF.UnwindInfoOffset, addr))
    return;
  printWin64EHUnwindInfo(reinterpret_cast<const Win64EH::UnwindInfo *>(addr));
}

/// Prints out the given RuntimeFunction struct for x64, assuming that Obj is
/// pointing to an object file. Unlike executable, fields in RuntimeFunction
/// struct are filled with zeros, but instead there are relocations pointing to
/// them so that the linker will fill targets' RVAs to the fields at link
/// time. This function interprets the relocations to find the data to be used
/// in the resulting executable.
static void printRuntimeFunctionRels(const COFFObjectFile *Obj,
                                     const RuntimeFunction &RF,
                                     uint64_t SectionOffset,
                                     const std::vector<RelocationRef> &Rels) {
  outs() << "Function Table:\n";
  outs() << "  Start Address: ";
  printCOFFSymbolAddress(outs(), Rels,
                         SectionOffset +
                             /*offsetof(RuntimeFunction, StartAddress)*/ 0,
                         RF.StartAddress);
  outs() << "\n";

  outs() << "  End Address: ";
  printCOFFSymbolAddress(outs(), Rels,
                         SectionOffset +
                             /*offsetof(RuntimeFunction, EndAddress)*/ 4,
                         RF.EndAddress);
  outs() << "\n";

  outs() << "  Unwind Info Address: ";
  printCOFFSymbolAddress(outs(), Rels,
                         SectionOffset +
                             /*offsetof(RuntimeFunction, UnwindInfoOffset)*/ 8,
                         RF.UnwindInfoOffset);
  outs() << "\n";

  ArrayRef<uint8_t> XContents;
  uint64_t UnwindInfoOffset = 0;
  if (Error E = getSectionContents(
          Obj, Rels,
          SectionOffset +
              /*offsetof(RuntimeFunction, UnwindInfoOffset)*/ 8,
          XContents, UnwindInfoOffset))
    reportError(std::move(E), Obj->getFileName());
  if (XContents.empty())
    return;

  UnwindInfoOffset += RF.UnwindInfoOffset;
  if (UnwindInfoOffset > XContents.size())
    return;

  auto *UI = reinterpret_cast<const Win64EH::UnwindInfo *>(XContents.data() +
                                                           UnwindInfoOffset);
  printWin64EHUnwindInfo(UI);
}

void objdump::printCOFFUnwindInfo(const COFFObjectFile *Obj) {
  if (Obj->getMachine() != COFF::IMAGE_FILE_MACHINE_AMD64) {
    WithColor::error(errs(), "llvm-objdump")
        << "unsupported image machine type "
           "(currently only AMD64 is supported).\n";
    return;
  }

  std::vector<RelocationRef> Rels;
  const RuntimeFunction *RFStart;
  int NumRFs;
  if (!getPDataSection(Obj, Rels, RFStart, NumRFs))
    return;
  ArrayRef<RuntimeFunction> RFs(RFStart, NumRFs);

  bool IsExecutable = Rels.empty();
  if (IsExecutable) {
    for (const RuntimeFunction &RF : RFs)
      printRuntimeFunction(Obj, RF);
    return;
  }

  for (const RuntimeFunction &RF : RFs) {
    uint64_t SectionOffset =
        std::distance(RFs.begin(), &RF) * sizeof(RuntimeFunction);
    printRuntimeFunctionRels(Obj, RF, SectionOffset, Rels);
  }
}

void objdump::printCOFFFileHeader(const COFFObjectFile &Obj) {
  COFFDumper CD(Obj);
  const uint16_t Cha = Obj.getCharacteristics();
  outs() << "Characteristics 0x" << Twine::utohexstr(Cha) << '\n';
#define FLAG(F, Name)                                                          \
  if (Cha & F)                                                                 \
    outs() << '\t' << Name << '\n';
  FLAG(COFF::IMAGE_FILE_RELOCS_STRIPPED, "relocations stripped");
  FLAG(COFF::IMAGE_FILE_EXECUTABLE_IMAGE, "executable");
  FLAG(COFF::IMAGE_FILE_LINE_NUMS_STRIPPED, "line numbers stripped");
  FLAG(COFF::IMAGE_FILE_LOCAL_SYMS_STRIPPED, "symbols stripped");
  FLAG(COFF::IMAGE_FILE_LARGE_ADDRESS_AWARE, "large address aware");
  FLAG(COFF::IMAGE_FILE_BYTES_REVERSED_LO, "little endian");
  FLAG(COFF::IMAGE_FILE_32BIT_MACHINE, "32 bit words");
  FLAG(COFF::IMAGE_FILE_DEBUG_STRIPPED, "debugging information removed");
  FLAG(COFF::IMAGE_FILE_REMOVABLE_RUN_FROM_SWAP,
       "copy to swap file if on removable media");
  FLAG(COFF::IMAGE_FILE_NET_RUN_FROM_SWAP,
       "copy to swap file if on network media");
  FLAG(COFF::IMAGE_FILE_SYSTEM, "system file");
  FLAG(COFF::IMAGE_FILE_DLL, "DLL");
  FLAG(COFF::IMAGE_FILE_UP_SYSTEM_ONLY, "run only on uniprocessor machine");
  FLAG(COFF::IMAGE_FILE_BYTES_REVERSED_HI, "big endian");
#undef FLAG

  // TODO Support PE_IMAGE_DEBUG_TYPE_REPRO.
  // Since ctime(3) returns a 26 character string of the form:
  // "Sun Sep 16 01:03:52 1973\n\0"
  // just print 24 characters.
  const time_t Timestamp = Obj.getTimeDateStamp();
  outs() << format("\nTime/Date               %.24s\n", ctime(&Timestamp));

  if (const pe32_header *Hdr = Obj.getPE32Header())
    CD.printPEHeader<pe32_header>(*Hdr);
  else if (const pe32plus_header *Hdr = Obj.getPE32PlusHeader())
    CD.printPEHeader<pe32plus_header>(*Hdr);

  printTLSDirectory(&Obj);
  printLoadConfiguration(&Obj);
  printImportTables(&Obj);
  printExportTable(&Obj);
}

void objdump::printCOFFSymbolTable(const object::COFFImportFile *i) {
  unsigned Index = 0;
  bool IsCode = i->getCOFFImportHeader()->getType() == COFF::IMPORT_CODE;

  for (const object::BasicSymbolRef &Sym : i->symbols()) {
    std::string Name;
    raw_string_ostream NS(Name);

    cantFail(Sym.printName(NS));
    NS.flush();

    outs() << "[" << format("%2d", Index) << "]"
           << "(sec " << format("%2d", 0) << ")"
           << "(fl 0x00)" // Flag bits, which COFF doesn't have.
           << "(ty " << format("%3x", (IsCode && Index) ? 32 : 0) << ")"
           << "(scl " << format("%3x", 0) << ") "
           << "(nx " << 0 << ") "
           << "0x" << format("%08x", 0) << " " << Name << '\n';

    ++Index;
  }
}

void objdump::printCOFFSymbolTable(const COFFObjectFile *coff) {
  for (unsigned SI = 0, SE = coff->getNumberOfSymbols(); SI != SE; ++SI) {
    Expected<COFFSymbolRef> Symbol = coff->getSymbol(SI);
    if (!Symbol)
      reportError(Symbol.takeError(), coff->getFileName());

    Expected<StringRef> NameOrErr = coff->getSymbolName(*Symbol);
    if (!NameOrErr)
      reportError(NameOrErr.takeError(), coff->getFileName());
    StringRef Name = *NameOrErr;

    outs() << "[" << format("%2d", SI) << "]"
           << "(sec " << format("%2d", int(Symbol->getSectionNumber())) << ")"
           << "(fl 0x00)" // Flag bits, which COFF doesn't have.
           << "(ty " << format("%3x", unsigned(Symbol->getType())) << ")"
           << "(scl " << format("%3x", unsigned(Symbol->getStorageClass()))
           << ") "
           << "(nx " << unsigned(Symbol->getNumberOfAuxSymbols()) << ") "
           << "0x" << format("%08x", unsigned(Symbol->getValue())) << " "
           << Name;
    if (Demangle && Name.startswith("?")) {
      int Status = -1;
      char *DemangledSymbol =
          microsoftDemangle(Name.data(), nullptr, nullptr, nullptr, &Status);

      if (Status == 0 && DemangledSymbol) {
        outs() << " (" << StringRef(DemangledSymbol) << ")";
        std::free(DemangledSymbol);
      } else {
        outs() << " (invalid mangled name)";
      }
    }
    outs() << "\n";

    for (unsigned AI = 0, AE = Symbol->getNumberOfAuxSymbols(); AI < AE; ++AI, ++SI) {
      if (Symbol->isSectionDefinition()) {
        const coff_aux_section_definition *asd;
        if (Error E =
                coff->getAuxSymbol<coff_aux_section_definition>(SI + 1, asd))
          reportError(std::move(E), coff->getFileName());

        int32_t AuxNumber = asd->getNumber(Symbol->isBigObj());

        outs() << "AUX "
               << format("scnlen 0x%x nreloc %d nlnno %d checksum 0x%x "
                         , unsigned(asd->Length)
                         , unsigned(asd->NumberOfRelocations)
                         , unsigned(asd->NumberOfLinenumbers)
                         , unsigned(asd->CheckSum))
               << format("assoc %d comdat %d\n"
                         , unsigned(AuxNumber)
                         , unsigned(asd->Selection));
      } else if (Symbol->isFileRecord()) {
        const char *FileName;
        if (Error E = coff->getAuxSymbol<char>(SI + 1, FileName))
          reportError(std::move(E), coff->getFileName());

        StringRef Name(FileName, Symbol->getNumberOfAuxSymbols() *
                                     coff->getSymbolTableEntrySize());
        outs() << "AUX " << Name.rtrim(StringRef("\0", 1))  << '\n';

        SI = SI + Symbol->getNumberOfAuxSymbols();
        break;
      } else if (Symbol->isWeakExternal()) {
        const coff_aux_weak_external *awe;
        if (Error E = coff->getAuxSymbol<coff_aux_weak_external>(SI + 1, awe))
          reportError(std::move(E), coff->getFileName());

        outs() << "AUX " << format("indx %d srch %d\n",
                                   static_cast<uint32_t>(awe->TagIndex),
                                   static_cast<uint32_t>(awe->Characteristics));
      } else {
        outs() << "AUX Unknown\n";
      }
    }
  }
}<|MERGE_RESOLUTION|>--- conflicted
+++ resolved
@@ -48,11 +48,7 @@
 private:
   template <typename T> FormattedNumber formatAddr(T V) const {
     return format_hex_no_prefix(V, Is64 ? 16 : 8);
-<<<<<<< HEAD
-  };
-=======
-  }
->>>>>>> f7105d88
+  }
 
   uint32_t getBaseOfData(const void *Hdr) const {
     return Is64 ? 0 : static_cast<const pe32_header *>(Hdr)->BaseOfData;
