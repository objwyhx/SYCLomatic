import("//llvm/utils/gn/build/libs/pthread/enable.gni")

# Used to push the gtest include directories to things depending on :googletest.
config("googletest_config") {
  include_dirs = [
    "googlemock/include",
    "googletest/include",
  ]

  # LLVM requires C++11 but gtest doesn't correctly detect the availability
  # of C++11 on MSVC, so we force it on.
<<<<<<< HEAD
  defines = [
    "GTEST_LANG_CXX11",
  ]
=======
  defines = [ "GTEST_LANG_CXX11" ]
>>>>>>> 86645b40
  if (host_os == "win") {
    defines += [ "GTEST_OS_WINDOWS" ]
  }
  if (!llvm_enable_threads) {
    defines += [ "GTEST_HAS_PTHREAD=0" ]
  }
  defines += [ "GTEST_HAS_RTTI=0" ]
}

static_library("gtest") {
  deps = [ "//llvm/lib/Support" ]
  include_dirs = [
    "googletest",  # For including src/gtest.cc
    "googlemock",  # For including src/gmock.cc
  ]
  public_configs = [ ":googletest_config" ]
  configs -= [ "//llvm/utils/gn/build:warn_covered_switch_default" ]
  sources = [
    "googlemock/src/gmock-all.cc",
    "googletest/src/gtest-all.cc",
  ]
  testonly = true
}<|MERGE_RESOLUTION|>--- conflicted
+++ resolved
@@ -9,13 +9,7 @@
 
   # LLVM requires C++11 but gtest doesn't correctly detect the availability
   # of C++11 on MSVC, so we force it on.
-<<<<<<< HEAD
-  defines = [
-    "GTEST_LANG_CXX11",
-  ]
-=======
   defines = [ "GTEST_LANG_CXX11" ]
->>>>>>> 86645b40
   if (host_os == "win") {
     defines += [ "GTEST_OS_WINDOWS" ]
   }
