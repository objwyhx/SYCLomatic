--- conflicted
+++ resolved
@@ -73,13 +73,8 @@
   auto Preamble =
       buildPreamble(testPath(Filename), *CI, Inputs,
                     /*StoreInMemory=*/true, /*PreambleCallback=*/nullptr);
-<<<<<<< HEAD
-  auto AST = buildAST(testPath(Filename), std::move(CI), Diags.take(), Inputs,
-                      Preamble);
-=======
   auto AST = ParsedAST::build(testPath(Filename), Inputs, std::move(CI),
                               Diags.take(), Preamble);
->>>>>>> a34309b7
   if (!AST.hasValue()) {
     ADD_FAILURE() << "Failed to build code:\n" << Code;
     llvm_unreachable("Failed to build TestTU!");
