//===--- HeuristicResolver.cpp ---------------------------*- C++-*-===//
//
// Part of the LLVM Project, under the Apache License v2.0 with LLVM Exceptions.
// See https://llvm.org/LICENSE.txt for license information.
// SPDX-License-Identifier: Apache-2.0 WITH LLVM-exception
//
//===----------------------------------------------------------------------===//

#include "HeuristicResolver.h"
#include "clang/AST/ASTContext.h"
#include "clang/AST/DeclTemplate.h"
#include "clang/AST/ExprCXX.h"

namespace clang {
namespace clangd {

// Convenience lambdas for use as the 'Filter' parameter of
// HeuristicResolver::resolveDependentMember().
const auto NonStaticFilter = [](const NamedDecl *D) {
  return D->isCXXInstanceMember();
};
const auto StaticFilter = [](const NamedDecl *D) {
  return !D->isCXXInstanceMember();
};
const auto ValueFilter = [](const NamedDecl *D) { return isa<ValueDecl>(D); };
const auto TypeFilter = [](const NamedDecl *D) { return isa<TypeDecl>(D); };
const auto TemplateFilter = [](const NamedDecl *D) {
  return isa<TemplateDecl>(D);
};

// Helper function for HeuristicResolver::resolveDependentMember()
// which takes a possibly-dependent type `T` and heuristically
// resolves it to a CXXRecordDecl in which we can try name lookup.
CXXRecordDecl *resolveTypeToRecordDecl(const Type *T) {
  assert(T);

  if (const auto *RT = T->getAs<RecordType>())
    return dyn_cast<CXXRecordDecl>(RT->getDecl());

  if (const auto *ICNT = T->getAs<InjectedClassNameType>())
    T = ICNT->getInjectedSpecializationType().getTypePtrOrNull();
  if (!T)
    return nullptr;

  const auto *TST = T->getAs<TemplateSpecializationType>();
  if (!TST)
    return nullptr;

  const ClassTemplateDecl *TD = dyn_cast_or_null<ClassTemplateDecl>(
      TST->getTemplateName().getAsTemplateDecl());
  if (!TD)
    return nullptr;

  return TD->getTemplatedDecl();
}

const Type *HeuristicResolver::getPointeeType(const Type *T) const {
  if (!T)
    return nullptr;

  if (T->isPointerType()) {
    return T->getAs<PointerType>()->getPointeeType().getTypePtrOrNull();
  }

  // Try to handle smart pointer types.

  // Look up operator-> in the primary template. If we find one, it's probably a
  // smart pointer type.
  auto ArrowOps = resolveDependentMember(
      T, Ctx.DeclarationNames.getCXXOperatorName(OO_Arrow), NonStaticFilter);
  if (ArrowOps.empty())
    return nullptr;

  // Getting the return type of the found operator-> method decl isn't useful,
  // because we discarded template arguments to perform lookup in the primary
  // template scope, so the return type would just have the form U* where U is a
  // template parameter type.
  // Instead, just handle the common case where the smart pointer type has the
  // form of SmartPtr<X, ...>, and assume X is the pointee type.
  auto *TST = T->getAs<TemplateSpecializationType>();
  if (!TST)
    return nullptr;
  if (TST->getNumArgs() == 0)
    return nullptr;
  const TemplateArgument &FirstArg = TST->getArg(0);
  if (FirstArg.getKind() != TemplateArgument::Type)
    return nullptr;
  return FirstArg.getAsType().getTypePtrOrNull();
}

std::vector<const NamedDecl *> HeuristicResolver::resolveMemberExpr(
    const CXXDependentScopeMemberExpr *ME) const {
  const Type *BaseType = ME->getBaseType().getTypePtrOrNull();
  if (ME->isArrow()) {
    BaseType = getPointeeType(BaseType);
  }
  if (!BaseType)
    return {};
  if (const auto *BT = BaseType->getAs<BuiltinType>()) {
    // If BaseType is the type of a dependent expression, it's just
    // represented as BultinType::Dependent which gives us no information. We
    // can get further by analyzing the depedent expression.
    Expr *Base = ME->isImplicitAccess() ? nullptr : ME->getBase();
    if (Base && BT->getKind() == BuiltinType::Dependent) {
      BaseType = resolveExprToType(Base);
    }
  }
  return resolveDependentMember(BaseType, ME->getMember(), NonStaticFilter);
}

std::vector<const NamedDecl *> HeuristicResolver::resolveDeclRefExpr(
    const DependentScopeDeclRefExpr *RE) const {
  return resolveDependentMember(RE->getQualifier()->getAsType(),
                                RE->getDeclName(), StaticFilter);
}

std::vector<const NamedDecl *>
HeuristicResolver::resolveTypeOfCallExpr(const CallExpr *CE) const {
  const auto *CalleeType = resolveExprToType(CE->getCallee());
  if (!CalleeType)
    return {};
  if (const auto *FnTypePtr = CalleeType->getAs<PointerType>())
    CalleeType = FnTypePtr->getPointeeType().getTypePtr();
  if (const FunctionType *FnType = CalleeType->getAs<FunctionType>()) {
    if (const auto *D =
            resolveTypeToRecordDecl(FnType->getReturnType().getTypePtr())) {
      return {D};
    }
  }
  return {};
}

std::vector<const NamedDecl *>
HeuristicResolver::resolveCalleeOfCallExpr(const CallExpr *CE) const {
  if (const auto *ND = dyn_cast_or_null<NamedDecl>(CE->getCalleeDecl())) {
    return {ND};
  }

  return resolveExprToDecls(CE->getCallee());
}

std::vector<const NamedDecl *> HeuristicResolver::resolveUsingValueDecl(
    const UnresolvedUsingValueDecl *UUVD) const {
  return resolveDependentMember(UUVD->getQualifier()->getAsType(),
                                UUVD->getNameInfo().getName(), ValueFilter);
}

std::vector<const NamedDecl *> HeuristicResolver::resolveDependentNameType(
    const DependentNameType *DNT) const {
  return resolveDependentMember(
      resolveNestedNameSpecifierToType(DNT->getQualifier()),
      DNT->getIdentifier(), TypeFilter);
}

std::vector<const NamedDecl *>
HeuristicResolver::resolveTemplateSpecializationType(
    const DependentTemplateSpecializationType *DTST) const {
  return resolveDependentMember(
      resolveNestedNameSpecifierToType(DTST->getQualifier()),
      DTST->getIdentifier(), TemplateFilter);
}

const Type *resolveDeclsToType(const std::vector<const NamedDecl *> &Decls) {
  if (Decls.size() != 1) // Names an overload set -- just bail.
    return nullptr;
  if (const auto *TD = dyn_cast<TypeDecl>(Decls[0])) {
    return TD->getTypeForDecl();
  }
  if (const auto *VD = dyn_cast<ValueDecl>(Decls[0])) {
    return VD->getType().getTypePtrOrNull();
  }
  return nullptr;
}

std::vector<const NamedDecl *>
HeuristicResolver::resolveExprToDecls(const Expr *E) const {
  if (const auto *ME = dyn_cast<CXXDependentScopeMemberExpr>(E)) {
    return resolveMemberExpr(ME);
  }
  if (const auto *RE = dyn_cast<DependentScopeDeclRefExpr>(E)) {
    return resolveDeclRefExpr(RE);
  }
  if (const auto *OE = dyn_cast<OverloadExpr>(E)) {
    return {OE->decls_begin(), OE->decls_end()};
  }
  if (const auto *CE = dyn_cast<CallExpr>(E)) {
<<<<<<< HEAD
    return resolveDeclsToType(resolveTypeOfCallExpr(CE));
=======
    return resolveTypeOfCallExpr(CE);
>>>>>>> 3f9ee3c9
  }
  if (const auto *ME = dyn_cast<MemberExpr>(E))
    return {ME->getMemberDecl()};

  return {};
}

const Type *HeuristicResolver::resolveExprToType(const Expr *E) const {
  std::vector<const NamedDecl *> Decls = resolveExprToDecls(E);
  if (!Decls.empty())
    return resolveDeclsToType(Decls);

  return E->getType().getTypePtr();
}

const Type *HeuristicResolver::resolveNestedNameSpecifierToType(
    const NestedNameSpecifier *NNS) const {
  if (!NNS)
    return nullptr;

  // The purpose of this function is to handle the dependent (Kind ==
  // Identifier) case, but we need to recurse on the prefix because
  // that may be dependent as well, so for convenience handle
  // the TypeSpec cases too.
  switch (NNS->getKind()) {
  case NestedNameSpecifier::TypeSpec:
  case NestedNameSpecifier::TypeSpecWithTemplate:
    return NNS->getAsType();
  case NestedNameSpecifier::Identifier: {
    return resolveDeclsToType(resolveDependentMember(
        resolveNestedNameSpecifierToType(NNS->getPrefix()),
        NNS->getAsIdentifier(), TypeFilter));
  }
  default:
    break;
  }
  return nullptr;
}

std::vector<const NamedDecl *> HeuristicResolver::resolveDependentMember(
    const Type *T, DeclarationName Name,
    llvm::function_ref<bool(const NamedDecl *ND)> Filter) const {
  if (!T)
    return {};
  if (auto *ET = T->getAs<EnumType>()) {
    auto Result = ET->getDecl()->lookup(Name);
    return {Result.begin(), Result.end()};
  }
  if (auto *RD = resolveTypeToRecordDecl(T)) {
    if (!RD->hasDefinition())
      return {};
    RD = RD->getDefinition();
    return RD->lookupDependentName(Name, Filter);
  }
  return {};
}

} // namespace clangd
} // namespace clang<|MERGE_RESOLUTION|>--- conflicted
+++ resolved
@@ -184,11 +184,7 @@
     return {OE->decls_begin(), OE->decls_end()};
   }
   if (const auto *CE = dyn_cast<CallExpr>(E)) {
-<<<<<<< HEAD
-    return resolveDeclsToType(resolveTypeOfCallExpr(CE));
-=======
     return resolveTypeOfCallExpr(CE);
->>>>>>> 3f9ee3c9
   }
   if (const auto *ME = dyn_cast<MemberExpr>(E))
     return {ME->getMemberDecl()};
