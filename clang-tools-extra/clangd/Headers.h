--- conflicted
+++ resolved
@@ -12,10 +12,7 @@
 #include "Protocol.h"
 #include "SourceCode.h"
 #include "index/Symbol.h"
-<<<<<<< HEAD
-=======
 #include "support/Path.h"
->>>>>>> 918d599f
 #include "clang/Basic/TokenKinds.h"
 #include "clang/Format/Format.h"
 #include "clang/Lex/HeaderSearch.h"
@@ -55,10 +52,6 @@
 
 // An #include directive that we found in the main file.
 struct Inclusion {
-<<<<<<< HEAD
-  Range R;                      // Inclusion range.
-=======
->>>>>>> 918d599f
   tok::PPKeywordKind Directive; // Directive used for inclusion, e.g. import
   std::string Written;          // Inclusion name as written e.g. <vector>.
   Path Resolved; // Resolved path of included file. Empty if not resolved.
