--- conflicted
+++ resolved
@@ -1,12 +1,5 @@
 // RUN: %libomptarget-compilexx-run-and-check-generic
 
-<<<<<<< HEAD
-// Wrong results on amdgpu
-// XFAIL: amdgcn-amd-amdhsa
-// XFAIL: amdgcn-amd-amdhsa-oldDriver
-
-=======
->>>>>>> 747af241
 #include <cstdio>
 #include <cstdlib>
 
