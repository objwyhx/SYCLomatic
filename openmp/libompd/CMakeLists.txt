--- conflicted
+++ resolved
@@ -14,19 +14,13 @@
 if(LIBOMP_OMPD_SUPPORT)
     set(OMPD_INCLUDE_PATH ${CMAKE_CURRENT_SOURCE_DIR}/src/)
     add_subdirectory(src)
-<<<<<<< HEAD
     # SYCLomatic_CUSTOMIZATION begin
-    # if(NOT DISABLE_OMPD_GDB_PLUGIN)
+    # if(LIBOMP_OMPD_GDB_SUPPORT)
     #     add_subdirectory(gdb-plugin)
+    #     # temporarily disabled
+    #     # test/CMakeLists.txt breaks DeviceRTL in LLVM_ENABLE_PROJECTS builds.
+    #     # find_package(LLVM) is likely the source of the trouble.
+    #     # add_subdirectory(test)
     # endif()
     # SYCLomatic_CUSTOMIZATION end
-=======
-    if(LIBOMP_OMPD_GDB_SUPPORT)
-        add_subdirectory(gdb-plugin)
-        # temporarily disabled
-        # test/CMakeLists.txt breaks DeviceRTL in LLVM_ENABLE_PROJECTS builds.
-        # find_package(LLVM) is likely the source of the trouble.
-        # add_subdirectory(test)
-    endif()
->>>>>>> f37f942d
 endif()